--- conflicted
+++ resolved
@@ -2,9 +2,6 @@
 Release Notes
 #############
 
-<<<<<<< HEAD
-6.1.1
-=======
 6.1.2
 =====
 
@@ -13,8 +10,7 @@
 
 * Consistency check could report inaccurate shard size estimates if there were enough keys with large values and a small number of keys with small values. `(PR #1468) <https://github.com/apple/foundationdb/pull/1468>`_.
 
-6.1.0
->>>>>>> 799a9d2f
+6.1.1
 =====
 
 Features
