FROM centos:7 as build

ARG DEVTOOLSET_VERSION=11

WORKDIR /tmp
# skip installing elrepo-kernel on aarch64 -------
RUN if [ ! "$(uname -m)" == "aarch64" ]; then \
        rpm --import https://www.elrepo.org/RPM-GPG-KEY-elrepo.org && \
        yum -y install https://www.elrepo.org/elrepo-release-7.el7.elrepo.noarch.rpm && \
        yum -y --enablerepo=elrepo-kernel install kernel-lt{,-devel,-headers}; \
    fi && \
    rpm --import https://download.mono-project.com/repo/xamarin.gpg && \
    curl -Ls https://download.mono-project.com/repo/centos7-stable.repo | tee /etc/yum.repos.d/mono-centos7-stable.repo && \
    yum repolist && \
    yum install -y \
        centos-release-scl-rh \
        epel-release \
        scl-utils \
        yum-utils && \
    yum install -y \
        autoconf \
        automake \
        bin-utils \
        binutils-devel \
        curl \
        debbuild \
        devtoolset-${DEVTOOLSET_VERSION} \
        devtoolset-${DEVTOOLSET_VERSION}-libasan-devel \
        devtoolset-${DEVTOOLSET_VERSION}-libatomic-devel \
        devtoolset-${DEVTOOLSET_VERSION}-libtsan-devel \
        devtoolset-${DEVTOOLSET_VERSION}-libubsan-devel \
        devtoolset-${DEVTOOLSET_VERSION}-systemtap-sdt-devel \
        dos2unix \
        dpkg \
        gettext-devel \
        gperftools \
        gperftools-devel \
        gperftools-libs \
        ghostscript \
        glibc-static \
        gv \
        iptables \
        java-11-openjdk-devel \
        libbsd-devel \
        libcurl-devel \
        libedit \
        libedit-devel \
        libicu-devel \
        libtool \
        libuuid-devel \
        libxml2-devel \
        libxslt \
        mono-devel \
        pkg-config \
        python2 \
        redhat-lsb-core \
        rh-python38 \
        rh-python38-python-devel \
        rh-ruby27 \
        rpm-build \
        shadow-utils \
        sqlite \
        tcl-devel \
        unzip \
        vim-enhanced \
        wget \
        zlib-devel \
        && \
    rm -f /etc/yum.repos.d/mono-centos7-stable.repo && \
    yum clean all && \
    rm -rf /var/cache/yum

# TODO: Is this really necessary?!? -- from swift's dockerfile
RUN sed -i -e 's/\*__block/\*__libc_block/g' /usr/include/unistd.h


# install docker 20
ENV DOCKER_BUCKET="download.docker.com" \
    DOCKER_CHANNEL="stable" \
    # pragma: allowlist nextline secret
    DIND_COMMIT="3b5fac462d21ca164b3778647420016315289034" \
    DOCKER_BUILDX_VERSION="v0.9.1"

ENV DOCKER_VERSION="20.10.21"

VOLUME /var/lib/docker

RUN set -ex \
    && if [ "$(uname -m)" == "aarch64" ]; then \
    # pragma: allowlist nextline secret
        DOCKER_SHA256="b4ceb6151d4dd1bfc7557f5fe0317e29cfcac91f798c34fae7dee891a811f8ee"; \
        DOCKER_COMPOSE_VERSION="v2.16.0"; \
    else \
    # pragma: allowlist nextline secret
        DOCKER_SHA256="2582bed8772b283bda9d4565c0af76ee653c93d93dc6b8d0aad795d731a1bb81"; \
        DOCKER_COMPOSE_VERSION="1.26.0"; \
    fi \
    && curl -fSLs "https://${DOCKER_BUCKET}/linux/static/${DOCKER_CHANNEL}/$(uname -m)/docker-${DOCKER_VERSION}.tgz" -o docker.tgz \
    && echo "${DOCKER_SHA256} *docker.tgz" | sha256sum --quiet -c - \
    && tar --extract --file docker.tgz --strip-components 1  --directory /usr/local/bin/ \
    && rm -f docker.tgz \
    && docker -v \
    # set up subuid/subgid so that "--userns-remap=default" works out-of-the-box
    && groupadd dockremap \
    && useradd -g dockremap dockremap \
    && echo 'dockremap:165536:65536' >> /etc/subuid \
    && echo 'dockremap:165536:65536' >> /etc/subgid \
    && curl -Ls "https://raw.githubusercontent.com/docker/docker/${DIND_COMMIT}/hack/dind" -o /usr/local/bin/dind \
    && curl -Ls https://github.com/docker/compose/releases/download/${DOCKER_COMPOSE_VERSION}/docker-compose-$(uname -s)-$(uname -m) -o /usr/local/bin/docker-compose \
    && mkdir -p /usr/local/lib/docker/cli-plugins \
    && curl -Ls https://github.com/docker/buildx/releases/download/${DOCKER_BUILDX_VERSION}/buildx-${DOCKER_BUILDX_VERSION}.$(uname -s)-$(uname -m) -o /usr/local/lib/docker/cli-plugins/docker-buildx \
    && chmod +x /usr/local/bin/dind /usr/local/bin/docker-compose /usr/local/lib/docker/cli-plugins/docker-buildx \
    && docker-compose version

# build/install lz4
RUN source /opt/rh/devtoolset-${DEVTOOLSET_VERSION}/enable && \
    source /opt/rh/rh-python38/enable && \
    source /opt/rh/rh-ruby27/enable && \
    curl -Ls https://github.com/lz4/lz4/archive/refs/tags/v1.9.3.tar.gz -o lz4.tar.gz && \
    echo "030644df4611007ff7dc962d981f390361e6c97a34e5cbc393ddfbe019ffe2c1  lz4.tar.gz" > lz4-sha.txt && \
    sha256sum --quiet -c lz4-sha.txt && \
    mkdir lz4 && \
    tar --strip-components 1 --no-same-owner --directory lz4 -xf lz4.tar.gz && \
    cd lz4 && \
    make && \
    make install && \
    cd ../ && \
    rm -rf /tmp/*

# build/install liburing
RUN source /opt/rh/devtoolset-${DEVTOOLSET_VERSION}/enable && \
    source /opt/rh/rh-python38/enable && \
    source /opt/rh/rh-ruby27/enable && \
    curl -Ls https://github.com/axboe/liburing/archive/refs/tags/liburing-2.1.tar.gz -o liburing.tar.gz && \
    echo "f1e0500cb3934b0b61c5020c3999a973c9c93b618faff1eba75aadc95bb03e07  liburing.tar.gz" > liburing-sha.txt && \
    sha256sum --quiet -c liburing-sha.txt && \
    mkdir liburing && \
    tar --strip-components 1 --no-same-owner --directory liburing -xf liburing.tar.gz && \
    cd liburing && \
    ./configure && \
    make -j$(nproc) -C src V=1 CPPFLAGS="-Werror" CFLAGS="-g -O2 -Wall -Wextra -Werror" CXXFLAGS="-g -O2 -Wall -Wextra -Werror" && \
    make install && \
    cd ../ && \
    rm -rf /tmp/*

# build/install git
RUN source /opt/rh/devtoolset-${DEVTOOLSET_VERSION}/enable && \
    curl -Ls https://github.com/git/git/archive/v2.30.0.tar.gz -o git.tar.gz && \
    echo "8db4edd1a0a74ebf4b78aed3f9e25c8f2a7db3c00b1aaee94d1e9834fae24e61  git.tar.gz" > git-sha.txt && \
    sha256sum --quiet -c git-sha.txt && \
    mkdir git && \
    tar --strip-components 1 --no-same-owner --directory git -xf git.tar.gz && \
    cd git && \
    make configure && \
    ./configure && \
    make && \
    make install && \
    cd ../ && \
    rm -rf /tmp/*

# build/install ninja
RUN source /opt/rh/devtoolset-${DEVTOOLSET_VERSION}/enable && \
    curl -Ls https://github.com/ninja-build/ninja/archive/refs/tags/v1.10.2.zip -o ninja.zip && \
    echo "4e7b67da70a84084d5147a97fcfb867660eff55cc60a95006c389c4ca311b77d  ninja.zip" > ninja-sha.txt && \
    sha256sum --quiet -c ninja-sha.txt && \
    unzip ninja.zip && \
    cd ninja-1.10.2 && \
    ./configure.py --bootstrap && \
    cp ninja /usr/bin && \
    cd .. && \
    rm -rf /tmp/*

# install cmake
RUN if [ "$(uname -m)" == "aarch64" ]; then \
    # pragma: allowlist nextline secret
        CMAKE_SHA256="4a750db7becfa426a37f702fa87267e836dda6720f2b768e31828f4cb5e2e24b"; \
    else \
    # pragma: allowlist nextline secret
        CMAKE_SHA256="b1dfd11d50e2dfb3d18be86ca1a369da1c1131badc14b659491dd42be1fed704"; \
    fi && \
    curl -Ls https://github.com/Kitware/CMake/releases/download/v3.26.1/cmake-3.26.1-$(uname -s)-$(uname -m).tar.gz -o cmake.tar.gz && \
    echo "${CMAKE_SHA256}  cmake.tar.gz" > cmake-sha.txt && \
    sha256sum --quiet -c cmake-sha.txt && \
    mkdir cmake && \
    tar --strip-components 1 --no-same-owner --directory cmake -xf cmake.tar.gz && \
    cp -r cmake/* /usr/local/ && \
    rm -rf /tmp/*

# build/install LLVM
# compiler-rt, libcxx and libcxxabi can't be built with gcc<11
#     ref: https://libcxx.llvm.org/#platform-and-compiler-support)
# so build and install clang first, then build other components and with clang
# build clang a second time to pass component check
RUN source /opt/rh/devtoolset-${DEVTOOLSET_VERSION}/enable && \
    source /opt/rh/rh-python38/enable && \
    curl -Ls https://github.com/llvm/llvm-project/releases/download/llvmorg-15.0.6/llvm-project-15.0.6.src.tar.xz -o llvm.tar.xz && \
    echo "9d53ad04dc60cb7b30e810faf64c5ab8157dadef46c8766f67f286238256ff92  llvm.tar.xz" > llvm-sha.txt && \
    sha256sum --quiet -c llvm-sha.txt && \
    mkdir llvm-project && \
    tar --strip-components 1 --no-same-owner --directory llvm-project -xf llvm.tar.xz && \
    cd llvm-project && \
    mkdir -p build && \
    cd build && \
    cmake \
        -DCMAKE_BUILD_TYPE=Release \
        -G Ninja \
        -Wno-dev \
        -DLLVM_INCLUDE_EXAMPLES=OFF \
        -DLLVM_INCLUDE_TESTS=OFF \
        -DLLVM_ENABLE_PROJECTS="clang;clang-tools-extra;lld;lldb" \
        -DLLVM_STATIC_LINK_CXX_STDLIB=ON \
        -DCLANG_DEFAULT_PIE_ON_LINUX=OFF \
        ../llvm && \
    cmake --build . && \
    cmake --build . --target install && \
    cd .. && \
    rm -rf build && \
    mkdir build && \
    cd build && \
    cmake \
        -DCMAKE_BUILD_TYPE=Release \
        -G Ninja \
        -Wno-dev \
        -DLLVM_INCLUDE_EXAMPLES=OFF \
        -DLLVM_INCLUDE_TESTS=OFF \
        -DLLVM_ENABLE_PROJECTS="clang;compiler-rt;libcxx;libcxxabi;libunwind" \
        -DLLVM_STATIC_LINK_CXX_STDLIB=ON \
        -DCLANG_DEFAULT_PIE_ON_LINUX=OFF \
        -DCMAKE_C_COMPILER=/usr/local/bin/clang \
        -DCMAKE_CXX_COMPILER=/usr/local/bin/clang++ \
        ../llvm && \
    cmake --build . && \
    cmake --build . --target install && \
    cd ../.. && \
    rm -rf /tmp/*

# build/install openssl
RUN source /opt/rh/devtoolset-${DEVTOOLSET_VERSION}/enable && \
    curl -Ls https://www.openssl.org/source/openssl-1.1.1m.tar.gz -o openssl.tar.gz && \
    echo "f89199be8b23ca45fc7cb9f1d8d3ee67312318286ad030f5316aca6462db6c96  openssl.tar.gz" > openssl-sha.txt && \
    sha256sum --quiet -c openssl-sha.txt && \
    mkdir openssl && \
    tar --strip-components 1 --no-same-owner --directory openssl -xf openssl.tar.gz && \
    cd openssl && \
    ./config CFLAGS="-fPIC -O3" --prefix=/usr/local && \
    make -j`nproc` && \
    make -j1 install && \
    ln -sv /usr/local/lib64/lib*.so.1.1 /usr/lib64/ && \
    cd .. && \
    rm -rf /tmp/*

# install golang 1.19
RUN if [ "$(uname -m)" == "aarch64" ]; then \
        GOLANG_ARCH="arm64"; \
    # pragma: allowlist nextline secret
        GOLANG_SHA256="99de2fe112a52ab748fb175edea64b313a0c8d51d6157dba683a6be163fd5eab"; \
    else \
        GOLANG_ARCH="amd64"; \
    # pragma: allowlist nextline secret
        GOLANG_SHA256="74b9640724fd4e6bb0ed2a1bc44ae813a03f1e72a4c76253e2d5c015494430ba"; \
    fi && \
    curl -Ls https://golang.org/dl/go1.19.3.linux-${GOLANG_ARCH}.tar.gz -o golang.tar.gz && \
    echo "${GOLANG_SHA256}  golang.tar.gz" > golang-sha.txt && \
    sha256sum --quiet -c golang-sha.txt && \
    tar --directory /usr/local -xf golang.tar.gz && \
    echo '[ -x /usr/local/go/bin/go ] && export GOROOT=/usr/local/go && export GOPATH=$HOME/go && export PATH=$GOPATH/bin:$GOROOT/bin:$PATH' >> /etc/profile.d/golang.sh && \
    source /etc/profile.d/golang.sh && \
    go install github.com/onsi/ginkgo/v2/ginkgo@v2.1.3 && \
    go install golang.org/x/tools/cmd/goimports@latest && \
    go install github.com/segmentio/golines@latest && \
    go install sigs.k8s.io/controller-tools/cmd/controller-gen@v0.9.2 && \
    go install sigs.k8s.io/kustomize/kustomize/v4@v4.5.2 && \
    go install github.com/golangci/golangci-lint/cmd/golangci-lint@v1.50.1 && \
    go install github.com/goreleaser/goreleaser@v1.6.3 && \
    go install sigs.k8s.io/kind@v0.17.0 && \
    rm -rf /tmp/*

# build/install googlebenchmark
# If you change this, then old versions of FDB will stop building in the resulting image.  If you need to support old and
# new builds, then copy the below, and download / compile a second version with the newer SHA.  This needs to be kept in
# lock-step with the CMake logic that automatically downloads external dependencies.  See flowbench/CMakeLists.cmake and
# flowbench/benchmark.cmake in the main FDB repo for more information.

# The perl one-liner tells the googlebenchmark build to download a specific SHA of googletest.  By default, they track
# (tracked?) master, which no longer exists, and risks version skew / incompatibility.
RUN source /opt/rh/devtoolset-${DEVTOOLSET_VERSION}/enable && \
    cd /tmp && \
    git clone https://github.com/google/benchmark.git googlebenchmark-f91b6b && \
    cd googlebenchmark-f91b6b/ && \
    git checkout f91b6b42b1b9854772a90ae9501464a161707d1e && \
    perl -p -i -e s/master/2fe3bd994b3189899d93f1d5a881e725e046fdc2/ cmake/GoogleTest.cmake.in

# We disable regexp support for Clang because the system version of that library only works with GCC.
RUN GOOGLE_BENCHMARK_INSTALL_DIR_CLANG="/opt/googlebenchmark-f91b6b" && \
    mkdir -p ${GOOGLE_BENCHMARK_INSTALL_DIR_CLANG} && \
    cd /tmp/googlebenchmark-f91b6b && \
    mkdir -p /tmp/googlebenchmark-f91b6b/build-clang && \
    cmake -DCMAKE_BUILD_TYPE=Release \
        -DBENCHMARK_DOWNLOAD_DEPENDENCIES=on \
        -DBENCHMARK_ENABLE_LTO=true \
        -DRUN_HAVE_STD_REGEX=0 \
        -DRUN_HAVE_POSIX_REGEX=0  \
        -DCMAKE_INSTALL_PREFIX=${GOOGLE_BENCHMARK_INSTALL_DIR_CLANG} \
        -DCMAKE_C_COMPILER=clang \
        -DCMAKE_CXX_COMPILER=clang++ \
        -DCMAKE_CXX_FLAGS="-stdlib=libc++" \
        -S /tmp/googlebenchmark-f91b6b \
        -B /tmp/googlebenchmark-f91b6b/build-clang && \
    cd /tmp/googlebenchmark-f91b6b/build-clang && \
    make -j 16 && \
    make install && \
    cd /tmp/googlebenchmark-f91b6b && \
    rm -rf /tmp/googlebenchmark-f91b6b/build-clang

RUN GOOGLE_BENCHMARK_INSTALL_DIR_GCC="/opt/googlebenchmark-f91b6b-g++" && \
    mkdir -p ${GOOGLE_BENCHMARK_INSTALL_DIR_GCC} && \
    cd /tmp/googlebenchmark-f91b6b && \
    mkdir -p /tmp/googlebenchmark-f91b6b/build-gcc && \
    cmake -DCMAKE_BUILD_TYPE=Release \
        -DBENCHMARK_DOWNLOAD_DEPENDENCIES=on \
        -DBENCHMARK_ENABLE_LTO=true \
        -DRUN_HAVE_STD_REGEX=0 \
        -DRUN_HAVE_POSIX_REGEX=0 \
        -DCMAKE_INSTALL_PREFIX=${GOOGLE_BENCHMARK_INSTALL_DIR_GCC} \
        -S /tmp/googlebenchmark-f91b6b \
        -B /tmp/googlebenchmark-f91b6b/build-gcc && \
    cd /tmp/googlebenchmark-f91b6b/build-gcc && \
    make -j 16 && \
    make install && \
    cd /tmp/googlebenchmark-f91b6b && \
    rm -rf /tmp/googlebenchmark-f91b6b/build-clang

RUN rm -rf /tmp/googlebenchmark*

# install doctest_proj to /opt
# We use this in a header-only fashion, so there's no reason to compile it here.
RUN source /opt/rh/devtoolset-${DEVTOOLSET_VERSION}/enable && \
    mkdir -p /opt/doctest_proj_2.4.8 && \
    pushd /opt/doctest_proj_2.4.8 && \
    git init && \
    git remote add origin https://github.com/onqtam/doctest.git && \
    git fetch --depth 1 origin 7b9885133108ae301ddd16e2651320f54cafeba7 && \
    git checkout FETCH_HEAD && \
    popd && \
    rm -rf /tmp/*

# download junit dependencies
RUN mkdir /opt/junit_dependencies && \
    cd    /opt/junit_dependencies && \
    curl -LsO https://search.maven.org/remotecontent?filepath=org/junit/jupiter/junit-jupiter-engine/5.7.1/junit-jupiter-engine-5.7.1.jar && \
    curl -LsO https://search.maven.org/remotecontent?filepath=org/junit/jupiter/junit-jupiter-api/5.7.1/junit-jupiter-api-5.7.1.jar && \
    curl -LsO https://search.maven.org/remotecontent?filepath=org/junit/jupiter/junit-jupiter-params/5.7.1/junit-jupiter-params-5.7.1.jar && \
    curl -LsO https://search.maven.org/remotecontent?filepath=org/junit/platform/junit-platform-commons/1.7.1/junit-platform-commons-1.7.1.jar && \
    curl -LsO https://search.maven.org/remotecontent?filepath=org/junit/platform/junit-platform-engine/1.7.1/junit-platform-engine-1.7.1.jar && \
    curl -LsO https://search.maven.org/remotecontent?filepath=org/junit/platform/junit-platform-launcher/1.7.1/junit-platform-launcher-1.7.1.jar && \
    curl -LsO https://search.maven.org/remotecontent?filepath=org/junit/platform/junit-platform-console/1.7.1/junit-platform-console-1.7.1.jar && \
    curl -LsO https://search.maven.org/remotecontent?filepath=org/apiguardian/apiguardian-api/1.1.1/apiguardian-api-1.1.1.jar && \
    curl -LsO https://search.maven.org/remotecontent?filepath=org/opentest4j/opentest4j/1.2.0/opentest4j-1.2.0.jar && \
    echo "fc68f0d28633caccf3980fdf1e99628fba9c49424ee56dc685cd8b4d2a9fefde apiguardian-api-1.1.1.jar" > junit_dependencies.sha256 && \
    echo "ce7b985bc469e2625759a4ebc45533c70581a05a348278c1d6408e9b2e35e314 junit-jupiter-api-5.7.1.jar" >> junit_dependencies.sha256 && \
    echo "56616c9350b3624f76cffef6b24ce7bb222915bfd5688f96d3cf4cef34f077cb junit-jupiter-engine-5.7.1.jar" >> junit_dependencies.sha256 && \
    echo "8effdd7f8a4ba5558b568184dee08008b2443c86c673ef81de5861fbc7ef0613 junit-jupiter-params-5.7.1.jar" >> junit_dependencies.sha256 && \
    echo "7c546be86864718fbaceb79fa84ff1d3a516500fc428f1b21d061c2e0fbc5a4b junit-platform-commons-1.7.1.jar" >> junit_dependencies.sha256 && \
    echo "11ed48fcdfcea32f2fa98872db7ecba2d49d178f76493e7a149a2242363ad12e junit-platform-console-1.7.1.jar" >> junit_dependencies.sha256 && \
    echo "37df5a9cd6dbc1f754ba2b46f96b8874a83660e1796bf38c738f022dcf86c23f junit-platform-engine-1.7.1.jar" >> junit_dependencies.sha256 && \
    echo "3122ac6fb284bc50e3afe46419fc977f94d580e9d3d1ea58805d200b510a99ee junit-platform-launcher-1.7.1.jar" >> junit_dependencies.sha256 && \
    echo "58812de60898d976fb81ef3b62da05c6604c18fd4a249f5044282479fc286af2 opentest4j-1.2.0.jar" >> junit_dependencies.sha256 && \
    sha256sum --quiet -c junit_dependencies.sha256

# install gradle
RUN curl -Ls https://services.gradle.org/distributions/gradle-7.5.1-bin.zip -o gradle.zip && \
    echo "f6b8596b10cce501591e92f229816aa4046424f3b24d771751b06779d58c8ec4  gradle.zip" > gradle-sha.txt && \
    sha256sum --quiet -c gradle-sha.txt && \
    unzip -qq gradle.zip && \
    mv gradle-7.5.1 /opt/gradle && \
    echo '[ -x /opt/gradle/bin/gradle ] && export PATH=/opt/gradle/bin/:$PATH' >> /etc/profile.d/gradle.sh && \
    rm -rf /tmp/*

# install maven
RUN curl -Ls https://archive.apache.org/dist/maven/maven-3/3.8.3/binaries/apache-maven-3.8.3-bin.zip -o maven.zip && \
    echo "f28cd38f620d76423c4543d5b443cdbdd5cfac2c511626cb92be3d5d273a6959  maven.zip" > maven-sha.txt && \
    sha256sum --quiet -c maven-sha.txt && \
    unzip -qq maven.zip && \
    mv apache-maven-3.8.3 /opt/maven && \
    echo '[ -x /opt/maven/bin/mvn ] && export PATH=/opt/maven/bin/:$PATH' >> /etc/profile.d/maven.sh && \
    rm -rf /tmp/*

# install rocksdb to /opt
RUN curl -Ls https://github.com/facebook/rocksdb/archive/refs/tags/v7.10.2.tar.gz -o rocksdb.tar.gz && \
    echo "4619ae7308cd3d11cdd36f0bfad3fb03a1ad399ca333f192b77b6b95b08e2f78 rocksdb.tar.gz" > rocksdb-sha.txt && \
    sha256sum --quiet -c rocksdb-sha.txt && \
    tar --directory /opt -xf rocksdb.tar.gz && \
    rm -rf /tmp/*

# install Boost to /opt
# This used to pass --with-libraries=context,filesystem,iostreams,system,serialization
# which doesn't build serialization (or builds it in a form that downstream cmake builds
# cannot find).  Instead of debugging their build logic, we pass "all", which is simpler to
# maintain and does build serialization.
RUN source /opt/rh/devtoolset-${DEVTOOLSET_VERSION}/enable && \
    source /opt/rh/rh-python38/enable && \
    curl -Ls https://boostorg.jfrog.io/artifactory/main/release/1.78.0/source/boost_1_78_0.tar.bz2 -o boost_1_78_0.tar.bz2 && \
    echo "8681f175d4bdb26c52222665793eef08490d7758529330f98d3b29dd0735bccc  boost_1_78_0.tar.bz2" > boost-sha.txt && \
    sha256sum --quiet -c boost-sha.txt && \
    mkdir -p /opt/boost_1_78_0 && \
    tar --strip-components 1 --no-same-owner --directory /opt/boost_1_78_0 -xjf boost_1_78_0.tar.bz2 && \
    cd /opt/boost_1_78_0 && \
    ./bootstrap.sh --with-libraries=all && \
    ./b2 link=static cxxflags="-std=c++14 -fPIC" --prefix=/opt/boost_1_78_0 -j32 install &&\
    rm -rf /opt/boost_1_78_0/libs && \
    rm -rf /tmp/*

# install Boost to /opt, using clang to compile the library
# Boost::context depends on some C++11 features, e.g. std::call_once; however,
# gcc and clang are using different ABIs, thus a gcc-built Boost::context is
# not linkable to clang objects.
<<<<<<< HEAD
=======
# 
# Bug with b2 4.9.4 and clang https://github.com/bfgroup/b2/issues/183
# Download and use b2 4.8.2
>>>>>>> 0ef81fd4
RUN source /opt/rh/devtoolset-${DEVTOOLSET_VERSION}/enable && \
    source /opt/rh/rh-python38/enable && \
    curl -Ls https://boostorg.jfrog.io/artifactory/main/release/1.78.0/source/boost_1_78_0.tar.bz2 -o boost_1_78_0.tar.bz2 && \
    echo "8681f175d4bdb26c52222665793eef08490d7758529330f98d3b29dd0735bccc  boost_1_78_0.tar.bz2" > boost-sha.txt && \
    sha256sum --quiet -c boost-sha.txt && \
<<<<<<< HEAD
    mkdir -p /opt/boost_1_78_0_clang && \
    tar --strip-components 1 --no-same-owner --directory /opt/boost_1_78_0_clang -xjf boost_1_78_0.tar.bz2 && \
    cd /opt/boost_1_78_0_clang && \
    ./bootstrap.sh --with-toolset=clang --with-libraries=all && \
    ./b2 link=static cxxflags="-std=c++14 -stdlib=libc++ -nostdlib++ -fPIC" linkflags="-stdlib=libc++ -nostdlib++ -static-libgcc -lc++ -lc++abi" --prefix=/opt/boost_1_78_0_clang -j32 install && \
    rm -rf /opt/boost_1_78_0_clang/libs && \
=======
    mkdir -p /opt/boost_1_82_0_clang && \
    tar --strip-components 1 --no-same-owner --directory /opt/boost_1_82_0_clang -xjf boost_1_82_0.tar.bz2 && \
    curl -Ls https://github.com/bfgroup/b2/archive/refs/tags/4.8.2.tar.gz -o b2-4.8.2.tar.gz && \
    tar --strip-components 1 --no-same-owner --directory /opt/boost_1_82_0_clang/tools/build -xf b2-4.8.2.tar.gz && \
    cd /opt/boost_1_82_0_clang && \
    ./bootstrap.sh --with-toolset=clang --with-libraries=all && \
    ./b2 link=static cxxflags="-std=c++17 -stdlib=libc++ -nostdlib++ -fPIC" linkflags="-stdlib=libc++ -nostdlib++ -static-libgcc -lc++ -lc++abi" --prefix=/opt/boost_1_82_0_clang -j32 install && \
    rm -rf /opt/boost_1_82_0_clang/libs && \
>>>>>>> 0ef81fd4
    rm -rf /tmp/*

# jemalloc (needed for FDB after 6.3)
RUN source /opt/rh/devtoolset-${DEVTOOLSET_VERSION}/enable && \
    curl -Ls https://github.com/jemalloc/jemalloc/releases/download/5.3.0/jemalloc-5.3.0.tar.bz2 -o jemalloc.tar.bz2 && \
    echo "2db82d1e7119df3e71b7640219b6dfe84789bc0537983c3b7ac4f7189aecfeaa  jemalloc.tar.bz2" > jemalloc-sha.txt && \
    sha256sum --quiet -c jemalloc-sha.txt && \
    mkdir jemalloc && \
    tar --strip-components 1 --no-same-owner --no-same-permissions --directory jemalloc -xjf jemalloc.tar.bz2 && \
    cd jemalloc && \
    ./configure --enable-static --disable-cxx --enable-prof && \
    make && \
    make install && \
    cd .. && \
    rm -rf /tmp/*

# install jemalloc to /opt/jemalloc_5.3.0 (The FDB build no longer finds the above
# one for some reason; also installing it system-wide makes it difficult to upgrade
# the dependency without accidentally upgrading it for older FDB branches.)
RUN source /opt/rh/devtoolset-${DEVTOOLSET_VERSION}/enable && \
    curl -Ls https://github.com/jemalloc/jemalloc/releases/download/5.3.0/jemalloc-5.3.0.tar.bz2 -o jemalloc.tar.bz2 && \
    echo "2db82d1e7119df3e71b7640219b6dfe84789bc0537983c3b7ac4f7189aecfeaa  jemalloc.tar.bz2" > jemalloc-sha.txt && \
    sha256sum --quiet -c jemalloc-sha.txt && \
    mkdir -p /opt/jemalloc_5.3.0 && \
    tar --strip-components 1 --no-same-owner --no-same-permissions --directory /opt/jemalloc_5.3.0 -xjf jemalloc.tar.bz2 && \
    cd /opt/jemalloc_5.3.0 && \
    ./configure --enable-static --disable-cxx --enable-prof && \
    make -j32 && \
    cd .. && \
    rm -rf /tmp/*

# install msgpack
RUN source /opt/rh/devtoolset-${DEVTOOLSET_VERSION}/enable && \
    curl -LsO https://github.com/msgpack/msgpack-c/releases/download/cpp-3.3.0/msgpack-3.3.0.tar.gz && \
    echo "6e114d12a5ddb8cb11f669f83f32246e484a8addd0ce93f274996f1941c1f07b  msgpack-3.3.0.tar.gz" > msgpack-sha.txt && \
    sha256sum --quiet -c msgpack-sha.txt && \
    mkdir -p /opt/msgpack_3.3.0 && \
    tar --strip-components 1 --no-same-owner --no-same-permissions --directory /opt/msgpack_3.3.0 -xf msgpack-3.3.0.tar.gz && \
    cd /opt/msgpack_3.3.0 && \
    cmake . && \
    make && \
    cd .. && \
    rm -rf /tmp/*

# Install CCACHE
RUN source /opt/rh/devtoolset-${DEVTOOLSET_VERSION}/enable && \
    curl -Ls https://github.com/ccache/ccache/releases/download/v4.0/ccache-4.0.tar.gz -o ccache.tar.gz && \
    echo "ac97af86679028ebc8555c99318352588ff50f515fc3a7f8ed21a8ad367e3d45  ccache.tar.gz" > ccache-sha256.txt && \
    sha256sum --quiet -c ccache-sha256.txt && \
    mkdir ccache &&\
    tar --strip-components 1 --no-same-owner --directory ccache -xf ccache.tar.gz && \
    mkdir build && \
    cd build && \
    cmake -G Ninja -DCMAKE_BUILD_TYPE=Release -DZSTD_FROM_INTERNET=ON ../ccache && \
    cmake --build . --target install && \
    cd .. && \
    rm -rf /tmp/*

# build/install toml
RUN source /opt/rh/devtoolset-${DEVTOOLSET_VERSION}/enable && \
    curl -Ls https://github.com/ToruNiina/toml11/archive/v3.4.0.tar.gz -o toml.tar.gz && \
    echo "bc6d733efd9216af8c119d8ac64a805578c79cc82b813e4d1d880ca128bd154d  toml.tar.gz" > toml-sha256.txt && \
    sha256sum --quiet -c toml-sha256.txt && \
    mkdir toml && \
    tar --strip-components 1 --no-same-owner --directory toml -xf toml.tar.gz && \
    cd toml && \
    mkdir build && \
    cd build && \
    cmake -G Ninja -DCMAKE_BUILD_TYPE=Release -Dtoml11_BUILD_TEST=OFF ../ && \
    cmake --build . --target install && \
    cd .. && \
    rm -rf /tmp/*

# build/install distcc
RUN source /opt/rh/devtoolset-${DEVTOOLSET_VERSION}/enable && \
    source /opt/rh/rh-python38/enable && \
    curl -Ls https://github.com/distcc/distcc/archive/v3.3.5.tar.gz -o distcc.tar.gz && \
    echo "13a4b3ce49dfc853a3de550f6ccac583413946b3a2fa778ddf503a9edc8059b0  distcc.tar.gz" > distcc-sha256.txt && \
    sha256sum --quiet -c distcc-sha256.txt && \
    mkdir distcc && \
    tar --strip-components 1 --no-same-owner --directory distcc -xf distcc.tar.gz && \
    cd distcc && \
    ./autogen.sh && \
    ./configure && \
    make && \
    make install && \
    cd .. && \
    rm -rf /tmp/*

# valgrind
RUN source /opt/rh/devtoolset-${DEVTOOLSET_VERSION}/enable && \
    curl -Ls https://sourceware.org/pub/valgrind/valgrind-3.20.0.tar.bz2 -o valgrind.tar.bz2 && \
    echo "8536c031dbe078d342f121fa881a9ecd205cb5a78e639005ad570011bdb9f3c6  valgrind.tar.bz2" > valgrind-sha.txt && \
    sha256sum --quiet -c valgrind-sha.txt && \
    mkdir valgrind && \
    tar --strip-components 1 --no-same-owner --no-same-permissions --directory valgrind -xjf valgrind.tar.bz2 && \
    cd valgrind && \
    ./configure --enable-only64bit --enable-lto && \
    make && \
    make install && \
    cd .. && \
    rm -rf /tmp/*

# download old fdb binaries and client lib if not on aarch64
RUN if [ ! "$(uname -m)" == "aarch64" ]; then \
        for old_fdb_version in 7.1.23 7.1.19 7.0.0 6.3.23 6.3.22 6.3.18 6.3.17 6.3.16 6.3.15 6.3.13 6.3.12 6.3.9 6.2.30 6.2.29 6.2.28 6.2.27 6.2.26 6.2.25 6.2.24 6.2.23 6.2.22 6.2.21 6.2.20 6.2.19 6.2.18 6.2.17 6.2.16 6.2.15 6.2.10 6.1.13 6.1.12 6.1.11 6.1.10 6.0.18 6.0.17 6.0.16 6.0.15 6.0.14 5.2.8 5.2.7 5.1.7 5.1.6; do \
            mkdir -p /opt/foundationdb/old/${old_fdb_version}/bin; \
            curl -Ls https://github.com/apple/foundationdb/releases/download/${old_fdb_version}/fdbserver.x86_64 -o /opt/foundationdb/old/${old_fdb_version}/bin/fdbserver-${old_fdb_version}; \
            chmod +x /opt/foundationdb/old/${old_fdb_version}/bin/fdbserver-${old_fdb_version}; \
            curl -Ls https://github.com/apple/foundationdb/releases/download/${old_fdb_version}/fdbmonitor.x86_64 -o /opt/foundationdb/old/${old_fdb_version}/bin/fdbmonitor-${old_fdb_version}; \
            chmod +x /opt/foundationdb/old/${old_fdb_version}/bin/fdbmonitor-${old_fdb_version}; \
            curl -Ls https://github.com/apple/foundationdb/releases/download/${old_fdb_version}/fdbcli.x86_64 -o /opt/foundationdb/old/${old_fdb_version}/bin/fdbcli-${old_fdb_version}; \
            chmod +x /opt/foundationdb/old/${old_fdb_version}/bin/fdbcli-${old_fdb_version}; \
            mkdir -p /opt/foundationdb/old/${old_fdb_version}/lib; \
            curl -Ls https://github.com/apple/foundationdb/releases/download/${old_fdb_version}/libfdb_c.x86_64.so -o /opt/foundationdb/old/${old_fdb_version}/lib/libfdb_c-${old_fdb_version}.so; \
        done; \
    fi

RUN curl -Ls https://github.com/manticoresoftware/manticoresearch/raw/master/misc/junit/ctest2junit.xsl -o /opt/ctest2junit.xsl

# Download Rust binaries
ENV RUSTUP_VERSION=1.24.3 \
    RUST_VERSION=1.59.0
RUN if [ "$(uname -m)" == "aarch64" ]; then \
        RUST_ARCH="aarch64-unknown-linux-gnu"; \
    # pragma: allowlist nextline secret
        RUST_SHA256="32a1532f7cef072a667bac53f1a5542c99666c4071af0c9549795bbdb2069ec1"; \
    else \
        RUST_ARCH="x86_64-unknown-linux-gnu"; \
    # pragma: allowlist nextline secret
        RUST_SHA256="3dc5ef50861ee18657f9db2eeb7392f9c2a6c95c90ab41e45ab4ca71476b4338"; \
    fi && \
    curl -LsO "https://static.rust-lang.org/rustup/archive/${RUSTUP_VERSION}/${RUST_ARCH}/rustup-init" && \
    echo "${RUST_SHA256}  rustup-init" > rustup-sha.txt && \
    sha256sum --quiet -c rustup-sha.txt && \
    chmod +x rustup-init && \
    ./rustup-init -y --no-modify-path --profile minimal --default-toolchain ${RUST_VERSION} --default-host ${RUST_ARCH} && \
    rm -rf /tmp/*

# Download swift binaries
ARG SWIFT_SIGNING_KEY=8A7495662C3CD4AE18D95637FAF6989E1BC16FEA
ARG SWIFT_PLATFORM=centos
ARG OS_MAJOR_VER=7
ARG SWIFT_WEBROOT=https://download.swift.org/development

ENV SWIFT_SIGNING_KEY=$SWIFT_SIGNING_KEY \
    SWIFT_PLATFORM=$SWIFT_PLATFORM \
    OS_MAJOR_VER=$OS_MAJOR_VER \
    OS_VER=$SWIFT_PLATFORM$OS_MAJOR_VER \
    SWIFT_WEBROOT="$SWIFT_WEBROOT/$SWIFT_PLATFORM$OS_MAJOR_VER"

RUN echo "${SWIFT_WEBROOT}/latest-build.yml"

# download old fdb binaries and client lib if not on aarch64
# aarch64 package is not available for CentOS7
# https://www.swift.org/download/
RUN if [ ! "$(uname -m)" == "aarch64" ]; then \
        set -e; \
        export $(curl -Ls ${SWIFT_WEBROOT}/latest-build.yml | grep 'download:' | sed 's/:[^:\/\/]/=/g') && \
        export $(curl -Ls ${SWIFT_WEBROOT}/latest-build.yml | grep 'download_signature:' | sed 's/:[^:\/\/]/=/g')  && \
        export DOWNLOAD_DIR=$(echo $download | sed "s/-${OS_VER}.tar.gz//g") && \
        echo $DOWNLOAD_DIR > .swift_tag && \
        export GNUPGHOME="$(mktemp -d)" && \
        curl -fLs ${SWIFT_WEBROOT}/${DOWNLOAD_DIR}/${download} -o latest_toolchain.tar.gz && \
        curl -fLs ${SWIFT_WEBROOT}/${DOWNLOAD_DIR}/${download_signature} -o latest_toolchain.tar.gz.sig && \
        curl -fLs https://swift.org/keys/all-keys.asc | gpg --import -  && \
        gpg --batch --verify latest_toolchain.tar.gz.sig latest_toolchain.tar.gz && \
        tar -xzf latest_toolchain.tar.gz --directory / --strip-components=1 && \
        chmod -R o+r /usr/lib/swift && \
        rm -rf "$GNUPGHOME" latest_toolchain.tar.gz.sig latest_toolchain.tar.gz; \
    fi

# Print Installed Swift Version
RUN if [ ! "$(uname -m)" == "aarch64" ]; then \
        swift --version; \
    fi

RUN echo "Setup sphinx" && \
    source /opt/rh/rh-python38/enable && \
    python3 -m pip install setuptools==65.3.0 sphinx-bootstrap-theme==0.8.1 docutils==0.19 sphinx==5.1.1 sphinx-autobuild Jinja2==3.1.2 urllib3==2.0.2

# =========================== END OF LAYER: build ==============================
FROM build as devel

ARG DEVTOOLSET_VERSION=11

# protobuf-compiler and protobuf-devel are used to generate reference data for some tests.

RUN yum-config-manager --add-repo=https://copr.fedorainfracloud.org/coprs/carlwgeorge/ripgrep/repo/epel-7/carlwgeorge-ripgrep-epel-7.repo && \
    yum repolist && \
    yum -y install \
        bash-completion \
        byobu \
        cgdb \
        emacs-nox \
        fish \
        htop \
        jq \
        libevent-devel \
        ncurses-devel \
        nload \
        protobuf-compiler \
        protobuf-devel \
        nano \
        ripgrep \
        sysstat \
        the_silver_searcher \
        tree \
        vim-enhanced \
        zsh && \
    yum clean all && \
    rm -rf /var/cache/yum

WORKDIR /tmp
RUN source /opt/rh/devtoolset-${DEVTOOLSET_VERSION}/enable && \
    source /opt/rh/rh-python38/enable && \
    pip3 install \
        boto3 \
        lxml \
        psutil \
        python-dateutil \
        subprocess32 \
        toml && \
    mkdir fdb-joshua && \
    cd fdb-joshua && \
    git clone https://github.com/FoundationDB/fdb-joshua . && \
    pip3 install /tmp/fdb-joshua && \
    cd /tmp && \
    # - Download kubectl from AWS
    #   https://docs.aws.amazon.com/eks/latest/userguide/install-kubectl.html
    if [ "$(uname -m)" == "aarch64" ]; then \
        curl -Ls https://s3.us-west-2.amazonaws.com/amazon-eks/1.22.6/2022-03-09/bin/linux/arm64/kubectl -o kubectl && \
        curl -Ls https://s3.us-west-2.amazonaws.com/amazon-eks/1.22.6/2022-03-09/bin/linux/arm64/kubectl.sha256 -o kubectl.txt; \
    else \
        curl -Ls https://s3.us-west-2.amazonaws.com/amazon-eks/1.22.6/2022-03-09/bin/linux/amd64/kubectl -o kubectl && \
        curl -Ls https://s3.us-west-2.amazonaws.com/amazon-eks/1.22.6/2022-03-09/bin/linux/amd64/kubectl.sha256 -o kubectl.txt; \
    fi && \
    sha256sum --quiet -c kubectl.txt && \
    chmod 755 kubectl && \
    mv kubectl /usr/local/bin/kubectl && \
    if [ "$(uname -m)" == "aarch64" ]; then \
        curl -Ls https://github.com/derailed/k9s/releases/download/v0.26.5/k9s_Linux_arm64.tar.gz -o k9s.tar.gz && \
        echo "62bc8fe98ad035a64bbeede91bdd57de357af3059bd80975a9d22b6b072d97f8  k9s.tar.gz" > k9s-sha.txt; \
    else \
        curl -Ls https://github.com/derailed/k9s/releases/download/v0.26.5/k9s_Linux_x86_64.tar.gz -o k9s.tar.gz && \
        echo "8ae556d05b4744f7b79cc71549e4096daa9c6b913be88ee43be42ef800137bc3  k9s.tar.gz" > k9s-sha.txt; \
    fi && \
    sha256sum --quiet -c k9s-sha.txt && \
    tar --no-same-owner --no-same-permissions --directory /usr/local/bin -xzf k9s.tar.gz k9s && \
    if [ "$(uname -m)" == "aarch64" ]; then \
    # pragma: allowlist nextline secret
        AWSCLI_SHA256="bcb195622f0956c8569736b95bff9cff7f5684e400e694a33661f2d498fbc799"; \
    else \
    # pragma: allowlist nextline secret
        AWSCLI_SHA256="daf9253f0071b5cfee9532bc5220bedd7a5d29d4e0f92b42b9e3e4c496341e88"; \
    fi && \
    curl -Ls https://awscli.amazonaws.com/awscli-exe-linux-$(uname -m)-2.7.34.zip -o "awscliv2.zip" && \
    echo "${AWSCLI_SHA256}  awscliv2.zip" > awscliv2.txt && \
    sha256sum --quiet -c awscliv2.txt && \
    unzip -qq awscliv2.zip && \
    ./aws/install && \
    rm -rf /tmp/*

# install tig (git client)
RUN source /opt/rh/devtoolset-${DEVTOOLSET_VERSION}/enable && \
    curl -Ls https://github.com/jonas/tig/releases/download/tig-2.5.4/tig-2.5.4.tar.gz -o tig.tar.gz && \
    echo "c48284d30287a6365f8a4750eb0b122e78689a1aef8ce1d2961b6843ac246aa7  tig.tar.gz" > tig-sha.txt && \
    sha256sum --quiet -c tig-sha.txt && \
    mkdir tig && \
    tar --strip-components 1 --no-same-owner --no-same-permissions --directory tig -xzf tig.tar.gz && \
    cd tig && \
    ./configure && \
    make && \
    make install && \
    cd .. && \
    rm -rf /tmp/*

# install newer tmux
RUN source /opt/rh/devtoolset-${DEVTOOLSET_VERSION}/enable && \
    curl -Ls https://github.com/tmux/tmux/releases/download/3.1c/tmux-3.1c.tar.gz -o tmux.tar.gz && \
    echo "918f7220447bef33a1902d4faff05317afd9db4ae1c9971bef5c787ac6c88386  tmux.tar.gz" > tmux-sha.txt && \
    sha256sum --quiet -c tmux-sha.txt && \
    mkdir tmux && \
    tar --strip-components 1 --no-same-owner --no-same-permissions --directory tmux -xzf tmux.tar.gz && \
    cd tmux && \
    ./configure && \
    make && \
    make install && \
    cd .. && \
    rm -rf /tmp/*

ARG FDB_VERSION="6.3.18"
RUN if [ ! "$(uname -m)" == "aarch64" ]; then \
        mkdir -p /usr/lib/foundationdb/plugins && \
        curl -Ls https://fdb-joshua.s3.amazonaws.com/old_tls_library.tgz | \
            tar --strip-components=1 --no-same-owner --directory /usr/lib/foundationdb/plugins -xz && \
        ln -sf /usr/lib/foundationdb/plugins/FDBGnuTLS.so /usr/lib/foundationdb/plugins/fdb-libressl-plugin.so && \
        curl -Ls https://github.com/apple/foundationdb/releases/download/${FDB_VERSION}/libfdb_c.x86_64.so -o /usr/lib64/libfdb_c_${FDB_VERSION}.so && \
        ln -sf /usr/lib64/libfdb_c_${FDB_VERSION}.so /usr/lib64/libfdb_c.so; \
    fi

# Install header files for compling the operator
RUN if [ ! "$(uname -m)" == "aarch64" ]; then \
        rpm -ivh https://github.com/apple/foundationdb/releases/download/${FDB_VERSION}/foundationdb-clients-${FDB_VERSION}-1.el7.x86_64.rpm --excludepath=/etc/foundationdb --excludepath=/usr/bin --excludepath=/usr/lib --excludepath=/usr/lib64; \
    fi

# Installing helm https://helm.sh/docs/intro/install for e2e testing with the operator.
ARG HELM_VERSION="v3.12.0"
RUN pushd /tmp && \
    # Binaries and checksum are fetched from here: https://github.com/helm/helm/releases/tag/v3.12.0
    if [ "$(uname -m)" == "aarch64" ]; then \
        curl -sLo helm.tar.gz "https://get.helm.sh/helm-${HELM_VERSION}-linux-arm64.tar.gz" && echo "658839fed8f9be2169f5df68e55cb2f0aa731a50df454caf183186766800bbd0 helm.tar.gz" | sha256sum --quiet -c -; \
    else \
        curl -sLo helm.tar.gz "https://get.helm.sh/helm-${HELM_VERSION}-linux-amd64.tar.gz" && echo "da36e117d6dbc57c8ec5bab2283222fbd108db86c83389eebe045ad1ef3e2c3b helm.tar.gz" | sha256sum --quiet -c -; \
    fi && \

    tar -zxvf /tmp/helm.tar.gz && \
    mv linux-*/helm /usr/local/bin/helm && \
    helm version --short && \
    popd && \
    rm -rf /tmp/*

WORKDIR /root
# Pull in rust developer tools -- we use "nightly" for development
# for extra warning messages and support for cargo fuzz
RUN source $HOME/.cargo/env \
    rustup default nightly \
    rustup component add rust-analysis \
    rustup component add rust-src \
    rustup component add rls \
    cargo install cargo-fuzz

# add vscode server
RUN if [ "$(uname -m)" == "aarch64" ]; then \
        VSCODE_ARCH="arm64"; \
    else \
        VSCODE_ARCH="x64"; \
    fi && \
    curl -Ls https://update.code.visualstudio.com/latest/server-linux-${VSCODE_ARCH}/stable -o /tmp/vscode-server-linux-${VSCODE_ARCH}.tar.gz && \
    mkdir -p .vscode-server/bin/latest && \
    tar --strip-components 1 --no-same-owner --directory .vscode-server/bin/latest -xf /tmp/vscode-server-linux-${VSCODE_ARCH}.tar.gz && \
    touch .vscode-server/bin/latest/0 && \
    rm -rf /tmp/*
RUN rm -f /root/anaconda-ks.cfg && \
    printf '%s\n' \
    '#!/usr/bin/env bash' \
    'set -Eeuo pipefail' \
    '' \
    'mkdir -p ~/.docker' \
    'cat > ~/.docker/config.json << EOF' \
    '{' \
    ' "proxies":' \
    ' {' \
    '   "default":' \
    '   {' \
    '     "httpProxy": "${HTTP_PROXY}",' \
    '     "httpsProxy": "${HTTPS_PROXY}",' \
    '     "noProxy": "${NO_PROXY}"' \
    '   }' \
    ' }' \
    '}' \
    'EOF' \
    > /usr/local/bin/docker_proxy.sh && \
    chmod 755 /usr/local/bin/docker_proxy.sh && \
    printf '%s\n' \
    "source /opt/rh/devtoolset-${DEVTOOLSET_VERSION}/enable" \
    'source /opt/rh/rh-python38/enable' \
    'source /opt/rh/rh-ruby27/enable' \
    '' \
    'function cmk_ci() {' \
    '    cmake -S ${HOME}/src/foundationdb -B ${HOME}/build_output -D USE_CCACHE=ON -D USE_WERROR=ON -D RocksDB_ROOT=/opt/rocksdb-7.10.2 -D RUN_JUNIT_TESTS=ON -D RUN_JAVA_INTEGRATION_TESTS=ON -G Ninja && \' \
    '    ninja -v -C ${HOME}/build_output -j 84 all packages strip_targets' \
    '}' \
    'function cmk() {' \
    '    cmake -S ${HOME}/src/foundationdb -B ${HOME}/build_output -D USE_CCACHE=ON -D USE_WERROR=ON -D RocksDB_ROOT=/opt/rocksdb-7.10.2 -D RUN_JUNIT_TESTS=ON -D RUN_JAVA_INTEGRATION_TESTS=ON -G Ninja && \' \
    '    ninja -C ${HOME}/build_output -j 84' \
    '}' \
    'function ccmk() {' \
    '    CC=clang CXX=clang++ cmake -S ${HOME}/src/foundationdb -B ${HOME}/build_output -D USE_CCACHE=ON -D USE_WERROR=ON -D RocksDB_ROOT=/opt/rocksdb-7.10.2 -D RUN_JUNIT_TESTS=ON -D RUN_JAVA_INTEGRATION_TESTS=ON -G Ninja && \' \
    '    ninja -C ${HOME}/build_output -j 84' \
    '}' \
    'function ct() {' \
    '    cd ${HOME}/build_output && ctest -j 32 --no-compress-output -T test --output-on-failure' \
    '}' \
    'function j() {' \
    '   python3 -m joshua.joshua "${@}"' \
    '}' \
    'function jsd() {' \
    '   j start --tarball $(find ${HOME}/build_output/packages -name correctness\*.tar.gz) "${@}"' \
    '}' \
    '' \
    'function fmt() {' \
    '   find ${HOME}/src/foundationdb -type f \( -name \*.c -o -name \*.cpp -o -name \*.h -o -name \*.hpp \) -a \( ! -name sqlite3.amalgamation.c \) -a \( ! -path \*.git\* \) -exec clang-format -style=file -i "{}" \;' \
    '}' \
    '' \
    'USER_BASHRC="$HOME/src/.bashrc.local"' \
    'if test -f "$USER_BASHRC"; then' \
    '   source $USER_BASHRC' \
    'fi' \
    '' \
    'function addr2line() {' \
    '    EXECUTABLE=""' \
    '    while getopts ":e:" OPTION' \
    '    do' \
    '            case "$OPTION" in' \
    '                    e)' \
    '                            EXECUTABLE="$OPTARG"' \
    '                            ;;' \
    '                    ?)' \
    '                            ;;' \
    '            esac' \
    '    done' \
    '    if [ -z $EXECUTABLE ]' \
    '    then' \
    '            echo "Missing executable"' \
    '            exit 1' \
    '    fi' \
    '    readelf -p .comment $EXECUTABLE | grep -q "clang"' \
    '    if [ $? -eq 0 ]' \
    '    then' \
    '            # This is a clang generated ELF' \
    '            llvm-addr2line "$@"' \
    '    else' \
    '            # This is gcc/other compiler generated ELF' \
    '            command addr2line "$@"' \
    '    fi' \
    '}' \
    '' \
    'source $HOME/.cargo/env' \
    '' \
    >> .bashrc
# =========================== END OF LAYER: devel ==============================
FROM build as distcc
ARG DEVTOOLSET_VERSION=11
RUN useradd distcc && \
    source /opt/rh/devtoolset-${DEVTOOLSET_VERSION}/enable && \
    source /opt/rh/rh-python38/enable && \
    update-distcc-symlinks
EXPOSE 3632
EXPOSE 3633
USER distcc
ENV ALLOW 0.0.0.0/0
ENTRYPOINT distccd \
           --daemon \
           --enable-tcp-insecure \
           --no-detach \
           --port 3632 \
           --log-stderr \
           --log-level info \
           --listen 0.0.0.0 \
           --allow ${ALLOW} \
           --jobs `nproc`
# =========================== END OF LAYER: distcc =============================
FROM devel as codebuild
COPY dockerd-entrypoint.sh /usr/local/bin/
ENTRYPOINT ["dockerd-entrypoint.sh"]
# =========================== END OF LAYER: codebuild ==========================<|MERGE_RESOLUTION|>--- conflicted
+++ resolved
@@ -399,40 +399,30 @@
 # maintain and does build serialization.
 RUN source /opt/rh/devtoolset-${DEVTOOLSET_VERSION}/enable && \
     source /opt/rh/rh-python38/enable && \
-    curl -Ls https://boostorg.jfrog.io/artifactory/main/release/1.78.0/source/boost_1_78_0.tar.bz2 -o boost_1_78_0.tar.bz2 && \
-    echo "8681f175d4bdb26c52222665793eef08490d7758529330f98d3b29dd0735bccc  boost_1_78_0.tar.bz2" > boost-sha.txt && \
+    curl -Ls https://boostorg.jfrog.io/artifactory/main/release/1.82.0/source/boost_1_82_0.tar.bz2 -o boost_1_82_0.tar.bz2 && \
+    echo "a6e1ab9b0860e6a2881dd7b21fe9f737a095e5f33a3a874afc6a345228597ee6  boost_1_82_0.tar.bz2" > boost-sha.txt && \
     sha256sum --quiet -c boost-sha.txt && \
-    mkdir -p /opt/boost_1_78_0 && \
-    tar --strip-components 1 --no-same-owner --directory /opt/boost_1_78_0 -xjf boost_1_78_0.tar.bz2 && \
-    cd /opt/boost_1_78_0 && \
+    mkdir -p /opt/boost_1_82_0 && \
+    tar --strip-components 1 --no-same-owner --directory /opt/boost_1_82_0 -xjf boost_1_82_0.tar.bz2 && \
+    cd /opt/boost_1_82_0 && \
     ./bootstrap.sh --with-libraries=all && \
-    ./b2 link=static cxxflags="-std=c++14 -fPIC" --prefix=/opt/boost_1_78_0 -j32 install &&\
-    rm -rf /opt/boost_1_78_0/libs && \
-    rm -rf /tmp/*
+    ./b2 link=static cxxflags="-std=c++17 -fPIC" --prefix=/opt/boost_1_82_0 -j32 install &&\
+    rm -rf /opt/boost_1_82_0/libs && \
+    rm -rf /tmp/*
+
 
 # install Boost to /opt, using clang to compile the library
 # Boost::context depends on some C++11 features, e.g. std::call_once; however,
 # gcc and clang are using different ABIs, thus a gcc-built Boost::context is
 # not linkable to clang objects.
-<<<<<<< HEAD
-=======
 # 
 # Bug with b2 4.9.4 and clang https://github.com/bfgroup/b2/issues/183
 # Download and use b2 4.8.2
->>>>>>> 0ef81fd4
 RUN source /opt/rh/devtoolset-${DEVTOOLSET_VERSION}/enable && \
     source /opt/rh/rh-python38/enable && \
-    curl -Ls https://boostorg.jfrog.io/artifactory/main/release/1.78.0/source/boost_1_78_0.tar.bz2 -o boost_1_78_0.tar.bz2 && \
-    echo "8681f175d4bdb26c52222665793eef08490d7758529330f98d3b29dd0735bccc  boost_1_78_0.tar.bz2" > boost-sha.txt && \
+    curl -Ls https://boostorg.jfrog.io/artifactory/main/release/1.82.0/source/boost_1_82_0.tar.bz2 -o boost_1_82_0.tar.bz2 && \
+    echo "a6e1ab9b0860e6a2881dd7b21fe9f737a095e5f33a3a874afc6a345228597ee6  boost_1_82_0.tar.bz2" > boost-sha.txt && \
     sha256sum --quiet -c boost-sha.txt && \
-<<<<<<< HEAD
-    mkdir -p /opt/boost_1_78_0_clang && \
-    tar --strip-components 1 --no-same-owner --directory /opt/boost_1_78_0_clang -xjf boost_1_78_0.tar.bz2 && \
-    cd /opt/boost_1_78_0_clang && \
-    ./bootstrap.sh --with-toolset=clang --with-libraries=all && \
-    ./b2 link=static cxxflags="-std=c++14 -stdlib=libc++ -nostdlib++ -fPIC" linkflags="-stdlib=libc++ -nostdlib++ -static-libgcc -lc++ -lc++abi" --prefix=/opt/boost_1_78_0_clang -j32 install && \
-    rm -rf /opt/boost_1_78_0_clang/libs && \
-=======
     mkdir -p /opt/boost_1_82_0_clang && \
     tar --strip-components 1 --no-same-owner --directory /opt/boost_1_82_0_clang -xjf boost_1_82_0.tar.bz2 && \
     curl -Ls https://github.com/bfgroup/b2/archive/refs/tags/4.8.2.tar.gz -o b2-4.8.2.tar.gz && \
@@ -441,7 +431,6 @@
     ./bootstrap.sh --with-toolset=clang --with-libraries=all && \
     ./b2 link=static cxxflags="-std=c++17 -stdlib=libc++ -nostdlib++ -fPIC" linkflags="-stdlib=libc++ -nostdlib++ -static-libgcc -lc++ -lc++abi" --prefix=/opt/boost_1_82_0_clang -j32 install && \
     rm -rf /opt/boost_1_82_0_clang/libs && \
->>>>>>> 0ef81fd4
     rm -rf /tmp/*
 
 # jemalloc (needed for FDB after 6.3)
