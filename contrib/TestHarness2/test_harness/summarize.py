from __future__ import annotations

import collections
import inspect
import json
import os
import re
import sys
import traceback
import uuid
import xml.sax
import xml.sax.handler
import xml.sax.saxutils

from pathlib import Path
from typing import (
    List,
    Dict,
    TextIO,
    Callable,
    Optional,
    OrderedDict,
    Any,
    Tuple,
    Iterator,
    Iterable,
)

from test_harness.config import config
from test_harness.valgrind import parse_valgrind_output


class SummaryTree:
    def __init__(self, name: str):
        self.name = name
        self.children: List[SummaryTree] = []
        self.attributes: Dict[str, str] = {}

    def append(self, element: SummaryTree):
        self.children.append(element)

    def to_dict(self, add_name: bool = True) -> Dict[str, Any] | List[Any]:
        if len(self.children) > 0 and len(self.attributes) == 0:
            children = []
            for child in self.children:
                children.append(child.to_dict())
            if add_name:
                return {self.name: children}
            else:
                return children
        res: Dict[str, Any] = {}
        if add_name:
            res["Type"] = self.name
        for k, v in self.attributes.items():
            res[k] = v
        children = []
        child_keys: Dict[str, int] = {}
        for child in self.children:
            if child.name in child_keys:
                child_keys[child.name] += 1
            else:
                child_keys[child.name] = 1
        for child in self.children:
            if child_keys[child.name] == 1 and child.name not in self.attributes:
                res[child.name] = child.to_dict(add_name=False)
            else:
                children.append(child.to_dict())
        if len(children) > 0:
            res["children"] = children
        return res

    def to_json(self, out: TextIO, prefix: str = ""):
        res = json.dumps(self.to_dict(), indent=("  " if config.pretty_print else None))
        for line in res.splitlines(False):
            out.write("{}{}\n".format(prefix, line))

    def to_xml(self, out: TextIO, prefix: str = ""):
        # minidom doesn't support omitting the xml declaration which is a problem for joshua
        # However, our xml is very simple and therefore serializing manually is easy enough
        attrs = []
        print_width = 120
        try:
            print_width, _ = os.get_terminal_size()
        except OSError:
            pass
        for k, v in self.attributes.items():
            attrs.append("{}={}".format(k, xml.sax.saxutils.quoteattr(v)))
        elem = "{}<{}{}".format(prefix, self.name, ("" if len(attrs) == 0 else " "))
        out.write(elem)
        if config.pretty_print:
            curr_line_len = len(elem)
            for i in range(len(attrs)):
                attr_len = len(attrs[i])
                if i == 0 or attr_len + curr_line_len + 1 <= print_width:
                    if i != 0:
                        out.write(" ")
                    out.write(attrs[i])
                    curr_line_len += attr_len
                else:
                    out.write("\n")
                    out.write(" " * len(elem))
                    out.write(attrs[i])
                    curr_line_len = len(elem) + attr_len
        else:
            out.write(" ".join(attrs))
        if len(self.children) == 0:
            out.write("/>")
        else:
            out.write(">")
        for child in self.children:
            if config.pretty_print:
                out.write("\n")
            child.to_xml(
                out, prefix=("  {}".format(prefix) if config.pretty_print else prefix)
            )
        if len(self.children) > 0:
            out.write(
                "{}{}</{}>".format(
                    ("\n" if config.pretty_print else ""), prefix, self.name
                )
            )

    def dump(self, out: TextIO, prefix: str = "", new_line: bool = True):
        if config.output_format == "json":
            self.to_json(out, prefix=prefix)
        else:
            self.to_xml(out, prefix=prefix)
        if new_line:
            out.write("\n")


ParserCallback = Callable[[Dict[str, str]], Optional[str]]


class ParseHandler:
    def __init__(self, out: SummaryTree):
        self.out = out
        self.events: OrderedDict[
            Optional[Tuple[str, Optional[str]]], List[ParserCallback]
        ] = collections.OrderedDict()

    def add_handler(
        self, attr: Tuple[str, Optional[str]], callback: ParserCallback
    ) -> None:
        self.events.setdefault(attr, []).append(callback)

    def _call(self, callback: ParserCallback, attrs: Dict[str, str]) -> str | None:
        try:
            return callback(attrs)
        except Exception as e:
            _, _, exc_traceback = sys.exc_info()
            child = SummaryTree("NonFatalParseError")
            child.attributes["Severity"] = "30"
            child.attributes["ErrorMessage"] = str(e)
            child.attributes["Trace"] = repr(traceback.format_tb(exc_traceback))
            self.out.append(child)
            return None

    def handle(self, attrs: Dict[str, str]):
        if None in self.events:
            for callback in self.events[None]:
                self._call(callback, attrs)
        for k, v in attrs.items():
            if (k, None) in self.events:
                for callback in self.events[(k, None)]:
                    remap = self._call(callback, attrs)
                    if remap is not None:
                        v = remap
                        attrs[k] = v
            if (k, v) in self.events:
                for callback in self.events[(k, v)]:
                    remap = self._call(callback, attrs)
                    if remap is not None:
                        v = remap
                        attrs[k] = v


class Parser:
    def parse(self, file: TextIO, handler: ParseHandler) -> None:
        pass


class XmlParser(Parser, xml.sax.handler.ContentHandler, xml.sax.handler.ErrorHandler):
    def __init__(self):
        super().__init__()
        self.handler: ParseHandler | None = None

    def parse(self, file: TextIO, handler: ParseHandler) -> None:
        self.handler = handler
        xml.sax.parse(file, self, errorHandler=self)

    def error(self, exception):
        pass

    def fatalError(self, exception):
        pass

    def startElement(self, name, attrs) -> None:
        attributes: Dict[str, str] = {}
        for name in attrs.getNames():
            attributes[name] = attrs.getValue(name)
        assert self.handler is not None
        self.handler.handle(attributes)


class JsonParser(Parser):
    def __init__(self):
        super().__init__()

    def parse(self, file: TextIO, handler: ParseHandler):
        for line in file:
            obj = json.loads(line)
            handler.handle(obj)


class Coverage:
    def __init__(
        self, file: str, line: str | int, comment: str | None = None, rare: bool = False
    ):
        self.file = file
        self.line = int(line)
        self.comment = comment
        self.rare = rare

    def to_tuple(self) -> Tuple[str, int, str | None]:
        return self.file, self.line, self.comment, self.rare

    def __eq__(self, other) -> bool:
        if isinstance(other, tuple) and len(other) == 4:
            return self.to_tuple() == other
        elif isinstance(other, Coverage):
            return self.to_tuple() == other.to_tuple()
        else:
            return False

    def __lt__(self, other) -> bool:
        if isinstance(other, tuple) and len(other) == 4:
            return self.to_tuple() < other
        elif isinstance(other, Coverage):
            return self.to_tuple() < other.to_tuple()
        else:
            return False

    def __le__(self, other) -> bool:
        if isinstance(other, tuple) and len(other) == 4:
            return self.to_tuple() <= other
        elif isinstance(other, Coverage):
            return self.to_tuple() <= other.to_tuple()
        else:
            return False

    def __gt__(self, other: Coverage) -> bool:
        if isinstance(other, tuple) and len(other) == 4:
            return self.to_tuple() > other
        elif isinstance(other, Coverage):
            return self.to_tuple() > other.to_tuple()
        else:
            return False

    def __ge__(self, other):
        if isinstance(other, tuple) and len(other) == 4:
            return self.to_tuple() >= other
        elif isinstance(other, Coverage):
            return self.to_tuple() >= other.to_tuple()
        else:
            return False

    def __hash__(self):
        return hash((self.file, self.line, self.comment, self.rare))


class TraceFiles:
    def __init__(self, path: Path):
        self.path: Path = path
        self.timestamps: List[int] = []
        self.runs: OrderedDict[int, List[Path]] = collections.OrderedDict()
        trace_expr = re.compile(r"trace.*\.(json|xml)")
        for file in self.path.iterdir():
            if file.is_file() and trace_expr.match(file.name) is not None:
                ts = int(file.name.split(".")[6])
                if ts in self.runs:
                    self.runs[ts].append(file)
                else:
                    self.timestamps.append(ts)
                    self.runs[ts] = [file]
        self.timestamps.sort(reverse=True)

    def __getitem__(self, idx: int) -> List[Path]:
        res = self.runs[self.timestamps[idx]]
        res.sort()
        return res

    def __len__(self) -> int:
        return len(self.runs)

    def items(self) -> Iterator[List[Path]]:
        class TraceFilesIterator(Iterable[List[Path]]):
            def __init__(self, trace_files: TraceFiles):
                self.current = 0
                self.trace_files: TraceFiles = trace_files

            def __iter__(self):
                return self

            def __next__(self) -> List[Path]:
                if len(self.trace_files) <= self.current:
                    raise StopIteration
                self.current += 1
                return self.trace_files[self.current - 1]

        return TraceFilesIterator(self)


class Summary:
    def __init__(
        self,
        binary: Path,
        runtime: float = 0,
        max_rss: int | None = None,
        was_killed: bool = False,
        uid: uuid.UUID | None = None,
        expected_unseed: int | None = None,
        exit_code: int = 0,
        valgrind_out_file: Path | None = None,
        stats: str | None = None,
        error_out: str = None,
        will_restart: bool = False,
        long_running: bool = False,
    ):
        self.binary = binary
        self.runtime: float = runtime
        self.max_rss: int | None = max_rss
        self.was_killed: bool = was_killed
        self.long_running = long_running
        self.expected_unseed: int | None = expected_unseed
        self.exit_code: int = exit_code
        self.out: SummaryTree = SummaryTree("Test")
        self.test_begin_found: bool = False
        self.test_end_found: bool = False
        self.unseed: int | None = None
        self.valgrind_out_file: Path | None = valgrind_out_file
        self.severity_map: OrderedDict[tuple[str, int], int] = collections.OrderedDict()
        self.error: bool = False
        self.errors: int = 0
        self.warnings: int = 0
        self.coverage: OrderedDict[Coverage, bool] = collections.OrderedDict()
        self.test_count: int = 0
        self.tests_passed: int = 0
        self.error_out = error_out
        self.stderr_severity: str = "40"
        self.will_restart: bool = will_restart
        self.test_dir: Path | None = None
        self.is_negative_test = False
        self.negative_test_success = False
        self.max_trace_time = -1
        self.max_trace_time_type = "None"

        if uid is not None:
            self.out.attributes["TestUID"] = str(uid)
        if stats is not None:
            self.out.attributes["Statistics"] = stats
        self.out.attributes["JoshuaSeed"] = str(config.joshua_seed)
        self.out.attributes["WillRestart"] = "1" if self.will_restart else "0"
        self.out.attributes["NegativeTest"] = "1" if self.is_negative_test else "0"

        self.handler = ParseHandler(self.out)
        self.register_handlers()

    def summarize_files(self, trace_files: List[Path]):
        assert len(trace_files) > 0
        for f in trace_files:
            self.parse_file(f)
        self.done()

    def summarize(self, trace_dir: Path, command: str):
        self.test_dir = trace_dir
        trace_files = TraceFiles(trace_dir)
        if len(trace_files) == 0:
            self.error = True
            child = SummaryTree("NoTracesFound")
            child.attributes["Severity"] = "40"
            child.attributes["Path"] = str(trace_dir.absolute())
            child.attributes["Command"] = command
            self.out.append(child)
            return
        self.summarize_files(trace_files[0])
        if config.joshua_dir is not None:
            import test_harness.fdb

            test_harness.fdb.write_coverage(
                config.cluster_file,
                test_harness.fdb.str_to_tuple(config.joshua_dir) + ("coverage",),
                test_harness.fdb.str_to_tuple(config.joshua_dir)
                + ("coverage-metadata",),
                self.coverage,
            )

    def list_simfdb(self) -> SummaryTree:
        res = SummaryTree("SimFDB")
        res.attributes["TestDir"] = str(self.test_dir)
        if self.test_dir is None:
            return res
        simfdb = self.test_dir / Path("simfdb")
        if not simfdb.exists():
            res.attributes["NoSimDir"] = "simfdb doesn't exist"
            return res
        elif not simfdb.is_dir():
            res.attributes["NoSimDir"] = "simfdb is not a directory"
            return res
        for file in simfdb.iterdir():
            child = SummaryTree("Directory" if file.is_dir() else "File")
            child.attributes["Name"] = file.name
            res.append(child)
        return res

    def ok(self):
        # logical xor -- a test is successful if there was either no error or we expected errors (negative test)
        return (not self.error) != self.is_negative_test

    def done(self):
        if config.print_coverage:
            for k, v in self.coverage.items():
                child = SummaryTree("CodeCoverage")
                child.attributes["File"] = k.file
                child.attributes["Line"] = str(k.line)
                child.attributes["Rare"] = k.rare
                if not v:
                    child.attributes["Covered"] = "0"
                if k.comment is not None and len(k.comment):
                    child.attributes["Comment"] = k.comment
                self.out.append(child)
        if self.warnings > config.max_warnings:
            child = SummaryTree("WarningLimitExceeded")
            child.attributes["Severity"] = "30"
            child.attributes["WarningCount"] = str(self.warnings)
            self.out.append(child)
        if self.errors > config.max_errors:
            child = SummaryTree("ErrorLimitExceeded")
            child.attributes["Severity"] = "40"
            child.attributes["ErrorCount"] = str(self.errors)
            self.out.append(child)
            self.error = True
        if self.was_killed:
            child = SummaryTree("ExternalTimeout")
            child.attributes["Severity"] = "40"
            if self.long_running:
                # debugging info for long-running tests
                child.attributes["LongRunning"] = "1"
                child.attributes["Runtime"] = str(self.runtime)
            self.out.append(child)
            self.error = True
        if self.max_rss is not None:
            self.out.attributes["PeakMemory"] = str(self.max_rss)
        if self.valgrind_out_file is not None:
            try:
                valgrind_errors = parse_valgrind_output(self.valgrind_out_file)
                for valgrind_error in valgrind_errors:
                    if valgrind_error.kind.startswith("Leak"):
                        continue
                    self.error = True
                    child = SummaryTree("ValgrindError")
                    child.attributes["Severity"] = "40"
                    child.attributes["What"] = valgrind_error.what.what
                    child.attributes["Backtrace"] = valgrind_error.what.backtrace
                    aux_count = 0
                    for aux in valgrind_error.aux:
                        child.attributes["WhatAux{}".format(aux_count)] = aux.what
                        child.attributes[
                            "BacktraceAux{}".format(aux_count)
                        ] = aux.backtrace
                        aux_count += 1
                    self.out.append(child)
            except Exception as e:
                self.error = True
                child = SummaryTree("ValgrindParseError")
                child.attributes["Severity"] = "40"
                child.attributes["ErrorMessage"] = str(e)
                _, _, exc_traceback = sys.exc_info()
                child.attributes["Trace"] = repr(traceback.format_tb(exc_traceback))
                self.out.append(child)
        if not self.test_end_found:
            child = SummaryTree("TestUnexpectedlyNotFinished")
            child.attributes["Severity"] = "40"
            child.attributes["LastTraceTime"] = str(self.max_trace_time)
            child.attributes["LastTraceType"] = self.max_trace_time_type
            self.out.append(child)
            self.error = True
        if self.error_out is not None and len(self.error_out) > 0:
            lines = self.error_out.splitlines()
            stderr_bytes = 0
            for line in lines:
                if line.endswith(
                    "WARNING: ASan doesn't fully support makecontext/swapcontext functions and may produce false positives in some cases!"
                ):
                    # When running ASAN we expect to see this message. Boost coroutine should be using the correct asan annotations so that it shouldn't produce any false positives.
                    continue
                if line.endswith("Warning: unimplemented fcntl command: 1036"):
                    # Valgrind produces this warning when F_SET_RW_HINT is used
                    continue
                if self.stderr_severity == "40":
                    self.error = True
                remaining_bytes = config.max_stderr_bytes - stderr_bytes
                if remaining_bytes > 0:
                    out_err = line[0:remaining_bytes] + (
                        "..." if len(line) > remaining_bytes else ""
                    )
                    child = SummaryTree("StdErrOutput")
                    child.attributes["Severity"] = self.stderr_severity
                    child.attributes["Output"] = out_err
                    self.out.append(child)
                stderr_bytes += len(line)
            if stderr_bytes > config.max_stderr_bytes:
                child = SummaryTree("StdErrOutputTruncated")
                child.attributes["Severity"] = self.stderr_severity
                child.attributes["BytesRemaining"] = str(
                    stderr_bytes - config.max_stderr_bytes
                )
                self.out.append(child)

        self.out.attributes["Ok"] = "1" if self.ok() else "0"
        self.out.attributes["Runtime"] = str(self.runtime)
        if not self.ok():
            reason = "Unknown"
            if self.error:
                reason = "ProducedErrors"
            elif not self.test_end_found:
                reason = "TestDidNotFinish"
            elif self.tests_passed == 0:
                reason = "NoTestsPassed"
            elif self.test_count != self.tests_passed:
                reason = "Expected {} tests to pass, but only {} did".format(
                    self.test_count, self.tests_passed
                )
            self.out.attributes["FailReason"] = reason

    def parse_file(self, file: Path):
        parser: Parser
        if file.suffix == ".json":
            parser = JsonParser()
        elif file.suffix == ".xml":
            parser = XmlParser()
        else:
            child = SummaryTree("TestHarnessBug")
            child.attributes["File"] = __file__
            frame = inspect.currentframe()
            if frame is not None:
                child.attributes["Line"] = str(inspect.getframeinfo(frame).lineno)
            child.attributes["Details"] = "Unexpected suffix {} for file {}".format(
                file.suffix, file.name
            )
            self.error = True
            self.out.append(child)
            return
        with file.open("r") as f:
            try:
                parser.parse(f, self.handler)
            except Exception as e:
                child = SummaryTree("SummarizationError")
                child.attributes["Severity"] = "40"
                child.attributes["ErrorMessage"] = str(e)
                self.out.append(child)

    def register_handlers(self):
        def remap_event_severity(attrs):
            if "Type" not in attrs or "Severity" not in attrs:
                return None
            k = (attrs["Type"], int(attrs["Severity"]))
            if k in self.severity_map:
                return str(self.severity_map[k])

        self.handler.add_handler(("Severity", None), remap_event_severity)

        def get_max_trace_time(attrs):
            if "Type" not in attrs:
                return None
            time = float(attrs["Time"])
            if time >= self.max_trace_time:
                self.max_trace_time = time
                self.max_trace_time_type = attrs["Type"]
            return None

        self.handler.add_handler(("Time", None), get_max_trace_time)

        def program_start(attrs: Dict[str, str]):
            if self.test_begin_found:
                return
            self.test_begin_found = True
            self.out.attributes["RandomSeed"] = attrs["RandomSeed"]
            self.out.attributes["SourceVersion"] = attrs["SourceVersion"]
            self.out.attributes["Time"] = attrs["ActualTime"]
            self.out.attributes["BuggifyEnabled"] = attrs["BuggifyEnabled"]
            self.out.attributes["DeterminismCheck"] = (
                "0" if self.expected_unseed is None else "1"
            )
            if self.binary.name != "fdbserver":
                self.out.attributes["OldBinary"] = self.binary.name
            if "FaultInjectionEnabled" in attrs:
                self.out.attributes["FaultInjectionEnabled"] = attrs[
                    "FaultInjectionEnabled"
                ]

        self.handler.add_handler(("Type", "ProgramStart"), program_start)

        def negative_test_success(attrs: Dict[str, str]):
            self.negative_test_success = True
            child = SummaryTree(attrs["Type"])
            for k, v in attrs:
                if k != "Type":
                    child.attributes[k] = v
            self.out.append(child)
            pass

        self.handler.add_handler(("Type", "NegativeTestSuccess"), negative_test_success)

        def config_string(attrs: Dict[str, str]):
            self.out.attributes["ConfigString"] = attrs["ConfigString"]

        self.handler.add_handler(("Type", "SimulatorConfig"), config_string)

        def set_test_file(attrs: Dict[str, str]):
            test_file = Path(attrs["TestFile"])
            cwd = Path(".").absolute()
            try:
                test_file = test_file.relative_to(cwd)
            except ValueError:
                pass
            self.out.attributes["TestFile"] = str(test_file)

        self.handler.add_handler(("Type", "Simulation"), set_test_file)
        self.handler.add_handler(("Type", "NonSimulationTest"), set_test_file)

        def set_elapsed_time(attrs: Dict[str, str]):
            if self.test_end_found:
                return
            self.test_end_found = True
<<<<<<< HEAD
            self.unseed = int(attrs['RandomUnseed'])
            if self.expected_unseed is not None and self.unseed != self.expected_unseed and self.unseed != -1:
                severity = 40 if ('UnseedMismatch', 40) not in self.severity_map \
                    else self.severity_map[('UnseedMismatch', 40)]
=======
            self.unseed = int(attrs["RandomUnseed"])
            if self.expected_unseed is not None and self.unseed != self.expected_unseed:
                severity = (
                    40
                    if ("UnseedMismatch", 40) not in self.severity_map
                    else self.severity_map[("UnseedMismatch", 40)]
                )
>>>>>>> 64a6ab71
                if severity >= 30:
                    child = SummaryTree("UnseedMismatch")
                    child.attributes["Unseed"] = str(self.unseed)
                    child.attributes["ExpectedUnseed"] = str(self.expected_unseed)
                    child.attributes["Severity"] = str(severity)
                    if severity >= 40:
                        self.error = True
                    self.out.append(child)
            self.out.attributes["SimElapsedTime"] = attrs["SimTime"]
            self.out.attributes["RealElapsedTime"] = attrs["RealTime"]
            if self.unseed is not None:
                self.out.attributes["RandomUnseed"] = str(self.unseed)

        self.handler.add_handler(("Type", "ElapsedTime"), set_elapsed_time)

        def parse_warning(attrs: Dict[str, str]):
            self.warnings += 1
            if self.warnings > config.max_warnings:
                return
            child = SummaryTree(attrs["Type"])
            for k, v in attrs.items():
                if k != "Type":
                    child.attributes[k] = v
            self.out.append(child)

        self.handler.add_handler(("Severity", "30"), parse_warning)

        def parse_error(attrs: Dict[str, str]):
            if "ErrorIsInjectedFault" in attrs and attrs[
                "ErrorIsInjectedFault"
            ].lower() in ["1", "true"]:
                # ignore injected errors. In newer fdb versions these will have a lower severity
                return
            self.errors += 1
            self.error = True
            if self.errors > config.max_errors:
                return
            child = SummaryTree(attrs["Type"])
            for k, v in attrs.items():
                child.attributes[k] = v
            self.out.append(child)

        self.handler.add_handler(("Severity", "40"), parse_error)

        def coverage(attrs: Dict[str, str]):
            covered = True
            if "Covered" in attrs:
                covered = int(attrs["Covered"]) != 0
            comment = ""
            if "Comment" in attrs:
                comment = attrs["Comment"]
            rare = False
            if "Rare" in attrs:
                rare = bool(int(attrs["Rare"]))
            c = Coverage(attrs["File"], attrs["Line"], comment, rare)
            if covered or c not in self.coverage:
                self.coverage[c] = covered

        self.handler.add_handler(("Type", "CodeCoverage"), coverage)

        def expected_test_pass(attrs: Dict[str, str]):
            self.test_count = int(attrs["Count"])

        self.handler.add_handler(("Type", "TestsExpectedToPass"), expected_test_pass)

        def test_passed(attrs: Dict[str, str]):
            if attrs["Passed"] == "1":
                self.tests_passed += 1

        self.handler.add_handler(("Type", "TestResults"), test_passed)

        def remap_event_severity(attrs: Dict[str, str]):
            self.severity_map[
                (attrs["TargetEvent"], int(attrs["OriginalSeverity"]))
            ] = int(attrs["NewSeverity"])

        self.handler.add_handler(("Type", "RemapEventSeverity"), remap_event_severity)

        def buggify_section(attrs: Dict[str, str]):
            if attrs["Type"] == "FaultInjected" or attrs.get("Activated", "0") == "1":
                child = SummaryTree(attrs["Type"])
                child.attributes["File"] = attrs["File"]
                child.attributes["Line"] = attrs["Line"]
                self.out.append(child)

        self.handler.add_handler(("Type", "BuggifySection"), buggify_section)
        self.handler.add_handler(("Type", "FaultInjected"), buggify_section)

        def running_unit_test(attrs: Dict[str, str]):
            child = SummaryTree("RunningUnitTest")
            child.attributes["Name"] = attrs["Name"]
            child.attributes["File"] = attrs["File"]
            child.attributes["Line"] = attrs["Line"]

        self.handler.add_handler(("Type", "RunningUnitTest"), running_unit_test)

        def stderr_severity(attrs: Dict[str, str]):
            if "NewSeverity" in attrs:
                self.stderr_severity = attrs["NewSeverity"]

        self.handler.add_handler(("Type", "StderrSeverity"), stderr_severity)<|MERGE_RESOLUTION|>--- conflicted
+++ resolved
@@ -633,20 +633,17 @@
             if self.test_end_found:
                 return
             self.test_end_found = True
-<<<<<<< HEAD
-            self.unseed = int(attrs['RandomUnseed'])
-            if self.expected_unseed is not None and self.unseed != self.expected_unseed and self.unseed != -1:
-                severity = 40 if ('UnseedMismatch', 40) not in self.severity_map \
-                    else self.severity_map[('UnseedMismatch', 40)]
-=======
             self.unseed = int(attrs["RandomUnseed"])
-            if self.expected_unseed is not None and self.unseed != self.expected_unseed:
+            if (
+                self.expected_unseed is not None
+                and self.unseed != self.expected_unseed
+                and self.unseed != -1
+            ):
                 severity = (
                     40
                     if ("UnseedMismatch", 40) not in self.severity_map
                     else self.severity_map[("UnseedMismatch", 40)]
                 )
->>>>>>> 64a6ab71
                 if severity >= 30:
                     child = SummaryTree("UnseedMismatch")
                     child.attributes["Unseed"] = str(self.unseed)
