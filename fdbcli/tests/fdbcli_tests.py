--- conflicted
+++ resolved
@@ -50,13 +50,7 @@
         string: Console output from fdbcli
     """
     commands = command_template + ["{}".format(" ".join(args))]
-<<<<<<< HEAD
-    process = subprocess.run(
-        commands, stdout=subprocess.PIPE, env=fdbcli_env
-    )
-=======
     process = subprocess.run(commands, stdout=subprocess.PIPE, env=fdbcli_env)
->>>>>>> d693957d
     return process.stdout.decode("utf-8").strip()
 
 
@@ -1080,13 +1074,8 @@
     assert lines[3].strip() == "lock state: unlocked"
     # id = lines[0].strip().removeprefix("id: ")
     # Workaround until Python 3.9+ for removeprefix
-<<<<<<< HEAD
-    id = lines[0].strip()[len("id: "):]
-    
-=======
     id = lines[0].strip()[len("id: ") :]
 
->>>>>>> d693957d
     id_output = run_fdbcli_command("tenant getId {}".format(id))
     assert id_output == output
 
@@ -1121,11 +1110,7 @@
     assert lines[4].strip() == "tenant group: tenant_group2"
     # id2 = lines[0].strip().removeprefix("id: ")
     # Workaround until Python 3.9+ for removeprefix
-<<<<<<< HEAD
-    id2 = lines[0].strip()[len("id: "):]
-=======
     id2 = lines[0].strip()[len("id: ") :]
->>>>>>> d693957d
 
     id_output = run_fdbcli_command("tenant getId {}".format(id2))
     assert id_output == output
@@ -1151,10 +1136,7 @@
 
     id_output = run_fdbcli_command("tenant getId {} JSON".format(id2))
     assert id_output == output
-<<<<<<< HEAD
-=======
-
->>>>>>> d693957d
+
 
 @enable_logging()
 def tenant_configure(logger):
