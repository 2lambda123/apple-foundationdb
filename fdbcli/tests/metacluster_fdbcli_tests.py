#!/usr/bin/env python3
import argparse
import functools
import logging
import os
import subprocess
import random

from argparse import RawDescriptionHelpFormatter


# TODO: deduplicate with fdbcli_tests.py
def enable_logging(level=logging.DEBUG):
    """Enable logging in the function with the specified logging level

    Args:
        level (logging.<level>, optional): logging level for the decorated function. Defaults to logging.ERROR.
    """

    def func_decorator(func):
        @functools.wraps(func)
        def wrapper(*args, **kwargs):
            # initialize logger
            logger = logging.getLogger(func.__name__)
            logger.setLevel(level)
            # set logging format
            handler = logging.StreamHandler()
            handler_format = logging.Formatter(
                '[%(asctime)s] - %(filename)s:%(lineno)d - %(levelname)s - %(name)s - %(message)s')
            handler.setFormatter(handler_format)
            handler.setLevel(level)
            logger.addHandler(handler)
            # pass the logger to the decorated function
            result = func(logger, *args, **kwargs)
            return result

        return wrapper

    return func_decorator


def run_command(*args):
    commands = ["{}".format(args)]
    print(commands)
    try:
        process = subprocess.run(commands, stdout=subprocess.PIPE, env=fdbcli_env, timeout=20)
        return process.stdout.decode('utf-8').strip()
    except subprocess.TimeoutExpired:
        raise Exception('the command is stuck')


def run_fdbcli_command(cluster_file, *args):
    command_template = [fdbcli_bin, '-C', "{}".format(cluster_file), '--exec']
    commands = command_template + ["{}".format(' '.join(args))]
    print(commands)
    try:
        # if the fdbcli command is stuck for more than 20 seconds, the database is definitely unavailable
        process = subprocess.run(commands, stdout=subprocess.PIPE, env=fdbcli_env, timeout=20)
        return process.stdout.decode('utf-8').strip()
    except subprocess.TimeoutExpired:
        raise Exception('The fdbcli command is stuck, database is unavailable')

def run_fdbcli_command_and_get_error(cluster_file, *args):
    """run the fdbcli statement: fdbcli --exec '<arg1> <arg2> ... <argN>'.

    Returns:
        string: Stderr output from fdbcli
    """
    command_template = [fdbcli_bin, '-C', "{}".format(cluster_file), '--exec']
    commands = command_template + ["{}".format(' '.join(args))]
    try:
        process = subprocess.run(commands, stdout=subprocess.PIPE, stderr=subprocess.PIPE, env=fdbcli_env, timeout=20)
        return process.stdout.decode('utf-8').strip(), process.stderr.decode('utf-8').strip()
    except subprocess.TimeoutExpired:
        raise Exception('The fdbcli command is stuck, database is unavailable')

def get_cluster_connection_str(cluster_file_path):
    with open(cluster_file_path, 'r') as f:
        conn_str = f.readline().strip()
        return conn_str


def metacluster_create(cluster_file, name, tenant_id_prefix):
    return run_fdbcli_command(cluster_file, "metacluster create_experimental", name, str(tenant_id_prefix))


def metacluster_register(management_cluster_file, data_cluster_file, name):
    conn_str = get_cluster_connection_str(data_cluster_file)
    return run_fdbcli_command(management_cluster_file, "metacluster register", name, "connection_string={}".format(
        conn_str), 'max_tenant_groups=6')


@enable_logging()
def setup_metacluster(logger, management_cluster, data_clusters):
    management_cluster_file = management_cluster[0]
    management_cluster_name = management_cluster[1]
    output = metacluster_create(management_cluster_file, management_cluster_name)
    logger.debug(output)
    for (cf, name) in data_clusters:
        output = metacluster_register(management_cluster_file, cf, name)
        logger.debug(output)


def metacluster_status(cluster_file):
    return run_fdbcli_command(cluster_file, "metacluster status")


def setup_tenants(management_cluster_file, data_cluster_files, tenants):
    for tenant in tenants:
        output = run_fdbcli_command(management_cluster_file, 'tenant create', tenant)
        expected_output = 'The tenant `{}\' has been created'.format(tenant)
        assert output == expected_output

def configure_tenant(management_cluster_file, data_cluster_files, tenant, tenant_group=None, assigned_cluster=None):
    command = 'tenant configure {}'.format(tenant)
    if tenant_group:
        command = command + ' tenant_group={}'.format(tenant_group)
    if assigned_cluster:
        command = command + ' assigned_cluster={}'.format(assigned_cluster)

    output, err = run_fdbcli_command_and_get_error(management_cluster_file, command)
    return output, err

@enable_logging()
def clear_database_and_tenants(logger, management_cluster_file, data_cluster_files):
    subcmd1 = 'writemode on'
    subcmd2 = 'option on SPECIAL_KEY_SPACE_ENABLE_WRITES'
    subcmd3 = 'clearrange ' '"" \\xff'
    subcmd4 = 'clearrange \\xff\\xff/management/tenant/map/ \\xff\\xff/management/tenant/map0'
    output = run_fdbcli_command(management_cluster_file, subcmd1, subcmd2, subcmd3, subcmd4)
    logger.debug(output)


def run_tenant_test(management_cluster_file, data_cluster_files, test_func):
    test_func(management_cluster_file, data_cluster_files)
    clear_database_and_tenants(management_cluster_file, data_cluster_files)


@enable_logging()
def clusters_status_test(logger, cluster_files):
    for cf in cluster_files:
        output = metacluster_status(cf)
        assert output == "This cluster is not part of a metacluster"

    num_clusters = len(cluster_files)
    names = ['meta_mgmt']
    names.extend(['data{}'.format(i) for i in range(1, num_clusters)])
<<<<<<< HEAD
    setup_metacluster([cluster_files[0], names[0]], zip(cluster_files[1:], names[1:]))
=======

    tenant_id_prefix = random.randint(0, 32767)
    metacluster_create(cluster_files[0], names[0], tenant_id_prefix)
    for (cf, name) in zip(cluster_files[1:], names[1:]):
        output = metacluster_register(cluster_files[0], cf, name)
>>>>>>> afc25035

    expected = """
number of data clusters: {}
  tenant group capacity: {}
  allocated tenant groups: 0
"""
    expected = expected.format(num_clusters - 1, 12).strip()
    output = metacluster_status(cluster_files[0])
    assert expected == output

    for (cf, name) in zip(cluster_files[1:], names[1:]):
        output = metacluster_status(cf)
        expected = "This cluster \"{}\" is a data cluster within the metacluster named \"{" \
                   "}\"".format(name, names[0])
        assert expected == output


@enable_logging()
def configure_tenants_test_disableClusterAssignment(logger, cluster_files):
    tenants = ['tenant1', 'tenant2']
    logger.debug('Creating tenants {}'.format(tenants))
    setup_tenants(cluster_files[0], cluster_files[1:], tenants)
    for tenant in tenants:
        out, err = configure_tenant(cluster_files[0], cluster_files[1:], tenant, assigned_cluster='cluster')
        assert err == 'ERROR: Tenant configuration is invalid (2140)'
    clear_database_and_tenants(cluster_files[0], cluster_files[1:])


if __name__ == "__main__":
    print("metacluster_fdbcli_tests")
    script_desc = """
    This script executes a series of commands on multiple clusters within an FDB metacluster.
    """

    parser = argparse.ArgumentParser(formatter_class=RawDescriptionHelpFormatter,
                                     description=script_desc)

    parser.add_argument('build_dir', metavar='BUILD_DIRECTORY', help='FDB build directory')
    args = parser.parse_args()

    # keep current environment variables
    fdbcli_env = os.environ.copy()
    cluster_files = fdbcli_env.get("FDB_CLUSTERS").split(';')
    assert len(cluster_files) > 1

    fdbcli_bin = args.build_dir + '/bin/fdbcli'

    # This must be the first test to run, since it sets up the metacluster that
    # will be used throughout the test
    clusters_status_test(cluster_files)

    configure_tenants_test_disableClusterAssignment(cluster_files)<|MERGE_RESOLUTION|>--- conflicted
+++ resolved
@@ -3,9 +3,8 @@
 import functools
 import logging
 import os
+import random
 import subprocess
-import random
-
 from argparse import RawDescriptionHelpFormatter
 
 
@@ -60,6 +59,7 @@
     except subprocess.TimeoutExpired:
         raise Exception('The fdbcli command is stuck, database is unavailable')
 
+
 def run_fdbcli_command_and_get_error(cluster_file, *args):
     """run the fdbcli statement: fdbcli --exec '<arg1> <arg2> ... <argN>'.
 
@@ -74,6 +74,7 @@
     except subprocess.TimeoutExpired:
         raise Exception('The fdbcli command is stuck, database is unavailable')
 
+
 def get_cluster_connection_str(cluster_file_path):
     with open(cluster_file_path, 'r') as f:
         conn_str = f.readline().strip()
@@ -94,7 +95,8 @@
 def setup_metacluster(logger, management_cluster, data_clusters):
     management_cluster_file = management_cluster[0]
     management_cluster_name = management_cluster[1]
-    output = metacluster_create(management_cluster_file, management_cluster_name)
+    tenant_id_prefix = random.randint(0, 32767)
+    output = metacluster_create(management_cluster_file, management_cluster_name, tenant_id_prefix)
     logger.debug(output)
     for (cf, name) in data_clusters:
         output = metacluster_register(management_cluster_file, cf, name)
@@ -110,6 +112,7 @@
         output = run_fdbcli_command(management_cluster_file, 'tenant create', tenant)
         expected_output = 'The tenant `{}\' has been created'.format(tenant)
         assert output == expected_output
+
 
 def configure_tenant(management_cluster_file, data_cluster_files, tenant, tenant_group=None, assigned_cluster=None):
     command = 'tenant configure {}'.format(tenant)
@@ -120,6 +123,7 @@
 
     output, err = run_fdbcli_command_and_get_error(management_cluster_file, command)
     return output, err
+
 
 @enable_logging()
 def clear_database_and_tenants(logger, management_cluster_file, data_cluster_files):
@@ -145,15 +149,7 @@
     num_clusters = len(cluster_files)
     names = ['meta_mgmt']
     names.extend(['data{}'.format(i) for i in range(1, num_clusters)])
-<<<<<<< HEAD
     setup_metacluster([cluster_files[0], names[0]], zip(cluster_files[1:], names[1:]))
-=======
-
-    tenant_id_prefix = random.randint(0, 32767)
-    metacluster_create(cluster_files[0], names[0], tenant_id_prefix)
-    for (cf, name) in zip(cluster_files[1:], names[1:]):
-        output = metacluster_register(cluster_files[0], cf, name)
->>>>>>> afc25035
 
     expected = """
 number of data clusters: {}
