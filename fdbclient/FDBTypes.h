/*
 * FDBTypes.h
 *
 * This source file is part of the FoundationDB open source project
 *
 * Copyright 2013-2018 Apple Inc. and the FoundationDB project authors
 *
 * Licensed under the Apache License, Version 2.0 (the "License");
 * you may not use this file except in compliance with the License.
 * You may obtain a copy of the License at
 *
 *     http://www.apache.org/licenses/LICENSE-2.0
 *
 * Unless required by applicable law or agreed to in writing, software
 * distributed under the License is distributed on an "AS IS" BASIS,
 * WITHOUT WARRANTIES OR CONDITIONS OF ANY KIND, either express or implied.
 * See the License for the specific language governing permissions and
 * limitations under the License.
 */

#ifndef FDBCLIENT_FDBTYPES_H
#define FDBCLIENT_FDBTYPES_H

#include <algorithm>
#include <set>
#include <string>
#include <vector>

#include "flow/flow.h"
#include "fdbclient/Knobs.h"

typedef int64_t Version;
typedef uint64_t LogEpoch;
typedef uint64_t Sequence;
typedef StringRef KeyRef;
typedef StringRef ValueRef;
typedef int64_t Generation;

enum {
	tagLocalitySpecial = -1,
	tagLocalityLogRouter = -2,
	tagLocalityRemoteLog = -3,
	tagLocalityUpgraded = -4,
	tagLocalitySatellite = -5,
	tagLocalityLogRouterMapped = -6,  // used by log router to pop from TLogs
	tagLocalityTxs = -7,
	tagLocalityBackup = -8,  // used by backup role to pop from TLogs
	tagLocalityInvalid = -99
}; //The TLog and LogRouter require these number to be as compact as possible

inline bool isPseudoLocality(int8_t locality) {
	return locality == tagLocalityLogRouterMapped || locality == tagLocalityBackup;
}

#pragma pack(push, 1)
struct Tag {
	int8_t locality;
	uint16_t id;

	Tag() : locality(tagLocalitySpecial), id(0) {}
	Tag(int8_t locality, uint16_t id) : locality(locality), id(id) {}

	bool operator == ( const Tag& r ) const { return locality==r.locality && id==r.id; }
	bool operator != ( const Tag& r ) const { return locality!=r.locality || id!=r.id; }
	bool operator < ( const Tag& r ) const { return locality < r.locality || (locality == r.locality && id < r.id); }

	int toTagDataIndex() {
		return locality >= 0 ? 2 * locality : 1 - (2 * locality);
	}

	std::string toString() const {
		return format("%d:%d", locality, id);
	}

	template <class Ar>
	force_inline void serialize_unversioned(Ar& ar) {
		serializer(ar, locality, id);
	}
};
#pragma pack(pop)

template <class Ar> void load( Ar& ar, Tag& tag ) { tag.serialize_unversioned(ar); }
template <class Ar> void save( Ar& ar, Tag const& tag ) { const_cast<Tag&>(tag).serialize_unversioned(ar); }

template <>
struct struct_like_traits<Tag> : std::true_type {
	using Member = Tag;
	using types = pack<uint16_t, int8_t>;

	template <int i, class Context>
	static const index_t<i, types>& get(const Member& m, Context&) {
		if constexpr (i == 0) {
			return m.id;
		} else {
			static_assert(i == 1);
			return m.locality;
		}
	}

	template <int i, class Type, class Context>
	static void assign(Member& m, const Type& t, Context&) {
		if constexpr (i == 0) {
			m.id = t;
		} else {
			static_assert(i == 1);
			m.locality = t;
		}
	}
};

static const Tag invalidTag {tagLocalitySpecial, 0};
static const Tag txsTag {tagLocalitySpecial, 1};
static const Tag cacheTag {tagLocalitySpecial, 2};

enum { txsTagOld = -1, invalidTagOld = -100 };

struct TagsAndMessage {
	StringRef message;
	VectorRef<Tag> tags;

	TagsAndMessage() {}
	TagsAndMessage(StringRef message, VectorRef<Tag> tags) : message(message), tags(tags) {}

	// Loads tags and message from a serialized buffer. "rd" is checkpointed at
	// its begining position to allow the caller to rewind if needed.
	// T can be ArenaReader or BinaryReader.
	template <class T>
	void loadFromArena(T* rd, uint32_t* messageVersionSub) {
		int32_t messageLength;
		uint16_t tagCount;
		uint32_t sub;

		rd->checkpoint();
		*rd >> messageLength >> sub >> tagCount;
		if (messageVersionSub) *messageVersionSub = sub;
		tags = VectorRef<Tag>((Tag*)rd->readBytes(tagCount*sizeof(Tag)), tagCount);
		const int32_t rawLength = messageLength + sizeof(messageLength);
		rd->rewind();
		rd->checkpoint();
		message = StringRef((const uint8_t*)rd->readBytes(rawLength), rawLength);
	}

	// Returns the size of the header, including: msg_length, version.sub, tag_count, tags.
	int32_t getHeaderSize() const {
		return sizeof(int32_t) + sizeof(uint32_t) + sizeof(uint16_t) + tags.size() * sizeof(Tag);
	}

	StringRef getMessageWithoutTags() const {
		return message.substr(getHeaderSize());
	}

	// Returns the message with the header.
	StringRef getRawMessage() const { return message; }
};

struct KeyRangeRef;
struct KeyValueRef;

template <class Collection>
void uniquify( Collection& c ) {
	std::sort(c.begin(), c.end());
	c.resize( std::unique(c.begin(), c.end()) - c.begin() );
}

inline std::string describe( const Tag item ) {
	return format("%d:%d", item.locality, item.id);
}

inline std::string describe( const int item ) {
	return format("%d", item);
}

// Allows describeList to work on a vector of std::string
static std::string describe(const std::string& s) {
	return s;
}

template <class T>
std::string describe( Reference<T> const& item ) {
	return item->toString();
}

template <class T>
std::string describe( T const& item ) {
	return item.toString();
}

template <class K, class V>
std::string describe( std::map<K, V> const& items, int max_items = -1 ) {
	if(!items.size())
		return "[no items]";

	std::string s;
	int count = 0;
	for(auto it = items.begin(); it != items.end(); it++) {
		if( ++count > max_items && max_items >= 0)
			break;
		if (count > 1) s += ",";
		s += describe(it->first) + "=>" + describe(it->second);
	}
	return s;
}

template <class T>
std::string describeList( T const& items, int max_items ) {
	if(!items.size())
		return "[no items]";

	std::string s;
	int count = 0;
	for(auto const& item : items) {
		if( ++count > max_items && max_items >= 0)
			break;
		if (count > 1) s += ",";
		s += describe(item);
	}
	return s;
}

template <class T>
std::string describe( std::vector<T> const& items, int max_items = -1 ) {
	return describeList(items, max_items);
}

template <class T>
std::string describe( std::set<T> const& items, int max_items = -1 ) {
	return describeList(items, max_items);
}

std::string printable( const StringRef& val );
std::string printable( const std::string& val );
std::string printable( const KeyRangeRef& range );
std::string printable( const VectorRef<StringRef>& val );
std::string printable( const VectorRef<KeyValueRef>& val );
std::string printable( const KeyValueRef& val );

template <class T>
std::string printable( const Optional<T>& val ) {
	if( val.present() )
		return printable( val.get() );
	return "[not set]";
}

inline bool equalsKeyAfter( const KeyRef& key, const KeyRef& compareKey ) {
	if( key.size()+1 != compareKey.size() || compareKey[compareKey.size()-1] != 0 )
		return false;
	return compareKey.startsWith( key );
}

struct KeyRangeRef {
	const KeyRef begin, end;
	KeyRangeRef() {}
	KeyRangeRef( const KeyRef& begin, const KeyRef& end ) : begin(begin), end(end) {
		if( begin > end ) {
			throw inverted_range();
		}
	}
	KeyRangeRef( Arena& a, const KeyRangeRef& copyFrom ) : begin(a, copyFrom.begin), end(a, copyFrom.end) {}
	bool operator == ( const KeyRangeRef& r ) const { return begin == r.begin && end == r.end; }
	bool operator != ( const KeyRangeRef& r ) const { return begin != r.begin || end != r.end; }
	bool contains( const KeyRef& key ) const { return begin <= key && key < end; }
	bool contains( const KeyRangeRef& keys ) const { return begin <= keys.begin && keys.end <= end; }
	bool intersects( const KeyRangeRef& keys ) const { return begin < keys.end && keys.begin < end; }
	bool empty() const { return begin == end; }
	bool singleKeyRange() const { return equalsKeyAfter(begin, end); }

	Standalone<KeyRangeRef> withPrefix( const StringRef& prefix ) const {
		return KeyRangeRef( begin.withPrefix(prefix), end.withPrefix(prefix) );
	}

	KeyRangeRef removePrefix( const StringRef& prefix ) const {
		return KeyRangeRef( begin.removePrefix(prefix), end.removePrefix(prefix) );
	}

	const KeyRangeRef& operator = (const KeyRangeRef& rhs) {
		const_cast<KeyRef&>(begin) = rhs.begin;
		const_cast<KeyRef&>(end) = rhs.end;
		return *this;
	}

	int expectedSize() const { return begin.expectedSize() + end.expectedSize(); }

	template <class Ar>
	force_inline void serialize(Ar& ar) {
		serializer(ar, const_cast<KeyRef&>(begin), const_cast<KeyRef&>(end));
		if( begin > end ) {
			TraceEvent("InvertedRange").detail("Begin", begin).detail("End", end);
			throw inverted_range();
		};
	}

	struct ArbitraryOrder {
		bool operator()(KeyRangeRef const& a, KeyRangeRef const& b) const {
			if (a.begin < b.begin) return true;
			if (a.begin > b.begin) return false;
			return a.end < b.end;
		}
	};

	std::string toString() const { return "Begin:" + begin.printable() + "End:" + end.printable(); }
};

template<>
struct Traceable<KeyRangeRef> : std::true_type {
	static std::string toString(const KeyRangeRef& value) {
		auto begin = Traceable<StringRef>::toString(value.begin);
		auto end = Traceable<StringRef>::toString(value.end);
		std::string result;
		result.reserve(begin.size() + end.size() + 3);
		std::copy(begin.begin(), begin.end(), std::back_inserter(result));
		result.push_back(' ');
		result.push_back('-');
		result.push_back(' ');
		std::copy(end.begin(), end.end(), std::back_inserter(result));
		return result;
	}
};


inline KeyRangeRef operator & (const KeyRangeRef& lhs, const KeyRangeRef& rhs) {
	KeyRef b = std::max(lhs.begin, rhs.begin), e = std::min(lhs.end, rhs.end);
	if (e < b)
		return KeyRangeRef();
	return KeyRangeRef(b,e);
}

struct KeyValueRef {
	KeyRef key;
	ValueRef value;
	KeyValueRef() {}
	KeyValueRef( const KeyRef& key, const ValueRef& value ) : key(key), value(value) {}
	KeyValueRef( Arena& a, const KeyValueRef& copyFrom ) : key(a, copyFrom.key), value(a, copyFrom.value) {}
	bool operator == ( const KeyValueRef& r ) const { return key == r.key && value == r.value; }
	bool operator != ( const KeyValueRef& r ) const { return key != r.key || value != r.value; }

	int expectedSize() const { return key.expectedSize() + value.expectedSize(); }

	template <class Ar>
	force_inline void serialize(Ar& ar) { serializer(ar, key, value); }

	struct OrderByKey {
		bool operator()(KeyValueRef const& a, KeyValueRef const& b) const {
			return a.key < b.key;
		}
		template <class T>
		bool operator()(T const& a, KeyValueRef const& b) const {
			return a < b.key;
		}
		template <class T>
		bool operator()(KeyValueRef const& a, T const& b) const {
			return a.key < b;
		}
	};

	struct OrderByKeyBack {
		bool operator()(KeyValueRef const& a, KeyValueRef const& b) const {
			return a.key > b.key;
		}
		template <class T>
		bool operator()(T const& a, KeyValueRef const& b) const {
			return a > b.key;
		}
		template <class T>
		bool operator()(KeyValueRef const& a, T const& b) const {
			return a.key > b;
		}
	};
};

template<>
struct string_serialized_traits<KeyValueRef> : std::true_type {
	int32_t getSize(const KeyValueRef& item) const {
		return 2*sizeof(uint32_t) + item.key.size() + item.value.size();
	}

	uint32_t save(uint8_t* out, const KeyValueRef& item) const {
		auto begin = out;
		uint32_t sz = item.key.size();
		*reinterpret_cast<decltype(sz)*>(out) = sz;
		out += sizeof(sz);
		memcpy(out, item.key.begin(), sz);
		out += sz;
		sz = item.value.size();
		*reinterpret_cast<decltype(sz)*>(out) = sz;
		out += sizeof(sz);
		memcpy(out, item.value.begin(), sz);
		out += sz;
		return out - begin;
	}

	template <class Context>
	uint32_t load(const uint8_t* data, KeyValueRef& t, Context& context) {
		auto begin = data;
		uint32_t sz;
		memcpy(&sz, data, sizeof(sz));
		data += sizeof(sz);
		t.key = StringRef(context.tryReadZeroCopy(data, sz), sz);
		data += sz;
		memcpy(&sz, data, sizeof(sz));
		data += sizeof(sz);
		t.value = StringRef(context.tryReadZeroCopy(data, sz), sz);
		data += sz;
		return data - begin;
	}
};

template<>
struct Traceable<KeyValueRef> : std::true_type {
	static std::string toString(const KeyValueRef& value) {
		return Traceable<KeyRef>::toString(value.key) + format(":%d", value.value.size());
	}
};

typedef Standalone<KeyRef> Key;
typedef Standalone<ValueRef> Value;
typedef Standalone<KeyRangeRef> KeyRange;
typedef Standalone<KeyValueRef> KeyValue;
typedef Standalone<struct KeySelectorRef> KeySelector;

enum { invalidVersion = -1, latestVersion = -2, MAX_VERSION = std::numeric_limits<int64_t>::max() };

inline Key keyAfter( const KeyRef& key ) {
	if(key == LiteralStringRef("\xff\xff"))
		return key;

	Standalone<StringRef> r;
	uint8_t* s = new (r.arena()) uint8_t[ key.size() + 1 ];
	memcpy(s, key.begin(), key.size() );
	s[key.size()] = 0;
	((StringRef&) r) = StringRef( s, key.size() + 1 );
	return r;
}
inline KeyRef keyAfter( const KeyRef& key, Arena& arena ) {
	if(key == LiteralStringRef("\xff\xff"))
		return key;
	uint8_t* t = new ( arena ) uint8_t[ key.size()+1 ];
	memcpy(t, key.begin(), key.size() );
	t[key.size()] = 0;
	return KeyRef(t,key.size()+1);
}
inline KeyRange singleKeyRange( const KeyRef& a ) {
	return KeyRangeRef(a, keyAfter(a));
}
inline KeyRangeRef singleKeyRange( KeyRef const& key, Arena& arena ) {
	uint8_t* t = new ( arena ) uint8_t[ key.size()+1 ];
	memcpy(t, key.begin(), key.size() );
	t[key.size()] = 0;
	return KeyRangeRef( KeyRef(t,key.size()), KeyRef(t, key.size()+1) );
}
inline KeyRange prefixRange( KeyRef prefix ) {
	Standalone<KeyRangeRef> range;
	KeyRef start = KeyRef(range.arena(), prefix);
	KeyRef end = strinc(prefix, range.arena());
	range.contents() = KeyRangeRef(start, end);
	return range;
}
inline KeyRef keyBetween( const KeyRangeRef& keys ) {
	// Returns (one of) the shortest key(s) either contained in keys or equal to keys.end,
	// assuming its length is no more than CLIENT_KNOBS->SPLIT_KEY_SIZE_LIMIT. If the length of
	// the shortest key exceeds that limit, then the end key is returned.
	// The returned reference is valid as long as keys is valid.

	int pos = 0;  // will be the position of the first difference between keys.begin and keys.end
	int minSize = std::min( keys.begin.size(), keys.end.size() );
	for(; pos < minSize && pos < CLIENT_KNOBS->SPLIT_KEY_SIZE_LIMIT; pos++ ) {
		if( keys.begin[pos] != keys.end[pos] ) {
			return keys.end.substr(0,pos+1);
		}
	}

	// If one more character keeps us in the limit, and the latter key is simply
	// longer, then we only need one more byte of the end string.
	if (pos < CLIENT_KNOBS->SPLIT_KEY_SIZE_LIMIT && keys.begin.size() < keys.end.size()) {
		return keys.end.substr(0,pos+1);
	}

	return keys.end;
}

struct KeySelectorRef {
private:
	KeyRef key;		// Find the last item less than key

public:
	bool orEqual;	// (or equal to key, if this is true)
	int offset;		// and then move forward this many items (or backward if negative)
	KeySelectorRef() : orEqual(false), offset(0) {}
	KeySelectorRef( const KeyRef& key, bool orEqual, int offset ) : orEqual(orEqual), offset(offset) {
		setKey(key);
	}

	KeySelectorRef( Arena& arena, const KeySelectorRef& copyFrom ) : key(arena, copyFrom.key), orEqual(copyFrom.orEqual), offset(copyFrom.offset) {}
	int expectedSize() const { return key.expectedSize(); }

	void removeOrEqual(Arena &arena) {
		if(orEqual) {
			setKey(keyAfter(key, arena));
			orEqual = false;
		}
	}

	KeyRef getKey() const {
		return key;
	}

	void setKey(KeyRef const& key) {
		//There are no keys in the database with size greater than KEY_SIZE_LIMIT, so if this key selector has a key which is large,
		//then we can translate it to an equivalent key selector with a smaller key
		if(key.size() > (key.startsWith(LiteralStringRef("\xff")) ? CLIENT_KNOBS->SYSTEM_KEY_SIZE_LIMIT : CLIENT_KNOBS->KEY_SIZE_LIMIT))
			this->key = key.substr(0, (key.startsWith(LiteralStringRef("\xff")) ? CLIENT_KNOBS->SYSTEM_KEY_SIZE_LIMIT : CLIENT_KNOBS->KEY_SIZE_LIMIT)+1);
		else
			this->key = key;
	}

	std::string toString() const {
		if (offset > 0) {
			if (orEqual) return format("%d+firstGreaterThan(%s)", offset-1, printable(key).c_str());
			else return format("%d+firstGreaterOrEqual(%s)", offset-1, printable(key).c_str());
		} else {
			if (orEqual) return format("%d+lastLessOrEqual(%s)", offset, printable(key).c_str());
			else return format("%d+lastLessThan(%s)", offset, printable(key).c_str());
		}
	}

	bool isBackward() const { return !orEqual && offset<=0; } // True if the resolution of the KeySelector depends only on keys less than key
	bool isFirstGreaterOrEqual() const { return !orEqual && offset==1; }
	bool isFirstGreaterThan() const { return orEqual && offset==1; }
	bool isLastLessOrEqual() const { return orEqual && offset==0; }

	// True iff, regardless of the contents of the database, lhs must resolve to a key > rhs
	bool isDefinitelyGreater( KeyRef const& k ) {
		return offset >= 1 && ( isFirstGreaterOrEqual() ? key > k : key >= k );
	}
	// True iff, regardless of the contents of the database, lhs must resolve to a key < rhs
	bool isDefinitelyLess( KeyRef const& k ) {
		return offset <= 0 && ( isLastLessOrEqual() ? key < k : key <= k );
	}

	template <class Ar>
	void serialize( Ar& ar ) {
		serializer(ar, key, orEqual, offset);
	}
};

inline bool operator == (const KeySelectorRef& lhs, const KeySelectorRef& rhs) { return lhs.getKey() == rhs.getKey() && lhs.orEqual==rhs.orEqual && lhs.offset==rhs.offset; }
inline KeySelectorRef lastLessThan( const KeyRef& k ) {
	return KeySelectorRef( k, false, 0 );
}
inline KeySelectorRef lastLessOrEqual( const KeyRef& k ) {
	return KeySelectorRef( k, true, 0 );
}
inline KeySelectorRef firstGreaterThan( const KeyRef& k ) {
	return KeySelectorRef( k, true, +1 );
}
inline KeySelectorRef firstGreaterOrEqual( const KeyRef& k ) {
	return KeySelectorRef( k, false, +1 );
}
inline KeySelectorRef operator + (const KeySelectorRef& s, int off) {
	return KeySelectorRef(s.getKey(), s.orEqual, s.offset+off);
}
inline KeySelectorRef operator - (const KeySelectorRef& s, int off) {
	return KeySelectorRef(s.getKey(), s.orEqual, s.offset-off);
}
inline bool selectorInRange( KeySelectorRef const& sel, KeyRangeRef const& range ) {
	// Returns true if the given range suffices to at least begin to resolve the given KeySelectorRef
	return sel.getKey() >= range.begin && (sel.isBackward() ? sel.getKey() <= range.end : sel.getKey() < range.end);
}

template <class Val>
struct KeyRangeWith : KeyRange {
	Val value;
	KeyRangeWith() {}
	KeyRangeWith( const KeyRangeRef& range, const Val& value ) : KeyRange(range), value(value) {}
	bool operator == ( const KeyRangeWith& r ) const { return KeyRangeRef::operator==(r) && value == r.value; }

	template <class Ar>
	void serialize( Ar& ar ) {
		serializer(ar, ((KeyRange&)*this), value);
	}
};
template <class Val>
KeyRangeWith<Val> keyRangeWith( const KeyRangeRef& range, const Val& value ) {
	return KeyRangeWith<Val>(range, value);
}

struct GetRangeLimits {
	enum { ROW_LIMIT_UNLIMITED = -1, BYTE_LIMIT_UNLIMITED = -1 };

	int rows;
	int minRows;
	int bytes;

	GetRangeLimits() : rows( ROW_LIMIT_UNLIMITED ), minRows(1), bytes( BYTE_LIMIT_UNLIMITED ) {}
	explicit GetRangeLimits( int rowLimit ) : rows( rowLimit ), minRows(1), bytes( BYTE_LIMIT_UNLIMITED ) {}
	GetRangeLimits( int rowLimit, int byteLimit ) : rows( rowLimit ), minRows(1), bytes( byteLimit ) {}

	void decrement( VectorRef<KeyValueRef> const& data );
	void decrement( KeyValueRef const& data );

	// True if either the row or byte limit has been reached
	bool isReached();

	// True if data would cause the row or byte limit to be reached
	bool reachedBy( VectorRef<KeyValueRef> const& data );

	bool hasByteLimit();
	bool hasRowLimit();

	bool hasSatisfiedMinRows();
	bool isValid() { return (rows >= 0 || rows == ROW_LIMIT_UNLIMITED)
							&& (bytes >= 0 || bytes == BYTE_LIMIT_UNLIMITED)
							&& minRows >= 0 && (minRows <= rows || rows == ROW_LIMIT_UNLIMITED); }
};

struct RangeResultRef : VectorRef<KeyValueRef> {
	bool more;  // True if (but not necessarily only if) values remain in the *key* range requested (possibly beyond the limits requested)
	            // False implies that no such values remain
	Optional<KeyRef> readThrough;  // Only present when 'more' is true. When present, this value represent the end (or beginning if reverse) of the range
								   // which was read to produce these results. This is guarenteed to be less than the requested range.
	bool readToBegin;
	bool readThroughEnd;

	RangeResultRef() : more(false), readToBegin(false), readThroughEnd(false) {}
	RangeResultRef( Arena& p, const RangeResultRef& toCopy ) : more( toCopy.more ), readToBegin( toCopy.readToBegin ), readThroughEnd( toCopy.readThroughEnd ), readThrough( toCopy.readThrough.present() ? KeyRef( p, toCopy.readThrough.get() ) : Optional<KeyRef>() ), VectorRef<KeyValueRef>( p, toCopy ) {}
	RangeResultRef( const VectorRef<KeyValueRef>& value, bool more, Optional<KeyRef> readThrough = Optional<KeyRef>() ) : VectorRef<KeyValueRef>( value ), more( more ), readThrough( readThrough ), readToBegin( false ), readThroughEnd( false ) {}
	RangeResultRef( bool readToBegin, bool readThroughEnd ) : more(false), readToBegin(readToBegin), readThroughEnd(readThroughEnd) { }

	template <class Ar>
	void serialize( Ar& ar ) {
		serializer(ar, ((VectorRef<KeyValueRef>&)*this), more, readThrough, readToBegin, readThroughEnd);
	}

	std::string toString() const {
		return "more:" + std::to_string(more) +
		       " readThrough:" + (readThrough.present() ? readThrough.get().toString() : "[unset]") +
		       " readToBegin:" + std::to_string(readToBegin) + " readThroughEnd:" + std::to_string(readThroughEnd);
	}
};

template<>
struct Traceable<RangeResultRef> : std::true_type {
	static std::string toString(const RangeResultRef& value) {
		return Traceable<VectorRef<KeyValueRef>>::toString(value);
	}
};

struct KeyValueStoreType {
	constexpr static FileIdentifier file_identifier = 6560359;
	// These enumerated values are stored in the database configuration, so should NEVER be changed.
	// Only add new ones just before END.
	// SS storeType is END before the storageServerInterface is initialized.
	enum StoreType {
		SSD_BTREE_V1,
		MEMORY,
		SSD_BTREE_V2,
		SSD_REDWOOD_V1,
<<<<<<< HEAD
		MEMORY_RADIXTREE,
=======
		SSD_ROCKSDB_V1,
>>>>>>> 82312968
		END
	};

	KeyValueStoreType() : type(END) {}
	KeyValueStoreType( StoreType type ) : type(type) {
		if ((uint32_t)type > END)
			this->type = END;
	}
	operator StoreType() const { return StoreType(type); }
	StoreType storeType() const { return StoreType(type); }

	template <class Ar>
	void serialize(Ar& ar) { serializer(ar, type); }

	std::string toString() const {
		switch( type ) {
			case SSD_BTREE_V1: return "ssd-1";
			case SSD_BTREE_V2: return "ssd-2";
			case SSD_REDWOOD_V1: return "ssd-redwood-experimental";
			case SSD_ROCKSDB_V1: return "ssd-rocksdb-experimental";
			case MEMORY: return "memory";
			case MEMORY_RADIXTREE: return "memory-radixtree-beta";
			default: return "unknown";
		}
	}

private:
	uint32_t type;
};

template<>
struct Traceable<KeyValueStoreType> : std::true_type {
	static std::string toString(KeyValueStoreType const& value) {
		return value.toString();
	}
};

struct TLogVersion {
	enum Version {
		UNSET = 0,
		// Everything between BEGIN and END should be densely packed, so that we
		// can iterate over them easily.
		// V3 was the introduction of spill by reference;
		// V4 changed how data gets written to satellite TLogs so that we can peek from them;
		// V5 merged reference and value spilling
		// V1 = 1,  // 4.6 is dispatched to via 6.0
		V2 = 2, // 6.0
		V3 = 3, // 6.1
		V4 = 4, // 6.2
		V5 = 5, // 7.0
		MIN_SUPPORTED = V2,
		MAX_SUPPORTED = V5,
		MIN_RECRUITABLE = V3,
		DEFAULT = V4,
	} version;

	TLogVersion() : version(UNSET) {}
	TLogVersion( Version v ) : version(v) {}

	operator Version() const {
		return version;
	}

	template <class Ar>
	void serialize(Ar& ar) {
		uint32_t v = (uint32_t)version;
		serializer(ar, v);
		version = (Version)v;
	}

	static ErrorOr<TLogVersion> FromStringRef( StringRef s ) {
		if (s == LiteralStringRef("2")) return V2;
		if (s == LiteralStringRef("3")) return V3;
		if (s == LiteralStringRef("4")) return V4;
		if (s == LiteralStringRef("5")) return V5;
		return default_error_or();
	}
};

template<>
struct Traceable<TLogVersion> : std::true_type {
	static std::string toString(TLogVersion const& value) {
		return Traceable<Version>::toString(value.version);
	}
};

struct TLogSpillType {
	// These enumerated values are stored in the database configuration, so can NEVER be changed.  Only add new ones just before END.
	enum SpillType {
		UNSET = 0,
		DEFAULT = 2,
		VALUE = 1,
		REFERENCE = 2,
		END = 3,
	};

	TLogSpillType() : type(DEFAULT) {}
	TLogSpillType( SpillType type ) : type(type) {
		if ((uint32_t)type >= END) {
			this->type = UNSET;
		}
	}
	operator SpillType() const { return SpillType(type); }

	template <class Ar>
	void serialize(Ar& ar) { serializer(ar, type); }

	std::string toString() const {
		switch( type ) {
			case VALUE: return "value";
			case REFERENCE: return "reference";
			case UNSET: return "unset";
			default: ASSERT(false);
		}
		return "";
	}

	static ErrorOr<TLogSpillType> FromStringRef( StringRef s ) {
		if ( s == LiteralStringRef("1") ) return VALUE;
		if ( s == LiteralStringRef("2") ) return REFERENCE;
		return default_error_or();
	}

	uint32_t type;
};

//Contains the amount of free and total space for a storage server, in bytes
struct StorageBytes {
	int64_t free;
	int64_t total;
	int64_t used;         // Used by *this* store, not total-free
	int64_t available;    // Amount of disk space that can be used by data structure, including free disk space and internally reusable space

	StorageBytes() { }
	StorageBytes(int64_t free, int64_t total, int64_t used, int64_t available) : free(free), total(total), used(used), available(available) { }

	template <class Ar>
	void serialize(Ar& ar) {
		serializer(ar, free, total, used, available);
	}
};

struct LogMessageVersion {
	// Each message pushed into the log system has a unique, totally ordered LogMessageVersion
	// See ILogSystem::push() for how these are assigned
	Version version;
	uint32_t sub;

	void reset(Version v) {
		version = v;
		sub = 0;
	}

	bool operator<(LogMessageVersion const& r) const {
		if (version<r.version) return true;
		if (r.version<version) return false;
		return sub < r.sub;
	}

	bool operator==(LogMessageVersion const& r) const { return version == r.version && sub == r.sub; }

	std::string toString() const { return format("%lld.%d", version, sub); }

	LogMessageVersion(Version version, uint32_t sub) : version(version), sub(sub) {}
	explicit LogMessageVersion(Version version) : version(version), sub(0) {}
	LogMessageVersion() : version(0), sub(0) {}
	bool empty() const { return (version == 0) && (sub == 0); }

	template <class Ar>
	void serialize(Ar& ar) {
		serializer(ar, version, sub);
	}
};

struct AddressExclusion {
	IPAddress ip;
	int port;

	AddressExclusion() : ip(0), port(0) {}
	explicit AddressExclusion(const IPAddress& ip) : ip(ip), port(0) {}
	explicit AddressExclusion(const IPAddress& ip, int port) : ip(ip), port(port) {}

	bool operator<(AddressExclusion const& r) const {
		if (ip != r.ip) return ip < r.ip;
		return port < r.port;
	}
	bool operator==(AddressExclusion const& r) const { return ip == r.ip && port == r.port; }

	bool isWholeMachine() const { return port == 0; }
	bool isValid() const { return ip.isValid() || port != 0; }

	bool excludes( NetworkAddress const& addr ) const {
		if(isWholeMachine())
			return ip == addr.ip;
		return ip == addr.ip && port == addr.port;
	}

	// This is for debugging and IS NOT to be used for serialization to persistant state
	std::string toString() const {
		if (!isWholeMachine())
			return formatIpPort(ip, port);
		return ip.toString();
	}

	static AddressExclusion parse( StringRef const& );

	template <class Ar>
	void serialize(Ar& ar) {
		serializer(ar, ip, port);
	}
};

inline bool addressExcluded( std::set<AddressExclusion> const& exclusions, NetworkAddress const& addr ) {
	return exclusions.count( AddressExclusion(addr.ip, addr.port) ) || exclusions.count( AddressExclusion(addr.ip) );
}

struct ClusterControllerPriorityInfo {
	enum DCFitness { FitnessPrimary, FitnessRemote, FitnessPreferred, FitnessUnknown, FitnessBad }; //cannot be larger than 7 because of leader election mask

	static DCFitness calculateDCFitness(Optional<Key> const& dcId, std::vector<Optional<Key>> const& dcPriority) {
		if(!dcPriority.size()) {
			return FitnessUnknown;
		} else if(dcPriority.size() == 1) {
			if(dcId == dcPriority[0]) {
				return FitnessPreferred;
			} else {
				return FitnessUnknown;
			}
		} else {
			if(dcId == dcPriority[0]) {
				return FitnessPrimary;
			} else if(dcId == dcPriority[1]) {
				return FitnessRemote;
			} else {
				return FitnessBad;
			}
		}
	}

	uint8_t processClassFitness;
	bool isExcluded;
	uint8_t dcFitness;

	bool operator== (ClusterControllerPriorityInfo const& r) const { return processClassFitness == r.processClassFitness && isExcluded == r.isExcluded && dcFitness == r.dcFitness; }
	ClusterControllerPriorityInfo()
	  : ClusterControllerPriorityInfo(/*ProcessClass::UnsetFit*/ 2, false,
	                                  ClusterControllerPriorityInfo::FitnessUnknown) {}
	ClusterControllerPriorityInfo(uint8_t processClassFitness, bool isExcluded, uint8_t dcFitness) : processClassFitness(processClassFitness), isExcluded(isExcluded), dcFitness(dcFitness) {}

	template <class Ar>
	void serialize(Ar& ar) {
		serializer(ar, processClassFitness, isExcluded, dcFitness);
	}
};

class Database;

struct HealthMetrics {
	struct StorageStats {
		int64_t storageQueue;
		int64_t storageDurabilityLag;
		double diskUsage;
		double cpuUsage;

		bool operator==(StorageStats const &r) const {
			return (
				(storageQueue == r.storageQueue) &&
				(storageDurabilityLag == r.storageDurabilityLag) &&
				(diskUsage == r.diskUsage) &&
				(cpuUsage == r.cpuUsage)
			);
		}

		template <class Ar>
		void serialize(Ar& ar) {
			serializer(ar, storageQueue, storageDurabilityLag, diskUsage, cpuUsage);
		}
	};

	int64_t worstStorageQueue;
	int64_t worstStorageDurabilityLag;
	int64_t worstTLogQueue;
	double tpsLimit;
	bool batchLimited;
	std::map<UID, StorageStats> storageStats;
	std::map<UID, int64_t> tLogQueue;

	HealthMetrics()
		: worstStorageQueue(0)
		, worstStorageDurabilityLag(0)
		, worstTLogQueue(0)
		, tpsLimit(0.0)
		, batchLimited(false)
	{}

	void update(const HealthMetrics& hm, bool detailedInput, bool detailedOutput)
	{
		worstStorageQueue = hm.worstStorageQueue;
		worstStorageDurabilityLag = hm.worstStorageDurabilityLag;
		worstTLogQueue = hm.worstTLogQueue;
		tpsLimit = hm.tpsLimit;
		batchLimited = hm.batchLimited;

		if (!detailedOutput) {
			storageStats.clear();
			tLogQueue.clear();
		} else if (detailedInput) {
			storageStats = hm.storageStats;
			tLogQueue = hm.tLogQueue;
		}
	}

	bool operator==(HealthMetrics const& r) const {
		return (
			worstStorageQueue == r.worstStorageQueue &&
			worstStorageDurabilityLag == r.worstStorageDurabilityLag &&
			worstTLogQueue == r.worstTLogQueue &&
			storageStats == r.storageStats &&
			tLogQueue == r.tLogQueue &&
			batchLimited == r.batchLimited
		);
	}

	template <class Ar>
	void serialize(Ar& ar) {
		serializer(ar, worstStorageQueue, worstStorageDurabilityLag, worstTLogQueue, tpsLimit, batchLimited, storageStats, tLogQueue);
	}
};

struct WorkerBackupStatus {
	LogEpoch epoch;
	Version version;
	Tag tag;
	int32_t totalTags;

	WorkerBackupStatus() : epoch(0), version(invalidVersion) {}
	WorkerBackupStatus(LogEpoch e, Version v, Tag t, int32_t total) : epoch(e), version(v), tag(t), totalTags(total) {}

	template <class Ar>
	void serialize(Ar& ar) {
		serializer(ar, epoch, version, tag, totalTags);
	}
};

#endif<|MERGE_RESOLUTION|>--- conflicted
+++ resolved
@@ -654,11 +654,8 @@
 		MEMORY,
 		SSD_BTREE_V2,
 		SSD_REDWOOD_V1,
-<<<<<<< HEAD
 		MEMORY_RADIXTREE,
-=======
 		SSD_ROCKSDB_V1,
->>>>>>> 82312968
 		END
 	};
 
