--- conflicted
+++ resolved
@@ -50,11 +50,8 @@
 
 } // namespace
 
-<<<<<<< HEAD
-=======
 FDB_DEFINE_BOOLEAN_PARAM(ConnectionStringNeedsPersisted);
 
->>>>>>> 020b02ea
 Future<bool> IClusterConnectionRecord::upToDate() {
 	ClusterConnectionString temp;
 	return upToDate(temp);
@@ -418,11 +415,7 @@
 				if (!info.hasConnected) {
 					TraceEvent(SevWarnAlways, "IncorrectClusterFileContentsAtConnection")
 					    .detail("ClusterFile", connRecord->toString())
-<<<<<<< HEAD
-					    .detail("ConnectionStringFromFile", connRecord->getConnectionString().toString())
-=======
 					    .detail("StoredConnectionString", connRecord->getConnectionString().toString())
->>>>>>> 020b02ea
 					    .detail("CurrentConnectionString",
 					            info.intermediateConnRecord->getConnectionString().toString());
 				}
@@ -690,32 +683,15 @@
 		req.supportedVersions = supportedVersions->get();
 		req.traceLogGroup = traceLogGroup;
 
-<<<<<<< HEAD
-		state ClusterConnectionString fileConnectionString;
-		if (connRecord) {
-			bool upToDate = wait(connRecord->upToDate(fileConnectionString));
-=======
 		state ClusterConnectionString storedConnectionString;
 		if (connRecord) {
 			bool upToDate = wait(connRecord->upToDate(storedConnectionString));
->>>>>>> 020b02ea
 			if (!upToDate) {
 				req.issues.push_back_deep(req.issues.arena(), LiteralStringRef("incorrect_cluster_file_contents"));
 				std::string connectionString = connRecord->getConnectionString().toString();
 				if (!incorrectTime.present()) {
 					incorrectTime = now();
 				}
-<<<<<<< HEAD
-				if (connRecord->isValid()) {
-					// Don't log a SevWarnAlways initially to account for transient issues (e.g. someone else changing
-					// the file right before us)
-					TraceEvent(now() - incorrectTime.get() > 300 ? SevWarnAlways : SevWarn,
-					           "IncorrectClusterFileContents")
-					    .detail("ClusterFile", connRecord->toString())
-					    .detail("ConnectionStringFromFile", fileConnectionString.toString())
-					    .detail("CurrentConnectionString", connectionString);
-				}
-=======
 
 				// Don't log a SevWarnAlways initially to account for transient issues (e.g. someone else changing
 				// the file right before us)
@@ -723,7 +699,6 @@
 				    .detail("ClusterFile", connRecord->toString())
 				    .detail("StoredConnectionString", storedConnectionString.toString())
 				    .detail("CurrentConnectionString", connectionString);
->>>>>>> 020b02ea
 			} else {
 				incorrectTime = Optional<double>();
 			}
@@ -746,11 +721,7 @@
 				if (!info.hasConnected) {
 					TraceEvent(SevWarnAlways, "IncorrectClusterFileContentsAtConnection")
 					    .detail("ClusterFile", connRecord->toString())
-<<<<<<< HEAD
-					    .detail("ConnectionStringFromFile", connRecord->getConnectionString().toString())
-=======
 					    .detail("StoredConnectionString", connRecord->getConnectionString().toString())
->>>>>>> 020b02ea
 					    .detail("CurrentConnectionString",
 					            info.intermediateConnRecord->getConnectionString().toString());
 				}
