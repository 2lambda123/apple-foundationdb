/*
 * TaskBucket.actor.cpp
 *
 * This source file is part of the FoundationDB open source project
 *
 * Copyright 2013-2018 Apple Inc. and the FoundationDB project authors
 *
 * Licensed under the Apache License, Version 2.0 (the "License");
 * you may not use this file except in compliance with the License.
 * You may obtain a copy of the License at
 *
 *     http://www.apache.org/licenses/LICENSE-2.0
 *
 * Unless required by applicable law or agreed to in writing, software
 * distributed under the License is distributed on an "AS IS" BASIS,
 * WITHOUT WARRANTIES OR CONDITIONS OF ANY KIND, either express or implied.
 * See the License for the specific language governing permissions and
 * limitations under the License.
 */

#include "fdbclient/TaskBucket.h"
#include "fdbclient/ReadYourWrites.h"
#include "flow/actorcompiler.h" // has to be last include

FDB_DEFINE_BOOLEAN_PARAM(AccessSystemKeys);
FDB_DEFINE_BOOLEAN_PARAM(PriorityBatch);
FDB_DEFINE_BOOLEAN_PARAM(VerifyTask);
FDB_DEFINE_BOOLEAN_PARAM(UpdateParams);

Reference<TaskFuture> Task::getDoneFuture(Reference<FutureBucket> fb) {
	return fb->unpack(params[reservedTaskParamKeyDone]);
}

struct UnblockFutureTaskFunc : TaskFuncBase {
	static StringRef name;

	StringRef getName() const override { return name; };
	Future<Void> execute(Database cx,
	                     Reference<TaskBucket> tb,
	                     Reference<FutureBucket> fb,
	                     Reference<Task> task) override {
		return Void();
	};
	Future<Void> finish(Reference<ReadYourWritesTransaction> tr,
	                    Reference<TaskBucket> tb,
	                    Reference<FutureBucket> fb,
	                    Reference<Task> task) override {
		return _finish(tr, tb, fb, task);
	};

	ACTOR static Future<Void> _finish(Reference<ReadYourWritesTransaction> tr,
	                                  Reference<TaskBucket> taskBucket,
	                                  Reference<FutureBucket> futureBucket,
	                                  Reference<Task> task) {
		state Reference<TaskFuture> future = futureBucket->unpack(task->params[Task::reservedTaskParamKeyFuture]);

		futureBucket->setOptions(tr);

		tr->clear(future->blocks.pack(task->params[Task::reservedTaskParamKeyBlockID]));

		bool is_set = wait(future->isSet(tr));
		if (is_set) {
			wait(future->performAllActions(tr, taskBucket));
		}

		return Void();
	}
};
StringRef UnblockFutureTaskFunc::name = LiteralStringRef("UnblockFuture");
REGISTER_TASKFUNC(UnblockFutureTaskFunc);

struct AddTaskFunc : TaskFuncBase {
	static StringRef name;

	StringRef getName() const override { return name; };
	Future<Void> execute(Database cx,
	                     Reference<TaskBucket> tb,
	                     Reference<FutureBucket> fb,
	                     Reference<Task> task) override {
		return Void();
	};
	Future<Void> finish(Reference<ReadYourWritesTransaction> tr,
	                    Reference<TaskBucket> tb,
	                    Reference<FutureBucket> fb,
	                    Reference<Task> task) override {
		task->params[Task::reservedTaskParamKeyType] = task->params[Task::reservedTaskParamKeyAddTask];
		tb->addTask(tr, task);
		return Void();
	};
};
StringRef AddTaskFunc::name = LiteralStringRef("AddTask");
REGISTER_TASKFUNC(AddTaskFunc);

struct IdleTaskFunc : TaskFuncBase {
	static StringRef name;
	static constexpr uint32_t version = 1;

	StringRef getName() const override { return name; };
	Future<Void> execute(Database cx,
	                     Reference<TaskBucket> tb,
	                     Reference<FutureBucket> fb,
	                     Reference<Task> task) override {
		return Void();
	};
	Future<Void> finish(Reference<ReadYourWritesTransaction> tr,
	                    Reference<TaskBucket> tb,
	                    Reference<FutureBucket> fb,
	                    Reference<Task> task) override {
		return tb->finish(tr, task);
	};
};
StringRef IdleTaskFunc::name = LiteralStringRef("idle");
REGISTER_TASKFUNC(IdleTaskFunc);

Key Task::reservedTaskParamKeyType = LiteralStringRef("type");
Key Task::reservedTaskParamKeyAddTask = LiteralStringRef("_add_task");
Key Task::reservedTaskParamKeyDone = LiteralStringRef("done");
Key Task::reservedTaskParamKeyPriority = LiteralStringRef("priority");
Key Task::reservedTaskParamKeyFuture = LiteralStringRef("future");
Key Task::reservedTaskParamKeyBlockID = LiteralStringRef("blockid");
Key Task::reservedTaskParamKeyVersion = LiteralStringRef("version");
Key Task::reservedTaskParamValidKey = LiteralStringRef("_validkey");
Key Task::reservedTaskParamValidValue = LiteralStringRef("_validvalue");

// IMPORTANT:  Task() must result in an EMPTY parameter set, so params should only
// be set for non-default constructor arguments.  To change this behavior look at all
// Task() default constructions to see if they require params to be empty and call clear.
Task::Task(Value type, uint32_t version, Value done, unsigned int priority) : extendMutex(1) {
	if (type.size())
		params[Task::reservedTaskParamKeyType] = type;

	if (version > 0)
		params[Task::reservedTaskParamKeyVersion] = BinaryWriter::toValue(version, Unversioned());

	if (done.size())
		params[Task::reservedTaskParamKeyDone] = done;

	priority = std::min<int64_t>(priority, CLIENT_KNOBS->TASKBUCKET_MAX_PRIORITY);
	if (priority != 0)
		params[Task::reservedTaskParamKeyPriority] = BinaryWriter::toValue<int64_t>(priority, Unversioned());
}

uint32_t Task::getVersion() const {
	uint32_t version(0);
	auto itor = params.find(Task::reservedTaskParamKeyVersion);
	if (itor != params.end()) {
		version = BinaryReader::fromStringRef<uint32_t>(itor->value, Unversioned());
	} else {
		TraceEvent(SevWarn, "InvalidTaskVersion").detail("TaskHasNoVersion", version);
	}

	return version;
}

unsigned int Task::getPriority() const {
	unsigned int priority = 0;
	auto i = params.find(Task::reservedTaskParamKeyPriority);
	if (i != params.end())
		priority = std::min<int64_t>(BinaryReader::fromStringRef<int64_t>(i->value, Unversioned()),
		                             CLIENT_KNOBS->TASKBUCKET_MAX_PRIORITY);
	return priority;
}

class TaskBucketImpl {
public:
	ACTOR static Future<Optional<Key>> getTaskKey(Reference<ReadYourWritesTransaction> tr,
	                                              Reference<TaskBucket> taskBucket,
	                                              int priority = 0) {
		Standalone<StringRef> uid = StringRef(deterministicRandom()->randomUniqueID().toString());

		// Get keyspace for the specified priority level
		state Subspace space = taskBucket->getAvailableSpace(priority);

		{
			// Get a task key that is <= a random UID task key, if successful then return it
			Key k = wait(tr->getKey(lastLessOrEqual(space.pack(uid)), Snapshot::TRUE));
			if (space.contains(k))
				return Optional<Key>(k);
		}

		{
			// Get a task key that is <= the maximum possible UID, if successful return it.
			Key k = wait(tr->getKey(lastLessOrEqual(space.pack(maxUIDKey)), Snapshot::TRUE));
			if (space.contains(k))
				return Optional<Key>(k);
		}

		return Optional<Key>();
	}

	ACTOR static Future<Reference<Task>> getOne(Reference<ReadYourWritesTransaction> tr,
	                                            Reference<TaskBucket> taskBucket) {
		if (taskBucket->priority_batch)
			tr->setOption(FDBTransactionOptions::PRIORITY_BATCH);

		taskBucket->setOptions(tr);

		// give it some chances for the timed out tasks to get into the task loop in the case of
		// many other new tasks get added so that the timed out tasks never get chances to re-run
		if (deterministicRandom()->random01() < CLIENT_KNOBS->TASKBUCKET_CHECK_TIMEOUT_CHANCE) {
			bool anyTimeouts = wait(requeueTimedOutTasks(tr, taskBucket));
			TEST(anyTimeouts); // Found a task that timed out
		}

		state std::vector<Future<Optional<Key>>> taskKeyFutures(CLIENT_KNOBS->TASKBUCKET_MAX_PRIORITY + 1);

		// Start looking for a task at each priority, highest first
		state int pri;
		for (pri = CLIENT_KNOBS->TASKBUCKET_MAX_PRIORITY; pri >= 0; --pri)
			taskKeyFutures[pri] = getTaskKey(tr, taskBucket, pri);

		// Task key and subspace it is located in.
		state Optional<Key> taskKey;
		state Subspace availableSpace;

		// In priority order from highest to lowest, wait for fetch to finish and if it found a task then cancel the
		// rest.
		for (pri = CLIENT_KNOBS->TASKBUCKET_MAX_PRIORITY; pri >= 0; --pri) {
			// If we already have a task key then cancel this fetch
			if (taskKey.present())
				taskKeyFutures[pri].cancel();
			else {
				Optional<Key> key = wait(taskKeyFutures[pri]);
				if (key.present()) {
					taskKey = key;
					availableSpace = taskBucket->getAvailableSpace(pri);
				}
			}
		}

		// If we don't have a task key, requeue timed out tasks and try again by calling self.
		if (!taskKey.present()) {
			bool anyTimeouts = wait(requeueTimedOutTasks(tr, taskBucket));
			// If there were timeouts, try to get a task since there should now be one in one of the available spaces.
			if (anyTimeouts) {
				TEST(true); // Try to get one task from timeouts subspace
				Reference<Task> task = wait(getOne(tr, taskBucket));
				return task;
			}
			return Reference<Task>();
		}

		// Now we know the task key is present and we have the available space for the task's priority
		state Tuple t = availableSpace.unpack(taskKey.get());
		state Key taskUID = t.getString(0);
		state Subspace taskAvailableSpace = availableSpace.get(taskUID);

		state Reference<Task> task(new Task());
		task->key = taskUID;

		state RangeResult values = wait(tr->getRange(taskAvailableSpace.range(), CLIENT_KNOBS->TOO_MANY));
		Version version = wait(tr->getReadVersion());
		task->timeoutVersion =
		    version + (uint64_t)(taskBucket->timeout *
		                         (CLIENT_KNOBS->TASKBUCKET_TIMEOUT_JITTER_OFFSET +
		                          CLIENT_KNOBS->TASKBUCKET_TIMEOUT_JITTER_RANGE * deterministicRandom()->random01()));

		Subspace timeoutSpace = taskBucket->timeouts.get(task->timeoutVersion).get(taskUID);

		for (auto& s : values) {
			Key param = taskAvailableSpace.unpack(s.key).getString(0);
			task->params[param] = s.value;
			tr->set(timeoutSpace.pack(param), s.value);
		}

		// Clear task definition in the available keyspace
		tr->clear(taskAvailableSpace.range());
		tr->set(taskBucket->active.key(), deterministicRandom()->randomUniqueID().toString());

		return task;
	}

	// Verify that the user configured task verification key still has the user specified value
	ACTOR static Future<bool> taskVerify(Reference<TaskBucket> tb,
	                                     Reference<ReadYourWritesTransaction> tr,
	                                     Reference<Task> task) {

		if (task->params.find(Task::reservedTaskParamValidKey) == task->params.end()) {
			TraceEvent("TaskBucketTaskVerifyInvalidTask")
			    .detail("Task", task->params[Task::reservedTaskParamKeyType])
			    .detail("ReservedTaskParamValidKey", "missing");
			return false;
		}

		if (task->params.find(Task::reservedTaskParamValidValue) == task->params.end()) {
			TraceEvent("TaskBucketTaskVerifyInvalidTask")
			    .detail("Task", task->params[Task::reservedTaskParamKeyType])
			    .detail("ReservedTaskParamValidKey", task->params[Task::reservedTaskParamValidKey])
			    .detail("ReservedTaskParamValidValue", "missing");
			return false;
		}

		tb->setOptions(tr);

		Optional<Value> keyValue = wait(tr->get(task->params[Task::reservedTaskParamValidKey]));

		if (!keyValue.present()) {
			TraceEvent("TaskBucketTaskVerifyInvalidTask")
			    .detail("Task", task->params[Task::reservedTaskParamKeyType])
			    .detail("ReservedTaskParamValidKey", task->params[Task::reservedTaskParamValidKey])
			    .detail("ReservedTaskParamValidValue", task->params[Task::reservedTaskParamValidValue])
			    .detail("KeyValue", "missing");
			return false;
		}

		if (keyValue.get().compare(StringRef(task->params[Task::reservedTaskParamValidValue]))) {
			TraceEvent("TaskBucketTaskVerifyAbortedTask")
			    .detail("Task", task->params[Task::reservedTaskParamKeyType])
			    .detail("ReservedTaskParamValidKey", task->params[Task::reservedTaskParamValidKey])
			    .detail("ReservedTaskParamValidValue", task->params[Task::reservedTaskParamValidValue])
			    .detail("KeyValue", keyValue.get());
			return false;
		}

		return true;
	}

	ACTOR static Future<bool> taskVerify(Reference<TaskBucket> tb, Database cx, Reference<Task> task) {
		loop {
			state Reference<ReadYourWritesTransaction> tr(new ReadYourWritesTransaction(cx));

			try {
				bool verified = wait(taskVerify(tb, tr, task));
				return verified;
			} catch (Error& e) {
				wait(tr->onError(e));
			}
		}
	}

	ACTOR static Future<Void> finishTaskRun(Reference<ReadYourWritesTransaction> tr,
	                                        Reference<TaskBucket> taskBucket,
	                                        Reference<FutureBucket> futureBucket,
	                                        Reference<Task> task,
	                                        Reference<TaskFuncBase> taskFunc,
	                                        VerifyTask verifyTask) {
		bool isFinished = wait(taskBucket->isFinished(tr, task));
		if (isFinished) {
			return Void();
		}

		state bool validTask = true;
		if (verifyTask) {
			bool _validTask = wait(taskVerify(taskBucket, tr, task));
			validTask = _validTask;
		}
		if (!validTask) {
			wait(taskBucket->finish(tr, task));
		} else {
			wait(taskFunc->finish(tr, taskBucket, futureBucket, task));
		}

		return Void();
	}

	ACTOR static Future<bool> doOne(Database cx,
	                                Reference<TaskBucket> taskBucket,
	                                Reference<FutureBucket> futureBucket) {
		state Reference<Task> task = wait(taskBucket->getOne(cx));
		bool result = wait(taskBucket->doTask(cx, futureBucket, task));
		return result;
	}

	ACTOR static Future<Void> extendTimeoutRepeatedly(Database cx,
	                                                  Reference<TaskBucket> taskBucket,
	                                                  Reference<Task> task) {
		state Reference<ReadYourWritesTransaction> tr(new ReadYourWritesTransaction(cx));
		state double start = now();
		state Version versionNow = wait(runRYWTransaction(cx, [=](Reference<ReadYourWritesTransaction> tr) {
			taskBucket->setOptions(tr);
			return map(tr->getReadVersion(), [=](Version v) { return v; });
		}));

		loop {
			state FlowLock::Releaser releaser;

			// Wait until we are half way to the timeout version of this task
			wait(delay(0.8 * (BUGGIFY ? (2 * deterministicRandom()->random01()) : 1.0) *
			           (double)(task->timeoutVersion - (uint64_t)versionNow) / CLIENT_KNOBS->CORE_VERSIONSPERSECOND));

			if (now() - start > 300) {
				TraceEvent(SevWarnAlways, "TaskBucketLongExtend")
				    .detail("Duration", now() - start)
				    .detail("TaskUID", task->key)
				    .detail("TaskType", task->params[Task::reservedTaskParamKeyType])
				    .detail("Priority", task->getPriority());
			}
			// Take the extendMutex lock until we either succeed or stop trying to extend due to failure
			wait(task->extendMutex.take());
			releaser = FlowLock::Releaser(task->extendMutex, 1);

			loop {
				try {
					tr->reset();
					taskBucket->setOptions(tr);

					// Attempt to extend the task's timeout
					state Version newTimeout = wait(taskBucket->extendTimeout(tr, task, UpdateParams::FALSE));
					wait(tr->commit());
					task->timeoutVersion = newTimeout;
					versionNow = tr->getCommittedVersion();
					break;
				} catch (Error& e) {
					wait(tr->onError(e));
				}
			}
		}
	}

	ACTOR static Future<bool> doTask(Database cx,
	                                 Reference<TaskBucket> taskBucket,
	                                 Reference<FutureBucket> futureBucket,
	                                 Reference<Task> task) {
		state Reference<TaskFuncBase> taskFunc;
		state VerifyTask verifyTask = false;

		if (!task || !TaskFuncBase::isValidTask(task))
			return false;

		try {
			taskFunc = TaskFuncBase::create(task->params[Task::reservedTaskParamKeyType]);
			if (taskFunc) {
				verifyTask.set(task->params.find(Task::reservedTaskParamValidKey) != task->params.end());

				if (verifyTask) {
					loop {
						state Reference<ReadYourWritesTransaction> tr(new ReadYourWritesTransaction(cx));
						taskBucket->setOptions(tr);

						try {
							bool validTask = wait(taskVerify(taskBucket, tr, task));

							if (!validTask) {
								bool isFinished = wait(taskBucket->isFinished(tr, task));
								if (!isFinished) {
									wait(taskBucket->finish(tr, task));
								}
								wait(tr->commit());
								return true;
							}
							break;
						} catch (Error& e) {
							wait(tr->onError(e));
						}
					}
				}

				wait(taskFunc->execute(cx, taskBucket, futureBucket, task) ||
				     extendTimeoutRepeatedly(cx, taskBucket, task));

				if (BUGGIFY)
					wait(delay(10.0));
				wait(runRYWTransaction(cx, [=](Reference<ReadYourWritesTransaction> tr) {
					return finishTaskRun(tr, taskBucket, futureBucket, task, taskFunc, verifyTask);
				}));
			}
		} catch (Error& e) {
			TraceEvent(SevWarn, "TaskBucketExecuteFailure")
			    .error(e)
			    .detail("TaskUID", task->key)
			    .detail("TaskType", task->params[Task::reservedTaskParamKeyType].printable())
			    .detail("Priority", task->getPriority());
			try {
				wait(taskFunc->handleError(cx, task, e));
			} catch (Error& e) {
				TraceEvent(SevWarn, "TaskBucketExecuteFailureLogErrorFailed")
				    .error(e) // output handleError() error instead of original task error
				    .detail("TaskUID", task->key.printable())
				    .detail("TaskType", task->params[Task::reservedTaskParamKeyType].printable())
				    .detail("Priority", task->getPriority());
			}
		}

		// Return true to indicate that we did work.
		return true;
	}

	ACTOR static Future<Void> dispatch(Database cx,
	                                   Reference<TaskBucket> taskBucket,
	                                   Reference<FutureBucket> futureBucket,
<<<<<<< HEAD
	                                   double const* pollDelay,
=======
	                                   std::shared_ptr<double const> pollDelay,
>>>>>>> a6f57d18
	                                   int maxConcurrentTasks) {
		state std::vector<Future<bool>> tasks(maxConcurrentTasks);
		for (auto& f : tasks)
			f = Never();

		// Since the futures have to be kept in a vector to be compatible with waitForAny(), we'll keep a queue
		// of available slots in it.  Initially, they're all available.
		state std::vector<int> availableSlots;
		availableSlots.reserve(tasks.size());
		for (int i = 0; i < tasks.size(); ++i)
			availableSlots.push_back(i);

		state std::vector<Future<Reference<Task>>> getTasks;
		state unsigned int getBatchSize = 1;

		loop {
			// Start running tasks while slots are available and we keep finding work to do
			++taskBucket->dispatchSlotChecksStarted;
			while (!availableSlots.empty()) {
				getTasks.clear();
				for (int i = 0, imax = std::min<unsigned int>(getBatchSize, availableSlots.size()); i < imax; ++i)
					getTasks.push_back(taskBucket->getOne(cx));
				wait(waitForAllReady(getTasks));

				bool done = false;
				for (int i = 0; i < getTasks.size(); ++i) {
					if (getTasks[i].isError()) {
						++taskBucket->dispatchErrors;
						done = true;
						continue;
					}
					Reference<Task> task = getTasks[i].get();
					if (task) {
						// Start the task
						++taskBucket->dispatchDoTasks;
						int slot = availableSlots.back();
						availableSlots.pop_back();
						tasks[slot] = taskBucket->doTask(cx, futureBucket, task);
					} else {
						++taskBucket->dispatchEmptyTasks;
						done = true;
					}
				}

				if (done) {
					getBatchSize = 1;
					break;
				} else
					getBatchSize = std::min<unsigned int>(getBatchSize * 2, maxConcurrentTasks);
			}
			++taskBucket->dispatchSlotChecksComplete;

			// Wait for a task to be done.  Also, if we have any slots available then stop waiting after pollDelay at
			// the latest.
			Future<Void> w = ready(waitForAny(tasks));
			if (!availableSlots.empty()) {
				if (*pollDelay > 600) {
					TraceEvent(SevWarnAlways, "TaskBucketLongPollDelay").suppressFor(1.0).detail("Delay", *pollDelay);
				}
				w = w ||
				    delay(*pollDelay * (0.9 + deterministicRandom()->random01() / 5)); // Jittered by 20 %, so +/- 10%
			}
			wait(w);

			// Check all of the task slots, any that are finished should be replaced with Never() and their slots added
			// back to availableSlots
			for (int i = 0; i < tasks.size(); ++i) {
				if (tasks[i].isReady()) {
					availableSlots.push_back(i);
					tasks[i] = Never();
				}
			}
		}
	}

	ACTOR static Future<Void> watchPaused(Database cx,
	                                      Reference<TaskBucket> taskBucket,
	                                      Reference<AsyncVar<bool>> paused) {
		loop {
			state Reference<ReadYourWritesTransaction> tr(new ReadYourWritesTransaction(cx));
			try {
				taskBucket->setOptions(tr);
				Optional<Value> pausedVal = wait(tr->get(taskBucket->pauseKey));
				paused->set(pausedVal.present());
				state Future<Void> watchPausedFuture = tr->watch(taskBucket->pauseKey);
				wait(tr->commit());
				wait(watchPausedFuture);
			} catch (Error& e) {
				wait(tr->onError(e));
			}
		}
	}

	ACTOR static Future<Void> run(Database cx,
	                              Reference<TaskBucket> taskBucket,
	                              Reference<FutureBucket> futureBucket,
<<<<<<< HEAD
	                              double const* pollDelay,
=======
	                              std::shared_ptr<double const> pollDelay,
>>>>>>> a6f57d18
	                              int maxConcurrentTasks) {
		state Reference<AsyncVar<bool>> paused = makeReference<AsyncVar<bool>>(true);
		state Future<Void> watchPausedFuture = watchPaused(cx, taskBucket, paused);
		taskBucket->metricLogger = traceCounters(
		    "TaskBucketMetrics", taskBucket->dbgid, CLIENT_KNOBS->TASKBUCKET_LOGGING_DELAY, &taskBucket->cc);
		loop {
			while (paused->get()) {
				wait(paused->onChange() || watchPausedFuture);
			}

			wait(dispatch(cx, taskBucket, futureBucket, pollDelay, maxConcurrentTasks) || paused->onChange() ||
			     watchPausedFuture);
		}
	}

	static Future<Standalone<StringRef>> addIdle(Reference<ReadYourWritesTransaction> tr,
	                                             Reference<TaskBucket> taskBucket) {
		taskBucket->setOptions(tr);

		auto newTask = makeReference<Task>(IdleTaskFunc::name, IdleTaskFunc::version);
		return taskBucket->addTask(tr, newTask);
	}

	static Future<Standalone<StringRef>> addIdle(Database cx, Reference<TaskBucket> taskBucket) {
		return runRYWTransaction(cx, [=](Reference<ReadYourWritesTransaction> tr) { return addIdle(tr, taskBucket); });
	}

	ACTOR static Future<bool> isEmpty(Reference<ReadYourWritesTransaction> tr, Reference<TaskBucket> taskBucket) {
		taskBucket->setOptions(tr);

		// Check all available priorities for keys
		state std::vector<Future<RangeResult>> resultFutures;
		for (int pri = 0; pri <= CLIENT_KNOBS->TASKBUCKET_MAX_PRIORITY; ++pri)
			resultFutures.push_back(tr->getRange(taskBucket->getAvailableSpace(pri).range(), 1));

		// If any priority levels have any keys then the taskbucket is not empty so return false
		state int i;
		for (i = 0; i < resultFutures.size(); ++i) {
			RangeResult results = wait(resultFutures[i]);
			if (results.size() > 0)
				return false;
		}

		RangeResult values = wait(tr->getRange(taskBucket->timeouts.range(), 1));
		if (values.size() > 0)
			return false;

		return true;
	}

	ACTOR static Future<bool> isBusy(Reference<ReadYourWritesTransaction> tr, Reference<TaskBucket> taskBucket) {
		taskBucket->setOptions(tr);

		// Check all available priorities for emptiness
		state std::vector<Future<RangeResult>> resultFutures;
		for (int pri = 0; pri <= CLIENT_KNOBS->TASKBUCKET_MAX_PRIORITY; ++pri)
			resultFutures.push_back(tr->getRange(taskBucket->getAvailableSpace(pri).range(), 1));

		// If any priority levels have any keys then return true as the level is 'busy'
		state int i;
		for (i = 0; i < resultFutures.size(); ++i) {
			RangeResult results = wait(resultFutures[i]);
			if (results.size() > 0)
				return true;
		}

		return false;
	}

	// Verify that the task's keys are still in the timeout space at the expected timeout prefix
	ACTOR static Future<bool> isFinished(Reference<ReadYourWritesTransaction> tr,
	                                     Reference<TaskBucket> taskBucket,
	                                     Reference<Task> task) {
		taskBucket->setOptions(tr);

		Tuple t;
		t.append(task->timeoutVersion);
		t.append(task->key);

		RangeResult values = wait(tr->getRange(taskBucket->timeouts.range(t), 1));
		if (values.size() > 0)
			return false;

		return true;
	}

	ACTOR static Future<bool> getActiveKey(Reference<ReadYourWritesTransaction> tr,
	                                       Reference<TaskBucket> taskBucket,
	                                       Optional<Value> startingValue) {
		taskBucket->setOptions(tr);

		Optional<Value> new_value = wait(tr->get(taskBucket->active.key()));
		if (new_value != startingValue) {
			return true;
		}
		return false;
	}

	ACTOR static Future<bool> checkActive(Database cx, Reference<TaskBucket> taskBucket) {
		state Reference<ReadYourWritesTransaction> tr(new ReadYourWritesTransaction(cx));
		state Optional<Value> startingValue;

		loop {
			try {
				taskBucket->setOptions(tr);

				bool is_busy = wait(isBusy(tr, taskBucket));
				if (!is_busy) {
					wait(success(addIdle(tr, taskBucket)));
				}

				Optional<Value> val = wait(tr->get(taskBucket->active.key()));
				startingValue = val;

				wait(tr->commit());
				break;
			} catch (Error& e) {
				wait(tr->onError(e));
			}
		}

		state int idx = 0;
		for (; idx < CLIENT_KNOBS->TASKBUCKET_CHECK_ACTIVE_AMOUNT; ++idx) {
			tr = Reference<ReadYourWritesTransaction>(new ReadYourWritesTransaction(cx));
			loop {
				try {
					taskBucket->setOptions(tr);

					wait(delay(CLIENT_KNOBS->TASKBUCKET_CHECK_ACTIVE_DELAY));
					bool isActiveKey = wait(getActiveKey(tr, taskBucket, startingValue));
					if (isActiveKey) {
						TEST(true); // checkActive return true
						return true;
					}
					break;
				} catch (Error& e) {
					wait(tr->onError(e));
				}
			}
		}

		TEST(true); // checkActive return false
		return false;
	}

	ACTOR static Future<int64_t> getTaskCount(Reference<ReadYourWritesTransaction> tr,
	                                          Reference<TaskBucket> taskBucket) {
		taskBucket->setOptions(tr);

		Optional<Value> val = wait(tr->get(taskBucket->prefix.pack(LiteralStringRef("task_count"))));

		if (!val.present())
			return 0;

		ASSERT(val.get().size() == sizeof(int64_t));

		int64_t intValue = 0;
		memcpy(&intValue, val.get().begin(), val.get().size());

		return intValue;
	}

	// Looks for tasks that have timed out and returns them to be available tasks.
	// Returns True if any tasks were affected.
	ACTOR static Future<bool> requeueTimedOutTasks(Reference<ReadYourWritesTransaction> tr,
	                                               Reference<TaskBucket> taskBucket) {
		TEST(true); // Looks for tasks that have timed out and returns them to be available tasks.
		Version end = wait(tr->getReadVersion());
		state KeyRange range(
		    KeyRangeRef(taskBucket->timeouts.get(0).range().begin, taskBucket->timeouts.get(end).range().end));

		RangeResult values = wait(tr->getRange(range, CLIENT_KNOBS->TASKBUCKET_MAX_TASK_KEYS));

		// Keys will be tuples of (taskUID, param) -> paramValue
		// Unfortunately we need to know the priority parameter for a taskUID before we can know which available-tasks
		// subspace to move its keys to.  The cleanest way to do this is to load a new Task() with parameters and once a
		// new task id is encountered flush the old one using taskBucket->getAvailableSpace(task->getPriority())

		Task task;
		Key lastKey;

		for (auto& iter : values) {
			Tuple t = taskBucket->timeouts.unpack(iter.key);
			Key uid = t.getString(1);
			Key param = t.getString(2);

			// If a new UID is seen, finish moving task to new available space. Safe if task == Task()
			if (uid != task.key) {
				// Get the space for this specific task within its available keyspace for its priority
				Subspace space = taskBucket->getAvailableSpace(task.getPriority()).get(task.key);
				for (auto& p : task.params) {
					tr->set(space.pack(p.key), p.value);
				}
				task.params.clear();
				task.key = uid;
				lastKey = iter.key;
			}

			task.params[param] = iter.value;
		}

		// Move the final task, if complete, to its new available keyspace. Safe if task == Task()
		if (!values.more) {
			Subspace space = taskBucket->getAvailableSpace(task.getPriority()).get(task.key);
			for (auto& p : task.params)
				tr->set(space.pack(p.key), p.value);

			if (values.size() > 0) {
				tr->clear(range);
				return true;
			}
			return false;
		}

		ASSERT(lastKey != Key());
		tr->clear(KeyRangeRef(range.begin, lastKey));
		return true;
	}

	ACTOR static Future<Void> debugPrintRange(Reference<ReadYourWritesTransaction> tr, Subspace subspace, Key msg) {
		tr->setOption(FDBTransactionOptions::ACCESS_SYSTEM_KEYS);
		tr->setOption(FDBTransactionOptions::LOCK_AWARE);
		RangeResult values = wait(tr->getRange(subspace.range(), CLIENT_KNOBS->TOO_MANY));
		TraceEvent("TaskBucketDebugPrintRange")
		    .detail("Key", subspace.key())
		    .detail("Count", values.size())
		    .detail("Msg", msg);

		/*printf("debugPrintRange  key: (%d) %s\n", values.size(), printable(subspace.key()).c_str());
		for (auto & s : values) {
		    printf("   key: %-40s   value: %s\n", printable(s.key).c_str(), s.value.c_str());
		    TraceEvent("TaskBucketDebugPrintKV").detail("Msg", msg)
		        .detail("Key", s.key)
		        .detail("Value", s.value);
		}*/

		return Void();
	}

	ACTOR static Future<Version> extendTimeout(Reference<ReadYourWritesTransaction> tr,
	                                           Reference<TaskBucket> taskBucket,
	                                           Reference<Task> task,
	                                           UpdateParams updateParams,
	                                           Version newTimeoutVersion) {
		taskBucket->setOptions(tr);

		// First make sure it's safe to keep running
		wait(taskBucket->keepRunning(tr, task));

		// This is where the task definition currently exists
		state Subspace oldTimeoutSpace = taskBucket->timeouts.get(task->timeoutVersion).get(task->key);
		// Update the task's timeout
		Version version = wait(tr->getReadVersion());

		if (newTimeoutVersion == invalidVersion)
			newTimeoutVersion = version + taskBucket->timeout;
		else if (newTimeoutVersion <= version) // Ensure that the time extension is to the future
			newTimeoutVersion = version + 1;

		// This can happen if extendTimeout is called shortly after task start and the task's timeout was jittered to be
		// longer
		if (newTimeoutVersion <= task->timeoutVersion) {
			newTimeoutVersion = task->timeoutVersion + 1;
		}

		// This is where the task definition is being moved to
		state Subspace newTimeoutSpace = taskBucket->timeouts.get(newTimeoutVersion).get(task->key);

		tr->addReadConflictRange(oldTimeoutSpace.range());
		tr->addWriteConflictRange(newTimeoutSpace.range());

		// If we're updating the task params the clear the old space and write params to the new space
		if (updateParams) {
			TEST(true); // Extended a task while updating parameters
			for (auto& p : task->params) {
				tr->set(newTimeoutSpace.pack(p.key), p.value);
			}
		} else {
			TEST(true); // Extended a task without updating parameters
			// Otherwise, read and transplant the params from the old to new timeout spaces
			RangeResult params = wait(tr->getRange(oldTimeoutSpace.range(), CLIENT_KNOBS->TOO_MANY));
			for (auto& kv : params) {
				Tuple paramKey = oldTimeoutSpace.unpack(kv.key);
				tr->set(newTimeoutSpace.pack(paramKey), kv.value);
			}
		}

		tr->clear(oldTimeoutSpace.range());

		return newTimeoutVersion;
	}
};

TaskBucket::TaskBucket(const Subspace& subspace,
                       AccessSystemKeys sysAccess,
                       PriorityBatch priorityBatch,
                       LockAware lockAware)
  : prefix(subspace), active(prefix.get(LiteralStringRef("ac"))), available(prefix.get(LiteralStringRef("av"))),
    available_prioritized(prefix.get(LiteralStringRef("avp"))), timeouts(prefix.get(LiteralStringRef("to"))),
    pauseKey(prefix.pack(LiteralStringRef("pause"))), timeout(CLIENT_KNOBS->TASKBUCKET_TIMEOUT_VERSIONS),
    system_access(sysAccess), priority_batch(priorityBatch), lockAware(lockAware), cc("TaskBucket"),
    dbgid(deterministicRandom()->randomUniqueID()), dispatchSlotChecksStarted("DispatchSlotChecksStarted", cc),
    dispatchErrors("DispatchErrors", cc), dispatchDoTasks("DispatchDoTasks", cc),
    dispatchEmptyTasks("DispatchEmptyTasks", cc), dispatchSlotChecksComplete("DispatchSlotChecksComplete", cc) {}

TaskBucket::~TaskBucket() {}

Future<Void> TaskBucket::clear(Reference<ReadYourWritesTransaction> tr) {
	setOptions(tr);

	tr->clear(prefix.range());

	return Void();
}

Future<Void> TaskBucket::changePause(Reference<ReadYourWritesTransaction> tr, bool pause) {
	setOptions(tr);

	if (pause) {
		tr->set(pauseKey, StringRef());
	} else {
		tr->clear(pauseKey);
	}

	return Void();
}

Key TaskBucket::addTask(Reference<ReadYourWritesTransaction> tr, Reference<Task> task) {
	setOptions(tr);

	Key key(deterministicRandom()->randomUniqueID().toString());

	Subspace taskSpace;

	// If scheduledVersion is valid then place the task directly into the timeout
	// space for its scheduled time, otherwise place it in the available space by priority.
	Version scheduledVersion = ReservedTaskParams::scheduledVersion().getOrDefault(task, invalidVersion);
	if (scheduledVersion != invalidVersion) {
		taskSpace = timeouts.get(scheduledVersion).get(key);
	} else {
		taskSpace = getAvailableSpace(task->getPriority()).get(key);
	}

	for (auto& param : task->params)
		tr->set(taskSpace.pack(param.key), param.value);

	tr->atomicOp(prefix.pack(LiteralStringRef("task_count")),
	             LiteralStringRef("\x01\x00\x00\x00\x00\x00\x00\x00"),
	             MutationRef::AddValue);

	return key;
}

void TaskBucket::setValidationCondition(Reference<Task> task, KeyRef vKey, KeyRef vValue) {
	task->params[Task::reservedTaskParamValidKey] = vKey;
	task->params[Task::reservedTaskParamValidValue] = vValue;
}

ACTOR static Future<Key> actorAddTask(TaskBucket* tb,
                                      Reference<ReadYourWritesTransaction> tr,
                                      Reference<Task> task,
                                      KeyRef validationKey) {
	tb->setOptions(tr);

	Optional<Value> validationValue = wait(tr->get(validationKey));

	if (!validationValue.present()) {
		TraceEvent(SevError, "TaskBucketAddTaskInvalidKey")
		    .detail("Task", task->params[Task::reservedTaskParamKeyType])
		    .detail("ValidationKey", validationKey);
		throw invalid_option_value();
	}

	TaskBucket::setValidationCondition(task, validationKey, validationValue.get());

	return tb->addTask(tr, task);
}

Future<Key> TaskBucket::addTask(Reference<ReadYourWritesTransaction> tr, Reference<Task> task, KeyRef validationKey) {
	return actorAddTask(this, tr, task, validationKey);
}

Key TaskBucket::addTask(Reference<ReadYourWritesTransaction> tr,
                        Reference<Task> task,
                        KeyRef validationKey,
                        KeyRef validationValue) {
	setValidationCondition(task, validationKey, validationValue);
	return addTask(tr, task);
}

Future<Reference<Task>> TaskBucket::getOne(Reference<ReadYourWritesTransaction> tr) {
	return TaskBucketImpl::getOne(tr, Reference<TaskBucket>::addRef(this));
}

Future<bool> TaskBucket::doOne(Database cx, Reference<FutureBucket> futureBucket) {
	return TaskBucketImpl::doOne(cx, Reference<TaskBucket>::addRef(this), futureBucket);
}

Future<bool> TaskBucket::doTask(Database cx, Reference<FutureBucket> futureBucket, Reference<Task> task) {
	return TaskBucketImpl::doTask(cx, Reference<TaskBucket>::addRef(this), futureBucket, task);
}

Future<Void> TaskBucket::run(Database cx,
                             Reference<FutureBucket> futureBucket,
<<<<<<< HEAD
                             double const* pollDelay,
=======
                             std::shared_ptr<double const> pollDelay,
>>>>>>> a6f57d18
                             int maxConcurrentTasks) {
	return TaskBucketImpl::run(cx, Reference<TaskBucket>::addRef(this), futureBucket, pollDelay, maxConcurrentTasks);
}

Future<Void> TaskBucket::watchPaused(Database cx, Reference<AsyncVar<bool>> paused) {
	return TaskBucketImpl::watchPaused(cx, Reference<TaskBucket>::addRef(this), paused);
}

Future<bool> TaskBucket::isEmpty(Reference<ReadYourWritesTransaction> tr) {
	return TaskBucketImpl::isEmpty(tr, Reference<TaskBucket>::addRef(this));
}

Future<Void> TaskBucket::finish(Reference<ReadYourWritesTransaction> tr, Reference<Task> task) {
	setOptions(tr);

	Tuple t;
	t.append(task->timeoutVersion);
	t.append(task->key);

	tr->atomicOp(prefix.pack(LiteralStringRef("task_count")),
	             LiteralStringRef("\xff\xff\xff\xff\xff\xff\xff\xff"),
	             MutationRef::AddValue);
	tr->clear(timeouts.range(t));

	return Void();
}

Future<Version> TaskBucket::extendTimeout(Reference<ReadYourWritesTransaction> tr,
                                          Reference<Task> task,
                                          UpdateParams updateParams,
                                          Version newTimeoutVersion) {
	return TaskBucketImpl::extendTimeout(
	    tr, Reference<TaskBucket>::addRef(this), task, updateParams, newTimeoutVersion);
}

Future<bool> TaskBucket::isFinished(Reference<ReadYourWritesTransaction> tr, Reference<Task> task) {
	return TaskBucketImpl::isFinished(tr, Reference<TaskBucket>::addRef(this), task);
}

Future<bool> TaskBucket::isVerified(Reference<ReadYourWritesTransaction> tr, Reference<Task> task) {
	return TaskBucketImpl::taskVerify(Reference<TaskBucket>::addRef(this), tr, task);
}

Future<bool> TaskBucket::checkActive(Database cx) {
	return TaskBucketImpl::checkActive(cx, Reference<TaskBucket>::addRef(this));
}

Future<int64_t> TaskBucket::getTaskCount(Reference<ReadYourWritesTransaction> tr) {
	return TaskBucketImpl::getTaskCount(tr, Reference<TaskBucket>::addRef(this));
}

Future<Void> TaskBucket::watchTaskCount(Reference<ReadYourWritesTransaction> tr) {
	return tr->watch(prefix.pack(LiteralStringRef("task_count")));
}

Future<Void> TaskBucket::debugPrintRange(Reference<ReadYourWritesTransaction> tr, Subspace subspace, Key msg) {
	return TaskBucketImpl::debugPrintRange(tr, subspace, msg);
}

class FutureBucketImpl {
public:
	ACTOR static Future<bool> isEmpty(Reference<ReadYourWritesTransaction> tr, Reference<FutureBucket> futureBucket) {
		futureBucket->setOptions(tr);

		Key lastKey = wait(tr->getKey(lastLessOrEqual(futureBucket->prefix.pack(maxUIDKey))));
		return !futureBucket->prefix.contains(lastKey);
	}
};

FutureBucket::FutureBucket(const Subspace& subspace, AccessSystemKeys sysAccess, LockAware lockAware)
  : prefix(subspace), system_access(sysAccess), lockAware(lockAware) {}

FutureBucket::~FutureBucket() {}

Future<Void> FutureBucket::clear(Reference<ReadYourWritesTransaction> tr) {
	setOptions(tr);
	tr->clear(prefix.range());

	return Void();
}

Reference<TaskFuture> FutureBucket::future(Reference<ReadYourWritesTransaction> tr) {
	setOptions(tr);

	auto taskFuture = makeReference<TaskFuture>(Reference<FutureBucket>::addRef(this));
	taskFuture->addBlock(tr, StringRef());

	return taskFuture;
}

Future<bool> FutureBucket::isEmpty(Reference<ReadYourWritesTransaction> tr) {
	return FutureBucketImpl::isEmpty(tr, Reference<FutureBucket>::addRef(this));
}

Reference<TaskFuture> FutureBucket::unpack(Key key) {
	return makeReference<TaskFuture>(Reference<FutureBucket>::addRef(this), key);
}

class TaskFutureImpl {
public:
	ACTOR static Future<Void> join(Reference<ReadYourWritesTransaction> tr,
	                               Reference<TaskBucket> taskBucket,
	                               Reference<TaskFuture> taskFuture,
	                               std::vector<Reference<TaskFuture>> vectorFuture) {
		taskFuture->futureBucket->setOptions(tr);

		bool is_set = wait(isSet(tr, taskFuture));
		if (is_set) {
			return Void();
		}

		tr->clear(taskFuture->blocks.pack(StringRef()));

		wait(_join(tr, taskBucket, taskFuture, vectorFuture));

		return Void();
	}

	ACTOR static Future<Void> _join(Reference<ReadYourWritesTransaction> tr,
	                                Reference<TaskBucket> taskBucket,
	                                Reference<TaskFuture> taskFuture,
	                                std::vector<Reference<TaskFuture>> vectorFuture) {
		std::vector<Future<Void>> onSetFutures;
		for (int i = 0; i < vectorFuture.size(); ++i) {
			Key key = StringRef(deterministicRandom()->randomUniqueID().toString());
			taskFuture->addBlock(tr, key);
			auto task = makeReference<Task>();
			task->params[Task::reservedTaskParamKeyType] = LiteralStringRef("UnblockFuture");
			task->params[Task::reservedTaskParamKeyFuture] = taskFuture->key;
			task->params[Task::reservedTaskParamKeyBlockID] = key;
			onSetFutures.push_back(vectorFuture[i]->onSet(tr, taskBucket, task));
		}

		wait(waitForAll(onSetFutures));

		return Void();
	}

	ACTOR static Future<bool> isSet(Reference<ReadYourWritesTransaction> tr, Reference<TaskFuture> taskFuture) {
		taskFuture->futureBucket->setOptions(tr);

		RangeResult values = wait(tr->getRange(taskFuture->blocks.range(), 1));
		if (values.size() > 0)
			return false;

		return true;
	}

	ACTOR static Future<Void> onSet(Reference<ReadYourWritesTransaction> tr,
	                                Reference<TaskBucket> taskBucket,
	                                Reference<TaskFuture> taskFuture,
	                                Reference<Task> task) {
		taskFuture->futureBucket->setOptions(tr);

		bool is_set = wait(isSet(tr, taskFuture));

		if (is_set) {
			TEST(true); // is_set == true
			wait(performAction(tr, taskBucket, taskFuture, task));
		} else {
			TEST(true); // is_set == false
			Subspace callbackSpace =
			    taskFuture->callbacks.get(StringRef(deterministicRandom()->randomUniqueID().toString()));
			for (auto& v : task->params) {
				tr->set(callbackSpace.pack(v.key), v.value);
			}
		}

		return Void();
	}

	ACTOR static Future<Void> set(Reference<ReadYourWritesTransaction> tr,
	                              Reference<TaskBucket> taskBucket,
	                              Reference<TaskFuture> taskFuture) {
		taskFuture->futureBucket->setOptions(tr);

		tr->clear(taskFuture->blocks.range());

		wait(performAllActions(tr, taskBucket, taskFuture));

		return Void();
	}

	ACTOR static Future<Void> performAction(Reference<ReadYourWritesTransaction> tr,
	                                        Reference<TaskBucket> taskBucket,
	                                        Reference<TaskFuture> taskFuture,
	                                        Reference<Task> task) {
		taskFuture->futureBucket->setOptions(tr);

		if (task && TaskFuncBase::isValidTask(task)) {
			Reference<TaskFuncBase> taskFunc = TaskFuncBase::create(task->params[Task::reservedTaskParamKeyType]);
			if (taskFunc.getPtr()) {
				wait(taskFunc->finish(tr, taskBucket, taskFuture->futureBucket, task));
			}
		}

		return Void();
	}

	ACTOR static Future<Void> performAllActions(Reference<ReadYourWritesTransaction> tr,
	                                            Reference<TaskBucket> taskBucket,
	                                            Reference<TaskFuture> taskFuture) {
		taskFuture->futureBucket->setOptions(tr);

		RangeResult values = wait(tr->getRange(taskFuture->callbacks.range(), CLIENT_KNOBS->TOO_MANY));
		tr->clear(taskFuture->callbacks.range());

		std::vector<Future<Void>> actions;

		if (values.size() != 0) {
			state Reference<Task> task(new Task());
			Key lastTaskID;
			for (auto& s : values) {
				Tuple t = taskFuture->callbacks.unpack(s.key);
				Key taskID = t.getString(0);
				Key key = t.getString(1);
				// If we see a new task ID and the old one isn't empty then process the task accumulated so far and make
				// a new task
				if (taskID.size() != 0 && taskID != lastTaskID) {
					actions.push_back(performAction(tr, taskBucket, taskFuture, task));
					task = makeReference<Task>();
				}
				task->params[key] = s.value;
				lastTaskID = taskID;
			}
			// Process the last task
			actions.push_back(performAction(tr, taskBucket, taskFuture, task));
		}

		wait(waitForAll(actions));

		return Void();
	}

	ACTOR static Future<Void> onSetAddTask(Reference<ReadYourWritesTransaction> tr,
	                                       Reference<TaskBucket> taskBucket,
	                                       Reference<TaskFuture> taskFuture,
	                                       Reference<Task> task) {
		taskFuture->futureBucket->setOptions(tr);

		task->params[Task::reservedTaskParamKeyAddTask] = task->params[Task::reservedTaskParamKeyType];
		task->params[Task::reservedTaskParamKeyType] = LiteralStringRef("AddTask");
		wait(onSet(tr, taskBucket, taskFuture, task));

		return Void();
	}

	ACTOR static Future<Void> onSetAddTask(Reference<ReadYourWritesTransaction> tr,
	                                       Reference<TaskBucket> taskBucket,
	                                       Reference<TaskFuture> taskFuture,
	                                       Reference<Task> task,
	                                       KeyRef validationKey) {
		taskFuture->futureBucket->setOptions(tr);

		Optional<Value> validationValue = wait(tr->get(validationKey));

		if (!validationValue.present()) {
			TraceEvent(SevError, "TaskBucketOnSetAddTaskInvalidKey")
			    .detail("Task", task->params[Task::reservedTaskParamKeyType])
			    .detail("ValidationKey", validationKey);
			throw invalid_option_value();
		}

		task->params[Task::reservedTaskParamValidKey] = validationKey;
		task->params[Task::reservedTaskParamValidValue] = validationValue.get();

		wait(onSetAddTask(tr, taskBucket, taskFuture, task));

		return Void();
	}

	static Future<Void> onSetAddTask(Reference<ReadYourWritesTransaction> tr,
	                                 Reference<TaskBucket> taskBucket,
	                                 Reference<TaskFuture> taskFuture,
	                                 Reference<Task> task,
	                                 KeyRef validationKey,
	                                 KeyRef validationValue) {
		taskFuture->futureBucket->setOptions(tr);

		task->params[Task::reservedTaskParamValidKey] = validationKey;
		task->params[Task::reservedTaskParamValidValue] = validationValue;

		return onSetAddTask(tr, taskBucket, taskFuture, task);
	}

	ACTOR static Future<Reference<TaskFuture>> joinedFuture(Reference<ReadYourWritesTransaction> tr,
	                                                        Reference<TaskBucket> taskBucket,
	                                                        Reference<TaskFuture> taskFuture) {
		taskFuture->futureBucket->setOptions(tr);

		std::vector<Reference<TaskFuture>> vectorFuture;
		state Reference<TaskFuture> future = taskFuture->futureBucket->future(tr);
		vectorFuture.push_back(future);
		wait(join(tr, taskBucket, taskFuture, vectorFuture));
		return future;
	}
};

TaskFuture::TaskFuture() {}

TaskFuture::TaskFuture(const Reference<FutureBucket> bucket, Key k) : futureBucket(bucket), key(k) {
	if (k.size() == 0) {
		key = deterministicRandom()->randomUniqueID().toString();
	}

	prefix = futureBucket->prefix.get(key);
	blocks = prefix.get(LiteralStringRef("bl"));
	callbacks = prefix.get(LiteralStringRef("cb"));
}

TaskFuture::~TaskFuture() {}

void TaskFuture::addBlock(Reference<ReadYourWritesTransaction> tr, StringRef block_id) {
	tr->set(blocks.pack(block_id), LiteralStringRef(""));
}

Future<Void> TaskFuture::set(Reference<ReadYourWritesTransaction> tr, Reference<TaskBucket> taskBucket) {
	return TaskFutureImpl::set(tr, taskBucket, Reference<TaskFuture>::addRef(this));
}

Future<Void> TaskFuture::performAllActions(Reference<ReadYourWritesTransaction> tr, Reference<TaskBucket> taskBucket) {
	return TaskFutureImpl::performAllActions(tr, taskBucket, Reference<TaskFuture>::addRef(this));
}

Future<Void> TaskFuture::join(Reference<ReadYourWritesTransaction> tr,
                              Reference<TaskBucket> taskBucket,
                              std::vector<Reference<TaskFuture>> vectorFuture) {
	return TaskFutureImpl::join(tr, taskBucket, Reference<TaskFuture>::addRef(this), vectorFuture);
}

Future<bool> TaskFuture::isSet(Reference<ReadYourWritesTransaction> tr) {
	return TaskFutureImpl::isSet(tr, Reference<TaskFuture>::addRef(this));
}

Future<Void> TaskFuture::onSet(Reference<ReadYourWritesTransaction> tr,
                               Reference<TaskBucket> taskBucket,
                               Reference<Task> task) {
	return TaskFutureImpl::onSet(tr, taskBucket, Reference<TaskFuture>::addRef(this), task);
}

Future<Void> TaskFuture::onSetAddTask(Reference<ReadYourWritesTransaction> tr,
                                      Reference<TaskBucket> taskBucket,
                                      Reference<Task> task) {
	return TaskFutureImpl::onSetAddTask(tr, taskBucket, Reference<TaskFuture>::addRef(this), task);
}

Future<Void> TaskFuture::onSetAddTask(Reference<ReadYourWritesTransaction> tr,
                                      Reference<TaskBucket> taskBucket,
                                      Reference<Task> task,
                                      KeyRef validationKey) {
	return TaskFutureImpl::onSetAddTask(tr, taskBucket, Reference<TaskFuture>::addRef(this), task, validationKey);
}

Future<Void> TaskFuture::onSetAddTask(Reference<ReadYourWritesTransaction> tr,
                                      Reference<TaskBucket> taskBucket,
                                      Reference<Task> task,
                                      KeyRef validationKey,
                                      KeyRef validationValue) {
	return TaskFutureImpl::onSetAddTask(
	    tr, taskBucket, Reference<TaskFuture>::addRef(this), task, validationKey, validationValue);
}

Future<Reference<TaskFuture>> TaskFuture::joinedFuture(Reference<ReadYourWritesTransaction> tr,
                                                       Reference<TaskBucket> taskBucket) {
	return TaskFutureImpl::joinedFuture(tr, taskBucket, Reference<TaskFuture>::addRef(this));
}

ACTOR Future<Key> getCompletionKey(TaskCompletionKey* self, Future<Reference<TaskFuture>> f) {
	Reference<TaskFuture> taskFuture = wait(f);
	self->joinFuture.clear();
	self->key = taskFuture->key;
	return self->key.get();
}

Future<Key> TaskCompletionKey::get(Reference<ReadYourWritesTransaction> tr, Reference<TaskBucket> taskBucket) {
	ASSERT(key.present() == (joinFuture.getPtr() == nullptr));
	return key.present() ? key.get() : getCompletionKey(this, joinFuture->joinedFuture(tr, taskBucket));
}<|MERGE_RESOLUTION|>--- conflicted
+++ resolved
@@ -478,11 +478,7 @@
 	ACTOR static Future<Void> dispatch(Database cx,
 	                                   Reference<TaskBucket> taskBucket,
 	                                   Reference<FutureBucket> futureBucket,
-<<<<<<< HEAD
-	                                   double const* pollDelay,
-=======
 	                                   std::shared_ptr<double const> pollDelay,
->>>>>>> a6f57d18
 	                                   int maxConcurrentTasks) {
 		state std::vector<Future<bool>> tasks(maxConcurrentTasks);
 		for (auto& f : tasks)
@@ -579,11 +575,7 @@
 	ACTOR static Future<Void> run(Database cx,
 	                              Reference<TaskBucket> taskBucket,
 	                              Reference<FutureBucket> futureBucket,
-<<<<<<< HEAD
-	                              double const* pollDelay,
-=======
 	                              std::shared_ptr<double const> pollDelay,
->>>>>>> a6f57d18
 	                              int maxConcurrentTasks) {
 		state Reference<AsyncVar<bool>> paused = makeReference<AsyncVar<bool>>(true);
 		state Future<Void> watchPausedFuture = watchPaused(cx, taskBucket, paused);
@@ -988,11 +980,7 @@
 
 Future<Void> TaskBucket::run(Database cx,
                              Reference<FutureBucket> futureBucket,
-<<<<<<< HEAD
-                             double const* pollDelay,
-=======
                              std::shared_ptr<double const> pollDelay,
->>>>>>> a6f57d18
                              int maxConcurrentTasks) {
 	return TaskBucketImpl::run(cx, Reference<TaskBucket>::addRef(this), futureBucket, pollDelay, maxConcurrentTasks);
 }
