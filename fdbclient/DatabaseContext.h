--- conflicted
+++ resolved
@@ -447,10 +447,6 @@
 	// Requests to the storage server will no longer be duplicated to its pair TSS.
 	void removeTssMapping(StorageServerInterface const& ssi);
 
-<<<<<<< HEAD
-
-=======
->>>>>>> 2d5e265e
 	// Adds or updates the specified (UID, Tag) pair in the tag mapping.
 	void addSSIdTagMapping(const UID& uid, const Tag& tag);
 
@@ -460,11 +456,10 @@
 	void getLatestCommitVersions(const Reference<LocationInfo>& locationInfo,
 	                             Version readVersion,
 	                             VersionVector& latestCommitVersions);
-<<<<<<< HEAD
+
 private:
 	std::unordered_map<KeyRef, Reference<WatchMetadata>> watchMap;
-=======
->>>>>>> 2d5e265e
+
 };
 
 #endif