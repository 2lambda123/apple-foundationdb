/*
 * ServerKnobs.cpp
 *
 * This source file is part of the FoundationDB open source project
 *
 * Copyright 2013-2018 Apple Inc. and the FoundationDB project authors
 *
 * Licensed under the Apache License, Version 2.0 (the "License");
 * you may not use this file except in compliance with the License.
 * You may obtain a copy of the License at
 *
 *     http://www.apache.org/licenses/LICENSE-2.0
 *
 * Unless required by applicable law or agreed to in writing, software
 * distributed under the License is distributed on an "AS IS" BASIS,
 * WITHOUT WARRANTIES OR CONDITIONS OF ANY KIND, either express or implied.
 * See the License for the specific language governing permissions and
 * limitations under the License.
 */

#include "fdbclient/ServerKnobs.h"

#define init(...) KNOB_FN(__VA_ARGS__, INIT_ATOMIC_KNOB, INIT_KNOB)(__VA_ARGS__)

ServerKnobs::ServerKnobs(Randomize randomize, ClientKnobs* clientKnobs, IsSimulated isSimulated) {
	initialize(randomize, clientKnobs, isSimulated);
}

void ServerKnobs::initialize(Randomize randomize, ClientKnobs* clientKnobs, IsSimulated isSimulated) {
	// clang-format off
	// Versions
	init( VERSIONS_PER_SECOND,                                   1e6 );
	init( MAX_VERSIONS_IN_FLIGHT,                100 * VERSIONS_PER_SECOND );
	init( MAX_VERSIONS_IN_FLIGHT_FORCED,         6e5 * VERSIONS_PER_SECOND ); //one week of versions
	init( MAX_READ_TRANSACTION_LIFE_VERSIONS,      5 * VERSIONS_PER_SECOND ); if (randomize && BUGGIFY) MAX_READ_TRANSACTION_LIFE_VERSIONS = VERSIONS_PER_SECOND; else if (randomize && BUGGIFY) MAX_READ_TRANSACTION_LIFE_VERSIONS = std::max<int>(1, 0.1 * VERSIONS_PER_SECOND); else if( randomize && BUGGIFY ) MAX_READ_TRANSACTION_LIFE_VERSIONS = 10 * VERSIONS_PER_SECOND;
	init( MAX_WRITE_TRANSACTION_LIFE_VERSIONS,     5 * VERSIONS_PER_SECOND ); if (randomize && BUGGIFY) MAX_WRITE_TRANSACTION_LIFE_VERSIONS=std::max<int>(1, 1 * VERSIONS_PER_SECOND);
	init( MAX_COMMIT_BATCH_INTERVAL,                             2.0 ); if( randomize && BUGGIFY ) MAX_COMMIT_BATCH_INTERVAL = 0.5; // Each commit proxy generates a CommitTransactionBatchRequest at least this often, so that versions always advance smoothly
	MAX_COMMIT_BATCH_INTERVAL = std::min(MAX_COMMIT_BATCH_INTERVAL, MAX_READ_TRANSACTION_LIFE_VERSIONS/double(2*VERSIONS_PER_SECOND)); // Ensure that the proxy commits 2 times every MAX_READ_TRANSACTION_LIFE_VERSIONS, otherwise the master will not give out versions fast enough

	// TLogs
	init( TLOG_TIMEOUT,                                          0.4 ); //cannot buggify because of availability
	init( TLOG_SLOW_REJOIN_WARN_TIMEOUT_SECS,                     60 ); if( randomize && BUGGIFY ) TLOG_SLOW_REJOIN_WARN_TIMEOUT_SECS = deterministicRandom()->randomInt(5,10);
	init( RECOVERY_TLOG_SMART_QUORUM_DELAY,                     0.25 ); if( randomize && BUGGIFY ) RECOVERY_TLOG_SMART_QUORUM_DELAY = 0.0; // smaller might be better for bug amplification
	init( TLOG_STORAGE_MIN_UPDATE_INTERVAL,                      0.5 );
	init( BUGGIFY_TLOG_STORAGE_MIN_UPDATE_INTERVAL,               30 );
	init( DESIRED_TOTAL_BYTES,                                150000 ); if( randomize && BUGGIFY ) DESIRED_TOTAL_BYTES = 10000;
	init( DESIRED_UPDATE_BYTES,                2*DESIRED_TOTAL_BYTES );
	init( UPDATE_DELAY,                                        0.001 );
	init( MAXIMUM_PEEK_BYTES,                                   10e6 );
	init( APPLY_MUTATION_BYTES,                                  1e6 );
	init( RECOVERY_DATA_BYTE_LIMIT,                           100000 );
	init( BUGGIFY_RECOVERY_DATA_LIMIT,                          1000 );
	init( LONG_TLOG_COMMIT_TIME,                                0.25 ); //cannot buggify because of recovery time
	init( LARGE_TLOG_COMMIT_BYTES,                             4<<20 );
	init( BUGGIFY_RECOVER_MEMORY_LIMIT,                          1e6 );
	init( BUGGIFY_WORKER_REMOVED_MAX_LAG,                         30 );
	init( UPDATE_STORAGE_BYTE_LIMIT,                             1e6 );
	init( TLOG_PEEK_DELAY,                                    0.0005 );
	init( LEGACY_TLOG_UPGRADE_ENTRIES_PER_VERSION,               100 );
	init( VERSION_MESSAGES_OVERHEAD_FACTOR_1024THS,             1072 ); // Based on a naive interpretation of the gcc version of std::deque, we would expect this to be 16 bytes overhead per 512 bytes data. In practice, it seems to be 24 bytes overhead per 512.
	init( VERSION_MESSAGES_ENTRY_BYTES_WITH_OVERHEAD, std::ceil(16.0 * VERSION_MESSAGES_OVERHEAD_FACTOR_1024THS / 1024) );
	init( LOG_SYSTEM_PUSHED_DATA_BLOCK_SIZE,                     1e5 );
	init( MAX_MESSAGE_SIZE,            std::max<int>(LOG_SYSTEM_PUSHED_DATA_BLOCK_SIZE, 1e5 + 2e4 + 1) + 8 ); // VALUE_SIZE_LIMIT + SYSTEM_KEY_SIZE_LIMIT + 9 bytes (4 bytes for length, 4 bytes for sequence number, and 1 byte for mutation type)
	init( TLOG_MESSAGE_BLOCK_BYTES,                             10e6 );
	init( TLOG_MESSAGE_BLOCK_OVERHEAD_FACTOR,      double(TLOG_MESSAGE_BLOCK_BYTES) / (TLOG_MESSAGE_BLOCK_BYTES - MAX_MESSAGE_SIZE) ); //1.0121466709838096006362758832473
	init( PEEK_TRACKER_EXPIRATION_TIME,                          600 ); if( randomize && BUGGIFY ) PEEK_TRACKER_EXPIRATION_TIME = 120; // Cannot be buggified lower without changing the following assert in LogSystemPeekCursor.actor.cpp: ASSERT_WE_THINK(e.code() == error_code_operation_obsolete || SERVER_KNOBS->PEEK_TRACKER_EXPIRATION_TIME < 10);
	init( PEEK_USING_STREAMING,                                 true ); if( randomize && BUGGIFY ) PEEK_USING_STREAMING = false;
	init( PARALLEL_GET_MORE_REQUESTS,                             32 ); if( randomize && BUGGIFY ) PARALLEL_GET_MORE_REQUESTS = 2;
	init( MULTI_CURSOR_PRE_FETCH_LIMIT,                           10 );
	init( MAX_QUEUE_COMMIT_BYTES,                               15e6 ); if( randomize && BUGGIFY ) MAX_QUEUE_COMMIT_BYTES = 5000;
	init( DESIRED_OUTSTANDING_MESSAGES,                         5000 ); if( randomize && BUGGIFY ) DESIRED_OUTSTANDING_MESSAGES = deterministicRandom()->randomInt(0,100);
	init( DESIRED_GET_MORE_DELAY,                              0.005 );
	init( CONCURRENT_LOG_ROUTER_READS,                             5 ); if( randomize && BUGGIFY ) CONCURRENT_LOG_ROUTER_READS = 1;
	init( LOG_ROUTER_PEEK_FROM_SATELLITES_PREFERRED,               1 ); if( randomize && BUGGIFY ) LOG_ROUTER_PEEK_FROM_SATELLITES_PREFERRED = 0;
	init( DISK_QUEUE_ADAPTER_MIN_SWITCH_TIME,                    1.0 );
	init( DISK_QUEUE_ADAPTER_MAX_SWITCH_TIME,                    5.0 );
	init( TLOG_SPILL_REFERENCE_MAX_PEEK_MEMORY_BYTES,            2e9 ); if ( randomize && BUGGIFY ) TLOG_SPILL_REFERENCE_MAX_PEEK_MEMORY_BYTES = 2e6;
	init( TLOG_SPILL_REFERENCE_MAX_BATCHES_PER_PEEK,           100 ); if ( randomize && BUGGIFY ) TLOG_SPILL_REFERENCE_MAX_BATCHES_PER_PEEK = 1;
	init( TLOG_SPILL_REFERENCE_MAX_BYTES_PER_BATCH,           16<<10 ); if ( randomize && BUGGIFY ) TLOG_SPILL_REFERENCE_MAX_BYTES_PER_BATCH = 500;
	init( DISK_QUEUE_FILE_EXTENSION_BYTES,                    10<<20 ); // BUGGIFYd per file within the DiskQueue
	init( DISK_QUEUE_FILE_SHRINK_BYTES,                      100<<20 ); // BUGGIFYd per file within the DiskQueue
	init( DISK_QUEUE_MAX_TRUNCATE_BYTES,                     2LL<<30 ); if ( randomize && BUGGIFY ) DISK_QUEUE_MAX_TRUNCATE_BYTES = 0;
	init( TLOG_DEGRADED_DURATION,                                5.0 );
	init( MAX_CACHE_VERSIONS,                                   10e6 );
	init( TLOG_IGNORE_POP_AUTO_ENABLE_DELAY,                   300.0 );
	init( TXS_POPPED_MAX_DELAY,                                  1.0 ); if ( randomize && BUGGIFY ) TXS_POPPED_MAX_DELAY = deterministicRandom()->random01();
	init( TLOG_MAX_CREATE_DURATION,                             10.0 );
	init( PEEK_LOGGING_AMOUNT,                                     5 );
	init( PEEK_LOGGING_DELAY,                                    5.0 );
	init( PEEK_RESET_INTERVAL,                                 300.0 ); if ( randomize && BUGGIFY ) PEEK_RESET_INTERVAL = 20.0;
	init( PEEK_MAX_LATENCY,                                      0.5 ); if ( randomize && BUGGIFY ) PEEK_MAX_LATENCY = 0.0;
	init( PEEK_COUNT_SMALL_MESSAGES,                           false ); if ( randomize && BUGGIFY ) PEEK_COUNT_SMALL_MESSAGES = true;
	init( PEEK_STATS_INTERVAL,                                  10.0 );
	init( PEEK_STATS_SLOW_AMOUNT,                                  2 );
	init( PEEK_STATS_SLOW_RATIO,                                 0.5 );
	// Buggified value must be larger than the amount of simulated time taken by snapshots, to prevent repeatedly failing
	// snapshots due to closed commit proxy connections
	init( PUSH_RESET_INTERVAL,                                 300.0 ); if ( randomize && BUGGIFY ) PUSH_RESET_INTERVAL = 40.0;
	init( PUSH_MAX_LATENCY,                                      0.5 ); if ( randomize && BUGGIFY ) PUSH_MAX_LATENCY = 0.0;
	init( PUSH_STATS_INTERVAL,                                  10.0 );
	init( PUSH_STATS_SLOW_AMOUNT,                                  2 );
	init( PUSH_STATS_SLOW_RATIO,                                 0.5 );
	init( TLOG_POP_BATCH_SIZE,                                  1000 ); if ( randomize && BUGGIFY ) TLOG_POP_BATCH_SIZE = 10;
	init( TLOG_POPPED_VER_LAG_THRESHOLD_FOR_TLOGPOP_TRACE,     250e6 );
	init( ENABLE_DETAILED_TLOG_POP_TRACE,                      false ); if ( randomize && BUGGIFY ) ENABLE_DETAILED_TLOG_POP_TRACE = true;

	// disk snapshot max timeout, to be put in TLog, storage and coordinator nodes
	init( MAX_FORKED_PROCESS_OUTPUT,                            1024 );
	init( SNAP_CREATE_MAX_TIMEOUT,                             300.0 );

	// Data distribution queue
	init( HEALTH_POLL_TIME,                                      1.0 );
	init( BEST_TEAM_STUCK_DELAY,                                 1.0 );
	init( BG_REBALANCE_POLLING_INTERVAL,                        10.0 );
	init( BG_REBALANCE_SWITCH_CHECK_INTERVAL,                    5.0 ); if (randomize && BUGGIFY) BG_REBALANCE_SWITCH_CHECK_INTERVAL = 1.0;
	init( DD_QUEUE_LOGGING_INTERVAL,                             5.0 );
	init( RELOCATION_PARALLELISM_PER_SOURCE_SERVER,                2 ); if( randomize && BUGGIFY ) RELOCATION_PARALLELISM_PER_SOURCE_SERVER = 1;
	init( DD_QUEUE_MAX_KEY_SERVERS,                              100 ); if( randomize && BUGGIFY ) DD_QUEUE_MAX_KEY_SERVERS = 1;
	init( DD_REBALANCE_PARALLELISM,                               50 );
	init( DD_REBALANCE_RESET_AMOUNT,                              30 );
	init( BG_DD_MAX_WAIT,                                      120.0 );
	init( BG_DD_MIN_WAIT,                                        0.1 );
	init( BG_DD_INCREASE_RATE,                                  1.10 );
	init( BG_DD_DECREASE_RATE,                                  1.02 );
	init( BG_DD_SATURATION_DELAY,                                1.0 );
	init( INFLIGHT_PENALTY_HEALTHY,                              1.0 );
	init( INFLIGHT_PENALTY_UNHEALTHY,                          500.0 );
	init( INFLIGHT_PENALTY_ONE_LEFT,                          1000.0 );
	init( USE_OLD_NEEDED_SERVERS,                              false );

	init( PRIORITY_RECOVER_MOVE,                                 110 );
	init( PRIORITY_REBALANCE_UNDERUTILIZED_TEAM,                 120 );
	init( PRIORITY_REBALANCE_OVERUTILIZED_TEAM,                  121 );
	init( PRIORITY_PERPETUAL_STORAGE_WIGGLE,                     139 );
	init( PRIORITY_TEAM_HEALTHY,                                 140 );
	init( PRIORITY_TEAM_CONTAINS_UNDESIRED_SERVER,               150 );
	init( PRIORITY_TEAM_REDUNDANT,                               200 );
	init( PRIORITY_MERGE_SHARD,                                  340 );
	init( PRIORITY_POPULATE_REGION,                              600 );
	init( PRIORITY_TEAM_UNHEALTHY,                               700 );
	init( PRIORITY_TEAM_2_LEFT,                                  709 );
	init( PRIORITY_TEAM_1_LEFT,                                  800 );
	init( PRIORITY_TEAM_FAILED,                                  805 );
	init( PRIORITY_TEAM_0_LEFT,                                  809 );
	init( PRIORITY_SPLIT_SHARD,                                  950 ); if( randomize && BUGGIFY ) PRIORITY_SPLIT_SHARD = 350;

	// Data distribution
	init( RETRY_RELOCATESHARD_DELAY,                             0.1 );
	init( DATA_DISTRIBUTION_FAILURE_REACTION_TIME,              60.0 ); if( randomize && BUGGIFY ) DATA_DISTRIBUTION_FAILURE_REACTION_TIME = 1.0;
	bool buggifySmallShards = randomize && BUGGIFY;
	init( MIN_SHARD_BYTES,                                    200000 ); if( buggifySmallShards ) MIN_SHARD_BYTES = 40000; //FIXME: data distribution tracker (specifically StorageMetrics) relies on this number being larger than the maximum size of a key value pair
	init( SHARD_BYTES_RATIO,                                       4 );
	init( SHARD_BYTES_PER_SQRT_BYTES,                             45 ); if( buggifySmallShards ) SHARD_BYTES_PER_SQRT_BYTES = 0;//Approximately 10000 bytes per shard
	init( MAX_SHARD_BYTES,                                 500000000 );
	init( KEY_SERVER_SHARD_BYTES,                          500000000 );
	init( SHARD_MAX_READ_DENSITY_RATIO,                           8.0); if (randomize && BUGGIFY) SHARD_MAX_READ_DENSITY_RATIO = 2.0;
	/*
		The bytesRead/byteSize radio. Will be declared as read hot when larger than this. 8.0 was chosen to avoid reporting table scan as read hot.
	*/
	init ( SHARD_READ_HOT_BANDWITH_MIN_PER_KSECONDS,      1666667 * 1000);
	/*
		The read bandwidth of a given shard needs to be larger than this value in order to be evaluated if it's read hot. The roughly 1.67MB per second is calculated as following:
			- Heuristic data suggests that each storage process can do max 500K read operations per second
			- Each read has a minimum cost of EMPTY_READ_PENALTY, which is 20 bytes
			- Thus that gives a minimum 10MB per second
			- But to be conservative, set that number to be 1/6 of 10MB, which is roughly 1,666,667 bytes per second
		Shard with a read bandwidth smaller than this value will never be too busy to handle the reads.
	*/
	init( SHARD_MAX_BYTES_READ_PER_KSEC_JITTER,     0.1 );
	bool buggifySmallBandwidthSplit = randomize && BUGGIFY;
	init( SHARD_MAX_BYTES_PER_KSEC,                 1LL*1000000*1000 ); if( buggifySmallBandwidthSplit ) SHARD_MAX_BYTES_PER_KSEC = 10LL*1000*1000;
	/* 1*1MB/sec * 1000sec/ksec
		Shards with more than this bandwidth will be split immediately.
		For a large shard (100MB), it will be split into multiple shards with sizes < SHARD_SPLIT_BYTES_PER_KSEC;
		all but one split shard will be moved; so splitting may cost ~100MB of work or about 10MB/sec over a 10 sec sampling window.
		If the sampling window is too much longer, the MVCC window will fill up while we wait.
		If SHARD_MAX_BYTES_PER_KSEC is too much lower, we could do a lot of data movement work in response to a small impulse of bandwidth.
		If SHARD_MAX_BYTES_PER_KSEC is too high relative to the I/O bandwidth of a given server, a workload can remain concentrated on a single
		team indefinitely, limiting performance.
		*/

	init( SHARD_MIN_BYTES_PER_KSEC,                100 * 1000 * 1000 ); if( buggifySmallBandwidthSplit ) SHARD_MIN_BYTES_PER_KSEC = 200*1*1000;
	/* 100*1KB/sec * 1000sec/ksec
		Shards with more than this bandwidth will not be merged.
		Obviously this needs to be significantly less than SHARD_MAX_BYTES_PER_KSEC, else we will repeatedly merge and split.
		It should probably be significantly less than SHARD_SPLIT_BYTES_PER_KSEC, else we will merge right after splitting.

		The number of extra shards in the database because of bandwidth splitting can't be more than about W/SHARD_MIN_BYTES_PER_KSEC, where
		W is the maximum bandwidth of the entire database in bytes/ksec.  For 250MB/sec write bandwidth, (250MB/sec)/(200KB/sec) = 1250 extra
		shards.

		The bandwidth sample maintained by the storage server needs to be accurate enough to reliably measure this minimum bandwidth.  See
		BANDWIDTH_UNITS_PER_SAMPLE.  If this number is too low, the storage server needs to spend more memory and time on sampling.
		*/

	init( SHARD_SPLIT_BYTES_PER_KSEC,              250 * 1000 * 1000 ); if( buggifySmallBandwidthSplit ) SHARD_SPLIT_BYTES_PER_KSEC = 50 * 1000 * 1000;
	/* 250*1KB/sec * 1000sec/ksec
		When splitting a shard, it is split into pieces with less than this bandwidth.
		Obviously this should be less than half of SHARD_MAX_BYTES_PER_KSEC.

		Smaller values mean that high bandwidth shards are split into more pieces, more quickly utilizing large numbers of servers to handle the
		bandwidth.

		Too many pieces (too small a value) may stress data movement mechanisms (see e.g. RELOCATION_PARALLELISM_PER_SOURCE_SERVER).

		If this value is too small relative to SHARD_MIN_BYTES_PER_KSEC immediate merging work will be generated.
		*/

	init( STORAGE_METRIC_TIMEOUT,         isSimulated ? 60.0 : 600.0 ); if( randomize && BUGGIFY ) STORAGE_METRIC_TIMEOUT = deterministicRandom()->coinflip() ? 10.0 : 30.0;
	init( METRIC_DELAY,                                          0.1 ); if( randomize && BUGGIFY ) METRIC_DELAY = 1.0;
	init( ALL_DATA_REMOVED_DELAY,                                1.0 );
	init( INITIAL_FAILURE_REACTION_DELAY,                       30.0 ); if( randomize && BUGGIFY ) INITIAL_FAILURE_REACTION_DELAY = 0.0;
	init( CHECK_TEAM_DELAY,                                     30.0 );
	init( PERPETUAL_WIGGLE_DELAY,                               50.0 );
	init( PERPETUAL_WIGGLE_DISABLE_REMOVER,                     true );
	init( LOG_ON_COMPLETION_DELAY,         DD_QUEUE_LOGGING_INTERVAL );
	init( BEST_TEAM_MAX_TEAM_TRIES,                               10 );
	init( BEST_TEAM_OPTION_COUNT,                                  4 );
	init( BEST_OF_AMT,                                             4 );
	init( SERVER_LIST_DELAY,                                     1.0 );
	init( RECRUITMENT_IDLE_DELAY,                                1.0 );
	init( STORAGE_RECRUITMENT_DELAY,                            10.0 );
	init( BLOB_WORKER_RECRUITMENT_DELAY,                        10.0 );
	init( TSS_HACK_IDENTITY_MAPPING,                           false ); // THIS SHOULD NEVER BE SET IN PROD. Only for performance testing
	init( TSS_RECRUITMENT_TIMEOUT,       3*STORAGE_RECRUITMENT_DELAY ); if (randomize && BUGGIFY ) TSS_RECRUITMENT_TIMEOUT = 1.0; // Super low timeout should cause tss recruitments to fail
	init( TSS_DD_CHECK_INTERVAL,                                60.0 ); if (randomize && BUGGIFY ) TSS_DD_CHECK_INTERVAL = 1.0;    // May kill all TSS quickly
	init( DATA_DISTRIBUTION_LOGGING_INTERVAL,                    5.0 );
	init( DD_ENABLED_CHECK_DELAY,                                1.0 );
	init( DD_STALL_CHECK_DELAY,                                  0.4 ); //Must be larger than 2*MAX_BUGGIFIED_DELAY
	init( DD_LOW_BANDWIDTH_DELAY,         isSimulated ? 15.0 : 240.0 ); if( randomize && BUGGIFY ) DD_LOW_BANDWIDTH_DELAY = 0; //Because of delayJitter, this should be less than 0.9 * DD_MERGE_COALESCE_DELAY
	init( DD_MERGE_COALESCE_DELAY,       isSimulated ?  30.0 : 300.0 ); if( randomize && BUGGIFY ) DD_MERGE_COALESCE_DELAY = 0.001;
	init( STORAGE_METRICS_POLLING_DELAY,                         2.0 ); if( randomize && BUGGIFY ) STORAGE_METRICS_POLLING_DELAY = 15.0;
	init( STORAGE_METRICS_RANDOM_DELAY,                          0.2 );
	init( AVAILABLE_SPACE_RATIO_CUTOFF,                         0.05 );
	init( DESIRED_TEAMS_PER_SERVER,                                5 ); if( randomize && BUGGIFY ) DESIRED_TEAMS_PER_SERVER = deterministicRandom()->randomInt(1, 10);
	init( MAX_TEAMS_PER_SERVER,           5*DESIRED_TEAMS_PER_SERVER );
	init( DD_SHARD_SIZE_GRANULARITY,                         5000000 );
	init( DD_SHARD_SIZE_GRANULARITY_SIM,                      500000 ); if( randomize && BUGGIFY ) DD_SHARD_SIZE_GRANULARITY_SIM = 0;
	init( DD_MOVE_KEYS_PARALLELISM,                               15 ); if( randomize && BUGGIFY ) DD_MOVE_KEYS_PARALLELISM = 1;
	init( DD_FETCH_SOURCE_PARALLELISM,                          1000 ); if( randomize && BUGGIFY ) DD_FETCH_SOURCE_PARALLELISM = 1;
	init( DD_MERGE_LIMIT,                                       2000 ); if( randomize && BUGGIFY ) DD_MERGE_LIMIT = 2;
	init( DD_SHARD_METRICS_TIMEOUT,                             60.0 ); if( randomize && BUGGIFY ) DD_SHARD_METRICS_TIMEOUT = 0.1;
	init( DD_LOCATION_CACHE_SIZE,                            2000000 ); if( randomize && BUGGIFY ) DD_LOCATION_CACHE_SIZE = 3;
	init( MOVEKEYS_LOCK_POLLING_DELAY,                           5.0 );
	init( DEBOUNCE_RECRUITING_DELAY,                             5.0 );
	init( DD_FAILURE_TIME,                                       1.0 ); if( randomize && BUGGIFY ) DD_FAILURE_TIME = 10.0;
	init( DD_ZERO_HEALTHY_TEAM_DELAY,                            1.0 );
	init( REBALANCE_MAX_RETRIES,                                 100 );
	init( DD_OVERLAP_PENALTY,                                  10000 );
	init( DD_EXCLUDE_MIN_REPLICAS,                                 1 );
	init( DD_VALIDATE_LOCALITY,                                 true ); if( randomize && BUGGIFY ) DD_VALIDATE_LOCALITY = false;
	init( DD_CHECK_INVALID_LOCALITY_DELAY,                       60  ); if( randomize && BUGGIFY ) DD_CHECK_INVALID_LOCALITY_DELAY = 1 + deterministicRandom()->random01() * 600;
	init( DD_ENABLE_VERBOSE_TRACING,                           false ); if( randomize && BUGGIFY ) DD_ENABLE_VERBOSE_TRACING = true;
	init( DD_SS_FAILURE_VERSIONLAG,                        250000000 );
	init( DD_SS_ALLOWED_VERSIONLAG,                        200000000 ); if( randomize && BUGGIFY ) { DD_SS_FAILURE_VERSIONLAG = deterministicRandom()->randomInt(15000000, 500000000); DD_SS_ALLOWED_VERSIONLAG = 0.75 * DD_SS_FAILURE_VERSIONLAG; }
	init( DD_SS_STUCK_TIME_LIMIT,                              300.0 ); if( randomize && BUGGIFY ) { DD_SS_STUCK_TIME_LIMIT = 200.0 + deterministicRandom()->random01() * 100.0; }
	init( DD_TEAMS_INFO_PRINT_INTERVAL,                           60 ); if( randomize && BUGGIFY ) DD_TEAMS_INFO_PRINT_INTERVAL = 10;
	init( DD_TEAMS_INFO_PRINT_YIELD_COUNT,                       100 ); if( randomize && BUGGIFY ) DD_TEAMS_INFO_PRINT_YIELD_COUNT = deterministicRandom()->random01() * 1000 + 1;
	init( DD_TEAM_ZERO_SERVER_LEFT_LOG_DELAY,                    120 ); if( randomize && BUGGIFY ) DD_TEAM_ZERO_SERVER_LEFT_LOG_DELAY = 5;
	init( DD_STORAGE_WIGGLE_PAUSE_THRESHOLD,                      10 ); if( randomize && BUGGIFY ) DD_STORAGE_WIGGLE_PAUSE_THRESHOLD = 1000;
	init( DD_STORAGE_WIGGLE_STUCK_THRESHOLD,                      20 );

	// TeamRemover
	init( TR_FLAG_DISABLE_MACHINE_TEAM_REMOVER,                false ); if( randomize && BUGGIFY ) TR_FLAG_DISABLE_MACHINE_TEAM_REMOVER = deterministicRandom()->random01() < 0.1 ? true : false; // false by default. disable the consistency check when it's true
	init( TR_REMOVE_MACHINE_TEAM_DELAY,                         60.0 ); if( randomize && BUGGIFY ) TR_REMOVE_MACHINE_TEAM_DELAY =  deterministicRandom()->random01() * 60.0;
	init( TR_FLAG_REMOVE_MT_WITH_MOST_TEAMS,                    true ); if( randomize && BUGGIFY ) TR_FLAG_REMOVE_MT_WITH_MOST_TEAMS = deterministicRandom()->random01() < 0.1 ? true : false;
	init( TR_FLAG_DISABLE_SERVER_TEAM_REMOVER,                 false ); if( randomize && BUGGIFY ) TR_FLAG_DISABLE_SERVER_TEAM_REMOVER = deterministicRandom()->random01() < 0.1 ? true : false; // false by default. disable the consistency check when it's true
	init( TR_REMOVE_SERVER_TEAM_DELAY,                          60.0 ); if( randomize && BUGGIFY ) TR_REMOVE_SERVER_TEAM_DELAY =  deterministicRandom()->random01() * 60.0;
	init( TR_REMOVE_SERVER_TEAM_EXTRA_DELAY,                     5.0 ); if( randomize && BUGGIFY ) TR_REMOVE_SERVER_TEAM_EXTRA_DELAY =  deterministicRandom()->random01() * 10.0;

	init( DD_REMOVE_STORE_ENGINE_DELAY,                         60.0 ); if( randomize && BUGGIFY ) DD_REMOVE_STORE_ENGINE_DELAY =  deterministicRandom()->random01() * 60.0;

	// KeyValueStore SQLITE
	init( CLEAR_BUFFER_SIZE,                                   20000 );
	init( READ_VALUE_TIME_ESTIMATE,                           .00005 );
	init( READ_RANGE_TIME_ESTIMATE,                           .00005 );
	init( SET_TIME_ESTIMATE,                                  .00005 );
	init( CLEAR_TIME_ESTIMATE,                                .00005 );
	init( COMMIT_TIME_ESTIMATE,                                 .005 );
	init( CHECK_FREE_PAGE_AMOUNT,                                100 ); if( randomize && BUGGIFY ) CHECK_FREE_PAGE_AMOUNT = 5;
	init( DISK_METRIC_LOGGING_INTERVAL,                          5.0 );
	init( SOFT_HEAP_LIMIT,                                     300e6 );

	init( SQLITE_PAGE_SCAN_ERROR_LIMIT,                        10000 );
	init( SQLITE_BTREE_PAGE_USABLE,                          4096 - 8);  // pageSize - reserveSize for page checksum
	init( SQLITE_CHUNK_SIZE_PAGES,                             25600 );  // 100MB
	init( SQLITE_CHUNK_SIZE_PAGES_SIM,                          1024 );  // 4MB
	init( SQLITE_READER_THREADS,                                  64 );  // number of read threads
	init( SQLITE_WRITE_WINDOW_SECONDS,                            -1 );
	init( SQLITE_WRITE_WINDOW_LIMIT,                              -1 );
	if( randomize && BUGGIFY ) {
		// Choose an window between .01 and 1.01 seconds.
		SQLITE_WRITE_WINDOW_SECONDS = 0.01 + deterministicRandom()->random01();
		// Choose random operations per second
		int opsPerSecond = deterministicRandom()->randomInt(1000, 5000);
		// Set window limit to opsPerSecond scaled down to window size
		SQLITE_WRITE_WINDOW_LIMIT = opsPerSecond * SQLITE_WRITE_WINDOW_SECONDS;
	}

	// Maximum and minimum cell payload bytes allowed on primary page as calculated in SQLite.
	// These formulas are copied from SQLite, using its hardcoded constants, so if you are
	// changing this you should also be changing SQLite.
	init( SQLITE_BTREE_CELL_MAX_LOCAL,  (SQLITE_BTREE_PAGE_USABLE - 12) * 64/255 - 23 );
	init( SQLITE_BTREE_CELL_MIN_LOCAL,  (SQLITE_BTREE_PAGE_USABLE - 12) * 32/255 - 23 );

	// Maximum FDB fragment key and value bytes that can fit in a primary btree page
	init( SQLITE_FRAGMENT_PRIMARY_PAGE_USABLE,
					SQLITE_BTREE_CELL_MAX_LOCAL
					 - 1 // vdbeRecord header length size
					 - 2 // max key length size
					 - 4 // max index length size
					 - 2 // max value fragment length size
	);

	// Maximum FDB fragment value bytes in an overflow page
	init( SQLITE_FRAGMENT_OVERFLOW_PAGE_USABLE,
					SQLITE_BTREE_PAGE_USABLE
					 - 4 // next pageNumber size
	);
	init( SQLITE_FRAGMENT_MIN_SAVINGS,                          0.20 );

	// KeyValueStoreSqlite spring cleaning
	init( SPRING_CLEANING_NO_ACTION_INTERVAL,                    1.0 ); if( randomize && BUGGIFY ) SPRING_CLEANING_NO_ACTION_INTERVAL = deterministicRandom()->coinflip() ? 0.1 : deterministicRandom()->random01() * 5;
	init( SPRING_CLEANING_LAZY_DELETE_INTERVAL,                  0.1 ); if( randomize && BUGGIFY ) SPRING_CLEANING_LAZY_DELETE_INTERVAL = deterministicRandom()->coinflip() ? 1.0 : deterministicRandom()->random01() * 5;
	init( SPRING_CLEANING_VACUUM_INTERVAL,                       1.0 ); if( randomize && BUGGIFY ) SPRING_CLEANING_VACUUM_INTERVAL = deterministicRandom()->coinflip() ? 0.1 : deterministicRandom()->random01() * 5;
	init( SPRING_CLEANING_LAZY_DELETE_TIME_ESTIMATE,            .010 ); if( randomize && BUGGIFY ) SPRING_CLEANING_LAZY_DELETE_TIME_ESTIMATE = deterministicRandom()->random01() * 5;
	init( SPRING_CLEANING_VACUUM_TIME_ESTIMATE,                 .010 ); if( randomize && BUGGIFY ) SPRING_CLEANING_VACUUM_TIME_ESTIMATE = deterministicRandom()->random01() * 5;
	init( SPRING_CLEANING_VACUUMS_PER_LAZY_DELETE_PAGE,          0.0 ); if( randomize && BUGGIFY ) SPRING_CLEANING_VACUUMS_PER_LAZY_DELETE_PAGE = deterministicRandom()->coinflip() ? 1e9 : deterministicRandom()->random01() * 5;
	init( SPRING_CLEANING_MIN_LAZY_DELETE_PAGES,                   0 ); if( randomize && BUGGIFY ) SPRING_CLEANING_MIN_LAZY_DELETE_PAGES = deterministicRandom()->randomInt(1, 100);
	init( SPRING_CLEANING_MAX_LAZY_DELETE_PAGES,                 1e9 ); if( randomize && BUGGIFY ) SPRING_CLEANING_MAX_LAZY_DELETE_PAGES = deterministicRandom()->coinflip() ? 0 : deterministicRandom()->randomInt(1, 1e4);
	init( SPRING_CLEANING_LAZY_DELETE_BATCH_SIZE,                100 ); if( randomize && BUGGIFY ) SPRING_CLEANING_LAZY_DELETE_BATCH_SIZE = deterministicRandom()->randomInt(1, 1000);
	init( SPRING_CLEANING_MIN_VACUUM_PAGES,                        1 ); if( randomize && BUGGIFY ) SPRING_CLEANING_MIN_VACUUM_PAGES = deterministicRandom()->randomInt(0, 100);
	init( SPRING_CLEANING_MAX_VACUUM_PAGES,                      1e9 ); if( randomize && BUGGIFY ) SPRING_CLEANING_MAX_VACUUM_PAGES = deterministicRandom()->coinflip() ? 0 : deterministicRandom()->randomInt(1, 1e4);

	// KeyValueStoreMemory
	init( REPLACE_CONTENTS_BYTES,                                1e5 );

	// KeyValueStoreRocksDB
	init( ROCKSDB_BACKGROUND_PARALLELISM,                          0 );
	init( ROCKSDB_READ_PARALLELISM,                                4 );
	// Use a smaller memtable in simulation to avoid OOMs.
	int64_t memtableBytes = isSimulated ? 32 * 1024 : 512 * 1024 * 1024;
	init( ROCKSDB_MEMTABLE_BYTES,                      memtableBytes );
	init( ROCKSDB_UNSAFE_AUTO_FSYNC,                           false );
	init( ROCKSDB_PERIODIC_COMPACTION_SECONDS,                     0 );
	init( ROCKSDB_PREFIX_LEN,                                      0 );
	init( ROCKSDB_BLOCK_CACHE_SIZE,                                0 );
	init( ROCKSDB_METRICS_DELAY,                                60.0 );
	init( ROCKSDB_READ_VALUE_TIMEOUT,                            5.0 );
	init( ROCKSDB_READ_VALUE_PREFIX_TIMEOUT,                     5.0 );
	init( ROCKSDB_READ_RANGE_TIMEOUT,                            5.0 );
	init( ROCKSDB_READ_QUEUE_WAIT,                               1.0 );
	init( ROCKSDB_READ_QUEUE_HARD_MAX,                          1000 );
	init( ROCKSDB_READ_QUEUE_SOFT_MAX,                           500 );
	init( ROCKSDB_FETCH_QUEUE_HARD_MAX,                          100 );
	init( ROCKSDB_FETCH_QUEUE_SOFT_MAX,                           50 );

	// Leader election
	bool longLeaderElection = randomize && BUGGIFY;
	init( MAX_NOTIFICATIONS,                                  100000 );
	init( MIN_NOTIFICATIONS,                                     100 );
	init( NOTIFICATION_FULL_CLEAR_TIME,                      10000.0 );
	init( CANDIDATE_MIN_DELAY,                                  0.05 );
	init( CANDIDATE_MAX_DELAY,                                   1.0 );
	init( CANDIDATE_GROWTH_RATE,                                 1.2 );
	init( POLLING_FREQUENCY,                                     2.0 ); if( longLeaderElection ) POLLING_FREQUENCY = 8.0;
	init( HEARTBEAT_FREQUENCY,                                   0.5 ); if( longLeaderElection ) HEARTBEAT_FREQUENCY = 1.0;

	// Commit CommitProxy and GRV CommitProxy
	init( START_TRANSACTION_BATCH_INTERVAL_MIN,                 1e-6 );
	init( START_TRANSACTION_BATCH_INTERVAL_MAX,                0.010 );
	init( START_TRANSACTION_BATCH_INTERVAL_LATENCY_FRACTION,     0.5 );
	init( START_TRANSACTION_BATCH_INTERVAL_SMOOTHER_ALPHA,       0.1 );
	init( START_TRANSACTION_BATCH_QUEUE_CHECK_INTERVAL,        0.001 );
	init( START_TRANSACTION_MAX_TRANSACTIONS_TO_START,        100000 );
	init( START_TRANSACTION_MAX_REQUESTS_TO_START,             10000 );
	init( START_TRANSACTION_RATE_WINDOW,                         2.0 );
	init( START_TRANSACTION_MAX_EMPTY_QUEUE_BUDGET,             10.0 );
	init( START_TRANSACTION_MAX_QUEUE_SIZE,                      1e6 );
	init( KEY_LOCATION_MAX_QUEUE_SIZE,                           1e6 );
	init( COMMIT_PROXY_LIVENESS_TIMEOUT,                        20.0 );

	init( COMMIT_TRANSACTION_BATCH_INTERVAL_FROM_IDLE,         0.0005 ); if( randomize && BUGGIFY ) COMMIT_TRANSACTION_BATCH_INTERVAL_FROM_IDLE = 0.005;
	init( COMMIT_TRANSACTION_BATCH_INTERVAL_MIN,                0.001 ); if( randomize && BUGGIFY ) COMMIT_TRANSACTION_BATCH_INTERVAL_MIN = 0.1;
	init( COMMIT_TRANSACTION_BATCH_INTERVAL_MAX,                0.020 );
	init( COMMIT_TRANSACTION_BATCH_INTERVAL_LATENCY_FRACTION,     0.1 );
	init( COMMIT_TRANSACTION_BATCH_INTERVAL_SMOOTHER_ALPHA,       0.1 );
	init( COMMIT_TRANSACTION_BATCH_COUNT_MAX,                   32768 ); if( randomize && BUGGIFY ) COMMIT_TRANSACTION_BATCH_COUNT_MAX = 1000; // Do NOT increase this number beyond 32768, as CommitIds only budget 2 bytes for storing transaction id within each batch
	init( COMMIT_BATCHES_MEM_BYTES_HARD_LIMIT,              8LL << 30 ); if (randomize && BUGGIFY) COMMIT_BATCHES_MEM_BYTES_HARD_LIMIT = deterministicRandom()->randomInt64(100LL << 20,  8LL << 30);
	init( COMMIT_BATCHES_MEM_FRACTION_OF_TOTAL,                   0.5 );
	init( COMMIT_BATCHES_MEM_TO_TOTAL_MEM_SCALE_FACTOR,           5.0 );

	// these settings disable batch bytes scaling.  Try COMMIT_TRANSACTION_BATCH_BYTES_MAX=1e6, COMMIT_TRANSACTION_BATCH_BYTES_SCALE_BASE=50000, COMMIT_TRANSACTION_BATCH_BYTES_SCALE_POWER=0.5?
	init( COMMIT_TRANSACTION_BATCH_BYTES_MIN,                  100000 );
	init( COMMIT_TRANSACTION_BATCH_BYTES_MAX,                  100000 ); if( randomize && BUGGIFY ) { COMMIT_TRANSACTION_BATCH_BYTES_MIN = COMMIT_TRANSACTION_BATCH_BYTES_MAX = 1000000; }
	init( COMMIT_TRANSACTION_BATCH_BYTES_SCALE_BASE,           100000 );
	init( COMMIT_TRANSACTION_BATCH_BYTES_SCALE_POWER,             0.0 );

	init( RESOLVER_COALESCE_TIME,                                1.0 );
	init( BUGGIFIED_ROW_LIMIT,                  APPLY_MUTATION_BYTES ); if( randomize && BUGGIFY ) BUGGIFIED_ROW_LIMIT = deterministicRandom()->randomInt(3, 30);
	init( PROXY_SPIN_DELAY,                                     0.01 );
	init( UPDATE_REMOTE_LOG_VERSION_INTERVAL,                    2.0 );
	init( MAX_TXS_POP_VERSION_HISTORY,                           1e5 );
	init( MIN_CONFIRM_INTERVAL,                                 0.05 );

	bool shortRecoveryDuration = randomize && BUGGIFY;
	init( ENFORCED_MIN_RECOVERY_DURATION,                       0.085 ); if( shortRecoveryDuration ) ENFORCED_MIN_RECOVERY_DURATION = 0.01;
	init( REQUIRED_MIN_RECOVERY_DURATION,                       0.080 ); if( shortRecoveryDuration ) REQUIRED_MIN_RECOVERY_DURATION = 0.01;
	init( ALWAYS_CAUSAL_READ_RISKY,                             false );
	init( MAX_COMMIT_UPDATES,                                    2000 ); if( randomize && BUGGIFY ) MAX_COMMIT_UPDATES = 1;
	init( MAX_PROXY_COMPUTE,                                      2.0 );
	init( MAX_COMPUTE_PER_OPERATION,                              0.1 );
	init( PROXY_COMPUTE_BUCKETS,                                20000 );
	init( PROXY_COMPUTE_GROWTH_RATE,                             0.01 );
	init( TXN_STATE_SEND_AMOUNT,                                    4 );
	init( REPORT_TRANSACTION_COST_ESTIMATION_DELAY,               0.1 );
	init( PROXY_REJECT_BATCH_QUEUED_TOO_LONG,                    true );

	init( RESET_MASTER_BATCHES,                                   200 );
	init( RESET_RESOLVER_BATCHES,                                 200 );
	init( RESET_MASTER_DELAY,                                   300.0 );
	init( RESET_RESOLVER_DELAY,                                 300.0 );

	// Master Server
	// masterCommitter() in the master server will allow lower priority tasks (e.g. DataDistibution)
	//  by delay()ing for this amount of time between accepted batches of TransactionRequests.
	bool fastBalancing = randomize && BUGGIFY;
	init( COMMIT_SLEEP_TIME,								  0.0001 ); if( randomize && BUGGIFY ) COMMIT_SLEEP_TIME = 0;
	init( KEY_BYTES_PER_SAMPLE,                                  2e4 ); if( fastBalancing ) KEY_BYTES_PER_SAMPLE = 1e3;
	init( MIN_BALANCE_TIME,                                      0.2 );
	init( MIN_BALANCE_DIFFERENCE,                                1e6 ); if( fastBalancing ) MIN_BALANCE_DIFFERENCE = 1e4;
	init( SECONDS_BEFORE_NO_FAILURE_DELAY,                  8 * 3600 );
	init( MAX_TXS_SEND_MEMORY,                                   1e7 ); if( randomize && BUGGIFY ) MAX_TXS_SEND_MEMORY = 1e5;
	init( MAX_RECOVERY_VERSIONS,           200 * VERSIONS_PER_SECOND );
	init( MAX_RECOVERY_TIME,                                    20.0 ); if( randomize && BUGGIFY ) MAX_RECOVERY_TIME = 1.0;
	init( PROVISIONAL_START_DELAY,                               1.0 );
	init( PROVISIONAL_MAX_DELAY,                                60.0 );
	init( PROVISIONAL_DELAY_GROWTH,                              1.5 );
	init( SECONDS_BEFORE_RECRUIT_BACKUP_WORKER,                  4.0 ); if( randomize && BUGGIFY ) SECONDS_BEFORE_RECRUIT_BACKUP_WORKER = deterministicRandom()->random01() * 8;
	init( CC_INTERFACE_TIMEOUT,                                 10.0 ); if( randomize && BUGGIFY ) CC_INTERFACE_TIMEOUT = 0.0;

	// Resolver
	init( SAMPLE_OFFSET_PER_KEY,                                 100 );
	init( SAMPLE_EXPIRATION_TIME,                                1.0 );
	init( SAMPLE_POLL_TIME,                                      0.1 );
	init( RESOLVER_STATE_MEMORY_LIMIT,                           1e6 );
	init( LAST_LIMITED_RATIO,                                    2.0 );

	// Backup Worker
	init( BACKUP_TIMEOUT,                                        0.4 );
	init( BACKUP_NOOP_POP_DELAY,                                 5.0 );
	init( BACKUP_FILE_BLOCK_BYTES,                       1024 * 1024 );
	init( BACKUP_LOCK_BYTES,                                     3e9 ); if(randomize && BUGGIFY) BACKUP_LOCK_BYTES = deterministicRandom()->randomInt(1024, 4096) * 15 * 1024;
	init( BACKUP_UPLOAD_DELAY,                                  10.0 ); if(randomize && BUGGIFY) BACKUP_UPLOAD_DELAY = deterministicRandom()->random01() * 60;

	//Cluster Controller
	init( CLUSTER_CONTROLLER_LOGGING_DELAY,                      5.0 );
	init( MASTER_FAILURE_REACTION_TIME,                          0.4 ); if( randomize && BUGGIFY ) MASTER_FAILURE_REACTION_TIME = 10.0;
	init( MASTER_FAILURE_SLOPE_DURING_RECOVERY,                  0.1 );
	init( WORKER_COORDINATION_PING_DELAY,                         60 );
	init( SIM_SHUTDOWN_TIMEOUT,                                   10 );
	init( SHUTDOWN_TIMEOUT,                                      600 ); if( randomize && BUGGIFY ) SHUTDOWN_TIMEOUT = 60.0;
	init( MASTER_SPIN_DELAY,                                     1.0 ); if( randomize && BUGGIFY ) MASTER_SPIN_DELAY = 10.0;
	init( CC_PRUNE_CLIENTS_INTERVAL,                            60.0 );
	init( CC_CHANGE_DELAY,                                       0.1 );
	init( CC_CLASS_DELAY,                                       0.01 );
	init( WAIT_FOR_GOOD_RECRUITMENT_DELAY,                       1.0 );
	init( WAIT_FOR_GOOD_REMOTE_RECRUITMENT_DELAY,                5.0 );
	init( ATTEMPT_RECRUITMENT_DELAY,                           0.035 );
	init( WAIT_FOR_DISTRIBUTOR_JOIN_DELAY,                       1.0 );
	init( WAIT_FOR_RATEKEEPER_JOIN_DELAY,                        1.0 );
<<<<<<< HEAD
	init( WAIT_FOR_CONSISTENCYCHECKER_JOIN_DELAY,                1.0 ); // TODO: NEELAM
=======
	init( WAIT_FOR_BLOB_MANAGER_JOIN_DELAY,                      1.0 );
>>>>>>> 5b079acd
	init( WORKER_FAILURE_TIME,                                   1.0 ); if( randomize && BUGGIFY ) WORKER_FAILURE_TIME = 10.0;
	init( CHECK_OUTSTANDING_INTERVAL,                            0.5 ); if( randomize && BUGGIFY ) CHECK_OUTSTANDING_INTERVAL = 0.001;
	init( VERSION_LAG_METRIC_INTERVAL,                           0.5 ); if( randomize && BUGGIFY ) VERSION_LAG_METRIC_INTERVAL = 10.0;
	init( MAX_VERSION_DIFFERENCE,           20 * VERSIONS_PER_SECOND );
	init( INITIAL_UPDATE_CROSS_DC_INFO_DELAY,                    300 );
	init( CHECK_REMOTE_HEALTH_INTERVAL,                           60 );
	init( FORCE_RECOVERY_CHECK_DELAY,                            5.0 );
	init( RATEKEEPER_FAILURE_TIME,                               1.0 );
<<<<<<< HEAD
	init( CONSISTENCYCHECKER_FAILURE_TIME,                       1.0 );
=======
	init( BLOB_MANAGER_FAILURE_TIME,                             1.0 );
>>>>>>> 5b079acd
	init( REPLACE_INTERFACE_DELAY,                              60.0 );
	init( REPLACE_INTERFACE_CHECK_DELAY,                         5.0 );
	init( COORDINATOR_REGISTER_INTERVAL,                         5.0 );
	init( CLIENT_REGISTER_INTERVAL,                            600.0 );
	init( CC_ENABLE_WORKER_HEALTH_MONITOR,                     false );
	init( CC_WORKER_HEALTH_CHECKING_INTERVAL,                   60.0 );
	init( CC_DEGRADED_LINK_EXPIRATION_INTERVAL,                300.0 );
	init( CC_MIN_DEGRADATION_INTERVAL,                         120.0 );
	init( CC_DEGRADED_PEER_DEGREE_TO_EXCLUDE,                      3 );
	init( CC_MAX_EXCLUSION_DUE_TO_HEALTH,                          2 );
	init( CC_HEALTH_TRIGGER_RECOVERY,                          false );
	init( CC_TRACKING_HEALTH_RECOVERY_INTERVAL,               3600.0 );
	init( CC_MAX_HEALTH_RECOVERY_COUNT,                            5 );
	init( CC_HEALTH_TRIGGER_FAILOVER,                          false );
	init( CC_FAILOVER_DUE_TO_HEALTH_MIN_DEGRADATION,               5 );
	init( CC_FAILOVER_DUE_TO_HEALTH_MAX_DEGRADATION,              10 );

	init( INCOMPATIBLE_PEERS_LOGGING_INTERVAL,                   600 ); if( randomize && BUGGIFY ) INCOMPATIBLE_PEERS_LOGGING_INTERVAL = 60.0;
	init( EXPECTED_MASTER_FITNESS,            ProcessClass::UnsetFit );
	init( EXPECTED_TLOG_FITNESS,              ProcessClass::UnsetFit );
	init( EXPECTED_LOG_ROUTER_FITNESS,        ProcessClass::UnsetFit );
	init( EXPECTED_COMMIT_PROXY_FITNESS,      ProcessClass::UnsetFit );
	init( EXPECTED_GRV_PROXY_FITNESS,         ProcessClass::UnsetFit );
	init( EXPECTED_RESOLVER_FITNESS,          ProcessClass::UnsetFit );
	init( RECRUITMENT_TIMEOUT,                                   600 ); if( randomize && BUGGIFY ) RECRUITMENT_TIMEOUT = deterministicRandom()->coinflip() ? 60.0 : 1.0;

	init( POLICY_RATING_TESTS,                                   200 ); if( randomize && BUGGIFY ) POLICY_RATING_TESTS = 20;
	init( POLICY_GENERATIONS,                                    100 ); if( randomize && BUGGIFY ) POLICY_GENERATIONS = 10;
	init( DBINFO_SEND_AMOUNT,                                      5 );
	init( DBINFO_BATCH_DELAY,                                    0.1 );

	//Move Keys
	init( SHARD_READY_DELAY,                                    0.25 );
	init( SERVER_READY_QUORUM_INTERVAL,                         std::min(1.0, std::min(MAX_READ_TRANSACTION_LIFE_VERSIONS, MAX_WRITE_TRANSACTION_LIFE_VERSIONS)/(5.0*VERSIONS_PER_SECOND)) );
	init( SERVER_READY_QUORUM_TIMEOUT,                          15.0 ); if( randomize && BUGGIFY ) SERVER_READY_QUORUM_TIMEOUT = 1.0;
	init( REMOVE_RETRY_DELAY,                                    1.0 );
	init( MOVE_KEYS_KRM_LIMIT,                                  2000 ); if( randomize && BUGGIFY ) MOVE_KEYS_KRM_LIMIT = 2;
	init( MOVE_KEYS_KRM_LIMIT_BYTES,                             1e5 ); if( randomize && BUGGIFY ) MOVE_KEYS_KRM_LIMIT_BYTES = 5e4; //This must be sufficiently larger than CLIENT_KNOBS->KEY_SIZE_LIMIT (fdbclient/Knobs.h) to ensure that at least two entries will be returned from an attempt to read a key range map
	init( MAX_SKIP_TAGS,                                           1 ); //The TLogs require tags to be densely packed to be memory efficient, so be careful increasing this knob
	init( MAX_ADDED_SOURCES_MULTIPLIER,                          2.0 );

	//FdbServer
	bool longReboots = randomize && BUGGIFY;
	init( MIN_REBOOT_TIME,                                       4.0 ); if( longReboots ) MIN_REBOOT_TIME = 10.0;
	init( MAX_REBOOT_TIME,                                       5.0 ); if( longReboots ) MAX_REBOOT_TIME = 20.0;
	init( LOG_DIRECTORY,                                          ".");  // Will be set to the command line flag.
	init( SERVER_MEM_LIMIT,                                8LL << 30 );
	init( SYSTEM_MONITOR_FREQUENCY,                              5.0 );

	//Ratekeeper
	bool slowRatekeeper = randomize && BUGGIFY;
	init( SMOOTHING_AMOUNT,                                      1.0 ); if( slowRatekeeper ) SMOOTHING_AMOUNT = 5.0;
	init( SLOW_SMOOTHING_AMOUNT,                                10.0 ); if( slowRatekeeper ) SLOW_SMOOTHING_AMOUNT = 50.0;
	init( METRIC_UPDATE_RATE,                                     .1 ); if( slowRatekeeper ) METRIC_UPDATE_RATE = 0.5;
	init( DETAILED_METRIC_UPDATE_RATE,                           5.0 );
	init (RATEKEEPER_DEFAULT_LIMIT,                              1e6 ); if( randomize && BUGGIFY ) RATEKEEPER_DEFAULT_LIMIT = 0;

	bool smallStorageTarget = randomize && BUGGIFY;
	init( TARGET_BYTES_PER_STORAGE_SERVER,                    1000e6 ); if( smallStorageTarget ) TARGET_BYTES_PER_STORAGE_SERVER = 3000e3;
	init( SPRING_BYTES_STORAGE_SERVER,                         100e6 ); if( smallStorageTarget ) SPRING_BYTES_STORAGE_SERVER = 300e3;
	init( AUTO_TAG_THROTTLE_STORAGE_QUEUE_BYTES,               800e6 ); if( smallStorageTarget ) AUTO_TAG_THROTTLE_STORAGE_QUEUE_BYTES = 2500e3;
	init( TARGET_BYTES_PER_STORAGE_SERVER_BATCH,               750e6 ); if( smallStorageTarget ) TARGET_BYTES_PER_STORAGE_SERVER_BATCH = 1500e3;
	init( SPRING_BYTES_STORAGE_SERVER_BATCH,                   100e6 ); if( smallStorageTarget ) SPRING_BYTES_STORAGE_SERVER_BATCH = 150e3;
	init( STORAGE_HARD_LIMIT_BYTES,                           1500e6 ); if( smallStorageTarget ) STORAGE_HARD_LIMIT_BYTES = 4500e3;
	init( STORAGE_HARD_LIMIT_BYTES_OVERAGE,                   5000e3 ); if( smallStorageTarget ) STORAGE_HARD_LIMIT_BYTES_OVERAGE = 100e3; // byte+version overage ensures storage server makes enough progress on freeing up storage queue memory at hard limit by ensuring it advances desiredOldestVersion enough per commit cycle.
	init( STORAGE_HARD_LIMIT_VERSION_OVERAGE, VERSIONS_PER_SECOND / 4.0 );
	init( STORAGE_DURABILITY_LAG_HARD_MAX,                    2000e6 ); if( smallStorageTarget ) STORAGE_DURABILITY_LAG_HARD_MAX = 100e6;
	init( STORAGE_DURABILITY_LAG_SOFT_MAX,                     250e6 ); if( smallStorageTarget ) STORAGE_DURABILITY_LAG_SOFT_MAX = 10e6;

	//FIXME: Low priority reads are disabled by assigning very high knob values, reduce knobs for 7.0
	init( LOW_PRIORITY_STORAGE_QUEUE_BYTES,                    775e8 ); if( smallStorageTarget ) LOW_PRIORITY_STORAGE_QUEUE_BYTES = 1750e3;
	init( LOW_PRIORITY_DURABILITY_LAG,                         200e6 ); if( smallStorageTarget ) LOW_PRIORITY_DURABILITY_LAG = 15e6;

	bool smallTlogTarget = randomize && BUGGIFY;
	init( TARGET_BYTES_PER_TLOG,                              2400e6 ); if( smallTlogTarget ) TARGET_BYTES_PER_TLOG = 2000e3;
	init( SPRING_BYTES_TLOG,                                   400e6 ); if( smallTlogTarget ) SPRING_BYTES_TLOG = 200e3;
	init( TARGET_BYTES_PER_TLOG_BATCH,                        1400e6 ); if( smallTlogTarget ) TARGET_BYTES_PER_TLOG_BATCH = 1400e3;
	init( SPRING_BYTES_TLOG_BATCH,                             300e6 ); if( smallTlogTarget ) SPRING_BYTES_TLOG_BATCH = 150e3;
	init( TLOG_SPILL_THRESHOLD,                               1500e6 ); if( smallTlogTarget ) TLOG_SPILL_THRESHOLD = 1500e3; if( randomize && BUGGIFY ) TLOG_SPILL_THRESHOLD = 0;
	init( REFERENCE_SPILL_UPDATE_STORAGE_BYTE_LIMIT,            20e6 ); if( (randomize && BUGGIFY) || smallTlogTarget ) REFERENCE_SPILL_UPDATE_STORAGE_BYTE_LIMIT = 1e6;
	init( TLOG_HARD_LIMIT_BYTES,                              3000e6 ); if( smallTlogTarget ) TLOG_HARD_LIMIT_BYTES = 30e6;
	init( TLOG_RECOVER_MEMORY_LIMIT, TARGET_BYTES_PER_TLOG + SPRING_BYTES_TLOG );

	init( MAX_TRANSACTIONS_PER_BYTE,                            1000 );

	init( MIN_AVAILABLE_SPACE,                                   1e8 );
	init( MIN_AVAILABLE_SPACE_RATIO,                            0.05 );
	init( TARGET_AVAILABLE_SPACE_RATIO,                         0.30 );
	init( AVAILABLE_SPACE_UPDATE_DELAY,                          5.0 );

	init( MAX_TL_SS_VERSION_DIFFERENCE,                         1e99 ); // if( randomize && BUGGIFY ) MAX_TL_SS_VERSION_DIFFERENCE = std::max(1.0, 0.25 * VERSIONS_PER_SECOND); // spring starts at half this value //FIXME: this knob causes ratekeeper to clamp on idle cluster in simulation that have a large number of logs
	init( MAX_TL_SS_VERSION_DIFFERENCE_BATCH,                   1e99 );
	init( MAX_MACHINES_FALLING_BEHIND,                             1 );

	init( MAX_TPS_HISTORY_SAMPLES,                               600 );
	init( NEEDED_TPS_HISTORY_SAMPLES,                            200 );
	init( TARGET_DURABILITY_LAG_VERSIONS,                      350e6 ); // Should be larger than STORAGE_DURABILITY_LAG_SOFT_MAX
	init( AUTO_TAG_THROTTLE_DURABILITY_LAG_VERSIONS,           250e6 );
	init( TARGET_DURABILITY_LAG_VERSIONS_BATCH,                150e6 ); // Should be larger than STORAGE_DURABILITY_LAG_SOFT_MAX
	init( DURABILITY_LAG_UNLIMITED_THRESHOLD,                   50e6 );
	init( INITIAL_DURABILITY_LAG_MULTIPLIER,                    1.02 );
	init( DURABILITY_LAG_REDUCTION_RATE,                      0.9999 );
	init( DURABILITY_LAG_INCREASE_RATE,                        1.001 );
	init( STORAGE_SERVER_LIST_FETCH_TIMEOUT,                    20.0 );

	init( MAX_AUTO_THROTTLED_TRANSACTION_TAGS,                     5 ); if(randomize && BUGGIFY) MAX_AUTO_THROTTLED_TRANSACTION_TAGS = 1;
	init( MAX_MANUAL_THROTTLED_TRANSACTION_TAGS,                  40 ); if(randomize && BUGGIFY) MAX_MANUAL_THROTTLED_TRANSACTION_TAGS = 1;
	init( MIN_TAG_COST,                                          200 ); if(randomize && BUGGIFY) MIN_TAG_COST = 0.0;
	init( AUTO_THROTTLE_TARGET_TAG_BUSYNESS,                     0.1 ); if(randomize && BUGGIFY) AUTO_THROTTLE_TARGET_TAG_BUSYNESS = 0.0;
	init( AUTO_TAG_THROTTLE_RAMP_UP_TIME,                      120.0 ); if(randomize && BUGGIFY) AUTO_TAG_THROTTLE_RAMP_UP_TIME = 5.0;
	init( AUTO_TAG_THROTTLE_DURATION,                          240.0 ); if(randomize && BUGGIFY) AUTO_TAG_THROTTLE_DURATION = 20.0;
	init( TAG_THROTTLE_PUSH_INTERVAL,                            1.0 ); if(randomize && BUGGIFY) TAG_THROTTLE_PUSH_INTERVAL = 0.0;
	init( AUTO_TAG_THROTTLE_START_AGGREGATION_TIME,              5.0 ); if(randomize && BUGGIFY) AUTO_TAG_THROTTLE_START_AGGREGATION_TIME = 0.5;
	init( AUTO_TAG_THROTTLE_UPDATE_FREQUENCY,                   10.0 ); if(randomize && BUGGIFY) AUTO_TAG_THROTTLE_UPDATE_FREQUENCY = 0.5;
	init( TAG_THROTTLE_EXPIRED_CLEANUP_INTERVAL,                30.0 ); if(randomize && BUGGIFY) TAG_THROTTLE_EXPIRED_CLEANUP_INTERVAL = 1.0;
	init( AUTO_TAG_THROTTLING_ENABLED,                          true ); if(randomize && BUGGIFY) AUTO_TAG_THROTTLING_ENABLED = false;

	//Storage Metrics
	init( STORAGE_METRICS_AVERAGE_INTERVAL,                    120.0 );
	init( STORAGE_METRICS_AVERAGE_INTERVAL_PER_KSECONDS,        1000.0 / STORAGE_METRICS_AVERAGE_INTERVAL );  // milliHz!
	init( SPLIT_JITTER_AMOUNT,                                  0.05 ); if( randomize && BUGGIFY ) SPLIT_JITTER_AMOUNT = 0.2;
	init( IOPS_UNITS_PER_SAMPLE,                                10000 * 1000 / STORAGE_METRICS_AVERAGE_INTERVAL_PER_KSECONDS / 100 );
	init( BANDWIDTH_UNITS_PER_SAMPLE,                           SHARD_MIN_BYTES_PER_KSEC / STORAGE_METRICS_AVERAGE_INTERVAL_PER_KSECONDS / 25 );
	init( BYTES_READ_UNITS_PER_SAMPLE,                          100000 ); // 100K bytes
	init( READ_HOT_SUB_RANGE_CHUNK_SIZE,                        10000000); // 10MB
	init( EMPTY_READ_PENALTY,                                   20 ); // 20 bytes
	init( READ_SAMPLING_ENABLED,                                false ); if ( randomize && BUGGIFY ) READ_SAMPLING_ENABLED = true;// enable/disable read sampling

	//Storage Server
	init( STORAGE_LOGGING_DELAY,                                 5.0 );
	init( STORAGE_SERVER_POLL_METRICS_DELAY,                     1.0 );
	init( FUTURE_VERSION_DELAY,                                  1.0 );
	init( STORAGE_LIMIT_BYTES,                                500000 );
	init( BUGGIFY_LIMIT_BYTES,                                  1000 );
	init( FETCH_USING_STREAMING,                                true ); if( randomize && BUGGIFY ) FETCH_USING_STREAMING = false; //Determines if fetch keys uses streaming reads
	init( FETCH_BLOCK_BYTES,                                     2e6 );
	init( FETCH_KEYS_PARALLELISM_BYTES,                          4e6 ); if( randomize && BUGGIFY ) FETCH_KEYS_PARALLELISM_BYTES = 3e6;
	init( FETCH_KEYS_PARALLELISM,                                  2 );
	init( FETCH_KEYS_LOWER_PRIORITY,                               0 );
	init( BUGGIFY_BLOCK_BYTES,                                 10000 );
	init( STORAGE_COMMIT_BYTES,                             10000000 ); if( randomize && BUGGIFY ) STORAGE_COMMIT_BYTES = 2000000;
	init( STORAGE_FETCH_BYTES,                               2500000 ); if( randomize && BUGGIFY ) STORAGE_FETCH_BYTES =  500000;
	init( STORAGE_DURABILITY_LAG_REJECT_THRESHOLD,              0.25 );
	init( STORAGE_DURABILITY_LAG_MIN_RATE,                       0.1 );
	init( STORAGE_COMMIT_INTERVAL,                               0.5 ); if( randomize && BUGGIFY ) STORAGE_COMMIT_INTERVAL = 2.0;
	init( UPDATE_SHARD_VERSION_INTERVAL,                        0.25 ); if( randomize && BUGGIFY ) UPDATE_SHARD_VERSION_INTERVAL = 1.0;
	init( BYTE_SAMPLING_FACTOR,                                  250 ); //cannot buggify because of differences in restarting tests
	init( BYTE_SAMPLING_OVERHEAD,                                100 );
	init( MAX_STORAGE_SERVER_WATCH_BYTES,                      100e6 ); if( randomize && BUGGIFY ) MAX_STORAGE_SERVER_WATCH_BYTES = 10e3;
	init( MAX_BYTE_SAMPLE_CLEAR_MAP_SIZE,                        1e9 ); if( randomize && BUGGIFY ) MAX_BYTE_SAMPLE_CLEAR_MAP_SIZE = 1e3;
	init( LONG_BYTE_SAMPLE_RECOVERY_DELAY,                      60.0 );
	init( BYTE_SAMPLE_LOAD_PARALLELISM,                            8 ); if( randomize && BUGGIFY ) BYTE_SAMPLE_LOAD_PARALLELISM = 1;
	init( BYTE_SAMPLE_LOAD_DELAY,                                0.0 ); if( randomize && BUGGIFY ) BYTE_SAMPLE_LOAD_DELAY = 0.1;
	init( BYTE_SAMPLE_START_DELAY,                               1.0 ); if( randomize && BUGGIFY ) BYTE_SAMPLE_START_DELAY = 0.0;
	init( UPDATE_STORAGE_PROCESS_STATS_INTERVAL,                 5.0 );
	init( BEHIND_CHECK_DELAY,                                    2.0 );
	init( BEHIND_CHECK_COUNT,                                      2 );
	init( BEHIND_CHECK_VERSIONS,             5 * VERSIONS_PER_SECOND );
	init( WAIT_METRICS_WRONG_SHARD_CHANCE,   isSimulated ? 1.0 : 0.1 );
	init( MIN_TAG_READ_PAGES_RATE,                             1.0e4 ); if( randomize && BUGGIFY ) MIN_TAG_READ_PAGES_RATE = 0;
	init( MIN_TAG_WRITE_PAGES_RATE,                             3200 ); if( randomize && BUGGIFY ) MIN_TAG_WRITE_PAGES_RATE = 0;
	init( TAG_MEASUREMENT_INTERVAL,                        30.0 ); if( randomize && BUGGIFY ) TAG_MEASUREMENT_INTERVAL = 1.0;
	init( READ_COST_BYTE_FACTOR,                          16384 ); if( randomize && BUGGIFY ) READ_COST_BYTE_FACTOR = 4096;
	init( PREFIX_COMPRESS_KVS_MEM_SNAPSHOTS,                    true ); if( randomize && BUGGIFY ) PREFIX_COMPRESS_KVS_MEM_SNAPSHOTS = false;
	init( REPORT_DD_METRICS,                                    true );
	init( DD_METRICS_REPORT_INTERVAL,                           30.0 );
	init( FETCH_KEYS_TOO_LONG_TIME_CRITERIA,                   300.0 );
	init( MAX_STORAGE_COMMIT_TIME,                             120.0 ); //The max fsync stall time on the storage server and tlog before marking a disk as failed
	init( RANGESTREAM_LIMIT_BYTES,                               2e6 ); if( randomize && BUGGIFY ) RANGESTREAM_LIMIT_BYTES = 1;
	init( ENABLE_CLEAR_RANGE_EAGER_READS,                       true );
	init( QUICK_GET_VALUE_FALLBACK,                             false );
	init( QUICK_GET_KEY_VALUES_FALLBACK,                        false );

	//Wait Failure
	init( MAX_OUTSTANDING_WAIT_FAILURE_REQUESTS,                 250 ); if( randomize && BUGGIFY ) MAX_OUTSTANDING_WAIT_FAILURE_REQUESTS = 2;
	init( WAIT_FAILURE_DELAY_LIMIT,                              1.0 ); if( randomize && BUGGIFY ) WAIT_FAILURE_DELAY_LIMIT = 5.0;

	//Worker
	init( WORKER_LOGGING_INTERVAL,                               5.0 );
	init( HEAP_PROFILER_INTERVAL,                               30.0 );
	init( UNKNOWN_CC_TIMEOUT,                                  600.0 );
	init( DEGRADED_RESET_INTERVAL,                          24*60*60 ); if ( randomize && BUGGIFY ) DEGRADED_RESET_INTERVAL = 10;
	init( DEGRADED_WARNING_LIMIT,                                  1 );
	init( DEGRADED_WARNING_RESET_DELAY,                   7*24*60*60 );
	init( TRACE_LOG_FLUSH_FAILURE_CHECK_INTERVAL_SECONDS,         10 );
	init( TRACE_LOG_PING_TIMEOUT_SECONDS,                        5.0 );
	init( MIN_DELAY_CC_WORST_FIT_CANDIDACY_SECONDS,             10.0 );
	init( MAX_DELAY_CC_WORST_FIT_CANDIDACY_SECONDS,             30.0 );
	init( DBINFO_FAILED_DELAY,                                   1.0 );
	init( ENABLE_WORKER_HEALTH_MONITOR,                        false );
	init( WORKER_HEALTH_MONITOR_INTERVAL,                       60.0 );
	init( PEER_LATENCY_CHECK_MIN_POPULATION,                      30 );
	init( PEER_LATENCY_DEGRADATION_PERCENTILE,                  0.90 );
	init( PEER_LATENCY_DEGRADATION_THRESHOLD,                   0.05 );
	init( PEER_TIMEOUT_PERCENTAGE_DEGRADATION_THRESHOLD,         0.1 );

	// Test harness
	init( WORKER_POLL_DELAY,                                     1.0 );

	// Coordination
	init( COORDINATED_STATE_ONCONFLICT_POLL_INTERVAL,            1.0 ); if( randomize && BUGGIFY ) COORDINATED_STATE_ONCONFLICT_POLL_INTERVAL = 10.0;
	init( FORWARD_REQUEST_TOO_OLD,                        4*24*60*60 ); if( randomize && BUGGIFY ) FORWARD_REQUEST_TOO_OLD = 60.0;
	init( ENABLE_CROSS_CLUSTER_SUPPORT,                         true ); if( randomize && BUGGIFY ) ENABLE_CROSS_CLUSTER_SUPPORT = false;
	init( COORDINATOR_LEADER_CONNECTION_TIMEOUT,                20.0 );

	// Dynamic Knobs (implementation)
	init( GET_COMMITTED_VERSION_TIMEOUT,                         3.0 ); // Maximum time the consumer should wait for a response from a ConfigNode when asking for the latest committed version.

	// Buggification
	init( BUGGIFIED_EVENTUAL_CONSISTENCY,                        1.0 );
	init( BUGGIFY_ALL_COORDINATION,                            false ); if( randomize && BUGGIFY ) BUGGIFY_ALL_COORDINATION = true;

	// Status
	init( STATUS_MIN_TIME_BETWEEN_REQUESTS,                      0.0 );
	init( MAX_STATUS_REQUESTS_PER_SECOND,                      256.0 );
	init( CONFIGURATION_ROWS_TO_FETCH,                         20000 );
	init( DISABLE_DUPLICATE_LOG_WARNING,                       false );
	init( HISTOGRAM_REPORT_INTERVAL,                           300.0 );

	// IPager
	init( PAGER_RESERVED_PAGES,                                    1 );

	// IndirectShadowPager
	init( FREE_PAGE_VACUUM_THRESHOLD,                              1 );
	init( VACUUM_QUEUE_SIZE,                                  100000 );
	init( VACUUM_BYTES_PER_SECOND,                               1e6 );

	// Timekeeper
	init( TIME_KEEPER_DELAY,                                      10 );
	init( TIME_KEEPER_MAX_ENTRIES,                3600 * 24 * 30 * 6 ); if( randomize && BUGGIFY ) { TIME_KEEPER_MAX_ENTRIES = 2; }

	// Fast Restore
	init( FASTRESTORE_FAILURE_TIMEOUT,                          3600 );
	init( FASTRESTORE_HEARTBEAT_INTERVAL,                         60 );
	init( FASTRESTORE_SAMPLING_PERCENT,                          100 ); if( randomize && BUGGIFY ) { FASTRESTORE_SAMPLING_PERCENT = deterministicRandom()->random01() * 100; }
	init( FASTRESTORE_NUM_LOADERS,                                 3 ); if( randomize && BUGGIFY ) { FASTRESTORE_NUM_LOADERS = deterministicRandom()->random01() * 10 + 1; }
	init( FASTRESTORE_NUM_APPLIERS,                                3 ); if( randomize && BUGGIFY ) { FASTRESTORE_NUM_APPLIERS = deterministicRandom()->random01() * 10 + 1; }
	init( FASTRESTORE_TXN_BATCH_MAX_BYTES,           1024.0 * 1024.0 ); if( randomize && BUGGIFY ) { FASTRESTORE_TXN_BATCH_MAX_BYTES = deterministicRandom()->random01() * 1024.0 * 1024.0 + 1.0; }
	init( FASTRESTORE_VERSIONBATCH_MAX_BYTES, 10.0 * 1024.0 * 1024.0 ); if( randomize && BUGGIFY ) { FASTRESTORE_VERSIONBATCH_MAX_BYTES = deterministicRandom()->random01() < 0.2 ? 10 * 1024 : deterministicRandom()->random01() < 0.4 ? 100 * 1024 * 1024 : deterministicRandom()->random01() * 1000.0 * 1024.0 * 1024.0; } // too small value may increase chance of TooManyFile error
	init( FASTRESTORE_VB_PARALLELISM,                              5 ); if( randomize && BUGGIFY ) { FASTRESTORE_VB_PARALLELISM = deterministicRandom()->random01() < 0.2 ? 2 : deterministicRandom()->random01() * 10 + 1; }
	init( FASTRESTORE_VB_MONITOR_DELAY,                           30 ); if( randomize && BUGGIFY ) { FASTRESTORE_VB_MONITOR_DELAY = deterministicRandom()->random01() * 20 + 1; }
	init( FASTRESTORE_VB_LAUNCH_DELAY,                           1.0 ); if( randomize && BUGGIFY ) { FASTRESTORE_VB_LAUNCH_DELAY = deterministicRandom()->random01() < 0.2 ? 0.1 : deterministicRandom()->random01() * 10.0 + 1; }
	init( FASTRESTORE_ROLE_LOGGING_DELAY,                          5 ); if( randomize && BUGGIFY ) { FASTRESTORE_ROLE_LOGGING_DELAY = deterministicRandom()->random01() * 60 + 1; }
	init( FASTRESTORE_UPDATE_PROCESS_STATS_INTERVAL,               5 ); if( randomize && BUGGIFY ) { FASTRESTORE_UPDATE_PROCESS_STATS_INTERVAL = deterministicRandom()->random01() * 60 + 1; }
	init( FASTRESTORE_ATOMICOP_WEIGHT,                             1 ); if( randomize && BUGGIFY ) { FASTRESTORE_ATOMICOP_WEIGHT = deterministicRandom()->random01() * 200 + 1; }
	init( FASTRESTORE_APPLYING_PARALLELISM,               	   10000 ); if( randomize && BUGGIFY ) { FASTRESTORE_APPLYING_PARALLELISM = deterministicRandom()->random01() * 10 + 1; }
	init( FASTRESTORE_MONITOR_LEADER_DELAY,                        5 ); if( randomize && BUGGIFY ) { FASTRESTORE_MONITOR_LEADER_DELAY = deterministicRandom()->random01() * 100; }
	init( FASTRESTORE_STRAGGLER_THRESHOLD_SECONDS,                60 ); if( randomize && BUGGIFY ) { FASTRESTORE_STRAGGLER_THRESHOLD_SECONDS = deterministicRandom()->random01() * 240 + 10; }
	init( FASTRESTORE_TRACK_REQUEST_LATENCY,              	   false ); if( randomize && BUGGIFY ) { FASTRESTORE_TRACK_REQUEST_LATENCY = false; }
	init( FASTRESTORE_TRACK_LOADER_SEND_REQUESTS,              false ); if( randomize && BUGGIFY ) { FASTRESTORE_TRACK_LOADER_SEND_REQUESTS = true; }
	init( FASTRESTORE_MEMORY_THRESHOLD_MB_SOFT,                 6144 ); if( randomize && BUGGIFY ) { FASTRESTORE_MEMORY_THRESHOLD_MB_SOFT = 1; }
	init( FASTRESTORE_WAIT_FOR_MEMORY_LATENCY,                    10 ); if( randomize && BUGGIFY ) { FASTRESTORE_WAIT_FOR_MEMORY_LATENCY = 60; }
	init( FASTRESTORE_HEARTBEAT_DELAY,                            10 ); if( randomize && BUGGIFY ) { FASTRESTORE_HEARTBEAT_DELAY = deterministicRandom()->random01() * 120 + 2; }
	init( FASTRESTORE_HEARTBEAT_MAX_DELAY,                        10 ); if( randomize && BUGGIFY ) { FASTRESTORE_HEARTBEAT_MAX_DELAY = FASTRESTORE_HEARTBEAT_DELAY * 10; }
	init( FASTRESTORE_APPLIER_FETCH_KEYS_SIZE,                   100 ); if( randomize && BUGGIFY ) { FASTRESTORE_APPLIER_FETCH_KEYS_SIZE = deterministicRandom()->random01() * 10240 + 1; }
	init( FASTRESTORE_LOADER_SEND_MUTATION_MSG_BYTES, 1.0 * 1024.0 * 1024.0 ); if( randomize && BUGGIFY ) { FASTRESTORE_LOADER_SEND_MUTATION_MSG_BYTES = deterministicRandom()->random01() < 0.2 ? 1024 : deterministicRandom()->random01() * 5.0 * 1024.0 * 1024.0 + 1; }
	init( FASTRESTORE_GET_RANGE_VERSIONS_EXPENSIVE,            false ); if( randomize && BUGGIFY ) { FASTRESTORE_GET_RANGE_VERSIONS_EXPENSIVE = deterministicRandom()->random01() < 0.5 ? true : false; }
	init( FASTRESTORE_REQBATCH_PARALLEL,                          50 ); if( randomize && BUGGIFY ) { FASTRESTORE_REQBATCH_PARALLEL = deterministicRandom()->random01() * 100 + 1; }
	init( FASTRESTORE_REQBATCH_LOG,                            false ); if( randomize && BUGGIFY ) { FASTRESTORE_REQBATCH_LOG = deterministicRandom()->random01() < 0.2 ? true : false; }
	init( FASTRESTORE_TXN_CLEAR_MAX,                             100 ); if( randomize && BUGGIFY ) { FASTRESTORE_TXN_CLEAR_MAX = deterministicRandom()->random01() * 100 + 1; }
	init( FASTRESTORE_TXN_RETRY_MAX,                              10 ); if( randomize && BUGGIFY ) { FASTRESTORE_TXN_RETRY_MAX = deterministicRandom()->random01() * 100 + 1; }
	init( FASTRESTORE_TXN_EXTRA_DELAY,                           0.0 ); if( randomize && BUGGIFY ) { FASTRESTORE_TXN_EXTRA_DELAY = deterministicRandom()->random01() * 1 + 0.001;}
	init( FASTRESTORE_NOT_WRITE_DB,                            false ); // Perf test only: set it to true will cause simulation failure
	init( FASTRESTORE_USE_RANGE_FILE,                           true ); // Perf test only: set it to false will cause simulation failure
	init( FASTRESTORE_USE_LOG_FILE,                             true ); // Perf test only: set it to false will cause simulation failure
	init( FASTRESTORE_SAMPLE_MSG_BYTES,                      1048576 ); if( randomize && BUGGIFY ) { FASTRESTORE_SAMPLE_MSG_BYTES = deterministicRandom()->random01() * 2048;}
	init( FASTRESTORE_SCHED_UPDATE_DELAY,                        0.1 ); if( randomize && BUGGIFY ) { FASTRESTORE_SCHED_UPDATE_DELAY = deterministicRandom()->random01() * 2;}
	init( FASTRESTORE_SCHED_TARGET_CPU_PERCENT,                   70 ); if( randomize && BUGGIFY ) { FASTRESTORE_SCHED_TARGET_CPU_PERCENT = deterministicRandom()->random01() * 100 + 50;} // simulate cpu usage can be larger than 100
	init( FASTRESTORE_SCHED_MAX_CPU_PERCENT,                      90 ); if( randomize && BUGGIFY ) { FASTRESTORE_SCHED_MAX_CPU_PERCENT = FASTRESTORE_SCHED_TARGET_CPU_PERCENT + deterministicRandom()->random01() * 100;}
	init( FASTRESTORE_SCHED_INFLIGHT_LOAD_REQS,                   50 ); if( randomize && BUGGIFY ) { FASTRESTORE_SCHED_INFLIGHT_LOAD_REQS = deterministicRandom()->random01() < 0.2 ? 1 : deterministicRandom()->random01() * 30 + 1;}
	init( FASTRESTORE_SCHED_INFLIGHT_SEND_REQS,                    3 ); if( randomize && BUGGIFY ) { FASTRESTORE_SCHED_INFLIGHT_SEND_REQS = deterministicRandom()->random01() < 0.2 ? 1 : deterministicRandom()->random01() * 10 + 1;}
	init( FASTRESTORE_SCHED_LOAD_REQ_BATCHSIZE,                    5 ); if( randomize && BUGGIFY ) { FASTRESTORE_SCHED_LOAD_REQ_BATCHSIZE = deterministicRandom()->random01() < 0.2 ? 1 : deterministicRandom()->random01() * 10 + 1;}
	init( FASTRESTORE_SCHED_INFLIGHT_SENDPARAM_THRESHOLD,         10 ); if( randomize && BUGGIFY ) { FASTRESTORE_SCHED_INFLIGHT_SENDPARAM_THRESHOLD = deterministicRandom()->random01() < 0.2 ? 1 : deterministicRandom()->random01() * 15 + 1;}
	init( FASTRESTORE_SCHED_SEND_FUTURE_VB_REQS_BATCH,             2 ); if( randomize && BUGGIFY ) { FASTRESTORE_SCHED_SEND_FUTURE_VB_REQS_BATCH = deterministicRandom()->random01() < 0.2 ? 1 : deterministicRandom()->random01() * 15 + 1;}
	init( FASTRESTORE_NUM_TRACE_EVENTS,                          100 ); if( randomize && BUGGIFY ) { FASTRESTORE_NUM_TRACE_EVENTS = deterministicRandom()->random01() < 0.2 ? 1 : deterministicRandom()->random01() * 500 + 1;}
	init( FASTRESTORE_EXPENSIVE_VALIDATION,                    false ); if( randomize && BUGGIFY ) { FASTRESTORE_EXPENSIVE_VALIDATION = deterministicRandom()->random01() < 0.5 ? true : false;}
	init( FASTRESTORE_WRITE_BW_MB,                                70 ); if( randomize && BUGGIFY ) { FASTRESTORE_WRITE_BW_MB = deterministicRandom()->random01() < 0.5 ? 2 : 100;}
	init( FASTRESTORE_RATE_UPDATE_SECONDS,                       1.0 ); if( randomize && BUGGIFY ) { FASTRESTORE_RATE_UPDATE_SECONDS = deterministicRandom()->random01() < 0.5 ? 0.1 : 2;}
	init( FASTRESTORE_DUMP_INSERT_RANGE_VERSION,               false );

	init( REDWOOD_DEFAULT_PAGE_SIZE,                            4096 );
	init( REDWOOD_DEFAULT_EXTENT_SIZE,              32 * 1024 * 1024 );
	init( REDWOOD_DEFAULT_EXTENT_READ_SIZE,              1024 * 1024 );
	init( REDWOOD_EXTENT_CONCURRENT_READS,                         4 );
	init( REDWOOD_KVSTORE_CONCURRENT_READS,                       64 );
	init( REDWOOD_KVSTORE_RANGE_PREFETCH,                       true );
	init( REDWOOD_PAGE_REBUILD_MAX_SLACK,                       0.33 );
	init( REDWOOD_LAZY_CLEAR_BATCH_SIZE_PAGES,                    10 );
	init( REDWOOD_LAZY_CLEAR_MIN_PAGES,                            0 );
	init( REDWOOD_LAZY_CLEAR_MAX_PAGES,                          1e6 );
	init( REDWOOD_REMAP_CLEANUP_WINDOW,                           50 );
	init( REDWOOD_REMAP_CLEANUP_LAG,                             0.1 );
	init( REDWOOD_PAGEFILE_GROWTH_SIZE_PAGES,                  20000 ); if( randomize && BUGGIFY ) { REDWOOD_PAGEFILE_GROWTH_SIZE_PAGES = deterministicRandom()->randomInt(200, 1000); }
	init( REDWOOD_METRICS_INTERVAL,                              5.0 );
	init( REDWOOD_HISTOGRAM_INTERVAL,                           30.0 );
	init( REDWOOD_EVICT_UPDATED_PAGES,                          true ); if( randomize && BUGGIFY ) { REDWOOD_EVICT_UPDATED_PAGES = false; }

	// Server request latency measurement
	init( LATENCY_SAMPLE_SIZE,                                100000 );
	init( LATENCY_METRICS_LOGGING_INTERVAL,                     60.0 );

	// Blob granlues
	init( BG_URL,                                                 "" ); // TODO: store in system key space, eventually
	init( BG_SNAPSHOT_FILE_TARGET_BYTES,                    10000000 ); if( randomize && BUGGIFY ) { deterministicRandom()->random01() < 0.1 ? BG_SNAPSHOT_FILE_TARGET_BYTES /= 100 : BG_SNAPSHOT_FILE_TARGET_BYTES /= 10; }
	init( BG_DELTA_BYTES_BEFORE_COMPACT, BG_SNAPSHOT_FILE_TARGET_BYTES/2 );
	init( BG_DELTA_FILE_TARGET_BYTES,   BG_DELTA_BYTES_BEFORE_COMPACT/10 );

	init( BLOB_WORKER_TIMEOUT,                                  10.0 ); if( randomize && BUGGIFY ) BLOB_WORKER_TIMEOUT = 1.0;

	// clang-format on

	if (clientKnobs) {
		clientKnobs->IS_ACCEPTABLE_DELAY =
		    clientKnobs->IS_ACCEPTABLE_DELAY *
		    std::min(MAX_READ_TRANSACTION_LIFE_VERSIONS, MAX_WRITE_TRANSACTION_LIFE_VERSIONS) /
		    (5.0 * VERSIONS_PER_SECOND);
		clientKnobs->INIT_MID_SHARD_BYTES = MIN_SHARD_BYTES;
	}
}<|MERGE_RESOLUTION|>--- conflicted
+++ resolved
@@ -469,11 +469,8 @@
 	init( ATTEMPT_RECRUITMENT_DELAY,                           0.035 );
 	init( WAIT_FOR_DISTRIBUTOR_JOIN_DELAY,                       1.0 );
 	init( WAIT_FOR_RATEKEEPER_JOIN_DELAY,                        1.0 );
-<<<<<<< HEAD
-	init( WAIT_FOR_CONSISTENCYCHECKER_JOIN_DELAY,                1.0 ); // TODO: NEELAM
-=======
+	init( WAIT_FOR_CONSISTENCYCHECKER_JOIN_DELAY,                1.0 );
 	init( WAIT_FOR_BLOB_MANAGER_JOIN_DELAY,                      1.0 );
->>>>>>> 5b079acd
 	init( WORKER_FAILURE_TIME,                                   1.0 ); if( randomize && BUGGIFY ) WORKER_FAILURE_TIME = 10.0;
 	init( CHECK_OUTSTANDING_INTERVAL,                            0.5 ); if( randomize && BUGGIFY ) CHECK_OUTSTANDING_INTERVAL = 0.001;
 	init( VERSION_LAG_METRIC_INTERVAL,                           0.5 ); if( randomize && BUGGIFY ) VERSION_LAG_METRIC_INTERVAL = 10.0;
@@ -482,11 +479,8 @@
 	init( CHECK_REMOTE_HEALTH_INTERVAL,                           60 );
 	init( FORCE_RECOVERY_CHECK_DELAY,                            5.0 );
 	init( RATEKEEPER_FAILURE_TIME,                               1.0 );
-<<<<<<< HEAD
 	init( CONSISTENCYCHECKER_FAILURE_TIME,                       1.0 );
-=======
 	init( BLOB_MANAGER_FAILURE_TIME,                             1.0 );
->>>>>>> 5b079acd
 	init( REPLACE_INTERFACE_DELAY,                              60.0 );
 	init( REPLACE_INTERFACE_CHECK_DELAY,                         5.0 );
 	init( COORDINATOR_REGISTER_INTERVAL,                         5.0 );
