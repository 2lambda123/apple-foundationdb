--- conflicted
+++ resolved
@@ -1111,14 +1111,11 @@
 	init( BLOB_MANAGER_STATUS_EXP_BACKOFF_MAX,                   5.0 );
 	init( BLOB_MANAGER_STATUS_EXP_BACKOFF_EXPONENT,              1.5 );
 	init( BLOB_MANAGER_CONCURRENT_MERGE_CHECKS,                   64 ); if( randomize && BUGGIFY ) BLOB_MANAGER_CONCURRENT_MERGE_CHECKS = 1 << deterministicRandom()->randomInt(0, 7);
-<<<<<<< HEAD
 	init( FORCE_PURGE_WAIT_BLOBBIFY_TIMEOUT, isSimulated ? 20.0 : 600.0 ); if( randomize && BUGGIFY ) FORCE_PURGE_WAIT_BLOBBIFY_TIMEOUT = 1 + 30 * deterministicRandom()->random01();
-=======
 	init( BLOB_MANAGER_ENABLE_MEDIAN_ASSIGNMENT_LIMITING,       true ); if( randomize && BUGGIFY ) BLOB_MANAGER_ENABLE_MEDIAN_ASSIGNMENT_LIMITING = false;
 	init( BLOB_MANAGER_MEDIAN_ASSIGNMENT_ALLOWANCE,              2.0 ); if( randomize && BUGGIFY ) BLOB_MANAGER_MEDIAN_ASSIGNMENT_ALLOWANCE = (1.0 + deterministicRandom()->random01() * 2);
 	init( BLOB_MANAGER_MEDIAN_ASSIGNMENT_MIN_SAMPLES_PER_WORKER,   3 );
 	init( BLOB_MANAGER_MEDIAN_ASSIGNMENT_MAX_SAMPLES_PER_WORKER,  10 );
->>>>>>> 33733493
 	init( BLOB_MANIFEST_BACKUP,                                false );
 	init( BLOB_MANIFEST_BACKUP_INTERVAL,  isSimulated ?  5.0 : 600.0 );
 	init( BLOB_MIGRATOR_CHECK_INTERVAL,     isSimulated ?  1.0 : 5.0 );
