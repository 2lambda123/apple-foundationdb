/*
 * ServerKnobs.cpp
 *
 * This source file is part of the FoundationDB open source project
 *
 * Copyright 2013-2018 Apple Inc. and the FoundationDB project authors
 *
 * Licensed under the Apache License, Version 2.0 (the "License");
 * you may not use this file except in compliance with the License.
 * You may obtain a copy of the License at
 *
 *     http://www.apache.org/licenses/LICENSE-2.0
 *
 * Unless required by applicable law or agreed to in writing, software
 * distributed under the License is distributed on an "AS IS" BASIS,
 * WITHOUT WARRANTIES OR CONDITIONS OF ANY KIND, either express or implied.
 * See the License for the specific language governing permissions and
 * limitations under the License.
 */

#include "fdbclient/ServerKnobs.h"

#define init(...) KNOB_FN(__VA_ARGS__, INIT_ATOMIC_KNOB, INIT_KNOB)(__VA_ARGS__)

ServerKnobs::ServerKnobs(Randomize randomize, ClientKnobs* clientKnobs, IsSimulated isSimulated) {
	initialize(randomize, clientKnobs, isSimulated);
}

void ServerKnobs::initialize(Randomize randomize, ClientKnobs* clientKnobs, IsSimulated isSimulated) {
	// clang-format off
	// Versions
	init( VERSIONS_PER_SECOND,                                   1e6 );
	init( MAX_VERSIONS_IN_FLIGHT,                100 * VERSIONS_PER_SECOND );
	init( MAX_VERSIONS_IN_FLIGHT_FORCED,         6e5 * VERSIONS_PER_SECOND ); //one week of versions
	init( MAX_READ_TRANSACTION_LIFE_VERSIONS,      5 * VERSIONS_PER_SECOND ); if (randomize && BUGGIFY) MAX_READ_TRANSACTION_LIFE_VERSIONS = VERSIONS_PER_SECOND; else if (randomize && BUGGIFY) MAX_READ_TRANSACTION_LIFE_VERSIONS = std::max<int>(1, 0.1 * VERSIONS_PER_SECOND); else if( randomize && BUGGIFY ) MAX_READ_TRANSACTION_LIFE_VERSIONS = 10 * VERSIONS_PER_SECOND;
	init( MAX_WRITE_TRANSACTION_LIFE_VERSIONS,     5 * VERSIONS_PER_SECOND ); if (randomize && BUGGIFY) MAX_WRITE_TRANSACTION_LIFE_VERSIONS=std::max<int>(1, 1 * VERSIONS_PER_SECOND);
	init( MAX_COMMIT_BATCH_INTERVAL,                             2.0 ); if( randomize && BUGGIFY ) MAX_COMMIT_BATCH_INTERVAL = 0.5; // Each commit proxy generates a CommitTransactionBatchRequest at least this often, so that versions always advance smoothly
	MAX_COMMIT_BATCH_INTERVAL = std::min(MAX_COMMIT_BATCH_INTERVAL, MAX_READ_TRANSACTION_LIFE_VERSIONS/double(2*VERSIONS_PER_SECOND)); // Ensure that the proxy commits 2 times every MAX_READ_TRANSACTION_LIFE_VERSIONS, otherwise the master will not give out versions fast enough

	// TLogs
	init( TLOG_TIMEOUT,                                          0.4 ); //cannot buggify because of availability
	init( TLOG_SLOW_REJOIN_WARN_TIMEOUT_SECS,                     60 ); if( randomize && BUGGIFY ) TLOG_SLOW_REJOIN_WARN_TIMEOUT_SECS = deterministicRandom()->randomInt(5,10);
	init( RECOVERY_TLOG_SMART_QUORUM_DELAY,                     0.25 ); if( randomize && BUGGIFY ) RECOVERY_TLOG_SMART_QUORUM_DELAY = 0.0; // smaller might be better for bug amplification
	init( TLOG_STORAGE_MIN_UPDATE_INTERVAL,                      0.5 );
	init( BUGGIFY_TLOG_STORAGE_MIN_UPDATE_INTERVAL,               30 );
	init( DESIRED_TOTAL_BYTES,                                150000 ); if( randomize && BUGGIFY ) DESIRED_TOTAL_BYTES = 10000;
	init( DESIRED_UPDATE_BYTES,                2*DESIRED_TOTAL_BYTES );
	init( UPDATE_DELAY,                                        0.001 );
	init( MAXIMUM_PEEK_BYTES,                                   10e6 );
	init( APPLY_MUTATION_BYTES,                                  1e6 );
	init( RECOVERY_DATA_BYTE_LIMIT,                           100000 );
	init( BUGGIFY_RECOVERY_DATA_LIMIT,                          1000 );
	init( LONG_TLOG_COMMIT_TIME,                                0.25 ); //cannot buggify because of recovery time
	init( LARGE_TLOG_COMMIT_BYTES,                             4<<20 );
	init( BUGGIFY_RECOVER_MEMORY_LIMIT,                          1e6 );
	init( BUGGIFY_WORKER_REMOVED_MAX_LAG,                         30 );
	init( UPDATE_STORAGE_BYTE_LIMIT,                             1e6 );
	init( TLOG_PEEK_DELAY,                                    0.0005 );
	init( LEGACY_TLOG_UPGRADE_ENTRIES_PER_VERSION,               100 );
	init( VERSION_MESSAGES_OVERHEAD_FACTOR_1024THS,             1072 ); // Based on a naive interpretation of the gcc version of std::deque, we would expect this to be 16 bytes overhead per 512 bytes data. In practice, it seems to be 24 bytes overhead per 512.
	init( VERSION_MESSAGES_ENTRY_BYTES_WITH_OVERHEAD, std::ceil(16.0 * VERSION_MESSAGES_OVERHEAD_FACTOR_1024THS / 1024) );
	init( LOG_SYSTEM_PUSHED_DATA_BLOCK_SIZE,                     1e5 );
	init( MAX_MESSAGE_SIZE,            std::max<int>(LOG_SYSTEM_PUSHED_DATA_BLOCK_SIZE, 1e5 + 2e4 + 1) + 8 ); // VALUE_SIZE_LIMIT + SYSTEM_KEY_SIZE_LIMIT + 9 bytes (4 bytes for length, 4 bytes for sequence number, and 1 byte for mutation type)
	init( TLOG_MESSAGE_BLOCK_BYTES,                             10e6 );
	init( TLOG_MESSAGE_BLOCK_OVERHEAD_FACTOR,      double(TLOG_MESSAGE_BLOCK_BYTES) / (TLOG_MESSAGE_BLOCK_BYTES - MAX_MESSAGE_SIZE) ); //1.0121466709838096006362758832473
	init( PEEK_TRACKER_EXPIRATION_TIME,                          600 ); if( randomize && BUGGIFY ) PEEK_TRACKER_EXPIRATION_TIME = 120; // Cannot be buggified lower without changing the following assert in LogSystemPeekCursor.actor.cpp: ASSERT_WE_THINK(e.code() == error_code_operation_obsolete || SERVER_KNOBS->PEEK_TRACKER_EXPIRATION_TIME < 10);
	init( PEEK_USING_STREAMING,                                 true ); if( randomize && BUGGIFY ) PEEK_USING_STREAMING = false;
	init( PARALLEL_GET_MORE_REQUESTS,                             32 ); if( randomize && BUGGIFY ) PARALLEL_GET_MORE_REQUESTS = 2;
	init( MULTI_CURSOR_PRE_FETCH_LIMIT,                           10 );
	init( MAX_QUEUE_COMMIT_BYTES,                               15e6 ); if( randomize && BUGGIFY ) MAX_QUEUE_COMMIT_BYTES = 5000;
	init( DESIRED_OUTSTANDING_MESSAGES,                         5000 ); if( randomize && BUGGIFY ) DESIRED_OUTSTANDING_MESSAGES = deterministicRandom()->randomInt(0,100);
	init( DESIRED_GET_MORE_DELAY,                              0.005 );
	init( CONCURRENT_LOG_ROUTER_READS,                             5 ); if( randomize && BUGGIFY ) CONCURRENT_LOG_ROUTER_READS = 1;
	init( LOG_ROUTER_PEEK_FROM_SATELLITES_PREFERRED,               1 ); if( randomize && BUGGIFY ) LOG_ROUTER_PEEK_FROM_SATELLITES_PREFERRED = 0;
	init( DISK_QUEUE_ADAPTER_MIN_SWITCH_TIME,                    1.0 );
	init( DISK_QUEUE_ADAPTER_MAX_SWITCH_TIME,                    5.0 );
	init( TLOG_SPILL_REFERENCE_MAX_PEEK_MEMORY_BYTES,            2e9 ); if ( randomize && BUGGIFY ) TLOG_SPILL_REFERENCE_MAX_PEEK_MEMORY_BYTES = 2e6;
	init( TLOG_SPILL_REFERENCE_MAX_BATCHES_PER_PEEK,           100 ); if ( randomize && BUGGIFY ) TLOG_SPILL_REFERENCE_MAX_BATCHES_PER_PEEK = 1;
	init( TLOG_SPILL_REFERENCE_MAX_BYTES_PER_BATCH,           16<<10 ); if ( randomize && BUGGIFY ) TLOG_SPILL_REFERENCE_MAX_BYTES_PER_BATCH = 500;
	init( DISK_QUEUE_FILE_EXTENSION_BYTES,                    10<<20 ); // BUGGIFYd per file within the DiskQueue
	init( DISK_QUEUE_FILE_SHRINK_BYTES,                      100<<20 ); // BUGGIFYd per file within the DiskQueue
	init( DISK_QUEUE_MAX_TRUNCATE_BYTES,                     2LL<<30 ); if ( randomize && BUGGIFY ) DISK_QUEUE_MAX_TRUNCATE_BYTES = 0;
	init( TLOG_DEGRADED_DURATION,                                5.0 );
	init( MAX_CACHE_VERSIONS,                                   10e6 );
	init( TLOG_IGNORE_POP_AUTO_ENABLE_DELAY,                   300.0 );
	init( TXS_POPPED_MAX_DELAY,                                  1.0 ); if ( randomize && BUGGIFY ) TXS_POPPED_MAX_DELAY = deterministicRandom()->random01();
	init( TLOG_MAX_CREATE_DURATION,                             10.0 );
	init( PEEK_LOGGING_AMOUNT,                                     5 );
	init( PEEK_LOGGING_DELAY,                                    5.0 );
	init( PEEK_RESET_INTERVAL,                                 300.0 ); if ( randomize && BUGGIFY ) PEEK_RESET_INTERVAL = 20.0;
	init( PEEK_MAX_LATENCY,                                      0.5 ); if ( randomize && BUGGIFY ) PEEK_MAX_LATENCY = 0.0;
	init( PEEK_COUNT_SMALL_MESSAGES,                           false ); if ( randomize && BUGGIFY ) PEEK_COUNT_SMALL_MESSAGES = true;
	init( PEEK_STATS_INTERVAL,                                  10.0 );
	init( PEEK_STATS_SLOW_AMOUNT,                                  2 );
	init( PEEK_STATS_SLOW_RATIO,                                 0.5 );
	// Buggified value must be larger than the amount of simulated time taken by snapshots, to prevent repeatedly failing
	// snapshots due to closed commit proxy connections
	init( PUSH_RESET_INTERVAL,                                 300.0 ); if ( randomize && BUGGIFY ) PUSH_RESET_INTERVAL = 40.0;
	init( PUSH_MAX_LATENCY,                                      0.5 ); if ( randomize && BUGGIFY ) PUSH_MAX_LATENCY = 0.0;
	init( PUSH_STATS_INTERVAL,                                  10.0 );
	init( PUSH_STATS_SLOW_AMOUNT,                                  2 );
	init( PUSH_STATS_SLOW_RATIO,                                 0.5 );
	init( TLOG_POP_BATCH_SIZE,                                  1000 ); if ( randomize && BUGGIFY ) TLOG_POP_BATCH_SIZE = 10;
	init( TLOG_POPPED_VER_LAG_THRESHOLD_FOR_TLOGPOP_TRACE,     250e6 );
	init( ENABLE_DETAILED_TLOG_POP_TRACE,                      false ); if ( randomize && BUGGIFY ) ENABLE_DETAILED_TLOG_POP_TRACE = true;

	// disk snapshot max timeout, to be put in TLog, storage and coordinator nodes
	init( MAX_FORKED_PROCESS_OUTPUT,                            1024 );
	init( SNAP_CREATE_MAX_TIMEOUT,                             300.0 );

	// Data distribution queue
	init( HEALTH_POLL_TIME,                                      1.0 );
	init( BEST_TEAM_STUCK_DELAY,                                 1.0 );
	init( BG_REBALANCE_POLLING_INTERVAL,                        10.0 );
	init( BG_REBALANCE_SWITCH_CHECK_INTERVAL,                    5.0 ); if (randomize && BUGGIFY) BG_REBALANCE_SWITCH_CHECK_INTERVAL = 1.0;
	init( DD_QUEUE_LOGGING_INTERVAL,                             5.0 );
	init( RELOCATION_PARALLELISM_PER_SOURCE_SERVER,                2 ); if( randomize && BUGGIFY ) RELOCATION_PARALLELISM_PER_SOURCE_SERVER = 1;
	init( DD_QUEUE_MAX_KEY_SERVERS,                              100 ); if( randomize && BUGGIFY ) DD_QUEUE_MAX_KEY_SERVERS = 1;
	init( DD_REBALANCE_PARALLELISM,                               50 );
	init( DD_REBALANCE_RESET_AMOUNT,                              30 );
	init( BG_DD_MAX_WAIT,                                      120.0 );
	init( BG_DD_MIN_WAIT,                                        0.1 );
	init( BG_DD_INCREASE_RATE,                                  1.10 );
	init( BG_DD_DECREASE_RATE,                                  1.02 );
	init( BG_DD_SATURATION_DELAY,                                1.0 );
	init( INFLIGHT_PENALTY_HEALTHY,                              1.0 );
	init( INFLIGHT_PENALTY_UNHEALTHY,                          500.0 );
	init( INFLIGHT_PENALTY_ONE_LEFT,                          1000.0 );
	init( USE_OLD_NEEDED_SERVERS,                              false );

	init( PRIORITY_RECOVER_MOVE,                                 110 );
	init( PRIORITY_REBALANCE_UNDERUTILIZED_TEAM,                 120 );
	init( PRIORITY_REBALANCE_OVERUTILIZED_TEAM,                  121 );
	init( PRIORITY_PERPETUAL_STORAGE_WIGGLE,                     139 );
	init( PRIORITY_TEAM_HEALTHY,                                 140 );
	init( PRIORITY_TEAM_CONTAINS_UNDESIRED_SERVER,               150 );
	init( PRIORITY_TEAM_REDUNDANT,                               200 );
	init( PRIORITY_MERGE_SHARD,                                  340 );
	init( PRIORITY_POPULATE_REGION,                              600 );
	init( PRIORITY_TEAM_UNHEALTHY,                               700 );
	init( PRIORITY_TEAM_2_LEFT,                                  709 );
	init( PRIORITY_TEAM_1_LEFT,                                  800 );
	init( PRIORITY_TEAM_FAILED,                                  805 );
	init( PRIORITY_TEAM_0_LEFT,                                  809 );
	init( PRIORITY_SPLIT_SHARD,                                  950 ); if( randomize && BUGGIFY ) PRIORITY_SPLIT_SHARD = 350;

	// Data distribution
	init( RETRY_RELOCATESHARD_DELAY,                             0.1 );
	init( DATA_DISTRIBUTION_FAILURE_REACTION_TIME,              60.0 ); if( randomize && BUGGIFY ) DATA_DISTRIBUTION_FAILURE_REACTION_TIME = 1.0;
	bool buggifySmallShards = randomize && BUGGIFY;
	init( MIN_SHARD_BYTES,                                    200000 ); if( buggifySmallShards ) MIN_SHARD_BYTES = 40000; //FIXME: data distribution tracker (specifically StorageMetrics) relies on this number being larger than the maximum size of a key value pair
	init( SHARD_BYTES_RATIO,                                       4 );
	init( SHARD_BYTES_PER_SQRT_BYTES,                             45 ); if( buggifySmallShards ) SHARD_BYTES_PER_SQRT_BYTES = 0;//Approximately 10000 bytes per shard
	init( MAX_SHARD_BYTES,                                 500000000 );
	init( KEY_SERVER_SHARD_BYTES,                          500000000 );
	init( SHARD_MAX_READ_DENSITY_RATIO,                           8.0); if (randomize && BUGGIFY) SHARD_MAX_READ_DENSITY_RATIO = 2.0;
	/*
		The bytesRead/byteSize radio. Will be declared as read hot when larger than this. 8.0 was chosen to avoid reporting table scan as read hot.
	*/
	init ( SHARD_READ_HOT_BANDWITH_MIN_PER_KSECONDS,      1666667 * 1000);
	/*
		The read bandwidth of a given shard needs to be larger than this value in order to be evaluated if it's read hot. The roughly 1.67MB per second is calculated as following:
			- Heuristic data suggests that each storage process can do max 500K read operations per second
			- Each read has a minimum cost of EMPTY_READ_PENALTY, which is 20 bytes
			- Thus that gives a minimum 10MB per second
			- But to be conservative, set that number to be 1/6 of 10MB, which is roughly 1,666,667 bytes per second
		Shard with a read bandwidth smaller than this value will never be too busy to handle the reads.
	*/
	init( SHARD_MAX_BYTES_READ_PER_KSEC_JITTER,     0.1 );
	bool buggifySmallBandwidthSplit = randomize && BUGGIFY;
	init( SHARD_MAX_BYTES_PER_KSEC,                 1LL*1000000*1000 ); if( buggifySmallBandwidthSplit ) SHARD_MAX_BYTES_PER_KSEC = 10LL*1000*1000;
	/* 1*1MB/sec * 1000sec/ksec
		Shards with more than this bandwidth will be split immediately.
		For a large shard (100MB), it will be split into multiple shards with sizes < SHARD_SPLIT_BYTES_PER_KSEC;
		all but one split shard will be moved; so splitting may cost ~100MB of work or about 10MB/sec over a 10 sec sampling window.
		If the sampling window is too much longer, the MVCC window will fill up while we wait.
		If SHARD_MAX_BYTES_PER_KSEC is too much lower, we could do a lot of data movement work in response to a small impulse of bandwidth.
		If SHARD_MAX_BYTES_PER_KSEC is too high relative to the I/O bandwidth of a given server, a workload can remain concentrated on a single
		team indefinitely, limiting performance.
		*/

	init( SHARD_MIN_BYTES_PER_KSEC,                100 * 1000 * 1000 ); if( buggifySmallBandwidthSplit ) SHARD_MIN_BYTES_PER_KSEC = 200*1*1000;
	/* 100*1KB/sec * 1000sec/ksec
		Shards with more than this bandwidth will not be merged.
		Obviously this needs to be significantly less than SHARD_MAX_BYTES_PER_KSEC, else we will repeatedly merge and split.
		It should probably be significantly less than SHARD_SPLIT_BYTES_PER_KSEC, else we will merge right after splitting.

		The number of extra shards in the database because of bandwidth splitting can't be more than about W/SHARD_MIN_BYTES_PER_KSEC, where
		W is the maximum bandwidth of the entire database in bytes/ksec.  For 250MB/sec write bandwidth, (250MB/sec)/(200KB/sec) = 1250 extra
		shards.

		The bandwidth sample maintained by the storage server needs to be accurate enough to reliably measure this minimum bandwidth.  See
		BANDWIDTH_UNITS_PER_SAMPLE.  If this number is too low, the storage server needs to spend more memory and time on sampling.
		*/

	init( SHARD_SPLIT_BYTES_PER_KSEC,              250 * 1000 * 1000 ); if( buggifySmallBandwidthSplit ) SHARD_SPLIT_BYTES_PER_KSEC = 50 * 1000 * 1000;
	/* 250*1KB/sec * 1000sec/ksec
		When splitting a shard, it is split into pieces with less than this bandwidth.
		Obviously this should be less than half of SHARD_MAX_BYTES_PER_KSEC.

		Smaller values mean that high bandwidth shards are split into more pieces, more quickly utilizing large numbers of servers to handle the
		bandwidth.

		Too many pieces (too small a value) may stress data movement mechanisms (see e.g. RELOCATION_PARALLELISM_PER_SOURCE_SERVER).

		If this value is too small relative to SHARD_MIN_BYTES_PER_KSEC immediate merging work will be generated.
		*/

	init( STORAGE_METRIC_TIMEOUT,         isSimulated ? 60.0 : 600.0 ); if( randomize && BUGGIFY ) STORAGE_METRIC_TIMEOUT = deterministicRandom()->coinflip() ? 10.0 : 30.0;
	init( METRIC_DELAY,                                          0.1 ); if( randomize && BUGGIFY ) METRIC_DELAY = 1.0;
	init( ALL_DATA_REMOVED_DELAY,                                1.0 );
	init( INITIAL_FAILURE_REACTION_DELAY,                       30.0 ); if( randomize && BUGGIFY ) INITIAL_FAILURE_REACTION_DELAY = 0.0;
	init( CHECK_TEAM_DELAY,                                     30.0 );
	init( PERPETUAL_WIGGLE_DELAY,                               50.0 );
	init( PERPETUAL_WIGGLE_DISABLE_REMOVER,                     true );
	init( LOG_ON_COMPLETION_DELAY,         DD_QUEUE_LOGGING_INTERVAL );
	init( BEST_TEAM_MAX_TEAM_TRIES,                               10 );
	init( BEST_TEAM_OPTION_COUNT,                                  4 );
	init( BEST_OF_AMT,                                             4 );
	init( SERVER_LIST_DELAY,                                     1.0 );
	init( RECRUITMENT_IDLE_DELAY,                                1.0 );
	init( STORAGE_RECRUITMENT_DELAY,                            10.0 );
	init( BLOB_WORKER_RECRUITMENT_DELAY,                        10.0 );
	init( TSS_HACK_IDENTITY_MAPPING,                           false ); // THIS SHOULD NEVER BE SET IN PROD. Only for performance testing
	init( TSS_RECRUITMENT_TIMEOUT,       3*STORAGE_RECRUITMENT_DELAY ); if (randomize && BUGGIFY ) TSS_RECRUITMENT_TIMEOUT = 1.0; // Super low timeout should cause tss recruitments to fail
	init( TSS_DD_CHECK_INTERVAL,                                60.0 ); if (randomize && BUGGIFY ) TSS_DD_CHECK_INTERVAL = 1.0;    // May kill all TSS quickly
	init( DATA_DISTRIBUTION_LOGGING_INTERVAL,                    5.0 );
	init( DD_ENABLED_CHECK_DELAY,                                1.0 );
	init( DD_STALL_CHECK_DELAY,                                  0.4 ); //Must be larger than 2*MAX_BUGGIFIED_DELAY
	init( DD_LOW_BANDWIDTH_DELAY,         isSimulated ? 15.0 : 240.0 ); if( randomize && BUGGIFY ) DD_LOW_BANDWIDTH_DELAY = 0; //Because of delayJitter, this should be less than 0.9 * DD_MERGE_COALESCE_DELAY
	init( DD_MERGE_COALESCE_DELAY,       isSimulated ?  30.0 : 300.0 ); if( randomize && BUGGIFY ) DD_MERGE_COALESCE_DELAY = 0.001;
	init( STORAGE_METRICS_POLLING_DELAY,                         2.0 ); if( randomize && BUGGIFY ) STORAGE_METRICS_POLLING_DELAY = 15.0;
	init( STORAGE_METRICS_RANDOM_DELAY,                          0.2 );
	init( AVAILABLE_SPACE_RATIO_CUTOFF,                         0.05 );
	init( DESIRED_TEAMS_PER_SERVER,                                5 ); if( randomize && BUGGIFY ) DESIRED_TEAMS_PER_SERVER = deterministicRandom()->randomInt(1, 10);
	init( MAX_TEAMS_PER_SERVER,           5*DESIRED_TEAMS_PER_SERVER );
	init( DD_SHARD_SIZE_GRANULARITY,                         5000000 );
	init( DD_SHARD_SIZE_GRANULARITY_SIM,                      500000 ); if( randomize && BUGGIFY ) DD_SHARD_SIZE_GRANULARITY_SIM = 0;
	init( DD_MOVE_KEYS_PARALLELISM,                               15 ); if( randomize && BUGGIFY ) DD_MOVE_KEYS_PARALLELISM = 1;
	init( DD_FETCH_SOURCE_PARALLELISM,                          1000 ); if( randomize && BUGGIFY ) DD_FETCH_SOURCE_PARALLELISM = 1;
	init( DD_MERGE_LIMIT,                                       2000 ); if( randomize && BUGGIFY ) DD_MERGE_LIMIT = 2;
	init( DD_SHARD_METRICS_TIMEOUT,                             60.0 ); if( randomize && BUGGIFY ) DD_SHARD_METRICS_TIMEOUT = 0.1;
	init( DD_LOCATION_CACHE_SIZE,                            2000000 ); if( randomize && BUGGIFY ) DD_LOCATION_CACHE_SIZE = 3;
	init( MOVEKEYS_LOCK_POLLING_DELAY,                           5.0 );
	init( DEBOUNCE_RECRUITING_DELAY,                             5.0 );
	init( DD_FAILURE_TIME,                                       1.0 ); if( randomize && BUGGIFY ) DD_FAILURE_TIME = 10.0;
	init( DD_ZERO_HEALTHY_TEAM_DELAY,                            1.0 );
	init( REBALANCE_MAX_RETRIES,                                 100 );
	init( DD_OVERLAP_PENALTY,                                  10000 );
	init( DD_EXCLUDE_MIN_REPLICAS,                                 1 );
	init( DD_VALIDATE_LOCALITY,                                 true ); if( randomize && BUGGIFY ) DD_VALIDATE_LOCALITY = false;
	init( DD_CHECK_INVALID_LOCALITY_DELAY,                       60  ); if( randomize && BUGGIFY ) DD_CHECK_INVALID_LOCALITY_DELAY = 1 + deterministicRandom()->random01() * 600;
	init( DD_ENABLE_VERBOSE_TRACING,                           false ); if( randomize && BUGGIFY ) DD_ENABLE_VERBOSE_TRACING = true;
	init( DD_SS_FAILURE_VERSIONLAG,                        250000000 );
	init( DD_SS_ALLOWED_VERSIONLAG,                        200000000 ); if( randomize && BUGGIFY ) { DD_SS_FAILURE_VERSIONLAG = deterministicRandom()->randomInt(15000000, 500000000); DD_SS_ALLOWED_VERSIONLAG = 0.75 * DD_SS_FAILURE_VERSIONLAG; }
	init( DD_SS_STUCK_TIME_LIMIT,                              300.0 ); if( randomize && BUGGIFY ) { DD_SS_STUCK_TIME_LIMIT = 200.0 + deterministicRandom()->random01() * 100.0; }
	init( DD_TEAMS_INFO_PRINT_INTERVAL,                           60 ); if( randomize && BUGGIFY ) DD_TEAMS_INFO_PRINT_INTERVAL = 10;
	init( DD_TEAMS_INFO_PRINT_YIELD_COUNT,                       100 ); if( randomize && BUGGIFY ) DD_TEAMS_INFO_PRINT_YIELD_COUNT = deterministicRandom()->random01() * 1000 + 1;
	init( DD_TEAM_ZERO_SERVER_LEFT_LOG_DELAY,                    120 ); if( randomize && BUGGIFY ) DD_TEAM_ZERO_SERVER_LEFT_LOG_DELAY = 5;
	init( DD_STORAGE_WIGGLE_PAUSE_THRESHOLD,                      10 ); if( randomize && BUGGIFY ) DD_STORAGE_WIGGLE_PAUSE_THRESHOLD = 1000;
	init( DD_STORAGE_WIGGLE_STUCK_THRESHOLD,                      20 );

	// TeamRemover
	init( TR_FLAG_DISABLE_MACHINE_TEAM_REMOVER,                false ); if( randomize && BUGGIFY ) TR_FLAG_DISABLE_MACHINE_TEAM_REMOVER = deterministicRandom()->random01() < 0.1 ? true : false; // false by default. disable the consistency check when it's true
	init( TR_REMOVE_MACHINE_TEAM_DELAY,                         60.0 ); if( randomize && BUGGIFY ) TR_REMOVE_MACHINE_TEAM_DELAY =  deterministicRandom()->random01() * 60.0;
	init( TR_FLAG_REMOVE_MT_WITH_MOST_TEAMS,                    true ); if( randomize && BUGGIFY ) TR_FLAG_REMOVE_MT_WITH_MOST_TEAMS = deterministicRandom()->random01() < 0.1 ? true : false;
	init( TR_FLAG_DISABLE_SERVER_TEAM_REMOVER,                 false ); if( randomize && BUGGIFY ) TR_FLAG_DISABLE_SERVER_TEAM_REMOVER = deterministicRandom()->random01() < 0.1 ? true : false; // false by default. disable the consistency check when it's true
	init( TR_REMOVE_SERVER_TEAM_DELAY,                          60.0 ); if( randomize && BUGGIFY ) TR_REMOVE_SERVER_TEAM_DELAY =  deterministicRandom()->random01() * 60.0;
	init( TR_REMOVE_SERVER_TEAM_EXTRA_DELAY,                     5.0 ); if( randomize && BUGGIFY ) TR_REMOVE_SERVER_TEAM_EXTRA_DELAY =  deterministicRandom()->random01() * 10.0;

	init( DD_REMOVE_STORE_ENGINE_DELAY,                         60.0 ); if( randomize && BUGGIFY ) DD_REMOVE_STORE_ENGINE_DELAY =  deterministicRandom()->random01() * 60.0;

	// KeyValueStore SQLITE
	init( CLEAR_BUFFER_SIZE,                                   20000 );
	init( READ_VALUE_TIME_ESTIMATE,                           .00005 );
	init( READ_RANGE_TIME_ESTIMATE,                           .00005 );
	init( SET_TIME_ESTIMATE,                                  .00005 );
	init( CLEAR_TIME_ESTIMATE,                                .00005 );
	init( COMMIT_TIME_ESTIMATE,                                 .005 );
	init( CHECK_FREE_PAGE_AMOUNT,                                100 ); if( randomize && BUGGIFY ) CHECK_FREE_PAGE_AMOUNT = 5;
	init( DISK_METRIC_LOGGING_INTERVAL,                          5.0 );
	init( SOFT_HEAP_LIMIT,                                     300e6 );

	init( SQLITE_PAGE_SCAN_ERROR_LIMIT,                        10000 );
	init( SQLITE_BTREE_PAGE_USABLE,                          4096 - 8);  // pageSize - reserveSize for page checksum
	init( SQLITE_CHUNK_SIZE_PAGES,                             25600 );  // 100MB
	init( SQLITE_CHUNK_SIZE_PAGES_SIM,                          1024 );  // 4MB
	init( SQLITE_READER_THREADS,                                  64 );  // number of read threads
	init( SQLITE_WRITE_WINDOW_SECONDS,                            -1 );
	init( SQLITE_WRITE_WINDOW_LIMIT,                              -1 );
	if( randomize && BUGGIFY ) {
		// Choose an window between .01 and 1.01 seconds.
		SQLITE_WRITE_WINDOW_SECONDS = 0.01 + deterministicRandom()->random01();
		// Choose random operations per second
		int opsPerSecond = deterministicRandom()->randomInt(1000, 5000);
		// Set window limit to opsPerSecond scaled down to window size
		SQLITE_WRITE_WINDOW_LIMIT = opsPerSecond * SQLITE_WRITE_WINDOW_SECONDS;
	}

	// Maximum and minimum cell payload bytes allowed on primary page as calculated in SQLite.
	// These formulas are copied from SQLite, using its hardcoded constants, so if you are
	// changing this you should also be changing SQLite.
	init( SQLITE_BTREE_CELL_MAX_LOCAL,  (SQLITE_BTREE_PAGE_USABLE - 12) * 64/255 - 23 );
	init( SQLITE_BTREE_CELL_MIN_LOCAL,  (SQLITE_BTREE_PAGE_USABLE - 12) * 32/255 - 23 );

	// Maximum FDB fragment key and value bytes that can fit in a primary btree page
	init( SQLITE_FRAGMENT_PRIMARY_PAGE_USABLE,
					SQLITE_BTREE_CELL_MAX_LOCAL
					 - 1 // vdbeRecord header length size
					 - 2 // max key length size
					 - 4 // max index length size
					 - 2 // max value fragment length size
	);

	// Maximum FDB fragment value bytes in an overflow page
	init( SQLITE_FRAGMENT_OVERFLOW_PAGE_USABLE,
					SQLITE_BTREE_PAGE_USABLE
					 - 4 // next pageNumber size
	);
	init( SQLITE_FRAGMENT_MIN_SAVINGS,                          0.20 );

	// KeyValueStoreSqlite spring cleaning
	init( SPRING_CLEANING_NO_ACTION_INTERVAL,                    1.0 ); if( randomize && BUGGIFY ) SPRING_CLEANING_NO_ACTION_INTERVAL = deterministicRandom()->coinflip() ? 0.1 : deterministicRandom()->random01() * 5;
	init( SPRING_CLEANING_LAZY_DELETE_INTERVAL,                  0.1 ); if( randomize && BUGGIFY ) SPRING_CLEANING_LAZY_DELETE_INTERVAL = deterministicRandom()->coinflip() ? 1.0 : deterministicRandom()->random01() * 5;
	init( SPRING_CLEANING_VACUUM_INTERVAL,                       1.0 ); if( randomize && BUGGIFY ) SPRING_CLEANING_VACUUM_INTERVAL = deterministicRandom()->coinflip() ? 0.1 : deterministicRandom()->random01() * 5;
	init( SPRING_CLEANING_LAZY_DELETE_TIME_ESTIMATE,            .010 ); if( randomize && BUGGIFY ) SPRING_CLEANING_LAZY_DELETE_TIME_ESTIMATE = deterministicRandom()->random01() * 5;
	init( SPRING_CLEANING_VACUUM_TIME_ESTIMATE,                 .010 ); if( randomize && BUGGIFY ) SPRING_CLEANING_VACUUM_TIME_ESTIMATE = deterministicRandom()->random01() * 5;
	init( SPRING_CLEANING_VACUUMS_PER_LAZY_DELETE_PAGE,          0.0 ); if( randomize && BUGGIFY ) SPRING_CLEANING_VACUUMS_PER_LAZY_DELETE_PAGE = deterministicRandom()->coinflip() ? 1e9 : deterministicRandom()->random01() * 5;
	init( SPRING_CLEANING_MIN_LAZY_DELETE_PAGES,                   0 ); if( randomize && BUGGIFY ) SPRING_CLEANING_MIN_LAZY_DELETE_PAGES = deterministicRandom()->randomInt(1, 100);
	init( SPRING_CLEANING_MAX_LAZY_DELETE_PAGES,                 1e9 ); if( randomize && BUGGIFY ) SPRING_CLEANING_MAX_LAZY_DELETE_PAGES = deterministicRandom()->coinflip() ? 0 : deterministicRandom()->randomInt(1, 1e4);
	init( SPRING_CLEANING_LAZY_DELETE_BATCH_SIZE,                100 ); if( randomize && BUGGIFY ) SPRING_CLEANING_LAZY_DELETE_BATCH_SIZE = deterministicRandom()->randomInt(1, 1000);
	init( SPRING_CLEANING_MIN_VACUUM_PAGES,                        1 ); if( randomize && BUGGIFY ) SPRING_CLEANING_MIN_VACUUM_PAGES = deterministicRandom()->randomInt(0, 100);
	init( SPRING_CLEANING_MAX_VACUUM_PAGES,                      1e9 ); if( randomize && BUGGIFY ) SPRING_CLEANING_MAX_VACUUM_PAGES = deterministicRandom()->coinflip() ? 0 : deterministicRandom()->randomInt(1, 1e4);

	// KeyValueStoreMemory
	init( REPLACE_CONTENTS_BYTES,                                1e5 );

	// KeyValueStoreRocksDB
	init( ROCKSDB_BACKGROUND_PARALLELISM,                          0 );
	init( ROCKSDB_READ_PARALLELISM,                                4 );
	// Use a smaller memtable in simulation to avoid OOMs.
	int64_t memtableBytes = isSimulated ? 32 * 1024 : 512 * 1024 * 1024;
	init( ROCKSDB_MEMTABLE_BYTES,                      memtableBytes );
	init( ROCKSDB_UNSAFE_AUTO_FSYNC,                           false );
	init( ROCKSDB_PERIODIC_COMPACTION_SECONDS,                     0 );
	init( ROCKSDB_PREFIX_LEN,                                      0 );
	init( ROCKSDB_BLOCK_CACHE_SIZE,                                0 );
	init( ROCKSDB_METRICS_DELAY,                                60.0 );
	init( ROCKSDB_READ_VALUE_TIMEOUT,                            5.0 );
	init( ROCKSDB_READ_VALUE_PREFIX_TIMEOUT,                     5.0 );
	init( ROCKSDB_READ_RANGE_TIMEOUT,                            5.0 );
	init( ROCKSDB_READ_QUEUE_WAIT,                               1.0 );
	init( ROCKSDB_READ_QUEUE_HARD_MAX,                          1000 );
	init( ROCKSDB_READ_QUEUE_SOFT_MAX,                           500 );
	init( ROCKSDB_FETCH_QUEUE_HARD_MAX,                          100 );
	init( ROCKSDB_FETCH_QUEUE_SOFT_MAX,                           50 );
<<<<<<< HEAD
	init(ROCKSDB_ENABLE_SHARDING,								 true);
=======
	init( ROCKSDB_HISTOGRAMS_SAMPLE_RATE,                      0.001 ); if( randomize && BUGGIFY ) ROCKSDB_HISTOGRAMS_SAMPLE_RATE = 0;
>>>>>>> a7bfebdd

	// Leader election
	bool longLeaderElection = randomize && BUGGIFY;
	init( MAX_NOTIFICATIONS,                                  100000 );
	init( MIN_NOTIFICATIONS,                                     100 );
	init( NOTIFICATION_FULL_CLEAR_TIME,                      10000.0 );
	init( CANDIDATE_MIN_DELAY,                                  0.05 );
	init( CANDIDATE_MAX_DELAY,                                   1.0 );
	init( CANDIDATE_GROWTH_RATE,                                 1.2 );
	init( POLLING_FREQUENCY,                                     2.0 ); if( longLeaderElection ) POLLING_FREQUENCY = 8.0;
	init( HEARTBEAT_FREQUENCY,                                   0.5 ); if( longLeaderElection ) HEARTBEAT_FREQUENCY = 1.0;

	// Commit CommitProxy and GRV CommitProxy
	init( START_TRANSACTION_BATCH_INTERVAL_MIN,                 1e-6 );
	init( START_TRANSACTION_BATCH_INTERVAL_MAX,                0.010 );
	init( START_TRANSACTION_BATCH_INTERVAL_LATENCY_FRACTION,     0.5 );
	init( START_TRANSACTION_BATCH_INTERVAL_SMOOTHER_ALPHA,       0.1 );
	init( START_TRANSACTION_BATCH_QUEUE_CHECK_INTERVAL,        0.001 );
	init( START_TRANSACTION_MAX_TRANSACTIONS_TO_START,        100000 );
	init( START_TRANSACTION_MAX_REQUESTS_TO_START,             10000 );
	init( START_TRANSACTION_RATE_WINDOW,                         2.0 );
	init( START_TRANSACTION_MAX_EMPTY_QUEUE_BUDGET,             10.0 );
	init( START_TRANSACTION_MAX_QUEUE_SIZE,                      1e6 );
	init( KEY_LOCATION_MAX_QUEUE_SIZE,                           1e6 );
	init( COMMIT_PROXY_LIVENESS_TIMEOUT,                        20.0 );

	init( COMMIT_TRANSACTION_BATCH_INTERVAL_FROM_IDLE,         0.0005 ); if( randomize && BUGGIFY ) COMMIT_TRANSACTION_BATCH_INTERVAL_FROM_IDLE = 0.005;
	init( COMMIT_TRANSACTION_BATCH_INTERVAL_MIN,                0.001 ); if( randomize && BUGGIFY ) COMMIT_TRANSACTION_BATCH_INTERVAL_MIN = 0.1;
	init( COMMIT_TRANSACTION_BATCH_INTERVAL_MAX,                0.020 );
	init( COMMIT_TRANSACTION_BATCH_INTERVAL_LATENCY_FRACTION,     0.1 );
	init( COMMIT_TRANSACTION_BATCH_INTERVAL_SMOOTHER_ALPHA,       0.1 );
	init( COMMIT_TRANSACTION_BATCH_COUNT_MAX,                   32768 ); if( randomize && BUGGIFY ) COMMIT_TRANSACTION_BATCH_COUNT_MAX = 1000; // Do NOT increase this number beyond 32768, as CommitIds only budget 2 bytes for storing transaction id within each batch
	init( COMMIT_BATCHES_MEM_BYTES_HARD_LIMIT,              8LL << 30 ); if (randomize && BUGGIFY) COMMIT_BATCHES_MEM_BYTES_HARD_LIMIT = deterministicRandom()->randomInt64(100LL << 20,  8LL << 30);
	init( COMMIT_BATCHES_MEM_FRACTION_OF_TOTAL,                   0.5 );
	init( COMMIT_BATCHES_MEM_TO_TOTAL_MEM_SCALE_FACTOR,           5.0 );

	// these settings disable batch bytes scaling.  Try COMMIT_TRANSACTION_BATCH_BYTES_MAX=1e6, COMMIT_TRANSACTION_BATCH_BYTES_SCALE_BASE=50000, COMMIT_TRANSACTION_BATCH_BYTES_SCALE_POWER=0.5?
	init( COMMIT_TRANSACTION_BATCH_BYTES_MIN,                  100000 );
	init( COMMIT_TRANSACTION_BATCH_BYTES_MAX,                  100000 ); if( randomize && BUGGIFY ) { COMMIT_TRANSACTION_BATCH_BYTES_MIN = COMMIT_TRANSACTION_BATCH_BYTES_MAX = 1000000; }
	init( COMMIT_TRANSACTION_BATCH_BYTES_SCALE_BASE,           100000 );
	init( COMMIT_TRANSACTION_BATCH_BYTES_SCALE_POWER,             0.0 );

	init( RESOLVER_COALESCE_TIME,                                1.0 );
	init( BUGGIFIED_ROW_LIMIT,                  APPLY_MUTATION_BYTES ); if( randomize && BUGGIFY ) BUGGIFIED_ROW_LIMIT = deterministicRandom()->randomInt(3, 30);
	init( PROXY_SPIN_DELAY,                                     0.01 );
	init( UPDATE_REMOTE_LOG_VERSION_INTERVAL,                    2.0 );
	init( MAX_TXS_POP_VERSION_HISTORY,                           1e5 );
	init( MIN_CONFIRM_INTERVAL,                                 0.05 );

	bool shortRecoveryDuration = randomize && BUGGIFY;
	init( ENFORCED_MIN_RECOVERY_DURATION,                       0.085 ); if( shortRecoveryDuration ) ENFORCED_MIN_RECOVERY_DURATION = 0.01;
	init( REQUIRED_MIN_RECOVERY_DURATION,                       0.080 ); if( shortRecoveryDuration ) REQUIRED_MIN_RECOVERY_DURATION = 0.01;
	init( ALWAYS_CAUSAL_READ_RISKY,                             false );
	init( MAX_COMMIT_UPDATES,                                    2000 ); if( randomize && BUGGIFY ) MAX_COMMIT_UPDATES = 1;
	init( MAX_PROXY_COMPUTE,                                      2.0 );
	init( MAX_COMPUTE_PER_OPERATION,                              0.1 );
	init( PROXY_COMPUTE_BUCKETS,                                20000 );
	init( PROXY_COMPUTE_GROWTH_RATE,                             0.01 );
	init( TXN_STATE_SEND_AMOUNT,                                    4 );
	init( REPORT_TRANSACTION_COST_ESTIMATION_DELAY,               0.1 );
	init( PROXY_REJECT_BATCH_QUEUED_TOO_LONG,                    true );

	init( RESET_MASTER_BATCHES,                                   200 );
	init( RESET_RESOLVER_BATCHES,                                 200 );
	init( RESET_MASTER_DELAY,                                   300.0 );
	init( RESET_RESOLVER_DELAY,                                 300.0 );

	// Master Server
	// masterCommitter() in the master server will allow lower priority tasks (e.g. DataDistibution)
	//  by delay()ing for this amount of time between accepted batches of TransactionRequests.
	bool fastBalancing = randomize && BUGGIFY;
	init( COMMIT_SLEEP_TIME,								  0.0001 ); if( randomize && BUGGIFY ) COMMIT_SLEEP_TIME = 0;
	init( KEY_BYTES_PER_SAMPLE,                                  2e4 ); if( fastBalancing ) KEY_BYTES_PER_SAMPLE = 1e3;
	init( MIN_BALANCE_TIME,                                      0.2 );
	init( MIN_BALANCE_DIFFERENCE,                                1e6 ); if( fastBalancing ) MIN_BALANCE_DIFFERENCE = 1e4;
	init( SECONDS_BEFORE_NO_FAILURE_DELAY,                  8 * 3600 );
	init( MAX_TXS_SEND_MEMORY,                                   1e7 ); if( randomize && BUGGIFY ) MAX_TXS_SEND_MEMORY = 1e5;
	init( MAX_RECOVERY_VERSIONS,           200 * VERSIONS_PER_SECOND );
	init( MAX_RECOVERY_TIME,                                    20.0 ); if( randomize && BUGGIFY ) MAX_RECOVERY_TIME = 1.0;
	init( PROVISIONAL_START_DELAY,                               1.0 );
	init( PROVISIONAL_MAX_DELAY,                                60.0 );
	init( PROVISIONAL_DELAY_GROWTH,                              1.5 );
	init( SECONDS_BEFORE_RECRUIT_BACKUP_WORKER,                  4.0 ); if( randomize && BUGGIFY ) SECONDS_BEFORE_RECRUIT_BACKUP_WORKER = deterministicRandom()->random01() * 8;
	init( CC_INTERFACE_TIMEOUT,                                 10.0 ); if( randomize && BUGGIFY ) CC_INTERFACE_TIMEOUT = 0.0;

	// Resolver
	init( SAMPLE_OFFSET_PER_KEY,                                 100 );
	init( SAMPLE_EXPIRATION_TIME,                                1.0 );
	init( SAMPLE_POLL_TIME,                                      0.1 );
	init( RESOLVER_STATE_MEMORY_LIMIT,                           1e6 );
	init( LAST_LIMITED_RATIO,                                    2.0 );

	// Backup Worker
	init( BACKUP_TIMEOUT,                                        0.4 );
	init( BACKUP_NOOP_POP_DELAY,                                 5.0 );
	init( BACKUP_FILE_BLOCK_BYTES,                       1024 * 1024 );
	init( BACKUP_LOCK_BYTES,                                     3e9 ); if(randomize && BUGGIFY) BACKUP_LOCK_BYTES = deterministicRandom()->randomInt(1024, 4096) * 15 * 1024;
	init( BACKUP_UPLOAD_DELAY,                                  10.0 ); if(randomize && BUGGIFY) BACKUP_UPLOAD_DELAY = deterministicRandom()->random01() * 60;

	//Cluster Controller
	init( CLUSTER_CONTROLLER_LOGGING_DELAY,                      5.0 );
	init( MASTER_FAILURE_REACTION_TIME,                          0.4 ); if( randomize && BUGGIFY ) MASTER_FAILURE_REACTION_TIME = 10.0;
	init( MASTER_FAILURE_SLOPE_DURING_RECOVERY,                  0.1 );
	init( WORKER_COORDINATION_PING_DELAY,                         60 );
	init( SIM_SHUTDOWN_TIMEOUT,                                   10 );
	init( SHUTDOWN_TIMEOUT,                                      600 ); if( randomize && BUGGIFY ) SHUTDOWN_TIMEOUT = 60.0;
	init( MASTER_SPIN_DELAY,                                     1.0 ); if( randomize && BUGGIFY ) MASTER_SPIN_DELAY = 10.0;
	init( CC_PRUNE_CLIENTS_INTERVAL,                            60.0 );
	init( CC_CHANGE_DELAY,                                       0.1 );
	init( CC_CLASS_DELAY,                                       0.01 );
	init( WAIT_FOR_GOOD_RECRUITMENT_DELAY,                       1.0 );
	init( WAIT_FOR_GOOD_REMOTE_RECRUITMENT_DELAY,                5.0 );
	init( ATTEMPT_RECRUITMENT_DELAY,                           0.035 );
	init( WAIT_FOR_DISTRIBUTOR_JOIN_DELAY,                       1.0 );
	init( WAIT_FOR_RATEKEEPER_JOIN_DELAY,                        1.0 );
	init( WAIT_FOR_BLOB_MANAGER_JOIN_DELAY,                      1.0 );
	init( WORKER_FAILURE_TIME,                                   1.0 ); if( randomize && BUGGIFY ) WORKER_FAILURE_TIME = 10.0;
	init( CHECK_OUTSTANDING_INTERVAL,                            0.5 ); if( randomize && BUGGIFY ) CHECK_OUTSTANDING_INTERVAL = 0.001;
	init( VERSION_LAG_METRIC_INTERVAL,                           0.5 ); if( randomize && BUGGIFY ) VERSION_LAG_METRIC_INTERVAL = 10.0;
	init( MAX_VERSION_DIFFERENCE,           20 * VERSIONS_PER_SECOND );
	init( INITIAL_UPDATE_CROSS_DC_INFO_DELAY,                    300 );
	init( CHECK_REMOTE_HEALTH_INTERVAL,                           60 );
	init( FORCE_RECOVERY_CHECK_DELAY,                            5.0 );
	init( RATEKEEPER_FAILURE_TIME,                               1.0 );
	init( BLOB_MANAGER_FAILURE_TIME,                             1.0 );
	init( REPLACE_INTERFACE_DELAY,                              60.0 );
	init( REPLACE_INTERFACE_CHECK_DELAY,                         5.0 );
	init( COORDINATOR_REGISTER_INTERVAL,                         5.0 );
	init( CLIENT_REGISTER_INTERVAL,                            600.0 );
	init( CC_ENABLE_WORKER_HEALTH_MONITOR,                     false );
	init( CC_WORKER_HEALTH_CHECKING_INTERVAL,                   60.0 );
	init( CC_DEGRADED_LINK_EXPIRATION_INTERVAL,                300.0 );
	init( CC_MIN_DEGRADATION_INTERVAL,                         120.0 );
	init( CC_DEGRADED_PEER_DEGREE_TO_EXCLUDE,                      3 );
	init( CC_MAX_EXCLUSION_DUE_TO_HEALTH,                          2 );
	init( CC_HEALTH_TRIGGER_RECOVERY,                          false );
	init( CC_TRACKING_HEALTH_RECOVERY_INTERVAL,               3600.0 );
	init( CC_MAX_HEALTH_RECOVERY_COUNT,                            5 );
	init( CC_HEALTH_TRIGGER_FAILOVER,                          false );
	init( CC_FAILOVER_DUE_TO_HEALTH_MIN_DEGRADATION,               5 );
	init( CC_FAILOVER_DUE_TO_HEALTH_MAX_DEGRADATION,              10 );

	init( INCOMPATIBLE_PEERS_LOGGING_INTERVAL,                   600 ); if( randomize && BUGGIFY ) INCOMPATIBLE_PEERS_LOGGING_INTERVAL = 60.0;
	init( EXPECTED_MASTER_FITNESS,            ProcessClass::UnsetFit );
	init( EXPECTED_TLOG_FITNESS,              ProcessClass::UnsetFit );
	init( EXPECTED_LOG_ROUTER_FITNESS,        ProcessClass::UnsetFit );
	init( EXPECTED_COMMIT_PROXY_FITNESS,      ProcessClass::UnsetFit );
	init( EXPECTED_GRV_PROXY_FITNESS,         ProcessClass::UnsetFit );
	init( EXPECTED_RESOLVER_FITNESS,          ProcessClass::UnsetFit );
	init( RECRUITMENT_TIMEOUT,                                   600 ); if( randomize && BUGGIFY ) RECRUITMENT_TIMEOUT = deterministicRandom()->coinflip() ? 60.0 : 1.0;

	init( POLICY_RATING_TESTS,                                   200 ); if( randomize && BUGGIFY ) POLICY_RATING_TESTS = 20;
	init( POLICY_GENERATIONS,                                    100 ); if( randomize && BUGGIFY ) POLICY_GENERATIONS = 10;
	init( DBINFO_SEND_AMOUNT,                                      5 );
	init( DBINFO_BATCH_DELAY,                                    0.1 );

	//Move Keys
	init( SHARD_READY_DELAY,                                    0.25 );
	init( SERVER_READY_QUORUM_INTERVAL,                         std::min(1.0, std::min(MAX_READ_TRANSACTION_LIFE_VERSIONS, MAX_WRITE_TRANSACTION_LIFE_VERSIONS)/(5.0*VERSIONS_PER_SECOND)) );
	init( SERVER_READY_QUORUM_TIMEOUT,                          15.0 ); if( randomize && BUGGIFY ) SERVER_READY_QUORUM_TIMEOUT = 1.0;
	init( REMOVE_RETRY_DELAY,                                    1.0 );
	init( MOVE_KEYS_KRM_LIMIT,                                  2000 ); if( randomize && BUGGIFY ) MOVE_KEYS_KRM_LIMIT = 2;
	init( MOVE_KEYS_KRM_LIMIT_BYTES,                             1e5 ); if( randomize && BUGGIFY ) MOVE_KEYS_KRM_LIMIT_BYTES = 5e4; //This must be sufficiently larger than CLIENT_KNOBS->KEY_SIZE_LIMIT (fdbclient/Knobs.h) to ensure that at least two entries will be returned from an attempt to read a key range map
	init( MAX_SKIP_TAGS,                                           1 ); //The TLogs require tags to be densely packed to be memory efficient, so be careful increasing this knob
	init( MAX_ADDED_SOURCES_MULTIPLIER,                          2.0 );

	//FdbServer
	bool longReboots = randomize && BUGGIFY;
	init( MIN_REBOOT_TIME,                                       4.0 ); if( longReboots ) MIN_REBOOT_TIME = 10.0;
	init( MAX_REBOOT_TIME,                                       5.0 ); if( longReboots ) MAX_REBOOT_TIME = 20.0;
	init( LOG_DIRECTORY,                                          ".");  // Will be set to the command line flag.
	init( SERVER_MEM_LIMIT,                                8LL << 30 );
	init( SYSTEM_MONITOR_FREQUENCY,                              5.0 );

	//Ratekeeper
	bool slowRatekeeper = randomize && BUGGIFY;
	init( SMOOTHING_AMOUNT,                                      1.0 ); if( slowRatekeeper ) SMOOTHING_AMOUNT = 5.0;
	init( SLOW_SMOOTHING_AMOUNT,                                10.0 ); if( slowRatekeeper ) SLOW_SMOOTHING_AMOUNT = 50.0;
	init( METRIC_UPDATE_RATE,                                     .1 ); if( slowRatekeeper ) METRIC_UPDATE_RATE = 0.5;
	init( DETAILED_METRIC_UPDATE_RATE,                           5.0 );
	init (RATEKEEPER_DEFAULT_LIMIT,                              1e6 ); if( randomize && BUGGIFY ) RATEKEEPER_DEFAULT_LIMIT = 0;

	bool smallStorageTarget = randomize && BUGGIFY;
	init( TARGET_BYTES_PER_STORAGE_SERVER,                    1000e6 ); if( smallStorageTarget ) TARGET_BYTES_PER_STORAGE_SERVER = 3000e3;
	init( SPRING_BYTES_STORAGE_SERVER,                         100e6 ); if( smallStorageTarget ) SPRING_BYTES_STORAGE_SERVER = 300e3;
	init( AUTO_TAG_THROTTLE_STORAGE_QUEUE_BYTES,               800e6 ); if( smallStorageTarget ) AUTO_TAG_THROTTLE_STORAGE_QUEUE_BYTES = 2500e3;
	init( TARGET_BYTES_PER_STORAGE_SERVER_BATCH,               750e6 ); if( smallStorageTarget ) TARGET_BYTES_PER_STORAGE_SERVER_BATCH = 1500e3;
	init( SPRING_BYTES_STORAGE_SERVER_BATCH,                   100e6 ); if( smallStorageTarget ) SPRING_BYTES_STORAGE_SERVER_BATCH = 150e3;
	init( STORAGE_HARD_LIMIT_BYTES,                           1500e6 ); if( smallStorageTarget ) STORAGE_HARD_LIMIT_BYTES = 4500e3;
	init( STORAGE_HARD_LIMIT_BYTES_OVERAGE,                   5000e3 ); if( smallStorageTarget ) STORAGE_HARD_LIMIT_BYTES_OVERAGE = 100e3; // byte+version overage ensures storage server makes enough progress on freeing up storage queue memory at hard limit by ensuring it advances desiredOldestVersion enough per commit cycle.
	init( STORAGE_HARD_LIMIT_VERSION_OVERAGE, VERSIONS_PER_SECOND / 4.0 );
	init( STORAGE_DURABILITY_LAG_HARD_MAX,                    2000e6 ); if( smallStorageTarget ) STORAGE_DURABILITY_LAG_HARD_MAX = 100e6;
	init( STORAGE_DURABILITY_LAG_SOFT_MAX,                     250e6 ); if( smallStorageTarget ) STORAGE_DURABILITY_LAG_SOFT_MAX = 10e6;

	//FIXME: Low priority reads are disabled by assigning very high knob values, reduce knobs for 7.0
	init( LOW_PRIORITY_STORAGE_QUEUE_BYTES,                    775e8 ); if( smallStorageTarget ) LOW_PRIORITY_STORAGE_QUEUE_BYTES = 1750e3;
	init( LOW_PRIORITY_DURABILITY_LAG,                         200e6 ); if( smallStorageTarget ) LOW_PRIORITY_DURABILITY_LAG = 15e6;

	bool smallTlogTarget = randomize && BUGGIFY;
	init( TARGET_BYTES_PER_TLOG,                              2400e6 ); if( smallTlogTarget ) TARGET_BYTES_PER_TLOG = 2000e3;
	init( SPRING_BYTES_TLOG,                                   400e6 ); if( smallTlogTarget ) SPRING_BYTES_TLOG = 200e3;
	init( TARGET_BYTES_PER_TLOG_BATCH,                        1400e6 ); if( smallTlogTarget ) TARGET_BYTES_PER_TLOG_BATCH = 1400e3;
	init( SPRING_BYTES_TLOG_BATCH,                             300e6 ); if( smallTlogTarget ) SPRING_BYTES_TLOG_BATCH = 150e3;
	init( TLOG_SPILL_THRESHOLD,                               1500e6 ); if( smallTlogTarget ) TLOG_SPILL_THRESHOLD = 1500e3; if( randomize && BUGGIFY ) TLOG_SPILL_THRESHOLD = 0;
	init( REFERENCE_SPILL_UPDATE_STORAGE_BYTE_LIMIT,            20e6 ); if( (randomize && BUGGIFY) || smallTlogTarget ) REFERENCE_SPILL_UPDATE_STORAGE_BYTE_LIMIT = 1e6;
	init( TLOG_HARD_LIMIT_BYTES,                              3000e6 ); if( smallTlogTarget ) TLOG_HARD_LIMIT_BYTES = 30e6;
	init( TLOG_RECOVER_MEMORY_LIMIT, TARGET_BYTES_PER_TLOG + SPRING_BYTES_TLOG );

	init( MAX_TRANSACTIONS_PER_BYTE,                            1000 );

	init( MIN_AVAILABLE_SPACE,                                   1e8 );
	init( MIN_AVAILABLE_SPACE_RATIO,                            0.05 );
	init( TARGET_AVAILABLE_SPACE_RATIO,                         0.30 );
	init( AVAILABLE_SPACE_UPDATE_DELAY,                          5.0 );

	init( MAX_TL_SS_VERSION_DIFFERENCE,                         1e99 ); // if( randomize && BUGGIFY ) MAX_TL_SS_VERSION_DIFFERENCE = std::max(1.0, 0.25 * VERSIONS_PER_SECOND); // spring starts at half this value //FIXME: this knob causes ratekeeper to clamp on idle cluster in simulation that have a large number of logs
	init( MAX_TL_SS_VERSION_DIFFERENCE_BATCH,                   1e99 );
	init( MAX_MACHINES_FALLING_BEHIND,                             1 );

	init( MAX_TPS_HISTORY_SAMPLES,                               600 );
	init( NEEDED_TPS_HISTORY_SAMPLES,                            200 );
	init( TARGET_DURABILITY_LAG_VERSIONS,                      350e6 ); // Should be larger than STORAGE_DURABILITY_LAG_SOFT_MAX
	init( AUTO_TAG_THROTTLE_DURABILITY_LAG_VERSIONS,           250e6 );
	init( TARGET_DURABILITY_LAG_VERSIONS_BATCH,                150e6 ); // Should be larger than STORAGE_DURABILITY_LAG_SOFT_MAX
	init( DURABILITY_LAG_UNLIMITED_THRESHOLD,                   50e6 );
	init( INITIAL_DURABILITY_LAG_MULTIPLIER,                    1.02 );
	init( DURABILITY_LAG_REDUCTION_RATE,                      0.9999 );
	init( DURABILITY_LAG_INCREASE_RATE,                        1.001 );
	init( STORAGE_SERVER_LIST_FETCH_TIMEOUT,                    20.0 );

	init( MAX_AUTO_THROTTLED_TRANSACTION_TAGS,                     5 ); if(randomize && BUGGIFY) MAX_AUTO_THROTTLED_TRANSACTION_TAGS = 1;
	init( MAX_MANUAL_THROTTLED_TRANSACTION_TAGS,                  40 ); if(randomize && BUGGIFY) MAX_MANUAL_THROTTLED_TRANSACTION_TAGS = 1;
	init( MIN_TAG_COST,                                          200 ); if(randomize && BUGGIFY) MIN_TAG_COST = 0.0;
	init( AUTO_THROTTLE_TARGET_TAG_BUSYNESS,                     0.1 ); if(randomize && BUGGIFY) AUTO_THROTTLE_TARGET_TAG_BUSYNESS = 0.0;
	init( AUTO_TAG_THROTTLE_RAMP_UP_TIME,                      120.0 ); if(randomize && BUGGIFY) AUTO_TAG_THROTTLE_RAMP_UP_TIME = 5.0;
	init( AUTO_TAG_THROTTLE_DURATION,                          240.0 ); if(randomize && BUGGIFY) AUTO_TAG_THROTTLE_DURATION = 20.0;
	init( TAG_THROTTLE_PUSH_INTERVAL,                            1.0 ); if(randomize && BUGGIFY) TAG_THROTTLE_PUSH_INTERVAL = 0.0;
	init( AUTO_TAG_THROTTLE_START_AGGREGATION_TIME,              5.0 ); if(randomize && BUGGIFY) AUTO_TAG_THROTTLE_START_AGGREGATION_TIME = 0.5;
	init( AUTO_TAG_THROTTLE_UPDATE_FREQUENCY,                   10.0 ); if(randomize && BUGGIFY) AUTO_TAG_THROTTLE_UPDATE_FREQUENCY = 0.5;
	init( TAG_THROTTLE_EXPIRED_CLEANUP_INTERVAL,                30.0 ); if(randomize && BUGGIFY) TAG_THROTTLE_EXPIRED_CLEANUP_INTERVAL = 1.0;
	init( AUTO_TAG_THROTTLING_ENABLED,                          true ); if(randomize && BUGGIFY) AUTO_TAG_THROTTLING_ENABLED = false;

	//Storage Metrics
	init( STORAGE_METRICS_AVERAGE_INTERVAL,                    120.0 );
	init( STORAGE_METRICS_AVERAGE_INTERVAL_PER_KSECONDS,        1000.0 / STORAGE_METRICS_AVERAGE_INTERVAL );  // milliHz!
	init( SPLIT_JITTER_AMOUNT,                                  0.05 ); if( randomize && BUGGIFY ) SPLIT_JITTER_AMOUNT = 0.2;
	init( IOPS_UNITS_PER_SAMPLE,                                10000 * 1000 / STORAGE_METRICS_AVERAGE_INTERVAL_PER_KSECONDS / 100 );
	init( BANDWIDTH_UNITS_PER_SAMPLE,                           SHARD_MIN_BYTES_PER_KSEC / STORAGE_METRICS_AVERAGE_INTERVAL_PER_KSECONDS / 25 );
	init( BYTES_READ_UNITS_PER_SAMPLE,                          100000 ); // 100K bytes
	init( READ_HOT_SUB_RANGE_CHUNK_SIZE,                        10000000); // 10MB
	init( EMPTY_READ_PENALTY,                                   20 ); // 20 bytes
	init( READ_SAMPLING_ENABLED,                                false ); if ( randomize && BUGGIFY ) READ_SAMPLING_ENABLED = true;// enable/disable read sampling

	//Storage Server
	init( STORAGE_LOGGING_DELAY,                                 5.0 );
	init( STORAGE_SERVER_POLL_METRICS_DELAY,                     1.0 );
	init( FUTURE_VERSION_DELAY,                                  1.0 );
	init( STORAGE_LIMIT_BYTES,                                500000 );
	init( BUGGIFY_LIMIT_BYTES,                                  1000 );
	init( FETCH_USING_STREAMING,                                true ); if( randomize && BUGGIFY ) FETCH_USING_STREAMING = false; //Determines if fetch keys uses streaming reads
	init( FETCH_BLOCK_BYTES,                                     2e6 );
	init( FETCH_KEYS_PARALLELISM_BYTES,                          4e6 ); if( randomize && BUGGIFY ) FETCH_KEYS_PARALLELISM_BYTES = 3e6;
	init( FETCH_KEYS_PARALLELISM,                                  2 );
	init( FETCH_KEYS_LOWER_PRIORITY,                               0 );
	init( BUGGIFY_BLOCK_BYTES,                                 10000 );
	init( STORAGE_COMMIT_BYTES,                             10000000 ); if( randomize && BUGGIFY ) STORAGE_COMMIT_BYTES = 2000000;
	init( STORAGE_FETCH_BYTES,                               2500000 ); if( randomize && BUGGIFY ) STORAGE_FETCH_BYTES =  500000;
	init( STORAGE_DURABILITY_LAG_REJECT_THRESHOLD,              0.25 );
	init( STORAGE_DURABILITY_LAG_MIN_RATE,                       0.1 );
	init( STORAGE_COMMIT_INTERVAL,                               0.5 ); if( randomize && BUGGIFY ) STORAGE_COMMIT_INTERVAL = 2.0;
	init( UPDATE_SHARD_VERSION_INTERVAL,                        0.25 ); if( randomize && BUGGIFY ) UPDATE_SHARD_VERSION_INTERVAL = 1.0;
	init( BYTE_SAMPLING_FACTOR,                                  250 ); //cannot buggify because of differences in restarting tests
	init( BYTE_SAMPLING_OVERHEAD,                                100 );
	init( MAX_STORAGE_SERVER_WATCH_BYTES,                      100e6 ); if( randomize && BUGGIFY ) MAX_STORAGE_SERVER_WATCH_BYTES = 10e3;
	init( MAX_BYTE_SAMPLE_CLEAR_MAP_SIZE,                        1e9 ); if( randomize && BUGGIFY ) MAX_BYTE_SAMPLE_CLEAR_MAP_SIZE = 1e3;
	init( LONG_BYTE_SAMPLE_RECOVERY_DELAY,                      60.0 );
	init( BYTE_SAMPLE_LOAD_PARALLELISM,                            8 ); if( randomize && BUGGIFY ) BYTE_SAMPLE_LOAD_PARALLELISM = 1;
	init( BYTE_SAMPLE_LOAD_DELAY,                                0.0 ); if( randomize && BUGGIFY ) BYTE_SAMPLE_LOAD_DELAY = 0.1;
	init( BYTE_SAMPLE_START_DELAY,                               1.0 ); if( randomize && BUGGIFY ) BYTE_SAMPLE_START_DELAY = 0.0;
	init( UPDATE_STORAGE_PROCESS_STATS_INTERVAL,                 5.0 );
	init( BEHIND_CHECK_DELAY,                                    2.0 );
	init( BEHIND_CHECK_COUNT,                                      2 );
	init( BEHIND_CHECK_VERSIONS,             5 * VERSIONS_PER_SECOND );
	init( WAIT_METRICS_WRONG_SHARD_CHANCE,   isSimulated ? 1.0 : 0.1 );
	init( MIN_TAG_READ_PAGES_RATE,                             1.0e4 ); if( randomize && BUGGIFY ) MIN_TAG_READ_PAGES_RATE = 0;
	init( MIN_TAG_WRITE_PAGES_RATE,                             3200 ); if( randomize && BUGGIFY ) MIN_TAG_WRITE_PAGES_RATE = 0;
	init( TAG_MEASUREMENT_INTERVAL,                        30.0 ); if( randomize && BUGGIFY ) TAG_MEASUREMENT_INTERVAL = 1.0;
	init( READ_COST_BYTE_FACTOR,                          16384 ); if( randomize && BUGGIFY ) READ_COST_BYTE_FACTOR = 4096;
	init( PREFIX_COMPRESS_KVS_MEM_SNAPSHOTS,                    true ); if( randomize && BUGGIFY ) PREFIX_COMPRESS_KVS_MEM_SNAPSHOTS = false;
	init( REPORT_DD_METRICS,                                    true );
	init( DD_METRICS_REPORT_INTERVAL,                           30.0 );
	init( FETCH_KEYS_TOO_LONG_TIME_CRITERIA,                   300.0 );
	init( MAX_STORAGE_COMMIT_TIME,                             120.0 ); //The max fsync stall time on the storage server and tlog before marking a disk as failed
	init( RANGESTREAM_LIMIT_BYTES,                               2e6 ); if( randomize && BUGGIFY ) RANGESTREAM_LIMIT_BYTES = 1;
	init( ENABLE_CLEAR_RANGE_EAGER_READS,                       true );
	init( QUICK_GET_VALUE_FALLBACK,                             false );
	init( QUICK_GET_KEY_VALUES_FALLBACK,                        false );

	//Wait Failure
	init( MAX_OUTSTANDING_WAIT_FAILURE_REQUESTS,                 250 ); if( randomize && BUGGIFY ) MAX_OUTSTANDING_WAIT_FAILURE_REQUESTS = 2;
	init( WAIT_FAILURE_DELAY_LIMIT,                              1.0 ); if( randomize && BUGGIFY ) WAIT_FAILURE_DELAY_LIMIT = 5.0;

	//Worker
	init( WORKER_LOGGING_INTERVAL,                               5.0 );
	init( HEAP_PROFILER_INTERVAL,                               30.0 );
	init( UNKNOWN_CC_TIMEOUT,                                  600.0 );
	init( DEGRADED_RESET_INTERVAL,                          24*60*60 ); if ( randomize && BUGGIFY ) DEGRADED_RESET_INTERVAL = 10;
	init( DEGRADED_WARNING_LIMIT,                                  1 );
	init( DEGRADED_WARNING_RESET_DELAY,                   7*24*60*60 );
	init( TRACE_LOG_FLUSH_FAILURE_CHECK_INTERVAL_SECONDS,         10 );
	init( TRACE_LOG_PING_TIMEOUT_SECONDS,                        5.0 );
	init( MIN_DELAY_CC_WORST_FIT_CANDIDACY_SECONDS,             10.0 );
	init( MAX_DELAY_CC_WORST_FIT_CANDIDACY_SECONDS,             30.0 );
	init( DBINFO_FAILED_DELAY,                                   1.0 );
	init( ENABLE_WORKER_HEALTH_MONITOR,                        false );
	init( WORKER_HEALTH_MONITOR_INTERVAL,                       60.0 );
	init( PEER_LATENCY_CHECK_MIN_POPULATION,                      30 );
	init( PEER_LATENCY_DEGRADATION_PERCENTILE,                  0.90 );
	init( PEER_LATENCY_DEGRADATION_THRESHOLD,                   0.05 );
	init( PEER_TIMEOUT_PERCENTAGE_DEGRADATION_THRESHOLD,         0.1 );

	// Test harness
	init( WORKER_POLL_DELAY,                                     1.0 );

	// Coordination
	init( COORDINATED_STATE_ONCONFLICT_POLL_INTERVAL,            1.0 ); if( randomize && BUGGIFY ) COORDINATED_STATE_ONCONFLICT_POLL_INTERVAL = 10.0;
	init( FORWARD_REQUEST_TOO_OLD,                        4*24*60*60 ); if( randomize && BUGGIFY ) FORWARD_REQUEST_TOO_OLD = 60.0;
	init( ENABLE_CROSS_CLUSTER_SUPPORT,                         true ); if( randomize && BUGGIFY ) ENABLE_CROSS_CLUSTER_SUPPORT = false;
	init( COORDINATOR_LEADER_CONNECTION_TIMEOUT,                20.0 );

	// Dynamic Knobs (implementation)
	init( GET_COMMITTED_VERSION_TIMEOUT,                         3.0 ); // Maximum time the consumer should wait for a response from a ConfigNode when asking for the latest committed version.

	// Buggification
	init( BUGGIFIED_EVENTUAL_CONSISTENCY,                        1.0 );
	init( BUGGIFY_ALL_COORDINATION,                            false ); if( randomize && BUGGIFY ) BUGGIFY_ALL_COORDINATION = true;

	// Status
	init( STATUS_MIN_TIME_BETWEEN_REQUESTS,                      0.0 );
	init( MAX_STATUS_REQUESTS_PER_SECOND,                      256.0 );
	init( CONFIGURATION_ROWS_TO_FETCH,                         20000 );
	init( DISABLE_DUPLICATE_LOG_WARNING,                       false );
	init( HISTOGRAM_REPORT_INTERVAL,                           300.0 );

	// IPager
	init( PAGER_RESERVED_PAGES,                                    1 );

	// IndirectShadowPager
	init( FREE_PAGE_VACUUM_THRESHOLD,                              1 );
	init( VACUUM_QUEUE_SIZE,                                  100000 );
	init( VACUUM_BYTES_PER_SECOND,                               1e6 );

	// Timekeeper
	init( TIME_KEEPER_DELAY,                                      10 );
	init( TIME_KEEPER_MAX_ENTRIES,                3600 * 24 * 30 * 6 ); if( randomize && BUGGIFY ) { TIME_KEEPER_MAX_ENTRIES = 2; }

	// Fast Restore
	init( FASTRESTORE_FAILURE_TIMEOUT,                          3600 );
	init( FASTRESTORE_HEARTBEAT_INTERVAL,                         60 );
	init( FASTRESTORE_SAMPLING_PERCENT,                          100 ); if( randomize && BUGGIFY ) { FASTRESTORE_SAMPLING_PERCENT = deterministicRandom()->random01() * 100; }
	init( FASTRESTORE_NUM_LOADERS,                                 3 ); if( randomize && BUGGIFY ) { FASTRESTORE_NUM_LOADERS = deterministicRandom()->random01() * 10 + 1; }
	init( FASTRESTORE_NUM_APPLIERS,                                3 ); if( randomize && BUGGIFY ) { FASTRESTORE_NUM_APPLIERS = deterministicRandom()->random01() * 10 + 1; }
	init( FASTRESTORE_TXN_BATCH_MAX_BYTES,           1024.0 * 1024.0 ); if( randomize && BUGGIFY ) { FASTRESTORE_TXN_BATCH_MAX_BYTES = deterministicRandom()->random01() * 1024.0 * 1024.0 + 1.0; }
	init( FASTRESTORE_VERSIONBATCH_MAX_BYTES, 10.0 * 1024.0 * 1024.0 ); if( randomize && BUGGIFY ) { FASTRESTORE_VERSIONBATCH_MAX_BYTES = deterministicRandom()->random01() < 0.2 ? 10 * 1024 : deterministicRandom()->random01() < 0.4 ? 100 * 1024 * 1024 : deterministicRandom()->random01() * 1000.0 * 1024.0 * 1024.0; } // too small value may increase chance of TooManyFile error
	init( FASTRESTORE_VB_PARALLELISM,                              5 ); if( randomize && BUGGIFY ) { FASTRESTORE_VB_PARALLELISM = deterministicRandom()->random01() < 0.2 ? 2 : deterministicRandom()->random01() * 10 + 1; }
	init( FASTRESTORE_VB_MONITOR_DELAY,                           30 ); if( randomize && BUGGIFY ) { FASTRESTORE_VB_MONITOR_DELAY = deterministicRandom()->random01() * 20 + 1; }
	init( FASTRESTORE_VB_LAUNCH_DELAY,                           1.0 ); if( randomize && BUGGIFY ) { FASTRESTORE_VB_LAUNCH_DELAY = deterministicRandom()->random01() < 0.2 ? 0.1 : deterministicRandom()->random01() * 10.0 + 1; }
	init( FASTRESTORE_ROLE_LOGGING_DELAY,                          5 ); if( randomize && BUGGIFY ) { FASTRESTORE_ROLE_LOGGING_DELAY = deterministicRandom()->random01() * 60 + 1; }
	init( FASTRESTORE_UPDATE_PROCESS_STATS_INTERVAL,               5 ); if( randomize && BUGGIFY ) { FASTRESTORE_UPDATE_PROCESS_STATS_INTERVAL = deterministicRandom()->random01() * 60 + 1; }
	init( FASTRESTORE_ATOMICOP_WEIGHT,                             1 ); if( randomize && BUGGIFY ) { FASTRESTORE_ATOMICOP_WEIGHT = deterministicRandom()->random01() * 200 + 1; }
	init( FASTRESTORE_APPLYING_PARALLELISM,               	   10000 ); if( randomize && BUGGIFY ) { FASTRESTORE_APPLYING_PARALLELISM = deterministicRandom()->random01() * 10 + 1; }
	init( FASTRESTORE_MONITOR_LEADER_DELAY,                        5 ); if( randomize && BUGGIFY ) { FASTRESTORE_MONITOR_LEADER_DELAY = deterministicRandom()->random01() * 100; }
	init( FASTRESTORE_STRAGGLER_THRESHOLD_SECONDS,                60 ); if( randomize && BUGGIFY ) { FASTRESTORE_STRAGGLER_THRESHOLD_SECONDS = deterministicRandom()->random01() * 240 + 10; }
	init( FASTRESTORE_TRACK_REQUEST_LATENCY,              	   false ); if( randomize && BUGGIFY ) { FASTRESTORE_TRACK_REQUEST_LATENCY = false; }
	init( FASTRESTORE_TRACK_LOADER_SEND_REQUESTS,              false ); if( randomize && BUGGIFY ) { FASTRESTORE_TRACK_LOADER_SEND_REQUESTS = true; }
	init( FASTRESTORE_MEMORY_THRESHOLD_MB_SOFT,                 6144 ); if( randomize && BUGGIFY ) { FASTRESTORE_MEMORY_THRESHOLD_MB_SOFT = 1; }
	init( FASTRESTORE_WAIT_FOR_MEMORY_LATENCY,                    10 ); if( randomize && BUGGIFY ) { FASTRESTORE_WAIT_FOR_MEMORY_LATENCY = 60; }
	init( FASTRESTORE_HEARTBEAT_DELAY,                            10 ); if( randomize && BUGGIFY ) { FASTRESTORE_HEARTBEAT_DELAY = deterministicRandom()->random01() * 120 + 2; }
	init( FASTRESTORE_HEARTBEAT_MAX_DELAY,                        10 ); if( randomize && BUGGIFY ) { FASTRESTORE_HEARTBEAT_MAX_DELAY = FASTRESTORE_HEARTBEAT_DELAY * 10; }
	init( FASTRESTORE_APPLIER_FETCH_KEYS_SIZE,                   100 ); if( randomize && BUGGIFY ) { FASTRESTORE_APPLIER_FETCH_KEYS_SIZE = deterministicRandom()->random01() * 10240 + 1; }
	init( FASTRESTORE_LOADER_SEND_MUTATION_MSG_BYTES, 1.0 * 1024.0 * 1024.0 ); if( randomize && BUGGIFY ) { FASTRESTORE_LOADER_SEND_MUTATION_MSG_BYTES = deterministicRandom()->random01() < 0.2 ? 1024 : deterministicRandom()->random01() * 5.0 * 1024.0 * 1024.0 + 1; }
	init( FASTRESTORE_GET_RANGE_VERSIONS_EXPENSIVE,            false ); if( randomize && BUGGIFY ) { FASTRESTORE_GET_RANGE_VERSIONS_EXPENSIVE = deterministicRandom()->random01() < 0.5 ? true : false; }
	init( FASTRESTORE_REQBATCH_PARALLEL,                          50 ); if( randomize && BUGGIFY ) { FASTRESTORE_REQBATCH_PARALLEL = deterministicRandom()->random01() * 100 + 1; }
	init( FASTRESTORE_REQBATCH_LOG,                            false ); if( randomize && BUGGIFY ) { FASTRESTORE_REQBATCH_LOG = deterministicRandom()->random01() < 0.2 ? true : false; }
	init( FASTRESTORE_TXN_CLEAR_MAX,                             100 ); if( randomize && BUGGIFY ) { FASTRESTORE_TXN_CLEAR_MAX = deterministicRandom()->random01() * 100 + 1; }
	init( FASTRESTORE_TXN_RETRY_MAX,                              10 ); if( randomize && BUGGIFY ) { FASTRESTORE_TXN_RETRY_MAX = deterministicRandom()->random01() * 100 + 1; }
	init( FASTRESTORE_TXN_EXTRA_DELAY,                           0.0 ); if( randomize && BUGGIFY ) { FASTRESTORE_TXN_EXTRA_DELAY = deterministicRandom()->random01() * 1 + 0.001;}
	init( FASTRESTORE_NOT_WRITE_DB,                            false ); // Perf test only: set it to true will cause simulation failure
	init( FASTRESTORE_USE_RANGE_FILE,                           true ); // Perf test only: set it to false will cause simulation failure
	init( FASTRESTORE_USE_LOG_FILE,                             true ); // Perf test only: set it to false will cause simulation failure
	init( FASTRESTORE_SAMPLE_MSG_BYTES,                      1048576 ); if( randomize && BUGGIFY ) { FASTRESTORE_SAMPLE_MSG_BYTES = deterministicRandom()->random01() * 2048;}
	init( FASTRESTORE_SCHED_UPDATE_DELAY,                        0.1 ); if( randomize && BUGGIFY ) { FASTRESTORE_SCHED_UPDATE_DELAY = deterministicRandom()->random01() * 2;}
	init( FASTRESTORE_SCHED_TARGET_CPU_PERCENT,                   70 ); if( randomize && BUGGIFY ) { FASTRESTORE_SCHED_TARGET_CPU_PERCENT = deterministicRandom()->random01() * 100 + 50;} // simulate cpu usage can be larger than 100
	init( FASTRESTORE_SCHED_MAX_CPU_PERCENT,                      90 ); if( randomize && BUGGIFY ) { FASTRESTORE_SCHED_MAX_CPU_PERCENT = FASTRESTORE_SCHED_TARGET_CPU_PERCENT + deterministicRandom()->random01() * 100;}
	init( FASTRESTORE_SCHED_INFLIGHT_LOAD_REQS,                   50 ); if( randomize && BUGGIFY ) { FASTRESTORE_SCHED_INFLIGHT_LOAD_REQS = deterministicRandom()->random01() < 0.2 ? 1 : deterministicRandom()->random01() * 30 + 1;}
	init( FASTRESTORE_SCHED_INFLIGHT_SEND_REQS,                    3 ); if( randomize && BUGGIFY ) { FASTRESTORE_SCHED_INFLIGHT_SEND_REQS = deterministicRandom()->random01() < 0.2 ? 1 : deterministicRandom()->random01() * 10 + 1;}
	init( FASTRESTORE_SCHED_LOAD_REQ_BATCHSIZE,                    5 ); if( randomize && BUGGIFY ) { FASTRESTORE_SCHED_LOAD_REQ_BATCHSIZE = deterministicRandom()->random01() < 0.2 ? 1 : deterministicRandom()->random01() * 10 + 1;}
	init( FASTRESTORE_SCHED_INFLIGHT_SENDPARAM_THRESHOLD,         10 ); if( randomize && BUGGIFY ) { FASTRESTORE_SCHED_INFLIGHT_SENDPARAM_THRESHOLD = deterministicRandom()->random01() < 0.2 ? 1 : deterministicRandom()->random01() * 15 + 1;}
	init( FASTRESTORE_SCHED_SEND_FUTURE_VB_REQS_BATCH,             2 ); if( randomize && BUGGIFY ) { FASTRESTORE_SCHED_SEND_FUTURE_VB_REQS_BATCH = deterministicRandom()->random01() < 0.2 ? 1 : deterministicRandom()->random01() * 15 + 1;}
	init( FASTRESTORE_NUM_TRACE_EVENTS,                          100 ); if( randomize && BUGGIFY ) { FASTRESTORE_NUM_TRACE_EVENTS = deterministicRandom()->random01() < 0.2 ? 1 : deterministicRandom()->random01() * 500 + 1;}
	init( FASTRESTORE_EXPENSIVE_VALIDATION,                    false ); if( randomize && BUGGIFY ) { FASTRESTORE_EXPENSIVE_VALIDATION = deterministicRandom()->random01() < 0.5 ? true : false;}
	init( FASTRESTORE_WRITE_BW_MB,                                70 ); if( randomize && BUGGIFY ) { FASTRESTORE_WRITE_BW_MB = deterministicRandom()->random01() < 0.5 ? 2 : 100;}
	init( FASTRESTORE_RATE_UPDATE_SECONDS,                       1.0 ); if( randomize && BUGGIFY ) { FASTRESTORE_RATE_UPDATE_SECONDS = deterministicRandom()->random01() < 0.5 ? 0.1 : 2;}
	init( FASTRESTORE_DUMP_INSERT_RANGE_VERSION,               false );

	init( REDWOOD_DEFAULT_PAGE_SIZE,                            4096 );
	init( REDWOOD_DEFAULT_EXTENT_SIZE,              32 * 1024 * 1024 );
	init( REDWOOD_DEFAULT_EXTENT_READ_SIZE,              1024 * 1024 );
	init( REDWOOD_EXTENT_CONCURRENT_READS,                         4 );
	init( REDWOOD_KVSTORE_CONCURRENT_READS,                       64 );
	init( REDWOOD_KVSTORE_RANGE_PREFETCH,                       true );
	init( REDWOOD_PAGE_REBUILD_MAX_SLACK,                       0.33 );
	init( REDWOOD_LAZY_CLEAR_BATCH_SIZE_PAGES,                    10 );
	init( REDWOOD_LAZY_CLEAR_MIN_PAGES,                            0 );
	init( REDWOOD_LAZY_CLEAR_MAX_PAGES,                          1e6 );
	init( REDWOOD_REMAP_CLEANUP_WINDOW,                           50 );
	init( REDWOOD_REMAP_CLEANUP_LAG,                             0.1 );
	init( REDWOOD_PAGEFILE_GROWTH_SIZE_PAGES,                  20000 ); if( randomize && BUGGIFY ) { REDWOOD_PAGEFILE_GROWTH_SIZE_PAGES = deterministicRandom()->randomInt(200, 1000); }
	init( REDWOOD_METRICS_INTERVAL,                              5.0 );
	init( REDWOOD_HISTOGRAM_INTERVAL,                           30.0 );
	init( REDWOOD_EVICT_UPDATED_PAGES,                          true ); if( randomize && BUGGIFY ) { REDWOOD_EVICT_UPDATED_PAGES = false; }

	// Server request latency measurement
	init( LATENCY_SAMPLE_SIZE,                                100000 );
	init( LATENCY_METRICS_LOGGING_INTERVAL,                     60.0 );

	// Blob granlues
	init( BG_URL,                                                 "" ); // TODO: store in system key space, eventually
	init( BG_SNAPSHOT_FILE_TARGET_BYTES,                    10000000 ); if( randomize && BUGGIFY ) { deterministicRandom()->random01() < 0.1 ? BG_SNAPSHOT_FILE_TARGET_BYTES /= 100 : BG_SNAPSHOT_FILE_TARGET_BYTES /= 10; }
	init( BG_DELTA_BYTES_BEFORE_COMPACT, BG_SNAPSHOT_FILE_TARGET_BYTES/2 );
	init( BG_DELTA_FILE_TARGET_BYTES,   BG_DELTA_BYTES_BEFORE_COMPACT/10 );

	init( BLOB_WORKER_TIMEOUT,                                  10.0 ); if( randomize && BUGGIFY ) BLOB_WORKER_TIMEOUT = 1.0;

	// clang-format on

	if (clientKnobs) {
		clientKnobs->IS_ACCEPTABLE_DELAY =
		    clientKnobs->IS_ACCEPTABLE_DELAY *
		    std::min(MAX_READ_TRANSACTION_LIFE_VERSIONS, MAX_WRITE_TRANSACTION_LIFE_VERSIONS) /
		    (5.0 * VERSIONS_PER_SECOND);
		clientKnobs->INIT_MID_SHARD_BYTES = MIN_SHARD_BYTES;
	}
}<|MERGE_RESOLUTION|>--- conflicted
+++ resolved
@@ -354,11 +354,8 @@
 	init( ROCKSDB_READ_QUEUE_SOFT_MAX,                           500 );
 	init( ROCKSDB_FETCH_QUEUE_HARD_MAX,                          100 );
 	init( ROCKSDB_FETCH_QUEUE_SOFT_MAX,                           50 );
-<<<<<<< HEAD
 	init(ROCKSDB_ENABLE_SHARDING,								 true);
-=======
 	init( ROCKSDB_HISTOGRAMS_SAMPLE_RATE,                      0.001 ); if( randomize && BUGGIFY ) ROCKSDB_HISTOGRAMS_SAMPLE_RATE = 0;
->>>>>>> a7bfebdd
 
 	// Leader election
 	bool longLeaderElection = randomize && BUGGIFY;
