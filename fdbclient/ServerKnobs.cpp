/*
 * ServerKnobs.cpp
 *
 * This source file is part of the FoundationDB open source project
 *
 * Copyright 2013-2022 Apple Inc. and the FoundationDB project authors
 *
 * Licensed under the Apache License, Version 2.0 (the "License");
 * you may not use this file except in compliance with the License.
 * You may obtain a copy of the License at
 *
 *     http://www.apache.org/licenses/LICENSE-2.0
 *
 * Unless required by applicable law or agreed to in writing, software
 * distributed under the License is distributed on an "AS IS" BASIS,
 * WITHOUT WARRANTIES OR CONDITIONS OF ANY KIND, either express or implied.
 * See the License for the specific language governing permissions and
 * limitations under the License.
 */

#include "fdbclient/ServerKnobs.h"
#include "flow/CompressionUtils.h"
#include "flow/IRandom.h"
#include "flow/flow.h"

#define init(...) KNOB_FN(__VA_ARGS__, INIT_ATOMIC_KNOB, INIT_KNOB)(__VA_ARGS__)

ServerKnobs::ServerKnobs(Randomize randomize, ClientKnobs* clientKnobs, IsSimulated isSimulated) {
	initialize(randomize, clientKnobs, isSimulated);
}

void ServerKnobs::initialize(Randomize randomize, ClientKnobs* clientKnobs, IsSimulated isSimulated) {
	// clang-format off
	init( ALLOW_DANGEROUS_KNOBS,                               isSimulated );
	// Versions
	init( VERSIONS_PER_SECOND,                                   1e6 );
	init( MAX_VERSIONS_IN_FLIGHT,                100 * VERSIONS_PER_SECOND );
	init( MAX_VERSIONS_IN_FLIGHT_FORCED,         6e5 * VERSIONS_PER_SECOND ); //one week of versions
	init( ENABLE_VERSION_VECTOR,                               false );
	init( ENABLE_VERSION_VECTOR_TLOG_UNICAST,                  false );

	bool buggifyShortReadWindow = randomize && BUGGIFY && !ENABLE_VERSION_VECTOR;
	init( MAX_READ_TRANSACTION_LIFE_VERSIONS,      5 * VERSIONS_PER_SECOND ); if (randomize && BUGGIFY) MAX_READ_TRANSACTION_LIFE_VERSIONS = VERSIONS_PER_SECOND; else if (buggifyShortReadWindow) MAX_READ_TRANSACTION_LIFE_VERSIONS = std::max<int>(1, 0.1 * VERSIONS_PER_SECOND); else if( randomize && BUGGIFY ) MAX_READ_TRANSACTION_LIFE_VERSIONS = 10 * VERSIONS_PER_SECOND;
	init( MAX_WRITE_TRANSACTION_LIFE_VERSIONS,     5 * VERSIONS_PER_SECOND ); if (randomize && BUGGIFY) MAX_WRITE_TRANSACTION_LIFE_VERSIONS=std::max<int>(1, 1 * VERSIONS_PER_SECOND);
	init( MAX_COMMIT_BATCH_INTERVAL,                             2.0 ); if( randomize && BUGGIFY ) MAX_COMMIT_BATCH_INTERVAL = 0.5; // Each commit proxy generates a CommitTransactionBatchRequest at least this often, so that versions always advance smoothly
	MAX_COMMIT_BATCH_INTERVAL = std::min(MAX_COMMIT_BATCH_INTERVAL, MAX_READ_TRANSACTION_LIFE_VERSIONS/double(2*VERSIONS_PER_SECOND)); // Ensure that the proxy commits 2 times every MAX_READ_TRANSACTION_LIFE_VERSIONS, otherwise the master will not give out versions fast enough
	MAX_COMMIT_BATCH_INTERVAL = std::min(MAX_COMMIT_BATCH_INTERVAL, MAX_WRITE_TRANSACTION_LIFE_VERSIONS/double(2*VERSIONS_PER_SECOND)); // Ensure that the proxy commits 2 times every MAX_WRITE_TRANSACTION_LIFE_VERSIONS, otherwise the master will not give out versions fast enough
	init( MAX_VERSION_RATE_MODIFIER,                             0.1 );
	init( MAX_VERSION_RATE_OFFSET,               VERSIONS_PER_SECOND ); // If the calculated version is more than this amount away from the expected version, it will be clamped to this value. This prevents huge version jumps.
	init( ENABLE_VERSION_VECTOR_HA_OPTIMIZATION,               false );

	// TLogs
	init( TLOG_TIMEOUT,                                          0.4 ); //cannot buggify because of availability
	init( TLOG_SLOW_REJOIN_WARN_TIMEOUT_SECS,                     60 ); if( randomize && BUGGIFY ) TLOG_SLOW_REJOIN_WARN_TIMEOUT_SECS = deterministicRandom()->randomInt(5,10);
	init( TLOG_STORAGE_MIN_UPDATE_INTERVAL,                      0.5 );
	init( BUGGIFY_TLOG_STORAGE_MIN_UPDATE_INTERVAL,               30 );
	init( DESIRED_TOTAL_BYTES,                                150000 ); if( randomize && BUGGIFY ) DESIRED_TOTAL_BYTES = 10000;
	init( DESIRED_UPDATE_BYTES,                2*DESIRED_TOTAL_BYTES );
	init( UPDATE_DELAY,                                        0.001 );
	init( MAXIMUM_PEEK_BYTES,                                   10e6 );
	init( APPLY_MUTATION_BYTES,                                  1e6 );
	init( BUGGIFY_RECOVER_MEMORY_LIMIT,                          1e6 );
	init( BUGGIFY_WORKER_REMOVED_MAX_LAG,                         30 );
	init( UPDATE_STORAGE_BYTE_LIMIT,                             1e6 );
	init( TLOG_PEEK_DELAY,                                    0.0005 );
	init( LEGACY_TLOG_UPGRADE_ENTRIES_PER_VERSION,               100 );
	init( VERSION_MESSAGES_OVERHEAD_FACTOR_1024THS,             1072 ); // Based on a naive interpretation of the gcc version of std::deque, we would expect this to be 16 bytes overhead per 512 bytes data. In practice, it seems to be 24 bytes overhead per 512.
	init( VERSION_MESSAGES_ENTRY_BYTES_WITH_OVERHEAD, std::ceil(16.0 * VERSION_MESSAGES_OVERHEAD_FACTOR_1024THS / 1024) );
	init( LOG_SYSTEM_PUSHED_DATA_BLOCK_SIZE,                     1e5 );
	init( MAX_MESSAGE_SIZE,            std::max<int>(LOG_SYSTEM_PUSHED_DATA_BLOCK_SIZE, 1e5 + 2e4 + 1) + 8 ); // VALUE_SIZE_LIMIT + SYSTEM_KEY_SIZE_LIMIT + 9 bytes (4 bytes for length, 4 bytes for sequence number, and 1 byte for mutation type)
	init( TLOG_MESSAGE_BLOCK_BYTES,                             10e6 );
	init( TLOG_MESSAGE_BLOCK_OVERHEAD_FACTOR,      double(TLOG_MESSAGE_BLOCK_BYTES) / (TLOG_MESSAGE_BLOCK_BYTES - MAX_MESSAGE_SIZE) ); //1.0121466709838096006362758832473
	init( PEEK_TRACKER_EXPIRATION_TIME,                          600 ); if( randomize && BUGGIFY ) PEEK_TRACKER_EXPIRATION_TIME = 120; // Cannot be buggified lower without changing the following assert in LogSystemPeekCursor.actor.cpp: ASSERT_WE_THINK(e.code() == error_code_operation_obsolete || SERVER_KNOBS->PEEK_TRACKER_EXPIRATION_TIME < 10);
	init( PEEK_USING_STREAMING,                                false ); if( randomize && isSimulated && BUGGIFY ) PEEK_USING_STREAMING = true;
	init( PARALLEL_GET_MORE_REQUESTS,                             32 ); if( randomize && BUGGIFY ) PARALLEL_GET_MORE_REQUESTS = 2;
	init( MULTI_CURSOR_PRE_FETCH_LIMIT,                           10 );
	init( MAX_QUEUE_COMMIT_BYTES,                               15e6 ); if( randomize && BUGGIFY ) MAX_QUEUE_COMMIT_BYTES = 5000;
	init( DESIRED_OUTSTANDING_MESSAGES,                         5000 ); if( randomize && BUGGIFY ) DESIRED_OUTSTANDING_MESSAGES = deterministicRandom()->randomInt(0,100);
	init( DESIRED_GET_MORE_DELAY,                              0.005 );
	init( CONCURRENT_LOG_ROUTER_READS,                             5 ); if( randomize && BUGGIFY ) CONCURRENT_LOG_ROUTER_READS = 1;
	init( LOG_ROUTER_PEEK_FROM_SATELLITES_PREFERRED,               1 ); if( randomize && BUGGIFY ) LOG_ROUTER_PEEK_FROM_SATELLITES_PREFERRED = 0;
	init( LOG_ROUTER_PEEK_SWITCH_DC_TIME,                       60.0 );
	init( DISK_QUEUE_ADAPTER_MIN_SWITCH_TIME,                    1.0 );
	init( DISK_QUEUE_ADAPTER_MAX_SWITCH_TIME,                    5.0 );
	init( TLOG_SPILL_REFERENCE_MAX_PEEK_MEMORY_BYTES,            2e9 ); if ( randomize && BUGGIFY ) TLOG_SPILL_REFERENCE_MAX_PEEK_MEMORY_BYTES = 2e6;
	init( TLOG_SPILL_REFERENCE_MAX_BATCHES_PER_PEEK,           100 ); if ( randomize && BUGGIFY ) TLOG_SPILL_REFERENCE_MAX_BATCHES_PER_PEEK = 1;
	init( TLOG_SPILL_REFERENCE_MAX_BYTES_PER_BATCH,           16<<10 ); if ( randomize && BUGGIFY ) TLOG_SPILL_REFERENCE_MAX_BYTES_PER_BATCH = 500;
	init( DISK_QUEUE_FILE_EXTENSION_BYTES,                    10<<20 ); // BUGGIFYd per file within the DiskQueue
	init( DISK_QUEUE_FILE_SHRINK_BYTES,                      100<<20 ); // BUGGIFYd per file within the DiskQueue
	init( DISK_QUEUE_MAX_TRUNCATE_BYTES,                     2LL<<30 ); if ( randomize && BUGGIFY ) DISK_QUEUE_MAX_TRUNCATE_BYTES = 0;
	init( TLOG_DEGRADED_DURATION,                                5.0 );
	init( MAX_CACHE_VERSIONS,                                   10e6 );
	init( TLOG_IGNORE_POP_AUTO_ENABLE_DELAY,                   300.0 );
	init( TXS_POPPED_MAX_DELAY,                                  1.0 ); if ( randomize && BUGGIFY ) TXS_POPPED_MAX_DELAY = deterministicRandom()->random01();
	// In some rare simulation tests, particularly with log_spill:=1 configured, the 10 second limit is exceeded, causing SevError trace events
	// and simulation test failure. Increasing the knob value to 15.0 in simulation is a workaround to avoid these failures.
	init( TLOG_MAX_CREATE_DURATION,                             10.0 ); if (isSimulated) TLOG_MAX_CREATE_DURATION = 15.0;
	init( PEEK_LOGGING_AMOUNT,                                     5 );
	init( PEEK_LOGGING_DELAY,                                    5.0 );
	init( PEEK_RESET_INTERVAL,                                 300.0 ); if ( randomize && BUGGIFY ) PEEK_RESET_INTERVAL = 20.0;
	init( PEEK_MAX_LATENCY,                                      0.5 ); if ( randomize && BUGGIFY ) PEEK_MAX_LATENCY = 0.0;
	init( PEEK_COUNT_SMALL_MESSAGES,                           false ); if ( randomize && BUGGIFY ) PEEK_COUNT_SMALL_MESSAGES = true;
	init( PEEK_STATS_INTERVAL,                                  10.0 );
	init( PEEK_STATS_SLOW_AMOUNT,                                  2 );
	init( PEEK_STATS_SLOW_RATIO,                                 0.5 );
	// Buggified value must be larger than the amount of simulated time taken by snapshots, to prevent repeatedly failing
	// snapshots due to closed commit proxy connections
	init( PUSH_RESET_INTERVAL,                                 300.0 ); if ( randomize && BUGGIFY ) PUSH_RESET_INTERVAL = 40.0;
	init( PUSH_MAX_LATENCY,                                      0.5 ); if ( randomize && BUGGIFY ) PUSH_MAX_LATENCY = 0.0;
	init( PUSH_STATS_INTERVAL,                                  10.0 );
	init( PUSH_STATS_SLOW_AMOUNT,                                  2 );
	init( PUSH_STATS_SLOW_RATIO,                                 0.5 );
	init( TLOG_POP_BATCH_SIZE,                                  1000 ); if ( randomize && BUGGIFY ) TLOG_POP_BATCH_SIZE = 10;
	init( TLOG_POPPED_VER_LAG_THRESHOLD_FOR_TLOGPOP_TRACE,     250e6 );
	init( BLOCKING_PEEK_TIMEOUT,                                 0.4 );
	init( ENABLE_DETAILED_TLOG_POP_TRACE,                      false ); if ( randomize && BUGGIFY ) ENABLE_DETAILED_TLOG_POP_TRACE = true;
	init( PEEK_BATCHING_EMPTY_MSG,                              true ); if ( randomize && BUGGIFY ) PEEK_BATCHING_EMPTY_MSG = false;
	init( PEEK_BATCHING_EMPTY_MSG_INTERVAL,                    0.005 ); if ( randomize && BUGGIFY ) PEEK_BATCHING_EMPTY_MSG_INTERVAL = 0.01;
	init( POP_FROM_LOG_DELAY,                                      1 ); if ( randomize && BUGGIFY ) POP_FROM_LOG_DELAY = 0;
	init( TLOG_PULL_ASYNC_DATA_WARNING_TIMEOUT_SECS,             120 );

	// disk snapshot max timeout, to be put in TLog, storage and coordinator nodes
	init( MAX_FORKED_PROCESS_OUTPUT,                            1024 );
	init( SNAP_CREATE_MAX_TIMEOUT,        isSimulated ? 70.0 : 300.0 );
	init( SNAP_MINIMUM_TIME_GAP,                                 5.0 );
	init( SNAP_NETWORK_FAILURE_RETRY_LIMIT,                       10 );
	init( MAX_STORAGE_SNAPSHOT_FAULT_TOLERANCE,                    1 );
	init( MAX_COORDINATOR_SNAPSHOT_FAULT_TOLERANCE,                1 );
	init( SNAPSHOT_ALL_STATEFUL_PROCESSES,                     false ); if ( randomize && BUGGIFY ) SNAPSHOT_ALL_STATEFUL_PROCESSES = true;

	// Data distribution queue
	init( HEALTH_POLL_TIME,                                      1.0 );
	init( BEST_TEAM_STUCK_DELAY,                                 1.0 );
	init( DEST_OVERLOADED_DELAY,                                 0.2 );
	init( BG_REBALANCE_POLLING_INTERVAL,                         1.0 );
	init( BG_REBALANCE_MAX_POLLING_INTERVAL,                    10.0 );
	init( BG_REBALANCE_SWITCH_CHECK_INTERVAL,                    5.0 ); if (randomize && BUGGIFY) BG_REBALANCE_SWITCH_CHECK_INTERVAL = 1.0;
	init( DD_QUEUE_LOGGING_INTERVAL,                             5.0 );
	init( DD_QUEUE_COUNTER_REFRESH_INTERVAL,                    60.0 );
	// 100 / 60 < 2 trace/sec ~ 2 * 200 = 400b/sec
	init( DD_QUEUE_COUNTER_MAX_LOG,                              100 ); if( randomize && BUGGIFY ) DD_QUEUE_COUNTER_MAX_LOG = 1;
	init( DD_QUEUE_COUNTER_SUMMARIZE,                           true );
	init( WIGGLING_RELOCATION_PARALLELISM_PER_SOURCE_SERVER,       2 ); if( randomize && BUGGIFY ) WIGGLING_RELOCATION_PARALLELISM_PER_SOURCE_SERVER = 1;
	init( RELOCATION_PARALLELISM_PER_SOURCE_SERVER,                2 ); if( randomize && BUGGIFY ) RELOCATION_PARALLELISM_PER_SOURCE_SERVER = 1;
	init( RELOCATION_PARALLELISM_PER_DEST_SERVER,                 10 ); if( randomize && BUGGIFY ) RELOCATION_PARALLELISM_PER_DEST_SERVER = 1; // Note: if this is smaller than FETCH_KEYS_PARALLELISM, this will artificially reduce performance. The current default of 10 is probably too high but is set conservatively for now.
	init( DD_QUEUE_MAX_KEY_SERVERS,                              100 ); // Do not buggify
	init( DD_REBALANCE_PARALLELISM,                               50 );
	init( DD_REBALANCE_RESET_AMOUNT,                              30 );
	init( INFLIGHT_PENALTY_HEALTHY,                              1.0 );
	init( INFLIGHT_PENALTY_UNHEALTHY,                          500.0 );
	init( INFLIGHT_PENALTY_ONE_LEFT,                          1000.0 );
	init( USE_OLD_NEEDED_SERVERS,                              false );

	init( PRIORITY_RECOVER_MOVE,                                 110 );
	init( PRIORITY_REBALANCE_UNDERUTILIZED_TEAM,                 120 );
	init( PRIORITY_REBALANCE_READ_UNDERUTIL_TEAM,                121 );
	init( PRIORITY_REBALANCE_OVERUTILIZED_TEAM,                  122 );
	init( PRIORITY_REBALANCE_READ_OVERUTIL_TEAM,                 123 );
	init( PRIORITY_REBALANCE_STORAGE_QUEUE,                      124 );
	init( PRIORITY_TEAM_HEALTHY,                                 140 );
	init( PRIORITY_PERPETUAL_STORAGE_WIGGLE,                     141 );
	init( PRIORITY_TEAM_CONTAINS_UNDESIRED_SERVER,               150 );
	init( PRIORITY_TEAM_REDUNDANT,                               200 );
	init( PRIORITY_MERGE_SHARD,                                  340 );
	init( PRIORITY_POPULATE_REGION,                              600 );
	init( PRIORITY_TEAM_UNHEALTHY,                               700 );
	init( PRIORITY_TEAM_2_LEFT,                                  709 );
	init( PRIORITY_TEAM_1_LEFT,                                  800 );
	init( PRIORITY_TEAM_FAILED,                                  805 );
	init( PRIORITY_TEAM_0_LEFT,                                  809 );
	init( PRIORITY_SPLIT_SHARD,                                  950 ); if( randomize && BUGGIFY ) PRIORITY_SPLIT_SHARD = 350;
	init( PRIORITY_ENFORCE_MOVE_OUT_OF_PHYSICAL_SHARD,           960 ); if( randomize && BUGGIFY ) PRIORITY_ENFORCE_MOVE_OUT_OF_PHYSICAL_SHARD = 360; // Set as the lowest priority

	init( FETCH_KEYS_THROTTLE_PRIORITY_THRESHOLD,                  0 ); if( randomize && BUGGIFY ) FETCH_KEYS_THROTTLE_PRIORITY_THRESHOLD = 700;

	// Data distribution
	init( AVAILABLE_SPACE_PIVOT_RATIO,                         0.5 );
	init( CPU_PIVOT_RATIO,                                     0.9 );
	// In order to make sure GetTeam has enough eligible destination team:
	ASSERT_GT(AVAILABLE_SPACE_PIVOT_RATIO + CPU_PIVOT_RATIO, 1.0 );
	// In simulation, the CPU percent of every storage server is hard-coded as 100.0%. It is difficult to test pivot CPU in normal simulation. TODO: add mock DD Test case for it.
	// TODO: choose a meaning value for real cluster
	init( MAX_DEST_CPU_PERCENT, 		  					   100.0 );
	init( DD_TEAM_PIVOT_UPDATE_DELAY,                            5.0 );

	init( ALLOW_LARGE_SHARD,                                   false ); if( randomize && BUGGIFY )  ALLOW_LARGE_SHARD = true;
	init( MAX_LARGE_SHARD_BYTES,                          1000000000 ); // 1G
	init( SHARD_ENCODE_LOCATION_METADATA,                      false ); if( randomize && BUGGIFY )  SHARD_ENCODE_LOCATION_METADATA = true;
	init( ENABLE_DD_PHYSICAL_SHARD,                            false ); // EXPERIMENTAL; If true, SHARD_ENCODE_LOCATION_METADATA must be true; When true, optimization of data move between DCs is disabled
	init( DD_PHYSICAL_SHARD_MOVE_PROBABILITY,                    0.0 ); if( isSimulated )  DD_PHYSICAL_SHARD_MOVE_PROBABILITY = 0.5;
	init( ENABLE_PHYSICAL_SHARD_MOVE_EXPERIMENT,               false ); if( isSimulated )  ENABLE_PHYSICAL_SHARD_MOVE_EXPERIMENT = deterministicRandom()->coinflip();
	init( MAX_PHYSICAL_SHARD_BYTES,                         10000000 ); // 10 MB; for ENABLE_DD_PHYSICAL_SHARD; smaller leads to larger number of physicalShard per storage server
 	init( PHYSICAL_SHARD_METRICS_DELAY,                        300.0 ); // 300 seconds; for ENABLE_DD_PHYSICAL_SHARD
	init( ANONYMOUS_PHYSICAL_SHARD_TRANSITION_TIME,            600.0 ); if( randomize && BUGGIFY )  ANONYMOUS_PHYSICAL_SHARD_TRANSITION_TIME = 0.0; // 600 seconds; for ENABLE_DD_PHYSICAL_SHARD
	init( PHYSICAL_SHARD_MOVE_VERBOSE_TRACKING,                false );
	init( READ_REBALANCE_CPU_THRESHOLD,                         15.0 );
	init( READ_REBALANCE_SRC_PARALLELISM,                         20 );
	init( READ_REBALANCE_SHARD_TOPK,  READ_REBALANCE_SRC_PARALLELISM * 2 );
	init( READ_REBALANCE_DIFF_FRAC,                               0.3);
	init( READ_REBALANCE_MAX_SHARD_FRAC,                          0.2); // FIXME: add buggify here when we have DD test, seems DD is pretty sensitive to this parameter

	// TODO: now we set it to a large number  so that the shard average traffic can guard this change. Consider change it to a lower value in the future.
	init( READ_REBALANCE_MIN_READ_BYTES_KS, std::numeric_limits<double>::max() );
	init( RETRY_RELOCATESHARD_DELAY,                             0.1 );
	init( DATA_DISTRIBUTION_FAILURE_REACTION_TIME,              60.0 ); if( randomize && BUGGIFY ) DATA_DISTRIBUTION_FAILURE_REACTION_TIME = 1.0;
	bool buggifySmallShards = randomize && BUGGIFY;
	bool simulationMediumShards = !buggifySmallShards && isSimulated && randomize && !BUGGIFY; // prefer smaller shards in simulation
	// FIXME: increase this even more eventually
	init( MIN_SHARD_BYTES,                                  10000000 ); if( buggifySmallShards ) MIN_SHARD_BYTES = 40000; if (simulationMediumShards) MIN_SHARD_BYTES = 200000; //FIXME: data distribution tracker (specifically StorageMetrics) relies on this number being larger than the maximum size of a key value pair
	init( SHARD_BYTES_RATIO,                                       4 );
	init( SHARD_BYTES_PER_SQRT_BYTES,                             45 ); if( buggifySmallShards ) SHARD_BYTES_PER_SQRT_BYTES = 0;//Approximately 10000 bytes per shard
	init( MAX_SHARD_BYTES,                                 500000000 );
	init( KEY_SERVER_SHARD_BYTES,                          500000000 );

	init( SHARD_MAX_READ_OPS_PER_KSEC,                  45000 * 1000 );
    init( SHARD_READ_OPS_CHANGE_THRESHOLD, SHARD_MAX_READ_OPS_PER_KSEC / 4); if(randomize && BUGGIFY) SHARD_READ_OPS_CHANGE_THRESHOLD = 2000;
 	/*
 	 * The assumption is when the read ops reach to 45k/s the Storage Server instance will be CPU-saturated.
 	 */
	init( SHARD_MAX_READ_DENSITY_RATIO,                           8.0); if (randomize && BUGGIFY) SHARD_MAX_READ_DENSITY_RATIO = 2.0;
	/*
		The bytesRead/byteSize radio. Will be declared as read hot when larger than this. 8.0 was chosen to avoid reporting table scan as read hot.
	*/
	init ( SHARD_READ_HOT_BANDWIDTH_MIN_PER_KSECONDS,      1666667 * 1000);
	/*
		The read bandwidth of a given shard needs to be larger than this value in order to be evaluated if it's read hot. The roughly 1.67MB per second is calculated as following:
			- Heuristic data suggests that each storage process can do max 500K read operations per second
			- Each read has a minimum cost of EMPTY_READ_PENALTY, which is 20 bytes
			- Thus that gives a minimum 10MB per second
			- But to be conservative, set that number to be 1/6 of 10MB, which is roughly 1,666,667 bytes per second
		Shard with a read bandwidth smaller than this value will never be too busy to handle the reads.
	*/
	init( SHARD_MAX_BYTES_READ_PER_KSEC_JITTER,     0.1 );
	bool buggifySmallBandwidthSplit = randomize && BUGGIFY;
	init( SHARD_MAX_BYTES_PER_KSEC,                 1LL*1000000*1000 ); if( buggifySmallBandwidthSplit ) SHARD_MAX_BYTES_PER_KSEC = 10LL*1000*1000;
	/* 1*1MB/sec * 1000sec/ksec
		Shards with more than this bandwidth will be split immediately.
		For a large shard (100MB), it will be split into multiple shards with sizes < SHARD_SPLIT_BYTES_PER_KSEC;
		all but one split shard will be moved; so splitting may cost ~100MB of work or about 10MB/sec over a 10 sec sampling window.
		If the sampling window is too much longer, the MVCC window will fill up while we wait.
		If SHARD_MAX_BYTES_PER_KSEC is too much lower, we could do a lot of data movement work in response to a small impulse of bandwidth.
		If SHARD_MAX_BYTES_PER_KSEC is too high relative to the I/O bandwidth of a given server, a workload can remain concentrated on a single
		team indefinitely, limiting performance.
		*/

	init( SHARD_MIN_BYTES_PER_KSEC,                100 * 1000 * 1000 ); if( buggifySmallBandwidthSplit ) SHARD_MIN_BYTES_PER_KSEC = 200*1*1000;
	/* 100*1KB/sec * 1000sec/ksec
		Shards with more than this bandwidth will not be merged.
		Obviously this needs to be significantly less than SHARD_MAX_BYTES_PER_KSEC, else we will repeatedly merge and split.
		It should probably be significantly less than SHARD_SPLIT_BYTES_PER_KSEC, else we will merge right after splitting.

		The number of extra shards in the database because of bandwidth splitting can't be more than about W/SHARD_MIN_BYTES_PER_KSEC, where
		W is the maximum bandwidth of the entire database in bytes/ksec.  For 250MB/sec write bandwidth, (250MB/sec)/(200KB/sec) = 1250 extra
		shards.

		The bandwidth sample maintained by the storage server needs to be accurate enough to reliably measure this minimum bandwidth.  See
		BYTES_WRITTEN_UNITS_PER_SAMPLE.  If this number is too low, the storage server needs to spend more memory and time on sampling.
		*/

	init( SHARD_SPLIT_BYTES_PER_KSEC,              250 * 1000 * 1000 ); if( buggifySmallBandwidthSplit ) SHARD_SPLIT_BYTES_PER_KSEC = 50 * 1000 * 1000;
	/* 250*1KB/sec * 1000sec/ksec
		When splitting a shard, it is split into pieces with less than this bandwidth.
		Obviously this should be less than half of SHARD_MAX_BYTES_PER_KSEC.

		Smaller values mean that high bandwidth shards are split into more pieces, more quickly utilizing large numbers of servers to handle the
		bandwidth.

		Too many pieces (too small a value) may stress data movement mechanisms (see e.g. RELOCATION_PARALLELISM_PER_SOURCE_SERVER).

		If this value is too small relative to SHARD_MIN_BYTES_PER_KSEC immediate merging work will be generated.
		*/

	init( ENABLE_WRITE_BASED_SHARD_SPLIT,                      false ); if( randomize && BUGGIFY ) ENABLE_WRITE_BASED_SHARD_SPLIT = true;
	init( STORAGE_METRIC_TIMEOUT,         isSimulated ? 60.0 : 600.0 ); if( randomize && BUGGIFY ) STORAGE_METRIC_TIMEOUT = deterministicRandom()->coinflip() ? 10.0 : 30.0;
	init( METRIC_DELAY,                                          0.1 ); if( randomize && BUGGIFY ) METRIC_DELAY = 1.0;
	init( ALL_DATA_REMOVED_DELAY,                                1.0 );
	init( INITIAL_FAILURE_REACTION_DELAY,                       30.0 ); if( randomize && BUGGIFY ) INITIAL_FAILURE_REACTION_DELAY = 0.0;
	init( CHECK_TEAM_DELAY,                                     30.0 );
	// This is a safety knob to avoid busy spinning and the case a small cluster don't have enough space when excluding and including too fast. The basic idea is let PW wait for the re-included storage to take on data before wiggling the next one.
	// This knob's ideal value would vary by cluster based on its size and disk type. In the meanwhile, the wiggle will also wait until the storage load is almost (85%) balanced.
	init( PERPETUAL_WIGGLE_DELAY,                                 60 );
	init( PERPETUAL_WIGGLE_SMALL_LOAD_RATIO,                      10 );
	init( PERPETUAL_WIGGLE_MIN_BYTES_BALANCE_RATIO,             0.85 );
	init( PW_MAX_SS_LESSTHAN_MIN_BYTES_BALANCE_RATIO,              0 );
	init( PERPETUAL_WIGGLE_DISABLE_REMOVER,                     true );
	init( LOG_ON_COMPLETION_DELAY,         DD_QUEUE_LOGGING_INTERVAL );
	init( BEST_TEAM_MAX_TEAM_TRIES,                               10 );
	init( BEST_TEAM_OPTION_COUNT,                                  4 );
	init( BEST_OF_AMT,                                             4 );
	init( SERVER_LIST_DELAY,                                     1.0 );
	init( RATEKEEPER_MONITOR_SS_DELAY,                          10.0 );
	init( RATEKEEPER_MONITOR_SS_THRESHOLD,                         5 );
	init( RECRUITMENT_IDLE_DELAY,                                1.0 );
	init( STORAGE_RECRUITMENT_DELAY,                            10.0 );
	init( TSS_HACK_IDENTITY_MAPPING,                           false ); // THIS SHOULD NEVER BE SET IN PROD. Only for performance testing
	init( TSS_RECRUITMENT_TIMEOUT,       3*STORAGE_RECRUITMENT_DELAY ); if (randomize && BUGGIFY ) TSS_RECRUITMENT_TIMEOUT = 1.0; // Super low timeout should cause tss recruitments to fail
	init( TSS_DD_CHECK_INTERVAL,                                60.0 ); if (randomize && BUGGIFY ) TSS_DD_CHECK_INTERVAL = 1.0;    // May kill all TSS quickly
	init( DATA_DISTRIBUTION_LOGGING_INTERVAL,                    5.0 );
	init( DD_ENABLED_CHECK_DELAY,                                1.0 );
	init( DD_STALL_CHECK_DELAY,                                  0.4 ); //Must be larger than 2*MAX_BUGGIFIED_DELAY
	init( DD_LOW_BANDWIDTH_DELAY,         isSimulated ? 15.0 : 240.0 ); if( randomize && BUGGIFY ) DD_LOW_BANDWIDTH_DELAY = 0; //Because of delayJitter, this should be less than 0.9 * DD_MERGE_COALESCE_DELAY
	init( DD_MERGE_COALESCE_DELAY,       isSimulated ?  30.0 : 300.0 ); if( randomize && BUGGIFY ) DD_MERGE_COALESCE_DELAY = 0.001;
	init( STORAGE_METRICS_POLLING_DELAY,                         2.0 ); if( randomize && BUGGIFY ) STORAGE_METRICS_POLLING_DELAY = 15.0;
	init( STORAGE_METRICS_RANDOM_DELAY,                          0.2 );
	init( AVAILABLE_SPACE_RATIO_CUTOFF,                         0.05 );
	init( DESIRED_TEAMS_PER_SERVER,                                5 ); if( randomize && BUGGIFY ) DESIRED_TEAMS_PER_SERVER = deterministicRandom()->randomInt(1, 10);
	init( MAX_TEAMS_PER_SERVER,           5*DESIRED_TEAMS_PER_SERVER );
	init( DD_SHARD_SIZE_GRANULARITY,                         5000000 );
	init( DD_SHARD_SIZE_GRANULARITY_SIM,                      500000 ); if( randomize && BUGGIFY ) DD_SHARD_SIZE_GRANULARITY_SIM = 0;
	init( DD_MOVE_KEYS_PARALLELISM,                               15 ); if( randomize && BUGGIFY ) DD_MOVE_KEYS_PARALLELISM = 1;
	init( DD_FETCH_SOURCE_PARALLELISM,                          1000 ); if( randomize && BUGGIFY ) DD_FETCH_SOURCE_PARALLELISM = 1;
	init( DD_MERGE_LIMIT,                                       2000 ); if( randomize && BUGGIFY ) DD_MERGE_LIMIT = 2;
	init( DD_SHARD_METRICS_TIMEOUT,                             60.0 ); if( randomize && BUGGIFY ) DD_SHARD_METRICS_TIMEOUT = 0.1;
	init( DD_LOCATION_CACHE_SIZE,                            2000000 ); if( randomize && BUGGIFY ) DD_LOCATION_CACHE_SIZE = 3;
	init( MOVEKEYS_LOCK_POLLING_DELAY,                           5.0 );
	init( DEBOUNCE_RECRUITING_DELAY,                             5.0 );
	init( DD_FAILURE_TIME,                                       1.0 ); if( randomize && BUGGIFY ) DD_FAILURE_TIME = 10.0;
	init( DD_ZERO_HEALTHY_TEAM_DELAY,                            1.0 );
	init( REMOTE_KV_STORE,                                     false );
	init( REBOOT_KV_STORE_DELAY,                                 0.1 );
	init( REMOTE_KV_STORE_MAX_INIT_DURATION,                    10.0 );
	init( REBALANCE_MAX_RETRIES,                                 100 );
	init( DD_OVERLAP_PENALTY,                                  10000 );
	init( DD_EXCLUDE_MIN_REPLICAS,                                 1 );
	init( DD_VALIDATE_LOCALITY,                                 true ); if( randomize && BUGGIFY ) DD_VALIDATE_LOCALITY = false;
	init( DD_CHECK_INVALID_LOCALITY_DELAY,                       60  ); if( randomize && BUGGIFY ) DD_CHECK_INVALID_LOCALITY_DELAY = 1 + deterministicRandom()->random01() * 600;
	init( DD_ENABLE_VERBOSE_TRACING,                            true ); if( randomize && BUGGIFY ) DD_ENABLE_VERBOSE_TRACING = false;
	init( DD_SS_FAILURE_VERSIONLAG,                        250000000 );
	init( DD_SS_ALLOWED_VERSIONLAG,                        200000000 ); if( randomize && BUGGIFY ) { DD_SS_FAILURE_VERSIONLAG = deterministicRandom()->randomInt(15000000, 500000000); DD_SS_ALLOWED_VERSIONLAG = 0.75 * DD_SS_FAILURE_VERSIONLAG; }
	init( DD_SS_STUCK_TIME_LIMIT,                              300.0 ); if( randomize && BUGGIFY ) { DD_SS_STUCK_TIME_LIMIT = 200.0 + deterministicRandom()->random01() * 100.0; }
	init( DD_TEAMS_INFO_PRINT_INTERVAL,                           60 ); if( randomize && BUGGIFY ) DD_TEAMS_INFO_PRINT_INTERVAL = 10;
	init( DD_TEAMS_INFO_PRINT_YIELD_COUNT,                       100 ); if( randomize && BUGGIFY ) DD_TEAMS_INFO_PRINT_YIELD_COUNT = deterministicRandom()->random01() * 1000 + 1;
	init( DD_TEAM_ZERO_SERVER_LEFT_LOG_DELAY,                    120 ); if( randomize && BUGGIFY ) DD_TEAM_ZERO_SERVER_LEFT_LOG_DELAY = 5;
	init( DD_STORAGE_WIGGLE_PAUSE_THRESHOLD,                      10 ); if( randomize && BUGGIFY ) DD_STORAGE_WIGGLE_PAUSE_THRESHOLD = 1000;
	init( DD_STORAGE_WIGGLE_STUCK_THRESHOLD,                      20 );
	init( DD_STORAGE_WIGGLE_MIN_SS_AGE_SEC,   isSimulated ? 2 : 21 * 60 * 60 * 24 ); if(randomize && BUGGIFY) DD_STORAGE_WIGGLE_MIN_SS_AGE_SEC = isSimulated ? 0: 120;
	init( DD_TENANT_AWARENESS_ENABLED,                         false );
	init( STORAGE_QUOTA_ENABLED,                                true ); if(isSimulated) STORAGE_QUOTA_ENABLED = deterministicRandom()->coinflip();
	init( TENANT_CACHE_LIST_REFRESH_INTERVAL,                     30 ); if(isSimulated) TENANT_CACHE_LIST_REFRESH_INTERVAL = 5; if( randomize && BUGGIFY ) TENANT_CACHE_LIST_REFRESH_INTERVAL = deterministicRandom()->randomInt(1, 10);
	init( TENANT_CACHE_STORAGE_USAGE_REFRESH_INTERVAL,           180 ); if(isSimulated) TENANT_CACHE_STORAGE_USAGE_REFRESH_INTERVAL = 10; if( randomize && BUGGIFY ) TENANT_CACHE_STORAGE_USAGE_REFRESH_INTERVAL = deterministicRandom()->randomInt(5, 15);
	init( TENANT_CACHE_STORAGE_QUOTA_REFRESH_INTERVAL,            30 ); if(isSimulated) TENANT_CACHE_STORAGE_QUOTA_REFRESH_INTERVAL = 5; if( randomize && BUGGIFY ) TENANT_CACHE_STORAGE_QUOTA_REFRESH_INTERVAL = deterministicRandom()->randomInt(1, 10);
	init( TENANT_CACHE_STORAGE_USAGE_TRACE_INTERVAL,             300 );
	init( CP_FETCH_TENANTS_OVER_STORAGE_QUOTA_INTERVAL,            5 ); if( randomize && BUGGIFY ) CP_FETCH_TENANTS_OVER_STORAGE_QUOTA_INTERVAL = deterministicRandom()->randomInt(1, 10);
	init( DD_BUILD_EXTRA_TEAMS_OVERRIDE,                          10 ); if( randomize && BUGGIFY ) DD_BUILD_EXTRA_TEAMS_OVERRIDE = 2;
	init( DD_SHARD_TRACKING_LOG_SEVERITY,                          1 );
	init( ENFORCE_SHARD_COUNT_PER_TEAM,                        false ); if( randomize && BUGGIFY ) ENFORCE_SHARD_COUNT_PER_TEAM = true;
	init( DESIRED_MAX_SHARDS_PER_TEAM,                          1000 ); if( randomize && BUGGIFY ) DESIRED_MAX_SHARDS_PER_TEAM = 10;
	init( ENABLE_STORAGE_QUEUE_AWARE_TEAM_SELECTION,           false ); if( randomize && BUGGIFY ) ENABLE_STORAGE_QUEUE_AWARE_TEAM_SELECTION = true;
	init( DD_TARGET_STORAGE_QUEUE_SIZE, TARGET_BYTES_PER_STORAGE_SERVER*0.35 ); if( randomize && BUGGIFY ) DD_TARGET_STORAGE_QUEUE_SIZE = TARGET_BYTES_PER_STORAGE_SERVER*0.035;
 	init( ENABLE_REBALANCE_STORAGE_QUEUE,                      false ); if( randomize && BUGGIFY ) ENABLE_REBALANCE_STORAGE_QUEUE = true;
 	init( REBALANCE_STORAGE_QUEUE_LONG_BYTES, TARGET_BYTES_PER_STORAGE_SERVER*0.15); if( randomize && BUGGIFY ) REBALANCE_STORAGE_QUEUE_LONG_BYTES = TARGET_BYTES_PER_STORAGE_SERVER*0.05;
 	init( REBALANCE_STORAGE_QUEUE_SHORT_BYTES, TARGET_BYTES_PER_STORAGE_SERVER*0.05); if( randomize && BUGGIFY ) REBALANCE_STORAGE_QUEUE_SHORT_BYTES = TARGET_BYTES_PER_STORAGE_SERVER*0.025;
 	init( DD_LONG_STORAGE_QUEUE_TIMESPAN,                       60.0 ); if( isSimulated ) DD_LONG_STORAGE_QUEUE_TIMESPAN = deterministicRandom()->random01() * 10 + 1;
	init( DD_REBALANCE_STORAGE_QUEUE_TIME_INTERVAL,             30.0 ); if( isSimulated ) DD_REBALANCE_STORAGE_QUEUE_TIME_INTERVAL = 5.0;
	init( REBALANCE_STORAGE_QUEUE_SHARD_PER_KSEC_MIN, SHARD_MIN_BYTES_PER_KSEC);
	init( DD_ENABLE_REBALANCE_STORAGE_QUEUE_WITH_LIGHT_WRITE_SHARD, true ); if ( isSimulated ) DD_ENABLE_REBALANCE_STORAGE_QUEUE_WITH_LIGHT_WRITE_SHARD = deterministicRandom()->coinflip();

	// Large teams are disabled when SHARD_ENCODE_LOCATION_METADATA is enabled
	init( DD_MAX_SHARDS_ON_LARGE_TEAMS,                          100 ); if( randomize && BUGGIFY ) DD_MAX_SHARDS_ON_LARGE_TEAMS = deterministicRandom()->randomInt(0, 3);
	init( DD_MAXIMUM_LARGE_TEAM_CLEANUP,                       10000 ); if( randomize && BUGGIFY ) DD_MAXIMUM_LARGE_TEAM_CLEANUP = 10;
	init( DD_LARGE_TEAM_DELAY,                                  60.0 );
	init( DD_FIX_WRONG_REPLICAS_DELAY,                          60.0 );

	// TeamRemover
	init( TR_FLAG_DISABLE_MACHINE_TEAM_REMOVER,                false ); if( randomize && BUGGIFY ) TR_FLAG_DISABLE_MACHINE_TEAM_REMOVER = deterministicRandom()->random01() < 0.1 ? true : false; // false by default. disable the consistency check when it's true
	init( TR_REMOVE_MACHINE_TEAM_DELAY,                         60.0 ); if( randomize && BUGGIFY ) TR_REMOVE_MACHINE_TEAM_DELAY =  deterministicRandom()->random01() * 60.0;
	init( TR_FLAG_REMOVE_MT_WITH_MOST_TEAMS,                    true ); if( randomize && BUGGIFY ) TR_FLAG_REMOVE_MT_WITH_MOST_TEAMS = deterministicRandom()->random01() < 0.1 ? true : false;
	init( TR_FLAG_DISABLE_SERVER_TEAM_REMOVER,                 false ); if( randomize && BUGGIFY ) TR_FLAG_DISABLE_SERVER_TEAM_REMOVER = deterministicRandom()->random01() < 0.1 ? true : false; // false by default. disable the consistency check when it's true
	init( TR_REMOVE_SERVER_TEAM_DELAY,                          60.0 ); if( randomize && BUGGIFY ) TR_REMOVE_SERVER_TEAM_DELAY =  deterministicRandom()->random01() * 60.0;
	init( TR_REMOVE_SERVER_TEAM_EXTRA_DELAY,                     5.0 ); if( randomize && BUGGIFY ) TR_REMOVE_SERVER_TEAM_EXTRA_DELAY =  deterministicRandom()->random01() * 10.0;

	init( DD_REMOVE_STORE_ENGINE_DELAY,                         60.0 ); if( randomize && BUGGIFY ) DD_REMOVE_STORE_ENGINE_DELAY =  deterministicRandom()->random01() * 60.0;

	// KeyValueStore SQLITE
	init( CLEAR_BUFFER_SIZE,                                   20000 );
	init( READ_VALUE_TIME_ESTIMATE,                           .00005 );
	init( READ_RANGE_TIME_ESTIMATE,                           .00005 );
	init( SET_TIME_ESTIMATE,                                  .00005 );
	init( CLEAR_TIME_ESTIMATE,                                .00005 );
	init( COMMIT_TIME_ESTIMATE,                                 .005 );
	init( CHECK_FREE_PAGE_AMOUNT,                                100 ); if( randomize && BUGGIFY ) CHECK_FREE_PAGE_AMOUNT = 5;
	init( SOFT_HEAP_LIMIT,                                     300e6 );

	init( SQLITE_PAGE_SCAN_ERROR_LIMIT,                        10000 );
	init( SQLITE_BTREE_PAGE_USABLE,                          4096 - 8);  // pageSize - reserveSize for page checksum
	init( SQLITE_CHUNK_SIZE_PAGES,                             25600 );  // 100MB
	init( SQLITE_CHUNK_SIZE_PAGES_SIM,                          1024 );  // 4MB
	init( SQLITE_READER_THREADS,                                  64 );  // number of read threads
	init( SQLITE_WRITE_WINDOW_SECONDS,                            -1 );
	init( SQLITE_CURSOR_MAX_LIFETIME_BYTES,                      1e6 ); if (buggifySmallShards || simulationMediumShards) SQLITE_CURSOR_MAX_LIFETIME_BYTES = MIN_SHARD_BYTES; if( randomize && BUGGIFY ) SQLITE_CURSOR_MAX_LIFETIME_BYTES = 0;
	init( SQLITE_WRITE_WINDOW_LIMIT,                              -1 );
	if( randomize && BUGGIFY ) {
		// Choose an window between .01 and 1.01 seconds.
		SQLITE_WRITE_WINDOW_SECONDS = 0.01 + deterministicRandom()->random01();
		// Choose random operations per second
		int opsPerSecond = deterministicRandom()->randomInt(1000, 5000);
		// Set window limit to opsPerSecond scaled down to window size
		SQLITE_WRITE_WINDOW_LIMIT = opsPerSecond * SQLITE_WRITE_WINDOW_SECONDS;
	}

	// Maximum and minimum cell payload bytes allowed on primary page as calculated in SQLite.
	// These formulas are copied from SQLite, using its hardcoded constants, so if you are
	// changing this you should also be changing SQLite.
	init( SQLITE_BTREE_CELL_MAX_LOCAL,  (SQLITE_BTREE_PAGE_USABLE - 12) * 64/255 - 23 );
	init( SQLITE_BTREE_CELL_MIN_LOCAL,  (SQLITE_BTREE_PAGE_USABLE - 12) * 32/255 - 23 );

	// Maximum FDB fragment key and value bytes that can fit in a primary btree page
	init( SQLITE_FRAGMENT_PRIMARY_PAGE_USABLE,
					SQLITE_BTREE_CELL_MAX_LOCAL
					 - 1 // vdbeRecord header length size
					 - 2 // max key length size
					 - 4 // max index length size
					 - 2 // max value fragment length size
	);

	// Maximum FDB fragment value bytes in an overflow page
	init( SQLITE_FRAGMENT_OVERFLOW_PAGE_USABLE,
					SQLITE_BTREE_PAGE_USABLE
					 - 4 // next pageNumber size
	);
	init( SQLITE_FRAGMENT_MIN_SAVINGS,                          0.20 );

	// KeyValueStoreSqlite spring cleaning
	init( SPRING_CLEANING_NO_ACTION_INTERVAL,                    1.0 ); if( randomize && BUGGIFY ) SPRING_CLEANING_NO_ACTION_INTERVAL = deterministicRandom()->coinflip() ? 0.1 : deterministicRandom()->random01() * 5;
	init( SPRING_CLEANING_LAZY_DELETE_INTERVAL,                  0.1 ); if( randomize && BUGGIFY ) SPRING_CLEANING_LAZY_DELETE_INTERVAL = deterministicRandom()->coinflip() ? 1.0 : deterministicRandom()->random01() * 5;
	init( SPRING_CLEANING_VACUUM_INTERVAL,                       1.0 ); if( randomize && BUGGIFY ) SPRING_CLEANING_VACUUM_INTERVAL = deterministicRandom()->coinflip() ? 0.1 : deterministicRandom()->random01() * 5;
	init( SPRING_CLEANING_LAZY_DELETE_TIME_ESTIMATE,            .010 ); if( randomize && BUGGIFY ) SPRING_CLEANING_LAZY_DELETE_TIME_ESTIMATE = deterministicRandom()->random01() * 5;
	init( SPRING_CLEANING_VACUUM_TIME_ESTIMATE,                 .010 ); if( randomize && BUGGIFY ) SPRING_CLEANING_VACUUM_TIME_ESTIMATE = deterministicRandom()->random01() * 5;
	init( SPRING_CLEANING_VACUUMS_PER_LAZY_DELETE_PAGE,          0.0 ); if( randomize && BUGGIFY ) SPRING_CLEANING_VACUUMS_PER_LAZY_DELETE_PAGE = deterministicRandom()->coinflip() ? 1e9 : deterministicRandom()->random01() * 5;
	init( SPRING_CLEANING_MIN_LAZY_DELETE_PAGES,                   0 ); if( randomize && BUGGIFY ) SPRING_CLEANING_MIN_LAZY_DELETE_PAGES = deterministicRandom()->randomInt(1, 100);
	init( SPRING_CLEANING_MAX_LAZY_DELETE_PAGES,                 1e9 ); if( randomize && BUGGIFY ) SPRING_CLEANING_MAX_LAZY_DELETE_PAGES = deterministicRandom()->coinflip() ? 0 : deterministicRandom()->randomInt(1, 1e4);
	init( SPRING_CLEANING_LAZY_DELETE_BATCH_SIZE,                100 ); if( randomize && BUGGIFY ) SPRING_CLEANING_LAZY_DELETE_BATCH_SIZE = deterministicRandom()->randomInt(1, 1000);
	init( SPRING_CLEANING_MIN_VACUUM_PAGES,                        1 ); if( randomize && BUGGIFY ) SPRING_CLEANING_MIN_VACUUM_PAGES = deterministicRandom()->randomInt(0, 100);
	init( SPRING_CLEANING_MAX_VACUUM_PAGES,                      1e9 ); if( randomize && BUGGIFY ) SPRING_CLEANING_MAX_VACUUM_PAGES = deterministicRandom()->coinflip() ? 0 : deterministicRandom()->randomInt(1, 1e4);

	// KeyValueStoreMemory
	init( REPLACE_CONTENTS_BYTES,                                1e5 );

	// KeyValueStoreRocksDB
	init( ROCKSDB_SET_READ_TIMEOUT,         		    !isSimulated );
	init( ROCKSDB_LEVEL_COMPACTION_DYNAMIC_LEVEL_BYTES,         true ); if( randomize && BUGGIFY )  ROCKSDB_LEVEL_COMPACTION_DYNAMIC_LEVEL_BYTES = false;
	init( ROCKSDB_SUGGEST_COMPACT_CLEAR_RANGE,                 false );
	init( ROCKSDB_READ_RANGE_ROW_LIMIT,                        65535 ); if( randomize && BUGGIFY )  ROCKSDB_READ_RANGE_ROW_LIMIT = deterministicRandom()->randomInt(2, 10);
	init( ROCKSDB_READER_THREAD_PRIORITY,                          0 );
	init( ROCKSDB_WRITER_THREAD_PRIORITY,                          0 );
	init( ROCKSDB_COMPACTION_THREAD_PRIORITY,                      0 );
	init( ROCKSDB_BACKGROUND_PARALLELISM,                          3 );
	init( ROCKSDB_READ_PARALLELISM,                isSimulated? 2: 4 );
	init( ROCKSDB_CHECKPOINT_READER_PARALLELISM,                   4 );
	// If true, do not process and store RocksDB logs
	init( ROCKSDB_MUTE_LOGS,                                    true );
	// Use a smaller memtable in simulation to avoid OOMs.
	int64_t memtableBytes = isSimulated ? 1024 * 1024 : 512 * 1024 * 1024;
	init( ROCKSDB_MEMTABLE_BYTES,                      memtableBytes );
	init( ROCKSDB_LEVEL_STYLE_COMPACTION,                       true );
	init( ROCKSDB_UNSAFE_AUTO_FSYNC,                           false );
	init( ROCKSDB_PERIODIC_COMPACTION_SECONDS,                     0 );
	init( ROCKSDB_PREFIX_LEN,                                     11 ); if( randomize && BUGGIFY )  ROCKSDB_PREFIX_LEN = deterministicRandom()->randomInt(1, 20);
	init( ROCKSDB_MEMTABLE_PREFIX_BLOOM_SIZE_RATIO,              0.1 );
	init( ROCKSDB_BLOOM_BITS_PER_KEY,                             10 );
	init( ROCKSDB_BLOOM_WHOLE_KEY_FILTERING,                   false );
	init( ROCKSDB_MAX_AUTO_READAHEAD_SIZE,                     65536 );
	// If rocksdb block cache size is 0, the default 8MB is used.
	int64_t blockCacheSize = isSimulated ? 16 * 1024 : 2147483648 /* 2GB */;
	init( ROCKSDB_BLOCK_CACHE_SIZE,                   blockCacheSize );
	init( ROCKSDB_METRICS_DELAY,                                60.0 );
	// ROCKSDB_READ_VALUE_TIMEOUT, ROCKSDB_READ_VALUE_PREFIX_TIMEOUT, ROCKSDB_READ_RANGE_TIMEOUT knobs:
	// In simulation, increasing the read operation timeouts to 5 minutes, as some of the tests have
	// very high load and single read thread cannot process all the load within the timeouts.
	init( ROCKSDB_READ_VALUE_TIMEOUT,      isSimulated ? 300.0 : 5.0 );
	init( ROCKSDB_READ_VALUE_PREFIX_TIMEOUT, isSimulated ? 300.0 : 5.0 );
	init( ROCKSDB_READ_RANGE_TIMEOUT,      isSimulated ? 300.0 : 5.0 );
	init( ROCKSDB_READ_CHECKPOINT_TIMEOUT, isSimulated ? 300.0 : 5.0 );
	init( ROCKSDB_CHECKPOINT_READ_AHEAD_SIZE,                2 << 20 ); // 2M
	init( ROCKSDB_READ_QUEUE_WAIT,                               1.0 );
	init( ROCKSDB_READ_QUEUE_HARD_MAX,                          1000 );
	init( ROCKSDB_READ_QUEUE_SOFT_MAX,                           500 );
	init( ROCKSDB_FETCH_QUEUE_HARD_MAX,                          100 );
	init( ROCKSDB_FETCH_QUEUE_SOFT_MAX,                           50 );
	init( ROCKSDB_HISTOGRAMS_SAMPLE_RATE,                      0.001 ); if( randomize && BUGGIFY ) ROCKSDB_HISTOGRAMS_SAMPLE_RATE = 0;
	init( ROCKSDB_READ_RANGE_ITERATOR_REFRESH_TIME,             30.0 ); if( randomize && BUGGIFY ) ROCKSDB_READ_RANGE_ITERATOR_REFRESH_TIME = 0.1;
	init( ROCKSDB_READ_RANGE_REUSE_ITERATORS,                   true ); if( randomize && BUGGIFY ) ROCKSDB_READ_RANGE_REUSE_ITERATORS = deterministicRandom()->coinflip();
	init( SHARDED_ROCKSDB_REUSE_ITERATORS,                     false );
	init( ROCKSDB_READ_RANGE_REUSE_BOUNDED_ITERATORS,          false ); if( randomize && BUGGIFY ) ROCKSDB_READ_RANGE_REUSE_BOUNDED_ITERATORS = deterministicRandom()->coinflip();
	init( ROCKSDB_READ_RANGE_BOUNDED_ITERATORS_MAX_LIMIT,        200 );
	// Set to 0 to disable rocksdb write rate limiting. Rate limiter unit: bytes per second.
	init( ROCKSDB_WRITE_RATE_LIMITER_BYTES_PER_SEC,        200000000 );
	init( ROCKSDB_WRITE_RATE_LIMITER_FAIRNESS,                    10 ); // RocksDB default 10
	// If true, enables dynamic adjustment of ROCKSDB_WRITE_RATE_LIMITER_BYTES according to the recent demand of background IO.
	init( ROCKSDB_WRITE_RATE_LIMITER_AUTO_TUNE,                 true );
	init( DEFAULT_FDB_ROCKSDB_COLUMN_FAMILY,                   "fdb" );
	init( ROCKSDB_DISABLE_AUTO_COMPACTIONS,                    false ); // RocksDB default

	init( ROCKSDB_PERFCONTEXT_ENABLE,                          false ); if( randomize && BUGGIFY ) ROCKSDB_PERFCONTEXT_ENABLE = deterministicRandom()->coinflip();
	init( ROCKSDB_PERFCONTEXT_SAMPLE_RATE,                    0.0001 );
	init( ROCKSDB_METRICS_SAMPLE_INTERVAL,						 0.0 );
	init( ROCKSDB_MAX_SUBCOMPACTIONS,                              3 );
	init( ROCKSDB_SOFT_PENDING_COMPACT_BYTES_LIMIT,      64000000000 ); // 64GB, Rocksdb option, Writes will slow down.
	init( ROCKSDB_HARD_PENDING_COMPACT_BYTES_LIMIT,     100000000000 ); // 100GB, Rocksdb option, Writes will stall.
	init( SHARD_SOFT_PENDING_COMPACT_BYTES_LIMIT,                  0 );
	init( SHARD_HARD_PENDING_COMPACT_BYTES_LIMIT,                  0 );
	init( ROCKSDB_CAN_COMMIT_COMPACT_BYTES_LIMIT,        50000000000 ); // 50GB, Commit waits.
	init( ROCKSDB_CAN_COMMIT_IMMUTABLE_MEMTABLES_LIMIT,      INT_MAX ); // INT_MAX disables this feature. This value <= ROCKSDB_MAX_WRITE_BUFFER_NUMBER will enable the feature.
	// Enabling ROCKSDB_PARANOID_FILE_CHECKS knob will have overhead. Be cautious to enable in prod.
	init( ROCKSDB_PARANOID_FILE_CHECKS,                        false ); if( randomize && BUGGIFY ) ROCKSDB_PARANOID_FILE_CHECKS = deterministicRandom()->coinflip();
	// Enable this knob only for experminatal purpose, never enable this in production.
	// If enabled, all the committed in-memory memtable writes are lost on a crash.
	init( ROCKSDB_DISABLE_WAL_EXPERIMENTAL,                    false );
	init( ROCKSDB_WAL_TTL_SECONDS,                                 0 );
	init( ROCKSDB_WAL_SIZE_LIMIT_MB,                               0 );
	init( ROCKSDB_LOG_LEVEL_DEBUG,                             false );
	// If ROCKSDB_SINGLEKEY_DELETES_ON_CLEARRANGE is enabled, disable ROCKSDB_ENABLE_CLEAR_RANGE_EAGER_READS knob.
	// These knobs have contrary functionality.
	init( ROCKSDB_SINGLEKEY_DELETES_ON_CLEARRANGE,              true );
	init( ROCKSDB_SINGLEKEY_DELETES_MAX,                         200 ); // Max rocksdb::delete calls in a transaction
	init( ROCKSDB_ENABLE_CLEAR_RANGE_EAGER_READS,              false );
	init( ROCKSDB_FORCE_DELETERANGE_FOR_CLEARRANGE,            false );
	// ROCKSDB_STATS_LEVEL=1 indicates rocksdb::StatsLevel::kExceptHistogramOrTimers
	// Refer StatsLevel: https://github.com/facebook/rocksdb/blob/main/include/rocksdb/statistics.h#L594
	init( ROCKSDB_STATS_LEVEL,                                     1 );
	init( ROCKSDB_ENABLE_COMPACT_ON_DELETION,                  false );
	// CDCF: CompactOnDeletionCollectorFactory. The below 3 are parameters of the CompactOnDeletionCollectorFactory
	// which controls the compaction on deleted data.
	init( ROCKSDB_CDCF_SLIDING_WINDOW_SIZE,                      128 );
	init( ROCKSDB_CDCF_DELETION_TRIGGER,                           1 );
	init( ROCKSDB_CDCF_DELETION_RATIO,                             0 );
	// Can commit will delay ROCKSDB_CAN_COMMIT_DELAY_ON_OVERLOAD seconds for
	// ROCKSDB_CAN_COMMIT_DELAY_TIMES_ON_OVERLOAD times, if rocksdb overloaded.
	// Set ROCKSDB_CAN_COMMIT_DELAY_TIMES_ON_OVERLOAD to 0, to disable
	init( ROCKSDB_CAN_COMMIT_DELAY_ON_OVERLOAD,                  0.2 );
	init( ROCKSDB_CAN_COMMIT_DELAY_TIMES_ON_OVERLOAD,             20 );
	init( ROCKSDB_COMPACTION_READAHEAD_SIZE,                 2097152 ); // 2 MB, performs bigger reads when doing compaction.
	init( ROCKSDB_BLOCK_SIZE,                                   8192 ); // 32 KB, size of the block in rocksdb cache.
	init( ENABLE_SHARDED_ROCKSDB,                              false );
	init( ROCKSDB_WRITE_BUFFER_SIZE, isSimulated ? 256 << 10 : 64 << 20 ); // 64 MB
	init( ROCKSDB_MAX_WRITE_BUFFER_NUMBER,                        10 ); // RocksDB default. Changing this will affect ROCKSDB_CAN_COMMIT_IMMUTABLE_MEMTABLES_LIMIT
	init( ROCKSDB_MIN_WRITE_BUFFER_NUMBER_TO_MERGE,                1 ); // RocksDB default.
	init( ROCKSDB_LEVEL0_FILENUM_COMPACTION_TRIGGER,               4 ); // RocksDB default.
	init( ROCKSDB_LEVEL0_SLOWDOWN_WRITES_TRIGGER,                 20 ); // RocksDB default.
	init( ROCKSDB_LEVEL0_STOP_WRITES_TRIGGER,                     36 ); // RocksDB default.
	init( ROCKSDB_MAX_TOTAL_WAL_SIZE, isSimulated? 256 <<20 : 1 << 30 ); // 1GB.
	init( ROCKSDB_MAX_BACKGROUND_JOBS,                             2 ); // RocksDB default.
	init( ROCKSDB_DELETE_OBSOLETE_FILE_PERIOD,                 21600 ); // 6h, RocksDB default.
	init( ROCKSDB_PHYSICAL_SHARD_CLEAN_UP_DELAY, isSimulated ? 10.0 : 300.0 ); // Delays shard clean up, must be larger than ROCKSDB_READ_VALUE_TIMEOUT to prevent reading deleted shard.
	init( ROCKSDB_EMPTY_RANGE_CHECK,       isSimulated ? true : false);
	init( ROCKSDB_CREATE_BYTES_SAMPLE_FILE_RETRY_MAX,             50 );
	init( ROCKSDB_ATOMIC_FLUSH,                                false );
 	init( ROCKSDB_IMPORT_MOVE_FILES,                           false );
 	init( ROCKSDB_CHECKPOINT_REPLAY_MARKER,                    false );
 	init( ROCKSDB_VERIFY_CHECKSUM_BEFORE_RESTORE,               true );
 	init( ROCKSDB_ENABLE_CHECKPOINT_VALIDATION,                false ); if ( randomize && BUGGIFY ) ROCKSDB_ENABLE_CHECKPOINT_VALIDATION = deterministicRandom()->coinflip();
	init( ROCKSDB_RETURN_OVERLOADED_ON_TIMEOUT,                 true );
	init( ROCKSDB_COMPACTION_PRI,                                  3 ); // kMinOverlappingRatio, RocksDB default. 
	init( ROCKSDB_WAL_RECOVERY_MODE,                               2 ); // kPointInTimeRecovery, RocksDB default.
	init( ROCKSDB_TARGET_FILE_SIZE_BASE,                           0 ); // If 0, pick RocksDB default.
	init( ROCKSDB_TARGET_FILE_SIZE_MULTIPLIER,                     1 ); // RocksDB default.
	init( ROCKSDB_MAX_OPEN_FILES,                              50000 ); // Should be smaller than OS's fd limit.
	init( ROCKSDB_USE_POINT_DELETE_FOR_SYSTEM_KEYS,            false ); 
	init( ROCKSDB_CF_RANGE_DELETION_LIMIT,                         0 );
	init( ROCKSDB_MEMTABLE_MAX_RANGE_DELETIONS,                  100 );
	init( ROCKSDB_WAIT_ON_CF_FLUSH,                            false );
	init( ROCKSDB_ALLOW_WRITE_STALL_ON_FLUSH,                  false );
	init( ROCKSDB_CF_METRICS_DELAY,                            900.0 );
	init( ROCKSDB_MAX_LOG_FILE_SIZE,                        10485760 ); // 10MB.
	init( ROCKSDB_KEEP_LOG_FILE_NUM,                             100 ); // Keeps 1GB log per storage server.
	init( ROCKSDB_SKIP_STATS_UPDATE_ON_OPEN,                    true );
	init( ROCKSDB_SKIP_FILE_SIZE_CHECK_ON_OPEN,                 true );
	init( ROCKSDB_FULLFILE_CHECKSUM,                           false ); if ( randomize && BUGGIFY ) ROCKSDB_FULLFILE_CHECKSUM = true;
	init( SHARDED_ROCKSDB_VALIDATE_MAPPING_RATIO,               0.01 ); if (isSimulated) SHARDED_ROCKSDB_VALIDATE_MAPPING_RATIO = deterministicRandom()->random01();
	init( SHARD_METADATA_SCAN_BYTES_LIMIT,                  10485760 ); // 10MB
	init( ROCKSDB_MAX_MANIFEST_FILE_SIZE,                  100 << 20 ); if (isSimulated) ROCKSDB_MAX_MANIFEST_FILE_SIZE = 500 << 20; // 500MB in simulation
	init( SHARDED_ROCKSDB_AVERAGE_FILE_SIZE,                 8 << 20 ); // 8MB
	init( SHARDED_ROCKSDB_COMPACTION_PERIOD, isSimulated? 3600 : 2592000 ); // 30d
	init( SHARDED_ROCKSDB_COMPACTION_ACTOR_DELAY,               3600 ); // 1h
	init( SHARDED_ROCKSDB_COMPACTION_SHARD_LIMIT,                 -1 );
	init( SHARDED_ROCKSDB_WRITE_BUFFER_SIZE,                16 << 20 ); // 16MB
	init( SHARDED_ROCKSDB_TOTAL_WRITE_BUFFER_SIZE,           1 << 30 ); // 1GB
	init( SHARDED_ROCKSDB_MEMTABLE_BUDGET,                  64 << 20 ); // 64MB
	init( SHARDED_ROCKSDB_MAX_WRITE_BUFFER_NUMBER,                 6 ); // RocksDB default.
	init( SHARDED_ROCKSDB_TARGET_FILE_SIZE_BASE,            16 << 20 ); // 16MB
	init( SHARDED_ROCKSDB_TARGET_FILE_SIZE_MULTIPLIER,             1 ); // RocksDB default.
	init( SHARDED_ROCKSDB_SUGGEST_COMPACT_CLEAR_RANGE,          true );
	init( SHARDED_ROCKSDB_MAX_BACKGROUND_JOBS,                     4 );
	init( SHARDED_ROCKSDB_BLOCK_CACHE_SIZE, isSimulated? 16 * 1024 : 134217728 /* 128MB */);
	// Set to 0 to disable rocksdb write rate limiting. Rate limiter unit: bytes per second.
<<<<<<< HEAD
	init( SHARDED_ROCKSDB_WRITE_RATE_LIMITER_BYTES_PER_SEC,     33554432 );
	init( SHARDED_ROCKSDB_BACKGROUND_PARALLELISM,                  2 );
	init( SHARDED_ROCKSDB_MAX_SUBCOMPACTIONS,                      0 );
	init( SHARDED_ROCKSDB_LEVEL0_FILENUM_COMPACTION_TRIGGER,               4 );
	init( SHARDED_ROCKSDB_LEVEL0_SLOWDOWN_WRITES_TRIGGER,                 20 ); // RocksDB default.
	init( SHARDED_ROCKSDB_LEVEL0_STOP_WRITES_TRIGGER,                     36 ); // RocksDB default.
=======
	init( SHARDED_ROCKSDB_WRITE_RATE_LIMITER_BYTES_PER_SEC, 33554432 );
	init( SHARDED_ROCKSDB_BACKGROUND_PARALLELISM,                  2 );
	init( SHARDED_ROCKSDB_MAX_SUBCOMPACTIONS,                      0 );
>>>>>>> 73e40985

	// Leader election
	bool longLeaderElection = randomize && BUGGIFY;
	init( MAX_NOTIFICATIONS,                                  100000 );
	init( MIN_NOTIFICATIONS,                                     100 );
	init( NOTIFICATION_FULL_CLEAR_TIME,                      10000.0 );
	init( CANDIDATE_MIN_DELAY,                                  0.05 );
	init( CANDIDATE_MAX_DELAY,                                   1.0 );
	init( CANDIDATE_GROWTH_RATE,                                 1.2 );
	init( POLLING_FREQUENCY,                                     2.0 ); if( longLeaderElection ) POLLING_FREQUENCY = 8.0;
	init( HEARTBEAT_FREQUENCY,                                   0.5 ); if( longLeaderElection ) HEARTBEAT_FREQUENCY = 1.0;

	// Commit Proxy and GRV Proxy
	init( START_TRANSACTION_BATCH_INTERVAL_MIN,                 1e-6 );
	init( START_TRANSACTION_BATCH_INTERVAL_MAX,                0.010 );
	init( START_TRANSACTION_BATCH_INTERVAL_LATENCY_FRACTION,     0.5 );
	init( START_TRANSACTION_BATCH_INTERVAL_SMOOTHER_ALPHA,       0.1 );
	init( START_TRANSACTION_BATCH_QUEUE_CHECK_INTERVAL,        0.001 );
	init( START_TRANSACTION_MAX_TRANSACTIONS_TO_START,        100000 );
	init( START_TRANSACTION_MAX_REQUESTS_TO_START,             10000 );
	init( START_TRANSACTION_RATE_WINDOW,                         2.0 );
	init( TAG_THROTTLE_RATE_WINDOW,                              2.0 );
	init( START_TRANSACTION_MAX_EMPTY_QUEUE_BUDGET,             10.0 );
	init( TAG_THROTTLE_MAX_EMPTY_QUEUE_BUDGET,                1000.0 );
	init( START_TRANSACTION_MAX_QUEUE_SIZE,                      1e6 ); if ( randomize && BUGGIFY ) START_TRANSACTION_MAX_QUEUE_SIZE = 1000;
	init( KEY_LOCATION_MAX_QUEUE_SIZE,                           1e6 );
	init( TENANT_ID_REQUEST_MAX_QUEUE_SIZE,                      1e6 );
	init( BLOB_GRANULE_LOCATION_MAX_QUEUE_SIZE,                  1e5 ); if ( randomize && BUGGIFY ) BLOB_GRANULE_LOCATION_MAX_QUEUE_SIZE = 100;
	init( COMMIT_PROXY_LIVENESS_TIMEOUT,                        20.0 );
	init( COMMIT_PROXY_MAX_LIVENESS_TIMEOUT,                   600.0 ); if ( randomize && BUGGIFY ) COMMIT_PROXY_MAX_LIVENESS_TIMEOUT = 20.0;

	init( COMMIT_TRANSACTION_BATCH_INTERVAL_FROM_IDLE,         0.0005 ); if( randomize && BUGGIFY ) COMMIT_TRANSACTION_BATCH_INTERVAL_FROM_IDLE = 0.005;
	init( COMMIT_TRANSACTION_BATCH_INTERVAL_MIN,                0.001 ); if( randomize && BUGGIFY ) COMMIT_TRANSACTION_BATCH_INTERVAL_MIN = 0.1;
	init( COMMIT_TRANSACTION_BATCH_INTERVAL_MAX,                0.020 );
	init( COMMIT_TRANSACTION_BATCH_INTERVAL_LATENCY_FRACTION,     0.1 );
	init( COMMIT_TRANSACTION_BATCH_INTERVAL_SMOOTHER_ALPHA,       0.1 );
	init( COMMIT_TRANSACTION_BATCH_COUNT_MAX,                   32768 ); if( randomize && BUGGIFY ) COMMIT_TRANSACTION_BATCH_COUNT_MAX = 1000; // Do NOT increase this number beyond 32768, as CommitIds only budget 2 bytes for storing transaction id within each batch
	init( COMMIT_BATCHES_MEM_BYTES_HARD_LIMIT,              8LL << 30 ); if (randomize && BUGGIFY) COMMIT_BATCHES_MEM_BYTES_HARD_LIMIT = deterministicRandom()->randomInt64(100LL << 20,  8LL << 30);
	init( COMMIT_BATCHES_MEM_FRACTION_OF_TOTAL,                   0.5 );
	init( COMMIT_BATCHES_MEM_TO_TOTAL_MEM_SCALE_FACTOR,           5.0 );
	init( COMMIT_TRIGGER_DELAY,                                  0.01 ); if (randomize && BUGGIFY) COMMIT_TRIGGER_DELAY = deterministicRandom()->random01() * 4;

	// these settings disable batch bytes scaling.  Try COMMIT_TRANSACTION_BATCH_BYTES_MAX=1e6, COMMIT_TRANSACTION_BATCH_BYTES_SCALE_BASE=50000, COMMIT_TRANSACTION_BATCH_BYTES_SCALE_POWER=0.5?
	init( COMMIT_TRANSACTION_BATCH_BYTES_MIN,                  100000 );
	init( COMMIT_TRANSACTION_BATCH_BYTES_MAX,                  100000 ); if( randomize && BUGGIFY ) { COMMIT_TRANSACTION_BATCH_BYTES_MIN = COMMIT_TRANSACTION_BATCH_BYTES_MAX = 1000000; }
	init( COMMIT_TRANSACTION_BATCH_BYTES_SCALE_BASE,           100000 );
	init( COMMIT_TRANSACTION_BATCH_BYTES_SCALE_POWER,             0.0 );

	init( RESOLVER_COALESCE_TIME,                                1.0 );
	init( BUGGIFIED_ROW_LIMIT,                  APPLY_MUTATION_BYTES ); if( randomize && BUGGIFY ) BUGGIFIED_ROW_LIMIT = deterministicRandom()->randomInt(3, 30);
	init( PROXY_SPIN_DELAY,                                     0.01 );
	init( UPDATE_REMOTE_LOG_VERSION_INTERVAL,                    2.0 );
	init( MAX_TXS_POP_VERSION_HISTORY,                           1e5 );
	init( MIN_CONFIRM_INTERVAL,                                 0.05 );

	bool shortRecoveryDuration = randomize && BUGGIFY;
	init( ENFORCED_MIN_RECOVERY_DURATION,                       0.085 ); if( shortRecoveryDuration ) ENFORCED_MIN_RECOVERY_DURATION = 0.01;
	init( REQUIRED_MIN_RECOVERY_DURATION,                       0.080 ); if( shortRecoveryDuration ) REQUIRED_MIN_RECOVERY_DURATION = 0.01;
	init( ALWAYS_CAUSAL_READ_RISKY,                             false );
	init( MAX_COMMIT_UPDATES,                                    2000 ); if( randomize && BUGGIFY ) MAX_COMMIT_UPDATES = 1;
	init( MAX_PROXY_COMPUTE,                                      2.0 );
	init( MAX_COMPUTE_PER_OPERATION,                              0.1 );
	init( MAX_COMPUTE_DURATION_LOG_CUTOFF,                       0.05 );
	init( PROXY_COMPUTE_BUCKETS,                                20000 );
	init( PROXY_COMPUTE_GROWTH_RATE,                             0.01 );
	init( TXN_STATE_SEND_AMOUNT,                                    4 );
	init( REPORT_TRANSACTION_COST_ESTIMATION_DELAY,               0.1 );
	init( PROXY_REJECT_BATCH_QUEUED_TOO_LONG,                    true );

	bool buggfyUseResolverPrivateMutations = randomize && BUGGIFY && !ENABLE_VERSION_VECTOR_TLOG_UNICAST;
	init( PROXY_USE_RESOLVER_PRIVATE_MUTATIONS,                 false ); if( buggfyUseResolverPrivateMutations ) PROXY_USE_RESOLVER_PRIVATE_MUTATIONS = deterministicRandom()->coinflip();

	init( BURSTINESS_METRICS_ENABLED  ,                         false );
	init( BURSTINESS_METRICS_LOG_INTERVAL,                        0.1 );

	init( RESET_MASTER_BATCHES,                                   200 );
	init( RESET_RESOLVER_BATCHES,                                 200 );
	init( RESET_MASTER_DELAY,                                   300.0 );
	init( RESET_RESOLVER_DELAY,                                 300.0 );

	init( GLOBAL_CONFIG_MIGRATE_TIMEOUT,                          5.0 );
	init( GLOBAL_CONFIG_REFRESH_INTERVAL,                         1.0 ); if ( randomize && BUGGIFY ) GLOBAL_CONFIG_REFRESH_INTERVAL = 0.1;
	init( GLOBAL_CONFIG_REFRESH_TIMEOUT,                         10.0 ); if ( randomize && BUGGIFY ) GLOBAL_CONFIG_REFRESH_TIMEOUT = 1.0;

	// Master Server
	// masterCommitter() in the master server will allow lower priority tasks (e.g. DataDistibution)
	//  by delay()ing for this amount of time between accepted batches of TransactionRequests.
	bool fastBalancing = randomize && BUGGIFY;
	init( COMMIT_SLEEP_TIME,								  0.0001 ); if( randomize && BUGGIFY ) COMMIT_SLEEP_TIME = 0;
	init( KEY_BYTES_PER_SAMPLE,                                  2e4 ); if( fastBalancing ) KEY_BYTES_PER_SAMPLE = 1e3;
	init( MIN_BALANCE_TIME,                                      0.2 );
	init( MIN_BALANCE_DIFFERENCE,                                1e6 ); if( fastBalancing ) MIN_BALANCE_DIFFERENCE = 1e4;
	init( SECONDS_BEFORE_NO_FAILURE_DELAY,                  8 * 3600 );
	init( MAX_TXS_SEND_MEMORY,                                   1e7 ); if( randomize && BUGGIFY ) MAX_TXS_SEND_MEMORY = 1e5;
	init( MAX_RECOVERY_VERSIONS,           200 * VERSIONS_PER_SECOND );
	init( MAX_RECOVERY_TIME,                                    20.0 ); if( randomize && BUGGIFY ) MAX_RECOVERY_TIME = 1.0;
	init( PROVISIONAL_START_DELAY,                               1.0 );
	init( PROVISIONAL_MAX_DELAY,                                60.0 );
	init( PROVISIONAL_DELAY_GROWTH,                              1.5 );
	init( SECONDS_BEFORE_RECRUIT_BACKUP_WORKER,                  4.0 ); if( randomize && BUGGIFY ) SECONDS_BEFORE_RECRUIT_BACKUP_WORKER = deterministicRandom()->random01() * 8;
	init( CC_INTERFACE_TIMEOUT,                                 10.0 ); if( randomize && BUGGIFY ) CC_INTERFACE_TIMEOUT = 0.0;

	// Resolver
	init( SAMPLE_OFFSET_PER_KEY,                                 100 );
	init( SAMPLE_EXPIRATION_TIME,                                1.0 );
	init( SAMPLE_POLL_TIME,                                      0.1 );
	init( RESOLVER_STATE_MEMORY_LIMIT,                           1e6 );
	init( LAST_LIMITED_RATIO,                                    2.0 );

	// Backup Worker
	init( BACKUP_TIMEOUT,                                        0.4 );
	init( BACKUP_NOOP_POP_DELAY,                                 5.0 );
	init( BACKUP_FILE_BLOCK_BYTES,                       1024 * 1024 );
	init( BACKUP_LOCK_BYTES,                                     3e9 ); if(randomize && BUGGIFY) BACKUP_LOCK_BYTES = deterministicRandom()->randomInt(1024, 4096) * 4096;
	init( BACKUP_UPLOAD_DELAY,                                  10.0 ); if(randomize && BUGGIFY) BACKUP_UPLOAD_DELAY = deterministicRandom()->random01() * 60;

	//Cluster Controller
	init( CLUSTER_CONTROLLER_LOGGING_DELAY,                      5.0 );
	init( MASTER_FAILURE_REACTION_TIME,                          0.4 ); if( randomize && BUGGIFY ) MASTER_FAILURE_REACTION_TIME = 10.0;
	init( MASTER_FAILURE_SLOPE_DURING_RECOVERY,                  0.1 );
	init( WORKER_COORDINATION_PING_DELAY,                         60 );
	init( SIM_SHUTDOWN_TIMEOUT,                                   10 );
	init( SHUTDOWN_TIMEOUT,                                      600 ); if( randomize && BUGGIFY ) SHUTDOWN_TIMEOUT = 60.0;
	init( MASTER_SPIN_DELAY,                                     1.0 ); if( randomize && BUGGIFY ) MASTER_SPIN_DELAY = 10.0;
	init( CC_PRUNE_CLIENTS_INTERVAL,                            60.0 );
	init( CC_CHANGE_DELAY,                                       0.1 );
	init( CC_CLASS_DELAY,                                       0.01 );
	init( WAIT_FOR_GOOD_RECRUITMENT_DELAY,                       1.0 );
	init( WAIT_FOR_GOOD_REMOTE_RECRUITMENT_DELAY,                5.0 );
	init( ATTEMPT_RECRUITMENT_DELAY,                           0.035 );
	init( WAIT_FOR_DISTRIBUTOR_JOIN_DELAY,                       1.0 );
	init( WAIT_FOR_RATEKEEPER_JOIN_DELAY,                        1.0 );
	init( WAIT_FOR_CONSISTENCYSCAN_JOIN_DELAY,                   1.0 );
	init( WAIT_FOR_BLOB_MANAGER_JOIN_DELAY,                      1.0 );
	init( WAIT_FOR_ENCRYPT_KEY_PROXY_JOIN_DELAY,                 1.0 );
	init( WORKER_FAILURE_TIME,                                   1.0 ); if( randomize && BUGGIFY ) WORKER_FAILURE_TIME = 10.0;
	init( CHECK_OUTSTANDING_INTERVAL,                            0.5 ); if( randomize && BUGGIFY ) CHECK_OUTSTANDING_INTERVAL = 0.001;
	init( VERSION_LAG_METRIC_INTERVAL,                           0.5 ); if( randomize && BUGGIFY ) VERSION_LAG_METRIC_INTERVAL = 10.0;
	init( MAX_VERSION_DIFFERENCE,           20 * VERSIONS_PER_SECOND );
	init( INITIAL_UPDATE_CROSS_DC_INFO_DELAY,                    300 );
	init( CHECK_REMOTE_HEALTH_INTERVAL,                           60 );
	init( FORCE_RECOVERY_CHECK_DELAY,                            5.0 );
	init( RATEKEEPER_FAILURE_TIME,                               1.0 );
	init( CONSISTENCYSCAN_FAILURE_TIME,                          1.0 );
	init( BLOB_MANAGER_FAILURE_TIME,                             1.0 );
	init( BLOB_MIGRATOR_FAILURE_TIME,                            1.0 );
	init( REPLACE_INTERFACE_DELAY,                              60.0 );
	init( REPLACE_INTERFACE_CHECK_DELAY,                         5.0 );
	init( COORDINATOR_REGISTER_INTERVAL,                         5.0 );
	init( CLIENT_REGISTER_INTERVAL,                            600.0 );
	init( CC_ENABLE_WORKER_HEALTH_MONITOR,                     false );
	init( CC_WORKER_HEALTH_CHECKING_INTERVAL,                   60.0 );
	init( CC_DEGRADED_LINK_EXPIRATION_INTERVAL,                300.0 );
	init( CC_MIN_DEGRADATION_INTERVAL,                         120.0 );
	init( ENCRYPT_KEY_PROXY_FAILURE_TIME,                        0.1 ); if ( isSimulated ) ENCRYPT_KEY_PROXY_FAILURE_TIME = 1.0 + deterministicRandom()->random01();
	init( CC_DEGRADED_PEER_DEGREE_TO_EXCLUDE,                      3 );
	init( CC_MAX_EXCLUSION_DUE_TO_HEALTH,                          2 );
	init( CC_HEALTH_TRIGGER_RECOVERY,                          false );
	init( CC_TRACKING_HEALTH_RECOVERY_INTERVAL,               3600.0 );
	init( CC_MAX_HEALTH_RECOVERY_COUNT,                            5 );
	init( CC_HEALTH_TRIGGER_FAILOVER,                          false );
	init( CC_FAILOVER_DUE_TO_HEALTH_MIN_DEGRADATION,               5 );
	init( CC_FAILOVER_DUE_TO_HEALTH_MAX_DEGRADATION,              10 );
	init( CC_ENABLE_ENTIRE_SATELLITE_MONITORING,               false );
	init( CC_SATELLITE_DEGRADATION_MIN_COMPLAINER,                 3 );
	init( CC_SATELLITE_DEGRADATION_MIN_BAD_SERVER,                 3 );
	init( CC_ENABLE_REMOTE_LOG_ROUTER_MONITORING,               true );
	init( CC_THROTTLE_SINGLETON_RERECRUIT_INTERVAL,              0.5 );

	init( INCOMPATIBLE_PEERS_LOGGING_INTERVAL,                   600 ); if( randomize && BUGGIFY ) INCOMPATIBLE_PEERS_LOGGING_INTERVAL = 60.0;
	init( EXPECTED_MASTER_FITNESS,            ProcessClass::UnsetFit );
	init( EXPECTED_TLOG_FITNESS,              ProcessClass::UnsetFit );
	init( EXPECTED_LOG_ROUTER_FITNESS,        ProcessClass::UnsetFit );
	init( EXPECTED_COMMIT_PROXY_FITNESS,      ProcessClass::UnsetFit );
	init( EXPECTED_GRV_PROXY_FITNESS,         ProcessClass::UnsetFit );
	init( EXPECTED_RESOLVER_FITNESS,          ProcessClass::UnsetFit );
	init( RECRUITMENT_TIMEOUT,                                   600 ); if( randomize && BUGGIFY ) RECRUITMENT_TIMEOUT = deterministicRandom()->coinflip() ? 60.0 : 1.0;

	init( POLICY_RATING_TESTS,                                   200 ); if( randomize && BUGGIFY ) POLICY_RATING_TESTS = 20;
	init( POLICY_GENERATIONS,                                    100 ); if( randomize && BUGGIFY ) POLICY_GENERATIONS = 10;
	init( DBINFO_SEND_AMOUNT,                                      5 );
	init( DBINFO_BATCH_DELAY,                                    0.1 );
	init( SINGLETON_RECRUIT_BME_DELAY,                          10.0 );
	init( RECORD_RECOVER_AT_IN_CSTATE,                         false );
	init( TRACK_TLOG_RECOVERY,                                 false );

	//Move Keys
	init( SHARD_READY_DELAY,                                    0.25 );
	init( SERVER_READY_QUORUM_INTERVAL,                         std::min(1.0, std::min(MAX_READ_TRANSACTION_LIFE_VERSIONS, MAX_WRITE_TRANSACTION_LIFE_VERSIONS)/(5.0*VERSIONS_PER_SECOND)) );
	init( SERVER_READY_QUORUM_TIMEOUT,                          15.0 ); if( randomize && BUGGIFY ) SERVER_READY_QUORUM_TIMEOUT = 1.0;
	init( REMOVE_RETRY_DELAY,                                    1.0 );
	init( MOVE_KEYS_KRM_LIMIT,                                  2000 ); if( randomize && BUGGIFY ) MOVE_KEYS_KRM_LIMIT = 2;
	init( MOVE_KEYS_KRM_LIMIT_BYTES,                             1e5 ); if( randomize && BUGGIFY ) MOVE_KEYS_KRM_LIMIT_BYTES = 5e4; //This must be sufficiently larger than CLIENT_KNOBS->KEY_SIZE_LIMIT (fdbclient/Knobs.h) to ensure that at least two entries will be returned from an attempt to read a key range map
	init( MOVE_SHARD_KRM_ROW_LIMIT,                            20000 );
 	init( MOVE_SHARD_KRM_BYTE_LIMIT,                             1e6 );
	init( MAX_SKIP_TAGS,                                           1 ); //The TLogs require tags to be densely packed to be memory efficient, so be careful increasing this knob
	init( MAX_ADDED_SOURCES_MULTIPLIER,                          0.0 ); if( randomize && BUGGIFY ) MAX_ADDED_SOURCES_MULTIPLIER = 2.0;

	//FdbServer
	bool longReboots = randomize && BUGGIFY;
	init( MIN_REBOOT_TIME,                                       4.0 ); if( longReboots ) MIN_REBOOT_TIME = 10.0;
	init( MAX_REBOOT_TIME,                                       5.0 ); if( longReboots ) MAX_REBOOT_TIME = 20.0;
	init( LOG_DIRECTORY,                                          ".");  // Will be set to the command line flag.
	init( CONN_FILE,                                               "");  // Will be set to the command line flag.
	init( SERVER_MEM_LIMIT,                                8LL << 30 );
	init( SYSTEM_MONITOR_FREQUENCY,                              5.0 );

	//Ratekeeper
	bool slowRatekeeper = randomize && BUGGIFY;
	init( SMOOTHING_AMOUNT,                                      1.0 ); if( slowRatekeeper ) SMOOTHING_AMOUNT = 5.0;
	init( SLOW_SMOOTHING_AMOUNT,                                10.0 ); if( slowRatekeeper ) SLOW_SMOOTHING_AMOUNT = 50.0;
	init( METRIC_UPDATE_RATE,                                     .1 ); if( slowRatekeeper ) METRIC_UPDATE_RATE = 0.5;
	init( DETAILED_METRIC_UPDATE_RATE,                           5.0 );
	init( RATEKEEPER_DEFAULT_LIMIT,                              1e6 ); if( randomize && BUGGIFY ) RATEKEEPER_DEFAULT_LIMIT = 0;
	init( RATEKEEPER_LIMIT_REASON_SAMPLE_RATE,                   0.1 );
	init( RATEKEEPER_PRINT_LIMIT_REASON,                       false ); if( randomize && BUGGIFY ) RATEKEEPER_PRINT_LIMIT_REASON = true;
	init( RATEKEEPER_MIN_RATE,                                   0.0 );
	init( RATEKEEPER_MAX_RATE,                                   1e9 );
	init( RATEKEEPER_BATCH_MIN_RATE,                             0.0 );
	init( RATEKEEPER_BATCH_MAX_RATE,                             1e9 );

	bool smallStorageTarget = randomize && BUGGIFY;
	init( TARGET_BYTES_PER_STORAGE_SERVER,                    1000e6 ); if( smallStorageTarget ) TARGET_BYTES_PER_STORAGE_SERVER = 3000e3;
	init( SPRING_BYTES_STORAGE_SERVER,                         100e6 ); if( smallStorageTarget ) SPRING_BYTES_STORAGE_SERVER = 300e3;
	init( AUTO_TAG_THROTTLE_STORAGE_QUEUE_BYTES,               800e6 ); if( smallStorageTarget ) AUTO_TAG_THROTTLE_STORAGE_QUEUE_BYTES = 2500e3;
	init( AUTO_TAG_THROTTLE_SPRING_BYTES_STORAGE_SERVER,       200e6 ); if( smallStorageTarget ) AUTO_TAG_THROTTLE_SPRING_BYTES_STORAGE_SERVER = 500e3;
	init( TARGET_BYTES_PER_STORAGE_SERVER_BATCH,               750e6 ); if( smallStorageTarget ) TARGET_BYTES_PER_STORAGE_SERVER_BATCH = 1500e3;
	init( SPRING_BYTES_STORAGE_SERVER_BATCH,                   100e6 ); if( smallStorageTarget ) SPRING_BYTES_STORAGE_SERVER_BATCH = 150e3;
	init( STORAGE_HARD_LIMIT_BYTES,                           1500e6 ); if( smallStorageTarget ) STORAGE_HARD_LIMIT_BYTES = 4500e3;
	init( STORAGE_HARD_LIMIT_BYTES_OVERAGE,                   5000e3 ); if( smallStorageTarget ) STORAGE_HARD_LIMIT_BYTES_OVERAGE = 100e3; // byte+version overage ensures storage server makes enough progress on freeing up storage queue memory at hard limit by ensuring it advances desiredOldestVersion enough per commit cycle.
	init( STORAGE_HARD_LIMIT_BYTES_SPEED_UP_SIM, STORAGE_HARD_LIMIT_BYTES ); if( smallStorageTarget ) STORAGE_HARD_LIMIT_BYTES_SPEED_UP_SIM *= 10;
	init( STORAGE_HARD_LIMIT_BYTES_OVERAGE_SPEED_UP_SIM, STORAGE_HARD_LIMIT_BYTES_OVERAGE ); if( smallStorageTarget ) STORAGE_HARD_LIMIT_BYTES_OVERAGE_SPEED_UP_SIM *= 10;
	init( STORAGE_HARD_LIMIT_VERSION_OVERAGE, VERSIONS_PER_SECOND / 4.0 );
	init( STORAGE_DURABILITY_LAG_HARD_MAX,                    2000e6 ); if( smallStorageTarget ) STORAGE_DURABILITY_LAG_HARD_MAX = 100e6;
	init( STORAGE_DURABILITY_LAG_SOFT_MAX,                     250e6 ); if( smallStorageTarget ) STORAGE_DURABILITY_LAG_SOFT_MAX = 10e6;
	init( STORAGE_INCLUDE_FEED_STORAGE_QUEUE,                   true ); if ( randomize && BUGGIFY ) STORAGE_INCLUDE_FEED_STORAGE_QUEUE = false;
	init( STORAGE_SHARD_CONSISTENCY_CHECK_INTERVAL,                     0.0); if ( isSimulated ) STORAGE_SHARD_CONSISTENCY_CHECK_INTERVAL = 5.0;
	init (STORAGE_FETCH_KEYS_DELAY,	                             0.0 ); if ( randomize && BUGGIFY ) { STORAGE_FETCH_KEYS_DELAY = deterministicRandom()->random01() * 5.0; }
	init (STORAGE_FETCH_KEYS_USE_COMMIT_BUDGET,                false ); if (isSimulated) STORAGE_FETCH_KEYS_USE_COMMIT_BUDGET = deterministicRandom()->coinflip();
	init (STORAGE_FETCH_KEYS_RATE_LIMIT,             			   0 ); if (isSimulated && BUGGIFY) STORAGE_FETCH_KEYS_RATE_LIMIT = 100 * 1024 * deterministicRandom()->randomInt(1, 10);  // In MB/s
	init (STORAGE_ROCKSDB_LOG_CLEAN_UP_DELAY,               3600 * 2 ); if (isSimulated) STORAGE_ROCKSDB_LOG_CLEAN_UP_DELAY = 20.0;
	init (STORAGE_ROCKSDB_LOG_TTL,                    3600 * 24 * 15 ); if (isSimulated) STORAGE_ROCKSDB_LOG_TTL = 3600.0;

	//FIXME: Low priority reads are disabled by assigning very high knob values, reduce knobs for 7.0
	init( LOW_PRIORITY_STORAGE_QUEUE_BYTES,                    775e8 ); if( smallStorageTarget ) LOW_PRIORITY_STORAGE_QUEUE_BYTES = 1750e3;
	init( LOW_PRIORITY_DURABILITY_LAG,                         200e6 ); if( smallStorageTarget ) LOW_PRIORITY_DURABILITY_LAG = 15e6;

	bool smallTlogTarget = randomize && BUGGIFY;
	init( TARGET_BYTES_PER_TLOG,                              2400e6 ); if( smallTlogTarget ) TARGET_BYTES_PER_TLOG = 2000e3;
	init( SPRING_BYTES_TLOG,                                   400e6 ); if( smallTlogTarget ) SPRING_BYTES_TLOG = 200e3;
	init( TARGET_BYTES_PER_TLOG_BATCH,                        1400e6 ); if( smallTlogTarget ) TARGET_BYTES_PER_TLOG_BATCH = 1400e3;
	init( SPRING_BYTES_TLOG_BATCH,                             300e6 ); if( smallTlogTarget ) SPRING_BYTES_TLOG_BATCH = 150e3;
	init( TLOG_SPILL_THRESHOLD,                               1500e6 ); if( smallTlogTarget ) TLOG_SPILL_THRESHOLD = 1500e3; if( randomize && BUGGIFY ) TLOG_SPILL_THRESHOLD = 0;
	init( REFERENCE_SPILL_UPDATE_STORAGE_BYTE_LIMIT,            20e6 ); if( (randomize && BUGGIFY) || smallTlogTarget ) REFERENCE_SPILL_UPDATE_STORAGE_BYTE_LIMIT = 1e6;
	init( TLOG_HARD_LIMIT_BYTES,                              3000e6 ); if( smallTlogTarget ) TLOG_HARD_LIMIT_BYTES = 30e6;
	init( TLOG_RECOVER_MEMORY_LIMIT, TARGET_BYTES_PER_TLOG + SPRING_BYTES_TLOG );

	init( MAX_TRANSACTIONS_PER_BYTE,                            1000 );

	init( MIN_AVAILABLE_SPACE,                                   1e8 );
	init( MIN_AVAILABLE_SPACE_RATIO,                            0.05 );
	init( MIN_AVAILABLE_SPACE_RATIO_SAFETY_BUFFER,              0.01 );
	init( TARGET_AVAILABLE_SPACE_RATIO,                         0.30 );

	init( MAX_TL_SS_VERSION_DIFFERENCE,                         1e99 ); // if( randomize && BUGGIFY ) MAX_TL_SS_VERSION_DIFFERENCE = std::max(1.0, 0.25 * VERSIONS_PER_SECOND); // spring starts at half this value //FIXME: this knob causes ratekeeper to clamp on idle cluster in simulation that have a large number of logs
	init( MAX_TL_SS_VERSION_DIFFERENCE_BATCH,                   1e99 );
	init( MAX_MACHINES_FALLING_BEHIND,                             1 );

	init( MAX_TPS_HISTORY_SAMPLES,                               600 );
	init( NEEDED_TPS_HISTORY_SAMPLES,                            200 );
	init( TARGET_DURABILITY_LAG_VERSIONS,                      350e6 ); // Should be larger than STORAGE_DURABILITY_LAG_SOFT_MAX
	init( AUTO_TAG_THROTTLE_DURABILITY_LAG_VERSIONS,           250e6 );
	init( TARGET_DURABILITY_LAG_VERSIONS_BATCH,                150e6 ); // Should be larger than STORAGE_DURABILITY_LAG_SOFT_MAX
	init( DURABILITY_LAG_UNLIMITED_THRESHOLD,                   50e6 );
	init( INITIAL_DURABILITY_LAG_MULTIPLIER,                    1.02 );
	init( DURABILITY_LAG_REDUCTION_RATE,                      0.9999 );
	init( DURABILITY_LAG_INCREASE_RATE,                        1.001 );
	init( STORAGE_SERVER_LIST_FETCH_TIMEOUT,                    20.0 );
	init( BW_THROTTLING_ENABLED,                                true );

	bool buggifySmallBWLag = randomize && BUGGIFY;
	init( TARGET_BW_LAG,                                       90.0 ); if(buggifySmallBWLag) TARGET_BW_LAG = 10.0;
	init( TARGET_BW_LAG_BATCH,                                 60.0 ); if(buggifySmallBWLag) TARGET_BW_LAG_BATCH = 4.0;
	init( TARGET_BW_LAG_UPDATE,                                  9.0 ); if(buggifySmallBWLag) TARGET_BW_LAG_UPDATE = 1.0;
	init( MIN_BW_HISTORY,                                         10 );
	init( BW_ESTIMATION_INTERVAL,                               10.0 ); if(buggifySmallBWLag) BW_ESTIMATION_INTERVAL = 2.0;
	init( BW_LAG_INCREASE_AMOUNT,                                1.1 );
	init( BW_LAG_DECREASE_AMOUNT,                                0.9 );
	init( BW_FETCH_WORKERS_INTERVAL,                             5.0 );
	init( BW_RW_LOGGING_INTERVAL,                                5.0 );
	init( BW_MAX_BLOCKED_INTERVAL,                              10.0 ); if(buggifySmallBWLag) BW_MAX_BLOCKED_INTERVAL = 2.0;
	init( BW_RK_SIM_QUIESCE_DELAY,                             400.0 );

	init( MAX_AUTO_THROTTLED_TRANSACTION_TAGS,                     5 ); if(randomize && BUGGIFY) MAX_AUTO_THROTTLED_TRANSACTION_TAGS = 1;
	init( MAX_MANUAL_THROTTLED_TRANSACTION_TAGS,                  40 ); if(randomize && BUGGIFY) MAX_MANUAL_THROTTLED_TRANSACTION_TAGS = 1;
	init( MIN_TAG_COST,                                          200 ); if(randomize && BUGGIFY) MIN_TAG_COST = 0.0;
	init( AUTO_THROTTLE_TARGET_TAG_BUSYNESS,                     0.1 ); if(randomize && BUGGIFY) AUTO_THROTTLE_TARGET_TAG_BUSYNESS = 0.0;
	init( AUTO_TAG_THROTTLE_RAMP_UP_TIME,                      120.0 ); if(randomize && BUGGIFY) AUTO_TAG_THROTTLE_RAMP_UP_TIME = 5.0;
	init( AUTO_TAG_THROTTLE_DURATION,                          240.0 ); if(randomize && BUGGIFY) AUTO_TAG_THROTTLE_DURATION = 20.0;
	init( TAG_THROTTLE_PUSH_INTERVAL,                            1.0 ); if(randomize && BUGGIFY) TAG_THROTTLE_PUSH_INTERVAL = 0.0;
	init( AUTO_TAG_THROTTLE_START_AGGREGATION_TIME,              5.0 ); if(randomize && BUGGIFY) AUTO_TAG_THROTTLE_START_AGGREGATION_TIME = 0.5;
	init( AUTO_TAG_THROTTLE_UPDATE_FREQUENCY,                   10.0 ); if(randomize && BUGGIFY) AUTO_TAG_THROTTLE_UPDATE_FREQUENCY = 0.5;
	init( TAG_THROTTLE_EXPIRED_CLEANUP_INTERVAL,                30.0 ); if(randomize && BUGGIFY) TAG_THROTTLE_EXPIRED_CLEANUP_INTERVAL = 1.0;
	init( AUTO_TAG_THROTTLING_ENABLED,                          true ); if(randomize && BUGGIFY) AUTO_TAG_THROTTLING_ENABLED = false;
	init( SS_THROTTLE_TAGS_TRACKED,                                5 ); if(randomize && BUGGIFY) SS_THROTTLE_TAGS_TRACKED = deterministicRandom()->randomInt(1, 10);
	init( GLOBAL_TAG_THROTTLING,                                true ); if(isSimulated) GLOBAL_TAG_THROTTLING = deterministicRandom()->coinflip();
	init( ENFORCE_TAG_THROTTLING_ON_PROXIES,   GLOBAL_TAG_THROTTLING );
	init( GLOBAL_TAG_THROTTLING_MIN_RATE,                        1.0 );
	init( GLOBAL_TAG_THROTTLING_MAX_TAGS_TRACKED,                 10 );
	init( GLOBAL_TAG_THROTTLING_TAG_EXPIRE_AFTER,              240.0 );
	init( GLOBAL_TAG_THROTTLING_PROXY_LOGGING_INTERVAL,         60.0 );
	init( GLOBAL_TAG_THROTTLING_TRACE_INTERVAL,                  5.0 );
	init( GLOBAL_TAG_THROTTLING_REPORT_ONLY,                   false );
	init( GLOBAL_TAG_THROTTLING_FORGET_SS_THRESHOLD,            4096 );
	init( GLOBAL_TAG_THROTTLING_LIMITING_THRESHOLD,         409600.0 );

	init( GLOBAL_TAG_THROTTLING_TARGET_RATE_FOLDING_TIME,        10.0 );
	init( GLOBAL_TAG_THROTTLING_TRANSACTION_COUNT_FOLDING_TIME,   2.0 );
	init( GLOBAL_TAG_THROTTLING_TRANSACTION_RATE_FOLDING_TIME,   10.0 );
	init( GLOBAL_TAG_THROTTLING_COST_FOLDING_TIME,               10.0 );

	init( HOT_SHARD_THROTTLING_ENABLED,                         false ); if(randomize && BUGGIFY) HOT_SHARD_THROTTLING_ENABLED = true;
	init( HOT_SHARD_THROTTLING_EXPIRE_AFTER,                      3.0 );
	init( HOT_SHARD_THROTTLING_TRACKED,                             1 );
	init( HOT_SHARD_MONITOR_FREQUENCY,                            5.0 );

	init( GENERATE_DATA_ENABLED,                                false );
	init( GENERATE_DATA_PER_VERSION_MAX,                        10000 );

	//Storage Metrics
	init( STORAGE_METRICS_AVERAGE_INTERVAL,                    120.0 );
	init( STORAGE_METRICS_AVERAGE_INTERVAL_PER_KSECONDS,        1000.0 / STORAGE_METRICS_AVERAGE_INTERVAL );  // milliHz!
	init( SPLIT_JITTER_AMOUNT,                                  0.05 ); if( randomize && BUGGIFY ) SPLIT_JITTER_AMOUNT = 0.2;
	init( IOPS_UNITS_PER_SAMPLE,                                10000 * 1000 / STORAGE_METRICS_AVERAGE_INTERVAL_PER_KSECONDS / 100 );
	init( BYTES_WRITTEN_UNITS_PER_SAMPLE,                           SHARD_MIN_BYTES_PER_KSEC / STORAGE_METRICS_AVERAGE_INTERVAL_PER_KSECONDS / 25 );
	init( BYTES_READ_UNITS_PER_SAMPLE,                          100000 ); // 100K bytes
	init( OPS_READ_UNITS_PER_SAMPLE, 100 * STORAGE_METRICS_AVERAGE_INTERVAL ); // during a sampling interval, in average every 100 op being sampled once
	init( READ_HOT_SUB_RANGE_CHUNK_SIZE,                        10000000); // 10MB
	init( EMPTY_READ_PENALTY,                                   20 ); // 20 bytes
	init( DD_SHARD_COMPARE_LIMIT,                               1000 );
	init( READ_SAMPLING_ENABLED,                                false ); if ( randomize && BUGGIFY ) READ_SAMPLING_ENABLED = true;// enable/disable read sampling
	init( DD_PREFER_LOW_READ_UTIL_TEAM,                          true );
	init( DD_TRACE_MOVE_BYTES_AVERAGE_INTERVAL,                   120);
	init( MOVING_WINDOW_SAMPLE_SIZE,                         10000000); // 10MB

	//Storage Server
	init( STORAGE_LOGGING_DELAY,                                 5.0 );
	init( STORAGE_SERVER_POLL_METRICS_DELAY,                     1.0 );
	init( FUTURE_VERSION_DELAY,                                  1.0 );
	init( STORAGE_LIMIT_BYTES,                                500000 );
	init( BUGGIFY_LIMIT_BYTES,                                  1000 );
	init( FETCH_USING_STREAMING,                               false ); if( randomize && isSimulated && BUGGIFY ) FETCH_USING_STREAMING = true; //Determines if fetch keys uses streaming reads
	init( FETCH_USING_BLOB,                                    false );
	init( FETCH_BLOCK_BYTES,                                     2e6 );
	init( FETCH_KEYS_PARALLELISM_BYTES,                          4e6 ); if( randomize && BUGGIFY ) FETCH_KEYS_PARALLELISM_BYTES = 3e6;
	init( FETCH_KEYS_PARALLELISM,                                  2 );
	init( FETCH_KEYS_PARALLELISM_CHANGE_FEED,                      6 );
	init( FETCH_KEYS_LOWER_PRIORITY,                               0 );
	init( SERVE_FETCH_CHECKPOINT_PARALLELISM,                      4 );
	init( SERVE_AUDIT_STORAGE_PARALLELISM,                         1 );
	init( PERSIST_FINISH_AUDIT_COUNT,                             10 ); if ( isSimulated ) PERSIST_FINISH_AUDIT_COUNT = deterministicRandom()->randomInt(1, PERSIST_FINISH_AUDIT_COUNT+1);
	init( AUDIT_RETRY_COUNT_MAX,                               10000 ); if ( isSimulated ) AUDIT_RETRY_COUNT_MAX = 10;
	init( CONCURRENT_AUDIT_TASK_COUNT_MAX,                        20 ); if ( isSimulated ) CONCURRENT_AUDIT_TASK_COUNT_MAX = deterministicRandom()->randomInt(1, CONCURRENT_AUDIT_TASK_COUNT_MAX+1);
	init( AUDIT_DATAMOVE_PRE_CHECK,                            false ); if ( isSimulated ) AUDIT_DATAMOVE_PRE_CHECK = true;
	init( AUDIT_DATAMOVE_POST_CHECK,                           false ); if ( isSimulated ) AUDIT_DATAMOVE_POST_CHECK = true;
	init( AUDIT_DATAMOVE_POST_CHECK_RETRY_COUNT_MAX,              50 );
	init( AUDIT_STORAGE_RATE_PER_SERVER_MAX,                    50e6 ); // per second
	init( ENABLE_AUDIT_VERBOSE_TRACE,                          false );
	init( LOGGING_STORAGE_COMMIT_WHEN_IO_TIMEOUT,               true );
	init( LOGGING_RECENT_STORAGE_COMMIT_SIZE,                     20 );
	init( LOGGING_COMPLETE_STORAGE_COMMIT_PROBABILITY,         0.001 );
	init( LOGGING_ROCKSDB_BG_WORK_WHEN_IO_TIMEOUT,              true );
	init( LOGGING_ROCKSDB_BG_WORK_PERIOD_SEC,                    300 );
	init( LOGGING_ROCKSDB_BG_WORK_PROBABILITY,                 0.001 );
	init( BUGGIFY_BLOCK_BYTES,                                 10000 );
	init( STORAGE_RECOVERY_VERSION_LAG_LIMIT,				2 * MAX_READ_TRANSACTION_LIFE_VERSIONS );
	init( STORAGE_COMMIT_BYTES,                             10000000 ); if( randomize && BUGGIFY ) STORAGE_COMMIT_BYTES = 2000000;
	init( STORAGE_FETCH_BYTES,                               2500000 ); if( randomize && BUGGIFY ) STORAGE_FETCH_BYTES =  500000;
	init( STORAGE_ROCKSDB_FETCH_BYTES,                       2500000 ); if( randomize && BUGGIFY ) STORAGE_FETCH_BYTES =  500000;
	init( STORAGE_DURABILITY_LAG_REJECT_THRESHOLD,              0.25 );
	init( STORAGE_DURABILITY_LAG_MIN_RATE,                       0.1 );
	init( STORAGE_COMMIT_INTERVAL,                               0.5 ); if( randomize && BUGGIFY ) STORAGE_COMMIT_INTERVAL = 2.0;

	// Constants which affect the fraction of data which is sampled
	// by storage severs to estimate key-range sizes and splits.
	//
	// The rough goal is for the sample size to be a fixed fraction of the total
	// size of all keys and values, 1/BYTE_SAMPLING_FACTOR, which defaults to 1/250.
	// This includes an estimated overhead per entry of BYTE_SAMPLING_OVERHEAD,
	// which defaults to 100 bytes.
	//
	// NOTE: This BYTE_SAMPLING_FACTOR and BYTE_SAMPLING_OVERHEAD knobs can't be
	// changed after a database has been created. Data which has been already
	// sampled can't be resampled, and the estimates of the size of key ranges
	// implicitly includes these constants.
	init( BYTE_SAMPLING_FACTOR,                                  250 ); //cannot buggify because of differences in restarting tests
	init( BYTE_SAMPLING_OVERHEAD,                                100 );

	// Adjustable only for test of PhysicalShardMove. Should always be 0 for other cases.
	init( MIN_BYTE_SAMPLING_PROBABILITY,                           0 );

	init( MAX_STORAGE_SERVER_WATCH_BYTES,                      100e6 ); if( randomize && BUGGIFY ) MAX_STORAGE_SERVER_WATCH_BYTES = 10e3;
	init( MAX_BYTE_SAMPLE_CLEAR_MAP_SIZE,                        1e9 ); if( randomize && BUGGIFY ) MAX_BYTE_SAMPLE_CLEAR_MAP_SIZE = 1e3;
	init( LONG_BYTE_SAMPLE_RECOVERY_DELAY,                      60.0 );
	init( BYTE_SAMPLE_LOAD_PARALLELISM,                            8 ); if( randomize && BUGGIFY ) BYTE_SAMPLE_LOAD_PARALLELISM = 1;
	init( BYTE_SAMPLE_LOAD_DELAY,                                0.0 ); if( randomize && BUGGIFY ) BYTE_SAMPLE_LOAD_DELAY = 0.1;
	init( BYTE_SAMPLE_START_DELAY,                               1.0 ); if( randomize && BUGGIFY ) BYTE_SAMPLE_START_DELAY = 0.0;
	init( BEHIND_CHECK_DELAY,                                    2.0 );
	init( BEHIND_CHECK_COUNT,                                      2 );
	init( BEHIND_CHECK_VERSIONS,             5 * VERSIONS_PER_SECOND );
	init( WAIT_METRICS_WRONG_SHARD_CHANCE,   isSimulated ? 1.0 : 0.1 );
	init( MIN_TAG_READ_PAGES_RATE,                               100 ); if( randomize && BUGGIFY ) MIN_TAG_READ_PAGES_RATE = 0;
	init( MIN_TAG_WRITE_PAGES_RATE,                              100 ); if( randomize && BUGGIFY ) MIN_TAG_WRITE_PAGES_RATE = 0;
	init( TAG_MEASUREMENT_INTERVAL,                              5.0 ); if( randomize && BUGGIFY ) TAG_MEASUREMENT_INTERVAL = 10.0;
	init( PREFIX_COMPRESS_KVS_MEM_SNAPSHOTS,                    true ); if( randomize && BUGGIFY ) PREFIX_COMPRESS_KVS_MEM_SNAPSHOTS = false;
	init( REPORT_DD_METRICS,                                    true );
	init( DD_METRICS_REPORT_INTERVAL,                           30.0 );
	init( FETCH_KEYS_TOO_LONG_TIME_CRITERIA,                   300.0 );
	init( MAX_STORAGE_COMMIT_TIME,                             200.0 ); //The max fsync stall time on the storage server and tlog before marking a disk as failed
	init( RANGESTREAM_LIMIT_BYTES,                               2e6 ); if( randomize && BUGGIFY ) RANGESTREAM_LIMIT_BYTES = 1;
	init( CHANGEFEEDSTREAM_LIMIT_BYTES,                          1e6 ); if( randomize && BUGGIFY ) CHANGEFEEDSTREAM_LIMIT_BYTES = 1;
	init( BLOBWORKERSTATUSSTREAM_LIMIT_BYTES,                    1e4 ); if( randomize && BUGGIFY ) BLOBWORKERSTATUSSTREAM_LIMIT_BYTES = 1;
	init( ENABLE_CLEAR_RANGE_EAGER_READS,                       true ); if( randomize && BUGGIFY ) ENABLE_CLEAR_RANGE_EAGER_READS = deterministicRandom()->coinflip();
	init( CHECKPOINT_TRANSFER_BLOCK_BYTES,                      40e6 );
	init( QUICK_GET_VALUE_FALLBACK,                             true );
	init( QUICK_GET_KEY_VALUES_FALLBACK,                        true );
	init( STRICTLY_ENFORCE_BYTE_LIMIT,                          false); if( randomize && BUGGIFY ) STRICTLY_ENFORCE_BYTE_LIMIT = deterministicRandom()->coinflip();
	init( FRACTION_INDEX_BYTELIMIT_PREFETCH,                      0.2); if( randomize && BUGGIFY ) FRACTION_INDEX_BYTELIMIT_PREFETCH = 0.01 + deterministicRandom()->random01();
	init( MAX_PARALLEL_QUICK_GET_VALUE,                           10 ); if ( randomize && BUGGIFY ) MAX_PARALLEL_QUICK_GET_VALUE = deterministicRandom()->randomInt(1, 100);
	init( QUICK_GET_KEY_VALUES_LIMIT,                           2000 );
	init( QUICK_GET_KEY_VALUES_LIMIT_BYTES,                      1e7 );
	init( STORAGE_FEED_QUERY_HARD_LIMIT,                      100000 );
	// Read priority definitions in the form of a list of their relative concurrency share weights
	init( STORAGESERVER_READ_PRIORITIES,           "120,10,20,40,60" );
	// The total concurrency which will be shared by active priorities according to their relative weights
	init( STORAGE_SERVER_READ_CONCURRENCY,                        70 );
	// The priority number which each ReadType maps to in enumeration order
	// This exists for flexibility but assigning each ReadType to its own unique priority number makes the most sense
	// The enumeration is currently: eager, fetch, low, normal, high
	init( STORAGESERVER_READTYPE_PRIORITY_MAP,           "0,1,2,3,4" );
	init( SPLIT_METRICS_MAX_ROWS,                              10000 ); if( randomize && BUGGIFY ) SPLIT_METRICS_MAX_ROWS = 10;
	init( PHYSICAL_SHARD_MOVE_LOG_SEVERITY,                        1 );
	init( FETCH_SHARD_BUFFER_BYTE_LIMIT,                        20e6 ); if( randomize && BUGGIFY ) FETCH_SHARD_BUFFER_BYTE_LIMIT = 1;
	init( FETCH_SHARD_UPDATES_BYTE_LIMIT,                    2500000 ); if( randomize && BUGGIFY ) FETCH_SHARD_UPDATES_BYTE_LIMIT = 1;

	//Wait Failure
	init( MAX_OUTSTANDING_WAIT_FAILURE_REQUESTS,                 250 ); if( randomize && BUGGIFY ) MAX_OUTSTANDING_WAIT_FAILURE_REQUESTS = 2;
	init( WAIT_FAILURE_DELAY_LIMIT,                              1.0 ); if( randomize && BUGGIFY ) WAIT_FAILURE_DELAY_LIMIT = 5.0;

	//Worker
	init( WORKER_LOGGING_INTERVAL,                               5.0 );
	init( HEAP_PROFILER_INTERVAL,                               30.0 );
	init( UNKNOWN_CC_TIMEOUT,                                  600.0 );
	init( DEGRADED_RESET_INTERVAL,                          24*60*60 ); // FIXME: short interval causes false positive degraded state to flap, e.g. when everyone tries and fails to connect to dead coordinator: if ( randomize && BUGGIFY ) DEGRADED_RESET_INTERVAL = 10;
	init( DEGRADED_WARNING_LIMIT,                                  1 );
	init( DEGRADED_WARNING_RESET_DELAY,                   7*24*60*60 );
	init( TRACE_LOG_FLUSH_FAILURE_CHECK_INTERVAL_SECONDS,         10 );
	init( TRACE_LOG_PING_TIMEOUT_SECONDS,                        5.0 );
	init( MIN_DELAY_CC_WORST_FIT_CANDIDACY_SECONDS,             10.0 );
	init( MAX_DELAY_CC_WORST_FIT_CANDIDACY_SECONDS,             30.0 );
	init( DBINFO_FAILED_DELAY,                                   1.0 );
	init( ENABLE_WORKER_HEALTH_MONITOR,                        false ); if ( randomize && BUGGIFY ) ENABLE_WORKER_HEALTH_MONITOR = true;
	init( WORKER_HEALTH_MONITOR_INTERVAL,                       60.0 );
	init( PEER_LATENCY_CHECK_MIN_POPULATION,                      30 );
	init( PEER_LATENCY_DEGRADATION_PERCENTILE,                  0.50 );
	init( PEER_LATENCY_DEGRADATION_THRESHOLD,                   0.05 );
	init( PEER_LATENCY_DEGRADATION_PERCENTILE_SATELLITE,        0.50 );
	init( PEER_LATENCY_DEGRADATION_THRESHOLD_SATELLITE,          0.1 );
	init( PEER_TIMEOUT_PERCENTAGE_DEGRADATION_THRESHOLD,         0.1 );
	init( PEER_DEGRADATION_CONNECTION_FAILURE_COUNT,               5 );
	init( WORKER_HEALTH_REPORT_RECENT_DESTROYED_PEER,           true );
	init( GRAY_FAILURE_ENABLE_TLOG_RECOVERY_MONITORING,         true );
	init( STORAGE_SERVER_REBOOT_ON_IO_TIMEOUT,                 false ); if ( randomize && BUGGIFY ) STORAGE_SERVER_REBOOT_ON_IO_TIMEOUT = true;
	init( STORAGE_DISK_CLEANUP_MAX_RETRIES,                       10 );
	init( STORAGE_DISK_CLEANUP_RETRY_INTERVAL,  isSimulated ? 2 : 30 );
	init( WORKER_START_STORAGE_DELAY,                            0.0 ); if ( randomize && BUGGIFY ) WORKER_START_STORAGE_DELAY = 1.0;

	// Test harness
	init( WORKER_POLL_DELAY,                                     1.0 );

	// Coordination
	init( COORDINATED_STATE_ONCONFLICT_POLL_INTERVAL,            1.0 ); if( randomize && BUGGIFY ) COORDINATED_STATE_ONCONFLICT_POLL_INTERVAL = 10.0;
	init( FORWARD_REQUEST_TOO_OLD,                        4*24*60*60 ); if( randomize && BUGGIFY ) FORWARD_REQUEST_TOO_OLD = 60.0;
	init( ENABLE_CROSS_CLUSTER_SUPPORT,                         true ); if( randomize && BUGGIFY ) ENABLE_CROSS_CLUSTER_SUPPORT = false;
	init( COORDINATOR_LEADER_CONNECTION_TIMEOUT,                20.0 );

	// Dynamic Knobs (implementation)
	init( COMPACTION_INTERVAL,             isSimulated ? 5.0 : 300.0 );
	init( BROADCASTER_SELF_UPDATE_DELAY,                         1.0 );
	init( GET_COMMITTED_VERSION_TIMEOUT,                         3.0 );
	init( GET_SNAPSHOT_AND_CHANGES_TIMEOUT,                      3.0 );
	init( FETCH_CHANGES_TIMEOUT,                                 3.0 );

	// Buggification
	init( BUGGIFIED_EVENTUAL_CONSISTENCY,                        1.0 );
	init( BUGGIFY_ALL_COORDINATION,                            false ); if( randomize && BUGGIFY ) BUGGIFY_ALL_COORDINATION = true;

	// Status
	init( STATUS_MIN_TIME_BETWEEN_REQUESTS,                      0.0 );
	init( MAX_STATUS_REQUESTS_PER_SECOND,                      256.0 );
	init( CONFIGURATION_ROWS_TO_FETCH,                         20000 );
	init( DISABLE_DUPLICATE_LOG_WARNING,                       false );
	init( HISTOGRAM_REPORT_INTERVAL,                           300.0 );

	// Timekeeper
	init( TIME_KEEPER_DELAY,                                      10 );
	init( TIME_KEEPER_MAX_ENTRIES,                3600 * 24 * 30 * 6 ); if( randomize && BUGGIFY ) { TIME_KEEPER_MAX_ENTRIES = 2; }

	// Fast Restore
	init( FASTRESTORE_FAILURE_TIMEOUT,                          3600 );
	init( FASTRESTORE_HEARTBEAT_INTERVAL,                         60 );
	init( FASTRESTORE_SAMPLING_PERCENT,                          100 ); if( randomize && BUGGIFY ) { FASTRESTORE_SAMPLING_PERCENT = deterministicRandom()->random01() * 100; }
	init( FASTRESTORE_NUM_LOADERS,                                 3 ); if( randomize && BUGGIFY ) { FASTRESTORE_NUM_LOADERS = deterministicRandom()->random01() * 10 + 1; }
	init( FASTRESTORE_NUM_APPLIERS,                                3 ); if( randomize && BUGGIFY ) { FASTRESTORE_NUM_APPLIERS = deterministicRandom()->random01() * 10 + 1; }
	init( FASTRESTORE_TXN_BATCH_MAX_BYTES,           1024.0 * 1024.0 ); if( randomize && BUGGIFY ) { FASTRESTORE_TXN_BATCH_MAX_BYTES = deterministicRandom()->random01() * 1024.0 * 1024.0 + 1.0; }
	init( FASTRESTORE_VERSIONBATCH_MAX_BYTES, 10.0 * 1024.0 * 1024.0 ); if( randomize && BUGGIFY ) { FASTRESTORE_VERSIONBATCH_MAX_BYTES = deterministicRandom()->random01() < 0.2 ? 50 * 1024 : deterministicRandom()->random01() < 0.4 ? 100 * 1024 * 1024 : deterministicRandom()->random01() * 1000.0 * 1024.0 * 1024.0; } // too small value may increase chance of TooManyFile error
	init( FASTRESTORE_VB_PARALLELISM,                              5 ); if( randomize && BUGGIFY ) { FASTRESTORE_VB_PARALLELISM = deterministicRandom()->random01() < 0.2 ? 2 : deterministicRandom()->random01() * 10 + 1; }
	init( FASTRESTORE_VB_MONITOR_DELAY,                           30 ); if( randomize && BUGGIFY ) { FASTRESTORE_VB_MONITOR_DELAY = deterministicRandom()->random01() * 20 + 1; }
	init( FASTRESTORE_VB_LAUNCH_DELAY,                           1.0 ); if( randomize && BUGGIFY ) { FASTRESTORE_VB_LAUNCH_DELAY = deterministicRandom()->random01() < 0.2 ? 0.1 : deterministicRandom()->random01() * 10.0 + 1; }
	init( FASTRESTORE_ROLE_LOGGING_DELAY,                          5 ); if( randomize && BUGGIFY ) { FASTRESTORE_ROLE_LOGGING_DELAY = deterministicRandom()->random01() * 60 + 1; }
	init( FASTRESTORE_UPDATE_PROCESS_STATS_INTERVAL,               5 ); if( randomize && BUGGIFY ) { FASTRESTORE_UPDATE_PROCESS_STATS_INTERVAL = deterministicRandom()->random01() * 60 + 1; }
	init( FASTRESTORE_ATOMICOP_WEIGHT,                             1 ); if( randomize && BUGGIFY ) { FASTRESTORE_ATOMICOP_WEIGHT = deterministicRandom()->random01() * 200 + 1; }
	init( FASTRESTORE_MONITOR_LEADER_DELAY,                        5 ); if( randomize && BUGGIFY ) { FASTRESTORE_MONITOR_LEADER_DELAY = deterministicRandom()->random01() * 100; }
	init( FASTRESTORE_STRAGGLER_THRESHOLD_SECONDS,                60 ); if( randomize && BUGGIFY ) { FASTRESTORE_STRAGGLER_THRESHOLD_SECONDS = deterministicRandom()->random01() * 240 + 10; }
	init( FASTRESTORE_TRACK_REQUEST_LATENCY,              	   false ); if( randomize && BUGGIFY ) { FASTRESTORE_TRACK_REQUEST_LATENCY = false; }
	init( FASTRESTORE_MEMORY_THRESHOLD_MB_SOFT,                 6144 ); if( randomize && BUGGIFY ) { FASTRESTORE_MEMORY_THRESHOLD_MB_SOFT = 1; }
	init( FASTRESTORE_WAIT_FOR_MEMORY_LATENCY,                    10 ); if( randomize && BUGGIFY ) { FASTRESTORE_WAIT_FOR_MEMORY_LATENCY = 60; }
	init( FASTRESTORE_HEARTBEAT_DELAY,                            10 ); if( randomize && BUGGIFY ) { FASTRESTORE_HEARTBEAT_DELAY = deterministicRandom()->random01() * 120 + 2; }
	init( FASTRESTORE_HEARTBEAT_MAX_DELAY,                        10 ); if( randomize && BUGGIFY ) { FASTRESTORE_HEARTBEAT_MAX_DELAY = FASTRESTORE_HEARTBEAT_DELAY * 10; }
	init( FASTRESTORE_APPLIER_FETCH_KEYS_SIZE,                   100 ); if( randomize && BUGGIFY ) { FASTRESTORE_APPLIER_FETCH_KEYS_SIZE = deterministicRandom()->random01() * 10240 + 1; }
	init( FASTRESTORE_LOADER_SEND_MUTATION_MSG_BYTES, 1.0 * 1024.0 * 1024.0 ); if( randomize && BUGGIFY ) { FASTRESTORE_LOADER_SEND_MUTATION_MSG_BYTES = deterministicRandom()->random01() < 0.2 ? 1024 : deterministicRandom()->random01() * 5.0 * 1024.0 * 1024.0 + 1; }
	init( FASTRESTORE_GET_RANGE_VERSIONS_EXPENSIVE,            false ); if( randomize && BUGGIFY ) { FASTRESTORE_GET_RANGE_VERSIONS_EXPENSIVE = deterministicRandom()->random01() < 0.5 ? true : false; }
	init( FASTRESTORE_REQBATCH_PARALLEL,                          50 ); if( randomize && BUGGIFY ) { FASTRESTORE_REQBATCH_PARALLEL = deterministicRandom()->random01() * 100 + 1; }
	init( FASTRESTORE_REQBATCH_LOG,                            false ); if( randomize && BUGGIFY ) { FASTRESTORE_REQBATCH_LOG = deterministicRandom()->random01() < 0.2 ? true : false; }
	init( FASTRESTORE_TXN_CLEAR_MAX,                             100 ); if( randomize && BUGGIFY ) { FASTRESTORE_TXN_CLEAR_MAX = deterministicRandom()->random01() * 100 + 1; }
	init( FASTRESTORE_TXN_RETRY_MAX,                              10 ); if( randomize && BUGGIFY ) { FASTRESTORE_TXN_RETRY_MAX = deterministicRandom()->random01() * 100 + 1; }
	init( FASTRESTORE_TXN_EXTRA_DELAY,                           0.0 ); if( randomize && BUGGIFY ) { FASTRESTORE_TXN_EXTRA_DELAY = deterministicRandom()->random01() * 1 + 0.001;}
	init( FASTRESTORE_NOT_WRITE_DB,                            false ); // Perf test only: set it to true will cause simulation failure
	init( FASTRESTORE_USE_RANGE_FILE,                           true ); // Perf test only: set it to false will cause simulation failure
	init( FASTRESTORE_USE_LOG_FILE,                             true ); // Perf test only: set it to false will cause simulation failure
	init( FASTRESTORE_SAMPLE_MSG_BYTES,                      1048576 ); if( randomize && BUGGIFY ) { FASTRESTORE_SAMPLE_MSG_BYTES = deterministicRandom()->random01() * 2048;}
	init( FASTRESTORE_SCHED_UPDATE_DELAY,                        0.1 ); if( randomize && BUGGIFY ) { FASTRESTORE_SCHED_UPDATE_DELAY = deterministicRandom()->random01() * 2;}
	init( FASTRESTORE_SCHED_TARGET_CPU_PERCENT,                   70 ); if( randomize && BUGGIFY ) { FASTRESTORE_SCHED_TARGET_CPU_PERCENT = deterministicRandom()->random01() * 100 + 50;} // simulate cpu usage can be larger than 100
	init( FASTRESTORE_SCHED_MAX_CPU_PERCENT,                      90 ); if( randomize && BUGGIFY ) { FASTRESTORE_SCHED_MAX_CPU_PERCENT = FASTRESTORE_SCHED_TARGET_CPU_PERCENT + deterministicRandom()->random01() * 100;}
	init( FASTRESTORE_SCHED_INFLIGHT_LOAD_REQS,                   50 ); if( randomize && BUGGIFY ) { FASTRESTORE_SCHED_INFLIGHT_LOAD_REQS = deterministicRandom()->random01() < 0.2 ? 1 : deterministicRandom()->random01() * 30 + 1;}
	init( FASTRESTORE_SCHED_INFLIGHT_SEND_REQS,                    3 ); if( randomize && BUGGIFY ) { FASTRESTORE_SCHED_INFLIGHT_SEND_REQS = deterministicRandom()->random01() < 0.2 ? 1 : deterministicRandom()->random01() * 10 + 1;}
	init( FASTRESTORE_SCHED_LOAD_REQ_BATCHSIZE,                    5 ); if( randomize && BUGGIFY ) { FASTRESTORE_SCHED_LOAD_REQ_BATCHSIZE = deterministicRandom()->random01() < 0.2 ? 1 : deterministicRandom()->random01() * 10 + 1;}
	init( FASTRESTORE_SCHED_INFLIGHT_SENDPARAM_THRESHOLD,         10 ); if( randomize && BUGGIFY ) { FASTRESTORE_SCHED_INFLIGHT_SENDPARAM_THRESHOLD = deterministicRandom()->random01() < 0.2 ? 1 : deterministicRandom()->random01() * 15 + 1;}
	init( FASTRESTORE_SCHED_SEND_FUTURE_VB_REQS_BATCH,             2 ); if( randomize && BUGGIFY ) { FASTRESTORE_SCHED_SEND_FUTURE_VB_REQS_BATCH = deterministicRandom()->random01() < 0.2 ? 1 : deterministicRandom()->random01() * 15 + 1;}
	init( FASTRESTORE_NUM_TRACE_EVENTS,                          100 ); if( randomize && BUGGIFY ) { FASTRESTORE_NUM_TRACE_EVENTS = deterministicRandom()->random01() < 0.2 ? 1 : deterministicRandom()->random01() * 500 + 1;}
	init( FASTRESTORE_EXPENSIVE_VALIDATION,                    false ); if( randomize && BUGGIFY ) { FASTRESTORE_EXPENSIVE_VALIDATION = deterministicRandom()->random01() < 0.5 ? true : false;}
	init( FASTRESTORE_WRITE_BW_MB,                                70 ); if( randomize && BUGGIFY ) { FASTRESTORE_WRITE_BW_MB = deterministicRandom()->random01() < 0.5 ? 2 : 100;}
	init( FASTRESTORE_RATE_UPDATE_SECONDS,                       1.0 ); if( randomize && BUGGIFY ) { FASTRESTORE_RATE_UPDATE_SECONDS = deterministicRandom()->random01() < 0.5 ? 0.1 : 2;}
	init( FASTRESTORE_DUMP_INSERT_RANGE_VERSION,               false );

	init( REDWOOD_DEFAULT_PAGE_SIZE,                            8192 );
	init( REDWOOD_DEFAULT_EXTENT_SIZE,              32 * 1024 * 1024 );
	init( REDWOOD_DEFAULT_EXTENT_READ_SIZE,              1024 * 1024 );
	init( REDWOOD_EXTENT_CONCURRENT_READS,                         4 );
	init( REDWOOD_KVSTORE_RANGE_PREFETCH,                       true );
	init( REDWOOD_PAGE_REBUILD_MAX_SLACK,                       0.33 );
	init( REDWOOD_PAGE_REBUILD_SLACK_DISTRIBUTION,              0.50 );
	init( REDWOOD_LAZY_CLEAR_BATCH_SIZE_PAGES,                    10 );
	init( REDWOOD_LAZY_CLEAR_MIN_PAGES,                            0 );
	init( REDWOOD_LAZY_CLEAR_MAX_PAGES,                          1e6 );
	init( REDWOOD_REMAP_CLEANUP_WINDOW_BYTES, 4LL * 1024 * 1024 * 1024 );
	init( REDWOOD_REMAP_CLEANUP_TOLERANCE_RATIO,                0.05 );
	init( REDWOOD_PAGEFILE_GROWTH_SIZE_PAGES,                  20000 ); if( randomize && BUGGIFY ) { REDWOOD_PAGEFILE_GROWTH_SIZE_PAGES = deterministicRandom()->randomInt(200, 1000); }
	init( REDWOOD_METRICS_INTERVAL,                              5.0 );
	init( REDWOOD_HISTOGRAM_INTERVAL,                           30.0 );
	init( REDWOOD_EVICT_UPDATED_PAGES,                          true ); if( randomize && BUGGIFY ) { REDWOOD_EVICT_UPDATED_PAGES = false; }
	init( REDWOOD_DECODECACHE_REUSE_MIN_HEIGHT,                    2 ); if( randomize && BUGGIFY ) { REDWOOD_DECODECACHE_REUSE_MIN_HEIGHT = deterministicRandom()->randomInt(1, 7); }
	init( REDWOOD_NODE_MAX_UNBALANCE,                              2 );
	init( REDWOOD_IO_PRIORITIES,                       "32,32,32,32" );

	// Server request latency measurement
	init( LATENCY_SKETCH_ACCURACY,                              0.01 );
	init( FILE_LATENCY_SKETCH_ACCURACY,                         0.01 );
	init( LATENCY_METRICS_LOGGING_INTERVAL,                     60.0 );

	// Cluster recovery
	init ( CLUSTER_RECOVERY_EVENT_NAME_PREFIX,              "Master" );

	// Encryption
	init( SIM_KMS_MAX_KEYS,                                     4096 );
	init( ENCRYPT_PROXY_MAX_DBG_TRACE_LENGTH,                 100000 );

	// encrypt key proxy
	init( ENABLE_BLOB_GRANULE_COMPRESSION,                     false ); if ( randomize && BUGGIFY ) { ENABLE_BLOB_GRANULE_COMPRESSION = deterministicRandom()->coinflip(); }
	init( BLOB_GRANULE_COMPRESSION_FILTER,                    "NONE" ); if ( randomize && BUGGIFY ) { BLOB_GRANULE_COMPRESSION_FILTER = CompressionUtils::toString(CompressionUtils::getRandomFilter()); }
	init( ENCRYPTION_LOGGING_INTERVAL,                           5.0 );

	// KMS connector type
	init( KMS_CONNECTOR_TYPE,                     "RESTKmsConnector" );

	// Blob granlues
	init( BG_URL,        isSimulated ? "file://simfdb/fdbblob/" : "" ); // TODO: store in system key space or something, eventually
	bool buggifyMediumGranules = simulationMediumShards || (randomize && BUGGIFY);
	// BlobGranuleVerify* simulation tests use "knobs", BlobGranuleCorrectness* use "tenant", default in real clusters is "knobs"
	init( BG_METADATA_SOURCE,                                "knobs" );
	// All clients must be writing this before server can make use of it. FIXME: Enable in next release
	init( BG_USE_BLOB_RANGE_CHANGE_LOG,                        false ); if ( randomize && BUGGIFY ) BG_USE_BLOB_RANGE_CHANGE_LOG = true;
	init( BG_SNAPSHOT_FILE_TARGET_BYTES,                    20000000 ); if ( buggifySmallShards ) BG_SNAPSHOT_FILE_TARGET_BYTES = 50000 * deterministicRandom()->randomInt(1, 4); else if (buggifyMediumGranules) BG_SNAPSHOT_FILE_TARGET_BYTES = 50000 * deterministicRandom()->randomInt(1, 20);
	init( BG_SNAPSHOT_FILE_TARGET_CHUNK_BYTES,               64*1024 ); if ( randomize && BUGGIFY ) BG_SNAPSHOT_FILE_TARGET_CHUNK_BYTES = BG_SNAPSHOT_FILE_TARGET_BYTES / (1 << deterministicRandom()->randomInt(0, 8));
	init( BG_DELTA_BYTES_BEFORE_COMPACT, BG_SNAPSHOT_FILE_TARGET_BYTES/2 ); if ( randomize && BUGGIFY ) BG_DELTA_BYTES_BEFORE_COMPACT *= (1.0 + deterministicRandom()->random01() * 3.0)/2.0;
	init( BG_DELTA_FILE_TARGET_BYTES,   BG_DELTA_BYTES_BEFORE_COMPACT/10 );
	init( BG_DELTA_FILE_TARGET_CHUNK_BYTES,                  32*1024 ); if ( randomize && BUGGIFY ) BG_DELTA_FILE_TARGET_CHUNK_BYTES = BG_DELTA_FILE_TARGET_BYTES / (1 << deterministicRandom()->randomInt(0, 7));
	init( BG_MAX_SPLIT_FANOUT,                                    10 ); if( randomize && BUGGIFY ) BG_MAX_SPLIT_FANOUT = deterministicRandom()->randomInt(5, 15);
	init( BG_MAX_MERGE_FANIN,                                     10 ); if( randomize && BUGGIFY ) BG_MAX_MERGE_FANIN = deterministicRandom()->randomInt(2, 15);
	init( BG_HOT_SNAPSHOT_VERSIONS,                          5000000 );

	init( BG_CONSISTENCY_CHECK_ENABLED,                         true ); if (randomize && BUGGIFY) BG_CONSISTENCY_CHECK_ENABLED = false;
	init( BG_CONSISTENCY_CHECK_TARGET_SPEED_KB,                 1000 ); if (randomize && BUGGIFY) BG_CONSISTENCY_CHECK_TARGET_SPEED_KB *= (deterministicRandom()->randomInt(2, 50) / 10);
	init( BG_KEY_TUPLE_TRUNCATE_OFFSET,                            0 );
	init( BG_ENABLE_SPLIT_TRUNCATED,                           false ); if (randomize && BUGGIFY) BG_ENABLE_SPLIT_TRUNCATED = true;
	init( BG_ENABLE_READ_DRIVEN_COMPACTION,                     true ); if (randomize && BUGGIFY) BG_ENABLE_READ_DRIVEN_COMPACTION = false;
	init( BG_RDC_BYTES_FACTOR,                                     2 ); if (randomize && BUGGIFY) BG_RDC_BYTES_FACTOR = deterministicRandom()->randomInt(1, 10);
	init( BG_RDC_READ_FACTOR,                                      3 ); if (randomize && BUGGIFY) BG_RDC_READ_FACTOR = deterministicRandom()->randomInt(1, 10);
	init( BG_WRITE_MULTIPART,                                  false ); if (randomize && BUGGIFY) BG_WRITE_MULTIPART = true;
	init( BG_ENABLE_DYNAMIC_WRITE_AMP,                          true ); if (randomize && BUGGIFY) BG_ENABLE_DYNAMIC_WRITE_AMP = false;
	init( BG_DYNAMIC_WRITE_AMP_MIN_FACTOR,                       0.5 );
	init( BG_DYNAMIC_WRITE_AMP_DECREASE_FACTOR,                  0.8 );

	init( BG_ENABLE_MERGING,                                    true ); if (randomize && BUGGIFY) BG_ENABLE_MERGING = false;
	init( BG_MERGE_CANDIDATE_THRESHOLD_SECONDS, isSimulated ? 20.0 : 30 * 60 ); if (randomize && BUGGIFY) BG_MERGE_CANDIDATE_THRESHOLD_SECONDS = 5.0;
	init( BG_MERGE_CANDIDATE_DELAY_SECONDS, BG_MERGE_CANDIDATE_THRESHOLD_SECONDS / 10.0 );

	init( BLOB_WORKER_INITIAL_SNAPSHOT_PARALLELISM,                8 ); if( randomize && BUGGIFY ) BLOB_WORKER_INITIAL_SNAPSHOT_PARALLELISM = 1;
	// The resnapshot/delta parallelism knobs are deprecated and replaced by the budget_bytes knobs! FIXME: remove after next release
	init( BLOB_WORKER_RESNAPSHOT_PARALLELISM,                     40 ); if( randomize && BUGGIFY ) BLOB_WORKER_RESNAPSHOT_PARALLELISM = deterministicRandom()->randomInt(1, 10);
	init( BLOB_WORKER_DELTA_FILE_WRITE_PARALLELISM,             2000 ); if( randomize && BUGGIFY ) BLOB_WORKER_DELTA_FILE_WRITE_PARALLELISM = deterministicRandom()->randomInt(10, 100);
	init( BLOB_WORKER_RDC_PARALLELISM,                             2 ); if( randomize && BUGGIFY ) BLOB_WORKER_RDC_PARALLELISM = deterministicRandom()->randomInt(1, 6);
	init( BLOB_WORKER_RESNAPSHOT_BUDGET_BYTES,        1024*1024*1024 ); if( randomize && BUGGIFY ) BLOB_WORKER_RESNAPSHOT_BUDGET_BYTES = deterministicRandom()->random01() * 10 * BG_SNAPSHOT_FILE_TARGET_BYTES;
	init( BLOB_WORKER_DELTA_WRITE_BUDGET_BYTES,       1024*1024*1024 ); if( randomize && BUGGIFY ) BLOB_WORKER_DELTA_WRITE_BUDGET_BYTES = (5 + 45*deterministicRandom()->random01()) * BG_DELTA_FILE_TARGET_BYTES;
	init( BLOB_WORKER_TIMEOUT,                                  10.0 ); if( randomize && BUGGIFY ) BLOB_WORKER_TIMEOUT = 1.0;
	// more than MVCC window since behind delta files can block for that window for committed check
	init( BLOB_WORKER_REQUEST_TIMEOUT,                          10.0 ); if( randomize && BUGGIFY ) BLOB_WORKER_REQUEST_TIMEOUT = 1.0;
	init( BLOB_WORKERLIST_FETCH_INTERVAL,                        1.0 );
	init( BLOB_WORKER_BATCH_GRV_INTERVAL,                        0.1 );
	init( BLOB_WORKER_EMPTY_GRV_INTERVAL,                        0.5 );
	init( BLOB_WORKER_GRV_HISTORY_MAX_SIZE,                    10000 ); if ( randomize && BUGGIFY ) BLOB_WORKER_GRV_HISTORY_MAX_SIZE = deterministicRandom()->randomInt(1, 20);
	init( BLOB_WORKER_GRV_HISTORY_MIN_VERSION_GRANULARITY,    100000 ); if ( randomize && BUGGIFY ) BLOB_WORKER_GRV_HISTORY_MIN_VERSION_GRANULARITY = deterministicRandom()->randomSkewedUInt32(1, 1000000);
	init( BLOB_WORKER_DO_REJECT_WHEN_FULL,                      true ); if ( randomize && BUGGIFY ) BLOB_WORKER_DO_REJECT_WHEN_FULL = false;
	init( BLOB_WORKER_REJECT_WHEN_FULL_THRESHOLD,                0.9 );
	init( BLOB_WORKER_FORCE_FLUSH_CLEANUP_DELAY,                30.0 ); if ( randomize && BUGGIFY ) BLOB_WORKER_FORCE_FLUSH_CLEANUP_DELAY = deterministicRandom()->randomInt(0, 10) - 1;
	init( BLOB_WORKER_DISK_ENABLED,                            false ); if ( randomize && BUGGIFY ) BLOB_WORKER_DISK_ENABLED = true;
	init( BLOB_WORKER_STORE_TYPE,                                  3 );
	init( BLOB_WORKER_REJOIN_TIME,                              10.0 );

	init( BLOB_MANAGER_STATUS_EXP_BACKOFF_MIN,                   0.1 );
	init( BLOB_MANAGER_STATUS_EXP_BACKOFF_MAX,                   5.0 );
	init( BLOB_MANAGER_STATUS_EXP_BACKOFF_EXPONENT,              1.5 );
	init( BLOB_MANAGER_CONCURRENT_MERGE_CHECKS,                   64 ); if( randomize && BUGGIFY ) BLOB_MANAGER_CONCURRENT_MERGE_CHECKS = 1 << deterministicRandom()->randomInt(0, 7);
	init( BLOB_MANAGER_ENABLE_MEDIAN_ASSIGNMENT_LIMITING,       true ); if( randomize && BUGGIFY ) BLOB_MANAGER_ENABLE_MEDIAN_ASSIGNMENT_LIMITING = false;
	init( BLOB_MANAGER_MEDIAN_ASSIGNMENT_ALLOWANCE,              2.0 ); if( randomize && BUGGIFY ) BLOB_MANAGER_MEDIAN_ASSIGNMENT_ALLOWANCE = (1.0 + deterministicRandom()->random01() * 2);
	init( BLOB_MANAGER_MEDIAN_ASSIGNMENT_MIN_SAMPLES_PER_WORKER,   3 );
	init( BLOB_MANAGER_MEDIAN_ASSIGNMENT_MAX_SAMPLES_PER_WORKER,  10 );
	init( BLOB_MANIFEST_BACKUP,                                false );
	init( BLOB_MANIFEST_BACKUP_INTERVAL,  isSimulated ?  5.0 : 600.0 );
	init( BLOB_MIGRATOR_CHECK_INTERVAL,    isSimulated ?  1.0 : 60.0 );
	init( BLOB_MANIFEST_RW_ROWS,            isSimulated ?  10 : 1000 );
	init( BLOB_MANIFEST_MAX_ROWS_PER_TRANSACTION,  isSimulated ?  30 : 10000 );
	init( BLOB_MANIFEST_RETRY_INTERVAL,        isSimulated ?  1 : 30 );
	init( BLOB_MIGRATOR_ERROR_RETRIES,                            20 );
	init( BLOB_MIGRATOR_PREPARE_TIMEOUT,                       120.0 );
	init( BLOB_RESTORE_MANIFEST_FILE_MAX_SIZE, isSimulated ? 10000 : 10000000 );
	init( BLOB_RESTORE_MANIFEST_RETENTION_MAX,                    10 );
	init( BLOB_RESTORE_MLOGS_RETENTION_SECS,  isSimulated ?  180 : 3600 * 24 * 14 );
	init( BLOB_RESTORE_LOAD_KEY_VERSION_MAP_STEP_SIZE,  isSimulated ?  10 : 2000 );
	init( BLOB_RESTORE_SKIP_EMPTY_RANGES,                      false ); if ( randomize && BUGGIFY ) BLOB_RESTORE_SKIP_EMPTY_RANGES = true;

	init( BLOB_GRANULES_FLUSH_BATCH_SIZE,      isSimulated ?  2 : 64 );

	init( BGCC_TIMEOUT,                   isSimulated ? 10.0 : 120.0 );
	init( BGCC_MIN_INTERVAL,                isSimulated ? 1.0 : 10.0 );

	// Blob Metadata
	init( BLOB_METADATA_CACHE_TTL,  isSimulated ? 120 : 24 * 60 * 60 );
	if ( randomize && BUGGIFY) { BLOB_METADATA_CACHE_TTL = deterministicRandom()->randomInt(50, 100); }

	// HTTP KMS Connector
	init( REST_KMS_CONNECTOR_KMS_DISCOVERY_URL_MODE,           "file");
	init( REST_KMS_CONNECTOR_VALIDATION_TOKEN_MODE,            "file");
	init( REST_KMS_CONNECTOR_VALIDATION_TOKEN_MAX_SIZE,          1024);
	init( REST_KMS_CONNECTOR_VALIDATION_TOKENS_MAX_PAYLOAD_SIZE, 10 * 1024);
	init( REST_KMS_CONNECTOR_REFRESH_KMS_URLS,                   true);
	init( REST_KMS_CONNECTOR_REFRESH_KMS_URLS_INTERVAL_SEC,       600);
	// Below KMS configurations are responsible for:
	// Discovering KMS URLs, fetch encryption keys endpoint and validation token details.
	// Configurations are expected to be passed as command-line arguments.
	// NOTE: Care must be taken when attempting to update below configurations for a up/running FDB cluster.
	init( REST_KMS_CONNECTOR_DISCOVER_KMS_URL_FILE,                "");
	init( REST_KMS_CONNECTOR_GET_ENCRYPTION_KEYS_ENDPOINT,         "");
	init( REST_KMS_CONNECTOR_GET_LATEST_ENCRYPTION_KEYS_ENDPOINT,  "");
	init( REST_KMS_CONNECTOR_GET_BLOB_METADATA_ENDPOINT,           "");
	// Details to fetch validation token from a localhost file
	// acceptable format: "<token_name1>$<absolute_file_path1>,<token_name2>$<absolute_file_path2>,.."
	// NOTE: 'token-name" can NOT contain '$' character
	init( REST_KMS_CONNECTOR_VALIDATION_TOKEN_DETAILS,             "");
	init( ENABLE_REST_KMS_COMMUNICATION,                        false); if( randomize && BUGGIFY ) ENABLE_REST_KMS_COMMUNICATION = true;
	init( REST_KMS_CONNECTOR_REMOVE_TRAILING_NEWLINE,           false);
	init( REST_KMS_CURRENT_BLOB_METADATA_REQUEST_VERSION,           1);
	init( REST_KMS_MAX_BLOB_METADATA_REQUEST_VERSION,               1);
	init( REST_KMS_CURRENT_CIPHER_REQUEST_VERSION,                  1);
	init( REST_KMS_MAX_CIPHER_REQUEST_VERSION,                      1);
	init( REST_SIM_KMS_VAULT_DIR,                                  "");
	init( REST_KMS_STABILITY_CHECK_INTERVAL,                      5.0);

	init( CONSISTENCY_SCAN_ACTIVE_THROTTLE_RATIO,                0.5 ); if( randomize && BUGGIFY ) CONSISTENCY_SCAN_ACTIVE_THROTTLE_RATIO = deterministicRandom()->random01();


	init( FLOW_WITH_SWIFT,                                       false);
#ifndef WITH_SWIFT
  ASSERT(!FLOW_WITH_SWIFT); // cannot enable FLOW_WITH_SWIFT server knob without compiling Swift
#endif

	// Drop in-memory state associated with an idempotency id after this many seconds. Once dropped, this id cannot be
	// expired proactively, but will eventually get cleaned up by the idempotency id cleaner.
	init( IDEMPOTENCY_ID_IN_MEMORY_LIFETIME,                       10);
	// Attempt to clean old idempotency ids automatically this often
 	init( IDEMPOTENCY_IDS_CLEANER_POLLING_INTERVAL,                10);
	// Don't clean idempotency ids younger than this
 	init( IDEMPOTENCY_IDS_MIN_AGE_SECONDS,              3600 * 24 * 7);

	// clang-format on

	if (clientKnobs) {
		clientKnobs->IS_ACCEPTABLE_DELAY =
		    clientKnobs->IS_ACCEPTABLE_DELAY *
		    std::min(MAX_READ_TRANSACTION_LIFE_VERSIONS, MAX_WRITE_TRANSACTION_LIFE_VERSIONS) /
		    (5.0 * VERSIONS_PER_SECOND);
		clientKnobs->INIT_MID_SHARD_BYTES = MIN_SHARD_BYTES;
	}
}<|MERGE_RESOLUTION|>--- conflicted
+++ resolved
@@ -583,18 +583,12 @@
 	init( SHARDED_ROCKSDB_MAX_BACKGROUND_JOBS,                     4 );
 	init( SHARDED_ROCKSDB_BLOCK_CACHE_SIZE, isSimulated? 16 * 1024 : 134217728 /* 128MB */);
 	// Set to 0 to disable rocksdb write rate limiting. Rate limiter unit: bytes per second.
-<<<<<<< HEAD
 	init( SHARDED_ROCKSDB_WRITE_RATE_LIMITER_BYTES_PER_SEC,     33554432 );
 	init( SHARDED_ROCKSDB_BACKGROUND_PARALLELISM,                  2 );
 	init( SHARDED_ROCKSDB_MAX_SUBCOMPACTIONS,                      0 );
 	init( SHARDED_ROCKSDB_LEVEL0_FILENUM_COMPACTION_TRIGGER,               4 );
 	init( SHARDED_ROCKSDB_LEVEL0_SLOWDOWN_WRITES_TRIGGER,                 20 ); // RocksDB default.
 	init( SHARDED_ROCKSDB_LEVEL0_STOP_WRITES_TRIGGER,                     36 ); // RocksDB default.
-=======
-	init( SHARDED_ROCKSDB_WRITE_RATE_LIMITER_BYTES_PER_SEC, 33554432 );
-	init( SHARDED_ROCKSDB_BACKGROUND_PARALLELISM,                  2 );
-	init( SHARDED_ROCKSDB_MAX_SUBCOMPACTIONS,                      0 );
->>>>>>> 73e40985
 
 	// Leader election
 	bool longLeaderElection = randomize && BUGGIFY;
