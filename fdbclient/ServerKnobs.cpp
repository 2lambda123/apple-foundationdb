--- conflicted
+++ resolved
@@ -168,16 +168,10 @@
 	init( PRIORITY_ENFORCE_MOVE_OUT_OF_PHYSICAL_SHARD,           960 ); if( randomize && BUGGIFY ) PRIORITY_ENFORCE_MOVE_OUT_OF_PHYSICAL_SHARD = 360; // Set as the lowest priority
 
 	// Data distribution
-<<<<<<< HEAD
 	init( SHARD_ENCODE_LOCATION_METADATA,                      true ); if( randomize && BUGGIFY )  SHARD_ENCODE_LOCATION_METADATA = true;
 	init( ENABLE_DD_PHYSICAL_SHARD,                            false ); // EXPERIMENTAL; If true, SHARD_ENCODE_LOCATION_METADATA must be true; When true, optimization of data move between DCs is disabled
 	init( ENABLE_DD_PHYSICAL_SHARD_MOVE,                        true ); // EXPERIMENTAL; If true, SHARD_ENCODE_LOCATION_METADATA must be true; When true, optimization of data move between DCs is disabled
-	init( MAX_PHYSICAL_SHARD_BYTES,                        500000000 ); // 500 MB; for ENABLE_DD_PHYSICAL_SHARD; smaller leads to larger number of physicalShard per storage server
-=======
-	init( SHARD_ENCODE_LOCATION_METADATA,                       false ); if( randomize && BUGGIFY )  SHARD_ENCODE_LOCATION_METADATA = true;
-	init( ENABLE_DD_PHYSICAL_SHARD,                             false ); // EXPERIMENTAL; If true, SHARD_ENCODE_LOCATION_METADATA must be true; When true, optimization of data move between DCs is disabled
 	init( MAX_PHYSICAL_SHARD_BYTES,                         10000000 ); // 10 MB; for ENABLE_DD_PHYSICAL_SHARD; smaller leads to larger number of physicalShard per storage server
->>>>>>> 1eae9270
  	init( PHYSICAL_SHARD_METRICS_DELAY,                        300.0 ); // 300 seconds; for ENABLE_DD_PHYSICAL_SHARD
 	init( ANONYMOUS_PHYSICAL_SHARD_TRANSITION_TIME,            600.0 ); if( randomize && BUGGIFY )  ANONYMOUS_PHYSICAL_SHARD_TRANSITION_TIME = 0.0; // 600 seconds; for ENABLE_DD_PHYSICAL_SHARD
 	init( READ_REBALANCE_CPU_THRESHOLD,                         15.0 );
@@ -478,14 +472,11 @@
 	init( ROCKSDB_MAX_BACKGROUND_JOBS,                             2 ); // RocksDB default.
 	init( ROCKSDB_DELETE_OBSOLETE_FILE_PERIOD,                      0); // 6h, RocksDB default.
 	init( ROCKSDB_PHYSICAL_SHARD_CLEAN_UP_DELAY, isSimulated ? 10.0 : 300.0 ); // Delays shard clean up, must be larger than ROCKSDB_READ_VALUE_TIMEOUT to prevent reading deleted shard.
-<<<<<<< HEAD
 	init( ROCKSDB_ENABLE_EXPENSIVE_VALIDATION,                  true ); // if( randomize && BUGGIFY ) ROCKSDB_ENABLE_EXPENSIVE_VALIDATION = deterministicRandom()->coinflip();
 
 	init( ROCKSDB_CHECKPOINT_MAX_RETRY,                            3 );
 	init( ROCKSDB_CREATE_SST_FILE_RETRY_COUNT_MAX,                50 );
-=======
 	init( ROCKSDB_EMPTY_RANGE_CHECK,              isSimulated ? true : false);
->>>>>>> 1eae9270
 
 	// Leader election
 	bool longLeaderElection = randomize && BUGGIFY;
@@ -870,14 +861,10 @@
 	// This exists for flexibility but assigning each ReadType to its own unique priority number makes the most sense
 	// The enumeration is currently: eager, fetch, low, normal, high
 	init( STORAGESERVER_READTYPE_PRIORITY_MAP,           "0,1,2,3,4" );
-<<<<<<< HEAD
-	init( SPLIT_METRICS_MAX_ROWS,                              10000 );
+	init( SPLIT_METRICS_MAX_ROWS,                              10000 ); if( randomize && BUGGIFY ) SPLIT_METRICS_MAX_ROWS = 10;
 	init( STORAGE_SERVER_PHYSICAL_SHARD_MOVE,                   false );
 	init( FETCH_SHARD_BUFFER_BYTE_LIMIT,                        20e6 );
 	init( PHYSICAL_SHARD_MOVE_VERBOSE_TRACKING,                 true );
-=======
-	init( SPLIT_METRICS_MAX_ROWS,                              10000 ); if( randomize && BUGGIFY ) SPLIT_METRICS_MAX_ROWS = 10;
->>>>>>> 1eae9270
 
 	//Wait Failure
 	init( MAX_OUTSTANDING_WAIT_FAILURE_REQUESTS,                 250 ); if( randomize && BUGGIFY ) MAX_OUTSTANDING_WAIT_FAILURE_REQUESTS = 2;
