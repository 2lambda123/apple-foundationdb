--- conflicted
+++ resolved
@@ -67,9 +67,7 @@
 	return TenantAPI::prefixToId(prefix, EnforceValidTenantId::False);
 }
 
-<<<<<<< HEAD
-bool tenantMapChanging(MutationRef const& mutation) {
-	const KeyRangeRef tenantMapRange = TenantMetadata::tenantMap().subspace;
+bool tenantMapChanging(MutationRef const& mutation, KeyRangeRef tenantMapRange) {
 	if (isSingleKeyMutation((MutationRef::Type)mutation.type) && mutation.param1.startsWith(tenantMapRange.begin)) {
 		return true;
 	} else if (mutation.type == MutationRef::ClearRange &&
@@ -77,7 +75,8 @@
 		return true;
 	}
 	return false;
-=======
+}
+
 // validates whether the lastTenantId and the nextTenantId share the same 2 byte prefix
 bool nextTenantIdPrefixMatches(int64_t lastTenantId, int64_t nextTenantId) {
 	if (getTenantIdPrefix(nextTenantId) != getTenantIdPrefix(lastTenantId)) {
@@ -102,7 +101,6 @@
 
 int64_t getTenantIdPrefix(int64_t tenantId) {
 	return tenantId >> 48;
->>>>>>> 05e73b78
 }
 
 } // namespace TenantAPI