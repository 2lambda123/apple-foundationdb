/*
 * ServerKnobs.h
 *
 * This source file is part of the FoundationDB open source project
 *
 * Copyright 2013-2018 Apple Inc. and the FoundationDB project authors
 *
 * Licensed under the Apache License, Version 2.0 (the "License");
 * you may not use this file except in compliance with the License.
 * You may obtain a copy of the License at
 *
 *     http://www.apache.org/licenses/LICENSE-2.0
 *
 * Unless required by applicable law or agreed to in writing, software
 * distributed under the License is distributed on an "AS IS" BASIS,
 * WITHOUT WARRANTIES OR CONDITIONS OF ANY KIND, either express or implied.
 * See the License for the specific language governing permissions and
 * limitations under the License.
 */

#pragma once

#include "flow/BooleanParam.h"
#include "flow/Knobs.h"
#include "fdbrpc/fdbrpc.h"
#include "fdbrpc/Locality.h"
#include "fdbclient/ClientKnobs.h"

// Disk queue
static constexpr int _PAGE_SIZE = 4096;

class ServerKnobs : public KnobsImpl<ServerKnobs> {
public:
	// Versions
	int64_t VERSIONS_PER_SECOND;
	int64_t MAX_VERSIONS_IN_FLIGHT;
	int64_t MAX_VERSIONS_IN_FLIGHT_FORCED;
	int64_t MAX_READ_TRANSACTION_LIFE_VERSIONS;
	int64_t MAX_WRITE_TRANSACTION_LIFE_VERSIONS;
	double MAX_COMMIT_BATCH_INTERVAL; // Each commit proxy generates a CommitTransactionBatchRequest at least this
	                                  // often, so that versions always advance smoothly

	// TLogs
	bool PEEK_USING_STREAMING;
	double TLOG_TIMEOUT; // tlog OR commit proxy failure - master's reaction time
	double TLOG_SLOW_REJOIN_WARN_TIMEOUT_SECS; // Warns if a tlog takes too long to rejoin
	double RECOVERY_TLOG_SMART_QUORUM_DELAY; // smaller might be better for bug amplification
	double TLOG_STORAGE_MIN_UPDATE_INTERVAL;
	double BUGGIFY_TLOG_STORAGE_MIN_UPDATE_INTERVAL;
	int DESIRED_TOTAL_BYTES;
	int DESIRED_UPDATE_BYTES;
	double UPDATE_DELAY;
	int MAXIMUM_PEEK_BYTES;
	int APPLY_MUTATION_BYTES;
	int RECOVERY_DATA_BYTE_LIMIT;
	int BUGGIFY_RECOVERY_DATA_LIMIT;
	double LONG_TLOG_COMMIT_TIME;
	int64_t LARGE_TLOG_COMMIT_BYTES;
	double BUGGIFY_RECOVER_MEMORY_LIMIT;
	double BUGGIFY_WORKER_REMOVED_MAX_LAG;
	int64_t UPDATE_STORAGE_BYTE_LIMIT;
	int64_t REFERENCE_SPILL_UPDATE_STORAGE_BYTE_LIMIT;
	double TLOG_PEEK_DELAY;
	int LEGACY_TLOG_UPGRADE_ENTRIES_PER_VERSION;
	int VERSION_MESSAGES_OVERHEAD_FACTOR_1024THS; // Multiplicative factor to bound total space used to store a version
	                                              // message (measured in 1/1024ths, e.g. a value of 2048 yields a
	                                              // factor of 2).
	int64_t VERSION_MESSAGES_ENTRY_BYTES_WITH_OVERHEAD;
	int64_t TLOG_POPPED_VER_LAG_THRESHOLD_FOR_TLOGPOP_TRACE;
	bool ENABLE_DETAILED_TLOG_POP_TRACE;
	double TLOG_MESSAGE_BLOCK_OVERHEAD_FACTOR;
	int64_t TLOG_MESSAGE_BLOCK_BYTES;
	int64_t MAX_MESSAGE_SIZE;
	int LOG_SYSTEM_PUSHED_DATA_BLOCK_SIZE;
	double PEEK_TRACKER_EXPIRATION_TIME;
	int PARALLEL_GET_MORE_REQUESTS;
	int MULTI_CURSOR_PRE_FETCH_LIMIT;
	int64_t MAX_QUEUE_COMMIT_BYTES;
	int DESIRED_OUTSTANDING_MESSAGES;
	double DESIRED_GET_MORE_DELAY;
	int CONCURRENT_LOG_ROUTER_READS;
	int LOG_ROUTER_PEEK_FROM_SATELLITES_PREFERRED; // 0==peek from primary, non-zero==peek from satellites
	double DISK_QUEUE_ADAPTER_MIN_SWITCH_TIME;
	double DISK_QUEUE_ADAPTER_MAX_SWITCH_TIME;
	int64_t TLOG_SPILL_REFERENCE_MAX_PEEK_MEMORY_BYTES;
	int64_t TLOG_SPILL_REFERENCE_MAX_BATCHES_PER_PEEK;
	int64_t TLOG_SPILL_REFERENCE_MAX_BYTES_PER_BATCH;
	int64_t DISK_QUEUE_FILE_EXTENSION_BYTES; // When we grow the disk queue, by how many bytes should it grow?
	int64_t DISK_QUEUE_FILE_SHRINK_BYTES; // When we shrink the disk queue, by how many bytes should it shrink?
	int64_t DISK_QUEUE_MAX_TRUNCATE_BYTES; // A truncate larger than this will cause the file to be replaced instead.
	double TLOG_DEGRADED_DURATION;
	int64_t MAX_CACHE_VERSIONS;
	double TXS_POPPED_MAX_DELAY;
	double TLOG_MAX_CREATE_DURATION;
	int PEEK_LOGGING_AMOUNT;
	double PEEK_LOGGING_DELAY;
	double PEEK_RESET_INTERVAL;
	double PEEK_MAX_LATENCY;
	bool PEEK_COUNT_SMALL_MESSAGES;
	double PEEK_STATS_INTERVAL;
	double PEEK_STATS_SLOW_AMOUNT;
	double PEEK_STATS_SLOW_RATIO;
	double PUSH_RESET_INTERVAL;
	double PUSH_MAX_LATENCY;
	double PUSH_STATS_INTERVAL;
	double PUSH_STATS_SLOW_AMOUNT;
	double PUSH_STATS_SLOW_RATIO;
	int TLOG_POP_BATCH_SIZE;

	// Data distribution queue
	double HEALTH_POLL_TIME;
	double BEST_TEAM_STUCK_DELAY;
	double BG_REBALANCE_POLLING_INTERVAL;
	double BG_REBALANCE_SWITCH_CHECK_INTERVAL;
	double DD_QUEUE_LOGGING_INTERVAL;
	double RELOCATION_PARALLELISM_PER_SOURCE_SERVER;
	int DD_QUEUE_MAX_KEY_SERVERS;
	int DD_REBALANCE_PARALLELISM;
	int DD_REBALANCE_RESET_AMOUNT;
	double BG_DD_MAX_WAIT;
	double BG_DD_MIN_WAIT;
	double BG_DD_INCREASE_RATE;
	double BG_DD_DECREASE_RATE;
	double BG_DD_SATURATION_DELAY;
	double INFLIGHT_PENALTY_HEALTHY;
	double INFLIGHT_PENALTY_REDUNDANT;
	double INFLIGHT_PENALTY_UNHEALTHY;
	double INFLIGHT_PENALTY_ONE_LEFT;
	bool USE_OLD_NEEDED_SERVERS;

	// Higher priorities are executed first
	// Priority/100 is the "priority group"/"superpriority".  Priority inversion
	//   is possible within but not between priority groups; fewer priority groups
	//   mean better worst case time bounds
	// Maximum allowable priority is 999.
	int PRIORITY_RECOVER_MOVE;
	int PRIORITY_REBALANCE_UNDERUTILIZED_TEAM;
	int PRIORITY_REBALANCE_OVERUTILIZED_TEAM;
	int PRIORITY_PERPETUAL_STORAGE_WIGGLE;
	int PRIORITY_TEAM_HEALTHY;
	int PRIORITY_TEAM_CONTAINS_UNDESIRED_SERVER;
	int PRIORITY_TEAM_REDUNDANT;
	int PRIORITY_MERGE_SHARD;
	int PRIORITY_POPULATE_REGION;
	int PRIORITY_TEAM_UNHEALTHY;
	int PRIORITY_TEAM_2_LEFT;
	int PRIORITY_TEAM_1_LEFT;
	int PRIORITY_TEAM_FAILED; // Priority when a server in the team is excluded as failed
	int PRIORITY_TEAM_0_LEFT;
	int PRIORITY_SPLIT_SHARD;

	// Data distribution
	double RETRY_RELOCATESHARD_DELAY;
	double DATA_DISTRIBUTION_FAILURE_REACTION_TIME;
	int MIN_SHARD_BYTES, SHARD_BYTES_RATIO, SHARD_BYTES_PER_SQRT_BYTES, MAX_SHARD_BYTES, KEY_SERVER_SHARD_BYTES;
	int64_t SHARD_MAX_BYTES_PER_KSEC, // Shards with more than this bandwidth will be split immediately
	    SHARD_MIN_BYTES_PER_KSEC, // Shards with more than this bandwidth will not be merged
	    SHARD_SPLIT_BYTES_PER_KSEC; // When splitting a shard, it is split into pieces with less than this bandwidth
	double SHARD_MAX_READ_DENSITY_RATIO;
	int64_t SHARD_READ_HOT_BANDWITH_MIN_PER_KSECONDS;
	double SHARD_MAX_BYTES_READ_PER_KSEC_JITTER;
	double STORAGE_METRIC_TIMEOUT;
	double METRIC_DELAY;
	double ALL_DATA_REMOVED_DELAY;
	double INITIAL_FAILURE_REACTION_DELAY;
	double CHECK_TEAM_DELAY;
	double PERPETUAL_WIGGLE_DELAY;
	bool PERPETUAL_WIGGLE_DISABLE_REMOVER;
	double LOG_ON_COMPLETION_DELAY;
	int BEST_TEAM_MAX_TEAM_TRIES;
	int BEST_TEAM_OPTION_COUNT;
	int BEST_OF_AMT;
	double SERVER_LIST_DELAY;
	double RECRUITMENT_IDLE_DELAY;
	double STORAGE_RECRUITMENT_DELAY;
	double BLOB_WORKER_RECRUITMENT_DELAY;
	bool TSS_HACK_IDENTITY_MAPPING;
	double TSS_RECRUITMENT_TIMEOUT;
	double TSS_DD_CHECK_INTERVAL;
	double DATA_DISTRIBUTION_LOGGING_INTERVAL;
	double DD_ENABLED_CHECK_DELAY;
	double DD_STALL_CHECK_DELAY;
	double DD_LOW_BANDWIDTH_DELAY;
	double DD_MERGE_COALESCE_DELAY;
	double STORAGE_METRICS_POLLING_DELAY;
	double STORAGE_METRICS_RANDOM_DELAY;
	double AVAILABLE_SPACE_RATIO_CUTOFF;
	int DESIRED_TEAMS_PER_SERVER;
	int MAX_TEAMS_PER_SERVER;
	int64_t DD_SHARD_SIZE_GRANULARITY;
	int64_t DD_SHARD_SIZE_GRANULARITY_SIM;
	int DD_MOVE_KEYS_PARALLELISM;
	int DD_FETCH_SOURCE_PARALLELISM;
	int DD_MERGE_LIMIT;
	double DD_SHARD_METRICS_TIMEOUT;
	int64_t DD_LOCATION_CACHE_SIZE;
	double MOVEKEYS_LOCK_POLLING_DELAY;
	double DEBOUNCE_RECRUITING_DELAY;
	int REBALANCE_MAX_RETRIES;
	int DD_OVERLAP_PENALTY;
	int DD_EXCLUDE_MIN_REPLICAS;
	bool DD_VALIDATE_LOCALITY;
	int DD_CHECK_INVALID_LOCALITY_DELAY;
	bool DD_ENABLE_VERBOSE_TRACING;
	int64_t
	    DD_SS_FAILURE_VERSIONLAG; // Allowed SS version lag from the current read version before marking it as failed.
	int64_t DD_SS_ALLOWED_VERSIONLAG; // SS will be marked as healthy if it's version lag goes below this value.
	double DD_SS_STUCK_TIME_LIMIT; // If a storage server is not getting new versions for this amount of time, then it
	                               // becomes undesired.
	int DD_TEAMS_INFO_PRINT_INTERVAL;
	int DD_TEAMS_INFO_PRINT_YIELD_COUNT;
	int DD_TEAM_ZERO_SERVER_LEFT_LOG_DELAY;
	int DD_STORAGE_WIGGLE_PAUSE_THRESHOLD; // How many unhealthy relocations are ongoing will pause storage wiggle
	int DD_STORAGE_WIGGLE_STUCK_THRESHOLD; // How many times bestTeamStuck accumulate will pause storage wiggle

	// TeamRemover to remove redundant teams
	bool TR_FLAG_DISABLE_MACHINE_TEAM_REMOVER; // disable the machineTeamRemover actor
	double TR_REMOVE_MACHINE_TEAM_DELAY; // wait for the specified time before try to remove next machine team
	bool TR_FLAG_REMOVE_MT_WITH_MOST_TEAMS; // guard to select which machineTeamRemover logic to use

	bool TR_FLAG_DISABLE_SERVER_TEAM_REMOVER; // disable the serverTeamRemover actor
	double TR_REMOVE_SERVER_TEAM_DELAY; // wait for the specified time before try to remove next server team
	double TR_REMOVE_SERVER_TEAM_EXTRA_DELAY; // serverTeamRemover waits for the delay and check DD healthyness again to
	                                          // ensure it runs after machineTeamRemover

	// Remove wrong storage engines
	double DD_REMOVE_STORE_ENGINE_DELAY; // wait for the specified time before remove the next batch

	double DD_FAILURE_TIME;
	double DD_ZERO_HEALTHY_TEAM_DELAY;

	// KeyValueStore SQLITE
	int CLEAR_BUFFER_SIZE;
	double READ_VALUE_TIME_ESTIMATE;
	double READ_RANGE_TIME_ESTIMATE;
	double SET_TIME_ESTIMATE;
	double CLEAR_TIME_ESTIMATE;
	double COMMIT_TIME_ESTIMATE;
	int CHECK_FREE_PAGE_AMOUNT;
	double DISK_METRIC_LOGGING_INTERVAL;
	int64_t SOFT_HEAP_LIMIT;

	int SQLITE_PAGE_SCAN_ERROR_LIMIT;
	int SQLITE_BTREE_PAGE_USABLE;
	int SQLITE_BTREE_CELL_MAX_LOCAL;
	int SQLITE_BTREE_CELL_MIN_LOCAL;
	int SQLITE_FRAGMENT_PRIMARY_PAGE_USABLE;
	int SQLITE_FRAGMENT_OVERFLOW_PAGE_USABLE;
	double SQLITE_FRAGMENT_MIN_SAVINGS;
	int SQLITE_CHUNK_SIZE_PAGES;
	int SQLITE_CHUNK_SIZE_PAGES_SIM;
	int SQLITE_READER_THREADS;
	int SQLITE_WRITE_WINDOW_LIMIT;
	double SQLITE_WRITE_WINDOW_SECONDS;

	// KeyValueStoreSqlite spring cleaning
	double SPRING_CLEANING_NO_ACTION_INTERVAL;
	double SPRING_CLEANING_LAZY_DELETE_INTERVAL;
	double SPRING_CLEANING_VACUUM_INTERVAL;
	double SPRING_CLEANING_LAZY_DELETE_TIME_ESTIMATE;
	double SPRING_CLEANING_VACUUM_TIME_ESTIMATE;
	double SPRING_CLEANING_VACUUMS_PER_LAZY_DELETE_PAGE;
	int SPRING_CLEANING_MIN_LAZY_DELETE_PAGES;
	int SPRING_CLEANING_MAX_LAZY_DELETE_PAGES;
	int SPRING_CLEANING_LAZY_DELETE_BATCH_SIZE;
	int SPRING_CLEANING_MIN_VACUUM_PAGES;
	int SPRING_CLEANING_MAX_VACUUM_PAGES;

	// KeyValueStoreMemory
	int64_t REPLACE_CONTENTS_BYTES;

	// KeyValueStoreRocksDB
	int ROCKSDB_BACKGROUND_PARALLELISM;
	int ROCKSDB_READ_PARALLELISM;
	int64_t ROCKSDB_MEMTABLE_BYTES;
	bool ROCKSDB_UNSAFE_AUTO_FSYNC;
	int64_t ROCKSDB_PERIODIC_COMPACTION_SECONDS;
	int ROCKSDB_PREFIX_LEN;
	int64_t ROCKSDB_BLOCK_CACHE_SIZE;
	double ROCKSDB_METRICS_DELAY;
	double ROCKSDB_READ_VALUE_TIMEOUT;
	double ROCKSDB_READ_VALUE_PREFIX_TIMEOUT;
	double ROCKSDB_READ_RANGE_TIMEOUT;

	// Leader election
	int MAX_NOTIFICATIONS;
	int MIN_NOTIFICATIONS;
	double NOTIFICATION_FULL_CLEAR_TIME;
	double CANDIDATE_MIN_DELAY;
	double CANDIDATE_MAX_DELAY;
	double CANDIDATE_GROWTH_RATE;
	double POLLING_FREQUENCY;
	double HEARTBEAT_FREQUENCY;

	// Commit CommitProxy
	double START_TRANSACTION_BATCH_INTERVAL_MIN;
	double START_TRANSACTION_BATCH_INTERVAL_MAX;
	double START_TRANSACTION_BATCH_INTERVAL_LATENCY_FRACTION;
	double START_TRANSACTION_BATCH_INTERVAL_SMOOTHER_ALPHA;
	double START_TRANSACTION_BATCH_QUEUE_CHECK_INTERVAL;
	double START_TRANSACTION_MAX_TRANSACTIONS_TO_START;
	int START_TRANSACTION_MAX_REQUESTS_TO_START;
	double START_TRANSACTION_RATE_WINDOW;
	double START_TRANSACTION_MAX_EMPTY_QUEUE_BUDGET;
	int START_TRANSACTION_MAX_QUEUE_SIZE;
	int KEY_LOCATION_MAX_QUEUE_SIZE;
	double COMMIT_PROXY_LIVENESS_TIMEOUT;

	double COMMIT_TRANSACTION_BATCH_INTERVAL_FROM_IDLE;
	double COMMIT_TRANSACTION_BATCH_INTERVAL_MIN;
	double COMMIT_TRANSACTION_BATCH_INTERVAL_MAX;
	double COMMIT_TRANSACTION_BATCH_INTERVAL_LATENCY_FRACTION;
	double COMMIT_TRANSACTION_BATCH_INTERVAL_SMOOTHER_ALPHA;
	int COMMIT_TRANSACTION_BATCH_COUNT_MAX;
	int COMMIT_TRANSACTION_BATCH_BYTES_MIN;
	int COMMIT_TRANSACTION_BATCH_BYTES_MAX;
	double COMMIT_TRANSACTION_BATCH_BYTES_SCALE_BASE;
	double COMMIT_TRANSACTION_BATCH_BYTES_SCALE_POWER;
	int64_t COMMIT_BATCHES_MEM_BYTES_HARD_LIMIT;
	double COMMIT_BATCHES_MEM_FRACTION_OF_TOTAL;
	double COMMIT_BATCHES_MEM_TO_TOTAL_MEM_SCALE_FACTOR;

	double RESOLVER_COALESCE_TIME;
	int BUGGIFIED_ROW_LIMIT;
	double PROXY_SPIN_DELAY;
	double UPDATE_REMOTE_LOG_VERSION_INTERVAL;
	int MAX_TXS_POP_VERSION_HISTORY;
	double MIN_CONFIRM_INTERVAL;
	double ENFORCED_MIN_RECOVERY_DURATION;
	double REQUIRED_MIN_RECOVERY_DURATION;
	bool ALWAYS_CAUSAL_READ_RISKY;
	int MAX_COMMIT_UPDATES;
	double MAX_PROXY_COMPUTE;
	double MAX_COMPUTE_PER_OPERATION;
	int PROXY_COMPUTE_BUCKETS;
	double PROXY_COMPUTE_GROWTH_RATE;
	int TXN_STATE_SEND_AMOUNT;
	double REPORT_TRANSACTION_COST_ESTIMATION_DELAY;
	bool PROXY_REJECT_BATCH_QUEUED_TOO_LONG;

	int RESET_MASTER_BATCHES;
	int RESET_RESOLVER_BATCHES;
	double RESET_MASTER_DELAY;
	double RESET_RESOLVER_DELAY;

	// Master Server
	double COMMIT_SLEEP_TIME;
	double MIN_BALANCE_TIME;
	int64_t MIN_BALANCE_DIFFERENCE;
	double SECONDS_BEFORE_NO_FAILURE_DELAY;
	int64_t MAX_TXS_SEND_MEMORY;
	int64_t MAX_RECOVERY_VERSIONS;
	double MAX_RECOVERY_TIME;
	double PROVISIONAL_START_DELAY;
	double PROVISIONAL_DELAY_GROWTH;
	double PROVISIONAL_MAX_DELAY;
	double SECONDS_BEFORE_RECRUIT_BACKUP_WORKER;
	double CC_INTERFACE_TIMEOUT;

	// Resolver
	int64_t KEY_BYTES_PER_SAMPLE;
	int64_t SAMPLE_OFFSET_PER_KEY;
	double SAMPLE_EXPIRATION_TIME;
	double SAMPLE_POLL_TIME;
	int64_t RESOLVER_STATE_MEMORY_LIMIT;

	// Backup Worker
	double BACKUP_TIMEOUT; // master's reaction time for backup failure
	double BACKUP_NOOP_POP_DELAY;
	int BACKUP_FILE_BLOCK_BYTES;
	int64_t BACKUP_LOCK_BYTES;
	double BACKUP_UPLOAD_DELAY;

	// Cluster Controller
	double CLUSTER_CONTROLLER_LOGGING_DELAY;
	double MASTER_FAILURE_REACTION_TIME;
	double MASTER_FAILURE_SLOPE_DURING_RECOVERY;
	int WORKER_COORDINATION_PING_DELAY;
	double SIM_SHUTDOWN_TIMEOUT;
	double SHUTDOWN_TIMEOUT;
	double MASTER_SPIN_DELAY;
	double CC_PRUNE_CLIENTS_INTERVAL;
	double CC_CHANGE_DELAY;
	double CC_CLASS_DELAY;
	double WAIT_FOR_GOOD_RECRUITMENT_DELAY;
	double WAIT_FOR_GOOD_REMOTE_RECRUITMENT_DELAY;
	double ATTEMPT_RECRUITMENT_DELAY;
	double WAIT_FOR_DISTRIBUTOR_JOIN_DELAY;
	double WAIT_FOR_RATEKEEPER_JOIN_DELAY;
	double WAIT_FOR_BLOB_MANAGER_JOIN_DELAY;
	double WORKER_FAILURE_TIME;
	double CHECK_OUTSTANDING_INTERVAL;
	double INCOMPATIBLE_PEERS_LOGGING_INTERVAL;
	double VERSION_LAG_METRIC_INTERVAL;
	int64_t MAX_VERSION_DIFFERENCE;
	double INITIAL_UPDATE_CROSS_DC_INFO_DELAY; // The intial delay in a new Cluster Controller just started to refresh
	                                           // the info of remote DC, such as remote DC health, and whether we need
	                                           // to take remote DC health info when making failover decision.
	double CHECK_REMOTE_HEALTH_INTERVAL; // Remote DC health refresh interval.
	double FORCE_RECOVERY_CHECK_DELAY;
	double RATEKEEPER_FAILURE_TIME;
	double BLOB_MANAGER_FAILURE_TIME;
	double REPLACE_INTERFACE_DELAY;
	double REPLACE_INTERFACE_CHECK_DELAY;
	double COORDINATOR_REGISTER_INTERVAL;
	double CLIENT_REGISTER_INTERVAL;
	bool CC_ENABLE_WORKER_HEALTH_MONITOR;
	double CC_WORKER_HEALTH_CHECKING_INTERVAL; // The interval of refreshing the degraded server list.
	double CC_DEGRADED_LINK_EXPIRATION_INTERVAL; // The time period from the last degradation report after which a
	                                             // degraded server is considered healthy.
	double CC_MIN_DEGRADATION_INTERVAL; // The minimum interval that a server is reported as degraded to be considered
	                                    // as degraded by Cluster Controller.
	int CC_DEGRADED_PEER_DEGREE_TO_EXCLUDE; // The maximum number of degraded peers when excluding a server. When the
	                                        // number of degraded peers is more than this value, we will not exclude
	                                        // this server since it may because of server overload.
	int CC_MAX_EXCLUSION_DUE_TO_HEALTH; // The max number of degraded servers to exclude by Cluster Controller due to
	                                    // degraded health.
	bool CC_HEALTH_TRIGGER_RECOVERY; // If true, cluster controller will kill the master to trigger recovery when
	                                 // detecting degraded servers. If false, cluster controller only prints a warning.
	double CC_TRACKING_HEALTH_RECOVERY_INTERVAL; // The number of recovery count should not exceed
	                                             // CC_MAX_HEALTH_RECOVERY_COUNT within
	                                             // CC_TRACKING_HEALTH_RECOVERY_INTERVAL.
	int CC_MAX_HEALTH_RECOVERY_COUNT; // The max number of recoveries can be triggered due to worker health within
	                                  // CC_TRACKING_HEALTH_RECOVERY_INTERVAL
	bool CC_HEALTH_TRIGGER_FAILOVER; // Whether to enable health triggered failover in CC.
	int CC_FAILOVER_DUE_TO_HEALTH_MIN_DEGRADATION; // The minimum number of degraded servers that can trigger a
	                                               // failover.
	int CC_FAILOVER_DUE_TO_HEALTH_MAX_DEGRADATION; // The maximum number of degraded servers that can trigger a
	                                               // failover.

	// Knobs used to select the best policy (via monte carlo)
	int POLICY_RATING_TESTS; // number of tests per policy (in order to compare)
	int POLICY_GENERATIONS; // number of policies to generate

	int EXPECTED_MASTER_FITNESS;
	int EXPECTED_TLOG_FITNESS;
	int EXPECTED_LOG_ROUTER_FITNESS;
	int EXPECTED_COMMIT_PROXY_FITNESS;
	int EXPECTED_GRV_PROXY_FITNESS;
	int EXPECTED_RESOLVER_FITNESS;
	double RECRUITMENT_TIMEOUT;
	int DBINFO_SEND_AMOUNT;
	double DBINFO_BATCH_DELAY;

	// Move Keys
	double SHARD_READY_DELAY;
	double SERVER_READY_QUORUM_INTERVAL;
	double SERVER_READY_QUORUM_TIMEOUT;
	double REMOVE_RETRY_DELAY;
	int MOVE_KEYS_KRM_LIMIT;
	int MOVE_KEYS_KRM_LIMIT_BYTES; // This must be sufficiently larger than CLIENT_KNOBS->KEY_SIZE_LIMIT
	                               // (fdbclient/Knobs.h) to ensure that at least two entries will be returned from an
	                               // attempt to read a key range map
	int MAX_SKIP_TAGS;
	double MAX_ADDED_SOURCES_MULTIPLIER;

	// FdbServer
	double MIN_REBOOT_TIME;
	double MAX_REBOOT_TIME;
	std::string LOG_DIRECTORY;
	int64_t SERVER_MEM_LIMIT;
	double SYSTEM_MONITOR_FREQUENCY;

	// Ratekeeper
	double SMOOTHING_AMOUNT;
	double SLOW_SMOOTHING_AMOUNT;
	double METRIC_UPDATE_RATE;
	double DETAILED_METRIC_UPDATE_RATE;
	double LAST_LIMITED_RATIO;
	double RATEKEEPER_DEFAULT_LIMIT;

	int64_t TARGET_BYTES_PER_STORAGE_SERVER;
	int64_t SPRING_BYTES_STORAGE_SERVER;
	int64_t AUTO_TAG_THROTTLE_STORAGE_QUEUE_BYTES;
	int64_t TARGET_BYTES_PER_STORAGE_SERVER_BATCH;
	int64_t SPRING_BYTES_STORAGE_SERVER_BATCH;
	int64_t STORAGE_HARD_LIMIT_BYTES;
	int64_t STORAGE_HARD_LIMIT_BYTES_OVERAGE;
	int64_t STORAGE_HARD_LIMIT_VERSION_OVERAGE;
	int64_t STORAGE_DURABILITY_LAG_HARD_MAX;
	int64_t STORAGE_DURABILITY_LAG_SOFT_MAX;

	int64_t LOW_PRIORITY_STORAGE_QUEUE_BYTES;
	int64_t LOW_PRIORITY_DURABILITY_LAG;

	int64_t TARGET_BYTES_PER_TLOG;
	int64_t SPRING_BYTES_TLOG;
	int64_t TARGET_BYTES_PER_TLOG_BATCH;
	int64_t SPRING_BYTES_TLOG_BATCH;
	int64_t TLOG_SPILL_THRESHOLD;
	int64_t TLOG_HARD_LIMIT_BYTES;
	int64_t TLOG_RECOVER_MEMORY_LIMIT;
	double TLOG_IGNORE_POP_AUTO_ENABLE_DELAY;

	int64_t MAX_MANUAL_THROTTLED_TRANSACTION_TAGS;
	int64_t MAX_AUTO_THROTTLED_TRANSACTION_TAGS;
	double MIN_TAG_COST;
	double AUTO_THROTTLE_TARGET_TAG_BUSYNESS;
	double AUTO_THROTTLE_RAMP_TAG_BUSYNESS;
	double AUTO_TAG_THROTTLE_RAMP_UP_TIME;
	double AUTO_TAG_THROTTLE_DURATION;
	double TAG_THROTTLE_PUSH_INTERVAL;
	double AUTO_TAG_THROTTLE_START_AGGREGATION_TIME;
	double AUTO_TAG_THROTTLE_UPDATE_FREQUENCY;
	double TAG_THROTTLE_EXPIRED_CLEANUP_INTERVAL;
	bool AUTO_TAG_THROTTLING_ENABLED;

	double MAX_TRANSACTIONS_PER_BYTE;

	int64_t MIN_AVAILABLE_SPACE;
	double MIN_AVAILABLE_SPACE_RATIO;
	double TARGET_AVAILABLE_SPACE_RATIO;
	double AVAILABLE_SPACE_UPDATE_DELAY;

	double MAX_TL_SS_VERSION_DIFFERENCE; // spring starts at half this value
	double MAX_TL_SS_VERSION_DIFFERENCE_BATCH;
	int MAX_MACHINES_FALLING_BEHIND;

	int MAX_TPS_HISTORY_SAMPLES;
	int NEEDED_TPS_HISTORY_SAMPLES;
	int64_t TARGET_DURABILITY_LAG_VERSIONS;
	int64_t AUTO_TAG_THROTTLE_DURABILITY_LAG_VERSIONS;
	int64_t TARGET_DURABILITY_LAG_VERSIONS_BATCH;
	int64_t DURABILITY_LAG_UNLIMITED_THRESHOLD;
	double INITIAL_DURABILITY_LAG_MULTIPLIER;
	double DURABILITY_LAG_REDUCTION_RATE;
	double DURABILITY_LAG_INCREASE_RATE;

	double STORAGE_SERVER_LIST_FETCH_TIMEOUT;

	// disk snapshot
	int64_t MAX_FORKED_PROCESS_OUTPUT;
	double SNAP_CREATE_MAX_TIMEOUT;

	// Storage Metrics
	double STORAGE_METRICS_AVERAGE_INTERVAL;
	double STORAGE_METRICS_AVERAGE_INTERVAL_PER_KSECONDS;
	double SPLIT_JITTER_AMOUNT;
	int64_t IOPS_UNITS_PER_SAMPLE;
	int64_t BANDWIDTH_UNITS_PER_SAMPLE;
	int64_t BYTES_READ_UNITS_PER_SAMPLE;
	int64_t READ_HOT_SUB_RANGE_CHUNK_SIZE;
	int64_t EMPTY_READ_PENALTY;
	bool READ_SAMPLING_ENABLED;

	// Storage Server
	double STORAGE_LOGGING_DELAY;
	double STORAGE_SERVER_POLL_METRICS_DELAY;
	double FUTURE_VERSION_DELAY;
	int STORAGE_LIMIT_BYTES;
	int BUGGIFY_LIMIT_BYTES;
	bool FETCH_USING_STREAMING;
	int FETCH_BLOCK_BYTES;
	int FETCH_KEYS_PARALLELISM_BYTES;
	int FETCH_KEYS_PARALLELISM;
	int FETCH_KEYS_LOWER_PRIORITY;
	int BUGGIFY_BLOCK_BYTES;
	double STORAGE_DURABILITY_LAG_REJECT_THRESHOLD;
	double STORAGE_DURABILITY_LAG_MIN_RATE;
	int STORAGE_COMMIT_BYTES;
	int STORAGE_FETCH_BYTES;
	double STORAGE_COMMIT_INTERVAL;
	double UPDATE_SHARD_VERSION_INTERVAL;
	int BYTE_SAMPLING_FACTOR;
	int BYTE_SAMPLING_OVERHEAD;
	int MAX_STORAGE_SERVER_WATCH_BYTES;
	int MAX_BYTE_SAMPLE_CLEAR_MAP_SIZE;
	double LONG_BYTE_SAMPLE_RECOVERY_DELAY;
	int BYTE_SAMPLE_LOAD_PARALLELISM;
	double BYTE_SAMPLE_LOAD_DELAY;
	double BYTE_SAMPLE_START_DELAY;
	double UPDATE_STORAGE_PROCESS_STATS_INTERVAL;
	double BEHIND_CHECK_DELAY;
	int BEHIND_CHECK_COUNT;
	int64_t BEHIND_CHECK_VERSIONS;
	double WAIT_METRICS_WRONG_SHARD_CHANCE;
	int64_t MIN_TAG_READ_PAGES_RATE;
	int64_t MIN_TAG_WRITE_PAGES_RATE;
	double TAG_MEASUREMENT_INTERVAL;
	int64_t READ_COST_BYTE_FACTOR;
	bool PREFIX_COMPRESS_KVS_MEM_SNAPSHOTS;
	bool REPORT_DD_METRICS;
	double DD_METRICS_REPORT_INTERVAL;
	double FETCH_KEYS_TOO_LONG_TIME_CRITERIA;
	double MAX_STORAGE_COMMIT_TIME;
	int64_t RANGESTREAM_LIMIT_BYTES;
	bool ENABLE_CLEAR_RANGE_EAGER_READS;

	// Wait Failure
	int MAX_OUTSTANDING_WAIT_FAILURE_REQUESTS;
	double WAIT_FAILURE_DELAY_LIMIT;

	// Worker
	double WORKER_LOGGING_INTERVAL;
	double HEAP_PROFILER_INTERVAL;
	double UNKNOWN_CC_TIMEOUT;
	double DEGRADED_RESET_INTERVAL;
	double DEGRADED_WARNING_LIMIT;
	double DEGRADED_WARNING_RESET_DELAY;
	int64_t TRACE_LOG_FLUSH_FAILURE_CHECK_INTERVAL_SECONDS;
	double TRACE_LOG_PING_TIMEOUT_SECONDS;
	double MIN_DELAY_CC_WORST_FIT_CANDIDACY_SECONDS; // Listen for a leader for N seconds, and if not heard, then try to
	                                                 // become the leader.
	double MAX_DELAY_CC_WORST_FIT_CANDIDACY_SECONDS;
	double DBINFO_FAILED_DELAY;
	bool ENABLE_WORKER_HEALTH_MONITOR;
	double WORKER_HEALTH_MONITOR_INTERVAL; // Interval between two health monitor health check.
	int PEER_LATENCY_CHECK_MIN_POPULATION; // The minimum number of latency samples required to check a peer.
	double PEER_LATENCY_DEGRADATION_PERCENTILE; // The percentile latency used to check peer health.
	double PEER_LATENCY_DEGRADATION_THRESHOLD; // The latency threshold to consider a peer degraded.
	double PEER_TIMEOUT_PERCENTAGE_DEGRADATION_THRESHOLD; // The percentage of timeout to consider a peer degraded.

	// Test harness
	double WORKER_POLL_DELAY;

	// Coordination
	double COORDINATED_STATE_ONCONFLICT_POLL_INTERVAL;
	bool ENABLE_CROSS_CLUSTER_SUPPORT; // Allow a coordinator to serve requests whose connection string does not match
	                                   // the local descriptor
	double FORWARD_REQUEST_TOO_OLD; // Do not forward requests older than this setting
	double COORDINATOR_LEADER_CONNECTION_TIMEOUT;

	// Dynamic Knobs (implementation)
	double GET_COMMITTED_VERSION_TIMEOUT;

	// Buggification
	double BUGGIFIED_EVENTUAL_CONSISTENCY;
	bool BUGGIFY_ALL_COORDINATION;

	// Status
	double STATUS_MIN_TIME_BETWEEN_REQUESTS;
	double MAX_STATUS_REQUESTS_PER_SECOND;
	int CONFIGURATION_ROWS_TO_FETCH;
	bool DISABLE_DUPLICATE_LOG_WARNING;
	double HISTOGRAM_REPORT_INTERVAL;

	// IPager
	int PAGER_RESERVED_PAGES;

	// IndirectShadowPager
	int FREE_PAGE_VACUUM_THRESHOLD;
	int VACUUM_QUEUE_SIZE;
	int VACUUM_BYTES_PER_SECOND;

	// Timekeeper
	int64_t TIME_KEEPER_DELAY;
	int64_t TIME_KEEPER_MAX_ENTRIES;

	// Fast Restore
	// TODO: After 6.3, review FR knobs, remove unneeded ones and change default value
	int64_t FASTRESTORE_FAILURE_TIMEOUT;
	int64_t FASTRESTORE_HEARTBEAT_INTERVAL;
	double FASTRESTORE_SAMPLING_PERCENT;
	int64_t FASTRESTORE_NUM_LOADERS;
	int64_t FASTRESTORE_NUM_APPLIERS;
	// FASTRESTORE_TXN_BATCH_MAX_BYTES is target txn size used by appliers to apply mutations
	double FASTRESTORE_TXN_BATCH_MAX_BYTES;
	// FASTRESTORE_VERSIONBATCH_MAX_BYTES is the maximum data size in each version batch
	double FASTRESTORE_VERSIONBATCH_MAX_BYTES;
	// FASTRESTORE_VB_PARALLELISM is the number of concurrently running version batches
	int64_t FASTRESTORE_VB_PARALLELISM;
	int64_t FASTRESTORE_VB_MONITOR_DELAY; // How quickly monitor finished version batch
	double FASTRESTORE_VB_LAUNCH_DELAY;
	int64_t FASTRESTORE_ROLE_LOGGING_DELAY;
	int64_t FASTRESTORE_UPDATE_PROCESS_STATS_INTERVAL; // How quickly to update process metrics for restore
	int64_t FASTRESTORE_ATOMICOP_WEIGHT; // workload amplication factor for atomic op
	int64_t FASTRESTORE_APPLYING_PARALLELISM; // number of outstanding txns writing to dest. DB
	int64_t FASTRESTORE_MONITOR_LEADER_DELAY;
	int64_t FASTRESTORE_STRAGGLER_THRESHOLD_SECONDS;
	bool FASTRESTORE_TRACK_REQUEST_LATENCY; // true to track reply latency of each request in a request batch
	bool FASTRESTORE_TRACK_LOADER_SEND_REQUESTS; // track requests of load send mutations to appliers?
	int64_t FASTRESTORE_MEMORY_THRESHOLD_MB_SOFT; // threshold when pipelined actors should be delayed
	int64_t FASTRESTORE_WAIT_FOR_MEMORY_LATENCY;
	int64_t FASTRESTORE_HEARTBEAT_DELAY; // interval for master to ping loaders and appliers
	int64_t
	    FASTRESTORE_HEARTBEAT_MAX_DELAY; // master claim a node is down if no heart beat from the node for this delay
	int64_t FASTRESTORE_APPLIER_FETCH_KEYS_SIZE; // number of keys to fetch in a txn on applier
	int64_t FASTRESTORE_LOADER_SEND_MUTATION_MSG_BYTES; // desired size of mutation message sent from loader to appliers
	bool FASTRESTORE_GET_RANGE_VERSIONS_EXPENSIVE; // parse each range file to get (range, version) it has?
	int64_t FASTRESTORE_REQBATCH_PARALLEL; // number of requests to wait on for getBatchReplies()
	bool FASTRESTORE_REQBATCH_LOG; // verbose log information for getReplyBatches
	int FASTRESTORE_TXN_CLEAR_MAX; // threshold to start tracking each clear op in a txn
	int FASTRESTORE_TXN_RETRY_MAX; // threshold to start output error on too many retries
	double FASTRESTORE_TXN_EXTRA_DELAY; // extra delay to avoid overwhelming fdb
	bool FASTRESTORE_NOT_WRITE_DB; // do not write result to DB. Only for dev testing
	bool FASTRESTORE_USE_RANGE_FILE; // use range file in backup
	bool FASTRESTORE_USE_LOG_FILE; // use log file in backup
	int64_t FASTRESTORE_SAMPLE_MSG_BYTES; // sample message desired size
	double FASTRESTORE_SCHED_UPDATE_DELAY; // delay in seconds in updating process metrics
	int FASTRESTORE_SCHED_TARGET_CPU_PERCENT; // release as many requests as possible when cpu usage is below the knob
	int FASTRESTORE_SCHED_MAX_CPU_PERCENT; // max cpu percent when scheduler shall not release non-urgent requests
	int FASTRESTORE_SCHED_INFLIGHT_LOAD_REQS; // number of inflight requests to load backup files
	int FASTRESTORE_SCHED_INFLIGHT_SEND_REQS; // number of inflight requests for loaders to  send mutations to appliers
	int FASTRESTORE_SCHED_LOAD_REQ_BATCHSIZE; // number of load request to release at once
	int FASTRESTORE_SCHED_INFLIGHT_SENDPARAM_THRESHOLD; // we can send future VB requests if it is less than this knob
	int FASTRESTORE_SCHED_SEND_FUTURE_VB_REQS_BATCH; // number of future VB sendLoadingParam requests to process at once
	int FASTRESTORE_NUM_TRACE_EVENTS;
	bool FASTRESTORE_EXPENSIVE_VALIDATION; // when set true, performance will be heavily affected
	double FASTRESTORE_WRITE_BW_MB; // target aggregated write bandwidth from all appliers
	double FASTRESTORE_RATE_UPDATE_SECONDS; // how long to update appliers target write rate
	bool FASTRESTORE_DUMP_INSERT_RANGE_VERSION; // Dump all the range version after insertion. This is for debugging
	                                            // purpose.

	int REDWOOD_DEFAULT_PAGE_SIZE; // Page size for new Redwood files
	int REDWOOD_DEFAULT_EXTENT_SIZE; // Extent size for new Redwood files
	int REDWOOD_DEFAULT_EXTENT_READ_SIZE; // Extent read size for Redwood files
	int REDWOOD_EXTENT_CONCURRENT_READS; // Max number of simultaneous extent disk reads in progress.
	int REDWOOD_KVSTORE_CONCURRENT_READS; // Max number of simultaneous point or range reads in progress.
	bool REDWOOD_KVSTORE_RANGE_PREFETCH; // Whether to use range read prefetching
	double REDWOOD_PAGE_REBUILD_MAX_SLACK; // When rebuilding pages, max slack to allow in page
	int REDWOOD_LAZY_CLEAR_BATCH_SIZE_PAGES; // Number of pages to try to pop from the lazy delete queue and process at
	                                         // once
	int REDWOOD_LAZY_CLEAR_MIN_PAGES; // Minimum number of pages to free before ending a lazy clear cycle, unless the
	                                  // queue is empty
	int REDWOOD_LAZY_CLEAR_MAX_PAGES; // Maximum number of pages to free before ending a lazy clear cycle, unless the
	                                  // queue is empty
	int64_t REDWOOD_REMAP_CLEANUP_WINDOW; // Remap remover lag interval in which to coalesce page writes
	double REDWOOD_REMAP_CLEANUP_LAG; // Maximum allowed remap remover lag behind the cleanup window as a multiple of
	                                  // the window size
<<<<<<< HEAD
	double REDWOOD_LOGGING_INTERVAL; // How often to log RedwoodMetrics, in seconds
	int REDWOOD_PAGEFILE_GROWTH_SIZE_PAGES; // Number of pages to grow page file by
=======
	double REDWOOD_METRICS_INTERVAL;
	double REDWOOD_HISTOGRAM_INTERVAL;
>>>>>>> 6174229a

	// Server request latency measurement
	int LATENCY_SAMPLE_SIZE;
	double LATENCY_METRICS_LOGGING_INTERVAL;

	// blob granule stuff
	// FIXME: configure url with database configuration instead of knob eventually
	std::string BG_URL;

	int BG_SNAPSHOT_FILE_TARGET_BYTES;
	int BG_DELTA_FILE_TARGET_BYTES;
	int BG_DELTA_BYTES_BEFORE_COMPACT;

	double BLOB_WORKER_TIMEOUT; // Blob Manager's reaction time to a blob worker failure

	ServerKnobs(Randomize, ClientKnobs*, IsSimulated);
	void initialize(Randomize, ClientKnobs*, IsSimulated);
};<|MERGE_RESOLUTION|>--- conflicted
+++ resolved
@@ -717,13 +717,9 @@
 	int64_t REDWOOD_REMAP_CLEANUP_WINDOW; // Remap remover lag interval in which to coalesce page writes
 	double REDWOOD_REMAP_CLEANUP_LAG; // Maximum allowed remap remover lag behind the cleanup window as a multiple of
 	                                  // the window size
-<<<<<<< HEAD
-	double REDWOOD_LOGGING_INTERVAL; // How often to log RedwoodMetrics, in seconds
 	int REDWOOD_PAGEFILE_GROWTH_SIZE_PAGES; // Number of pages to grow page file by
-=======
 	double REDWOOD_METRICS_INTERVAL;
 	double REDWOOD_HISTOGRAM_INTERVAL;
->>>>>>> 6174229a
 
 	// Server request latency measurement
 	int LATENCY_SAMPLE_SIZE;
