/*
 * CoordinationInterface.h
 *
 * This source file is part of the FoundationDB open source project
 *
 * Copyright 2013-2018 Apple Inc. and the FoundationDB project authors
 *
 * Licensed under the Apache License, Version 2.0 (the "License");
 * you may not use this file except in compliance with the License.
 * You may obtain a copy of the License at
 *
 *     http://www.apache.org/licenses/LICENSE-2.0
 *
 * Unless required by applicable law or agreed to in writing, software
 * distributed under the License is distributed on an "AS IS" BASIS,
 * WITHOUT WARRANTIES OR CONDITIONS OF ANY KIND, either express or implied.
 * See the License for the specific language governing permissions and
 * limitations under the License.
 */

#ifndef FDBCLIENT_COORDINATIONINTERFACE_H
#define FDBCLIENT_COORDINATIONINTERFACE_H
#pragma once

#include "fdbclient/FDBTypes.h"
#include "fdbrpc/fdbrpc.h"
#include "fdbrpc/Locality.h"
#include "fdbclient/CommitProxyInterface.h"
#include "fdbclient/ClusterInterface.h"
#include "fdbclient/WellKnownEndpoints.h"

const int MAX_CLUSTER_FILE_BYTES = 60000;

struct ClientLeaderRegInterface {
	RequestStream<struct GetLeaderRequest> getLeader;
	RequestStream<struct OpenDatabaseCoordRequest> openDatabase;
	RequestStream<struct CheckDescriptorMutableRequest> checkDescriptorMutable;

	ClientLeaderRegInterface() {}
	ClientLeaderRegInterface(NetworkAddress remote);
	ClientLeaderRegInterface(INetwork* local);

	bool operator==(const ClientLeaderRegInterface& rhs) const {
		return getLeader == rhs.getLeader && openDatabase == rhs.openDatabase;
	}
};

// A string containing the information necessary to connect to a cluster.
//
// The format of the connection string is: description:id@[addrs]+
// The description and id together are called the "key"
//
// The following is enforced about the format of the file:
//  - The key must contain one (and only one) ':' character
//  - The description contains only allowed characters (a-z, A-Z, 0-9, _)
//  - The ID contains only allowed characters (a-z, A-Z, 0-9)
//  - At least one address is specified
//  - There is no address present more than once
class ClusterConnectionString {
public:
	ClusterConnectionString() {}
	ClusterConnectionString(std::string const& connectionString);
	ClusterConnectionString(std::vector<NetworkAddress>, Key);

	std::vector<NetworkAddress> const& coordinators() const { return coord; }
	Key clusterKey() const { return key; }
	Key clusterKeyName() const {
		return keyDesc;
	} // Returns the "name" or "description" part of the clusterKey (the part before the ':')
	std::string toString() const;
	static std::string getErrorString(std::string const& source, Error const& e);

private:
	void parseKey(std::string const& key);

	std::vector<NetworkAddress> coord;
	Key key, keyDesc;
};

<<<<<<< HEAD
class IClusterConnectionRecord {
public:
	IClusterConnectionRecord(bool connectionStringNeedsPersisted)
	  : connectionStringNeedsPersisted(connectionStringNeedsPersisted) {}
	virtual ~IClusterConnectionRecord() {}

	virtual ClusterConnectionString const& getConnectionString() const = 0;
	virtual Future<Void> setConnectionString(ClusterConnectionString const&) = 0;
	virtual Future<ClusterConnectionString> getStoredConnectionString() = 0;

	Future<bool> upToDate();
	virtual Future<bool> upToDate(ClusterConnectionString& connectionString) = 0;

	virtual Standalone<StringRef> getLocation() const = 0;
	virtual Reference<IClusterConnectionRecord> makeIntermediateRecord(
	    ClusterConnectionString const& connectionString) const = 0;

	virtual bool isValid() const = 0;
	virtual std::string toString() const = 0;

=======
FDB_DECLARE_BOOLEAN_PARAM(ConnectionStringNeedsPersisted);

// A record that stores the connection string used to connect to a cluster. This record can be updated when a cluster
// notifies a connected party that the connection string has changed.
//
// The typically used cluster connection record is a cluster file (implemented in ClusterConnectionFile). This interface
// provides an abstraction over the cluster file so that we can persist the connection string in other locations or have
// one that is only stored in memory.
class IClusterConnectionRecord {
public:
	IClusterConnectionRecord(ConnectionStringNeedsPersisted connectionStringNeedsPersisted)
	  : connectionStringNeedsPersisted(connectionStringNeedsPersisted) {}
	virtual ~IClusterConnectionRecord() {}

	// Returns the connection string currently held in this object. This may not match the stored record if it hasn't
	// been persisted or if the persistent storage for the record has been modified externally.
	virtual ClusterConnectionString const& getConnectionString() const = 0;

	// Sets the connections string held by this object and persists it.
	virtual Future<Void> setConnectionString(ClusterConnectionString const&) = 0;

	// If this record is backed by persistent storage, get the connection string from that storage. Otherwise, return
	// the connection string stored in memory.
	virtual Future<ClusterConnectionString> getStoredConnectionString() = 0;

	// Checks whether the connection string in persisten storage matches the connection string stored in memory.
	Future<bool> upToDate();

	// Checks whether the connection string in persisten storage matches the connection string stored in memory. The
	// cluster string stored in persistent storage is returned via the reference parameter connectionString.
	virtual Future<bool> upToDate(ClusterConnectionString& connectionString) = 0;

	// Returns a string representing the location of the cluster record. For example, this could be the filename or key
	// that stores the connection string.
	virtual std::string getLocation() const = 0;

	// Creates a copy of this object with a modified connection string but that isn't persisted.
	virtual Reference<IClusterConnectionRecord> makeIntermediateRecord(
	    ClusterConnectionString const& connectionString) const = 0;

	// Returns a string representation of this cluster connection record. This will include the type and location of the
	// record.
	virtual std::string toString() const = 0;

	// Signals to the connection record that it was successfully used to connect to a cluster.
>>>>>>> 020b02ea
	void notifyConnected();

	virtual void addref() = 0;
	virtual void delref() = 0;

protected:
<<<<<<< HEAD
	virtual Future<bool> persist() = 0;

	bool needsToBePersisted() const;
	void setPersisted();

private:
=======
	// Writes the connection string to the backing persistent storage, if applicable.
	virtual Future<bool> persist() = 0;

	// Returns whether the connection record contains a connection string that needs to be persisted upon connection.
	bool needsToBePersisted() const;

	// Clears the flag needs persisted flag.
	void setPersisted();

private:
	// A flag that indicates whether this connection record needs to be persisted when it succesfully establishes a
	// connection.
>>>>>>> 020b02ea
	bool connectionStringNeedsPersisted;
};

struct LeaderInfo {
	constexpr static FileIdentifier file_identifier = 8338794;
	// The first 7 bits of changeID represent cluster controller process class fitness, the lower the better
	UID changeID;
	static const uint64_t changeIDMask = ~(uint64_t(0b1111111) << 57);
	Value serializedInfo;
	bool forward; // If true, serializedInfo is a connection string instead!

	LeaderInfo() : forward(false) {}
	LeaderInfo(UID changeID) : changeID(changeID), forward(false) {}

	bool operator<(LeaderInfo const& r) const { return changeID < r.changeID; }
	bool operator>(LeaderInfo const& r) const { return r < *this; }
	bool operator<=(LeaderInfo const& r) const { return !(*this > r); }
	bool operator>=(LeaderInfo const& r) const { return !(*this < r); }
	bool operator==(LeaderInfo const& r) const { return changeID == r.changeID; }
	bool operator!=(LeaderInfo const& r) const { return !(*this == r); }

	// The first 7 bits of ChangeID represent cluster controller process class fitness, the lower the better
	void updateChangeID(ClusterControllerPriorityInfo info) {
		changeID = UID(((uint64_t)info.processClassFitness << 57) | ((uint64_t)info.isExcluded << 60) |
		                   ((uint64_t)info.dcFitness << 61) | (changeID.first() & changeIDMask),
		               changeID.second());
	}

	// All but the first 7 bits are used to represent process id
	bool equalInternalId(LeaderInfo const& leaderInfo) const {
		return ((changeID.first() & changeIDMask) == (leaderInfo.changeID.first() & changeIDMask)) &&
		       changeID.second() == leaderInfo.changeID.second();
	}

	// Change leader only if
	// 1. the candidate has better process class fitness and the candidate is not the leader
	// 2. the leader process class fitness becomes worse
	bool leaderChangeRequired(LeaderInfo const& candidate) const {
		return ((changeID.first() & ~changeIDMask) > (candidate.changeID.first() & ~changeIDMask) &&
		        !equalInternalId(candidate)) ||
		       ((changeID.first() & ~changeIDMask) < (candidate.changeID.first() & ~changeIDMask) &&
		        equalInternalId(candidate));
	}

	ClusterControllerPriorityInfo getPriorityInfo() const {
		ClusterControllerPriorityInfo info;
		info.processClassFitness = (changeID.first() >> 57) & 7;
		info.isExcluded = (changeID.first() >> 60) & 1;
		info.dcFitness = (changeID.first() >> 61) & 7;
		return info;
	}

	template <class Ar>
	void serialize(Ar& ar) {
		serializer(ar, changeID, serializedInfo, forward);
	}
};

struct GetLeaderRequest {
	constexpr static FileIdentifier file_identifier = 214727;
	Key key;
	UID knownLeader;
	ReplyPromise<Optional<LeaderInfo>> reply;

	GetLeaderRequest() {}
	explicit GetLeaderRequest(Key key, UID kl) : key(key), knownLeader(kl) {}

	template <class Ar>
	void serialize(Ar& ar) {
		serializer(ar, key, knownLeader, reply);
	}
};

struct OpenDatabaseCoordRequest {
	constexpr static FileIdentifier file_identifier = 214728;
	// Sent by the native API to the coordinator to open a database and track client
	//   info changes.  Returns immediately if the current client info id is different from
	//   knownClientInfoID; otherwise returns when it next changes (or perhaps after a long interval)
	Key traceLogGroup;
	Standalone<VectorRef<StringRef>> issues;
	Standalone<VectorRef<ClientVersionRef>> supportedVersions;
	UID knownClientInfoID;
	Key clusterKey;
	std::vector<NetworkAddress> coordinators;
	ReplyPromise<CachedSerialization<struct ClientDBInfo>> reply;

	template <class Ar>
	void serialize(Ar& ar) {
		serializer(ar, issues, supportedVersions, traceLogGroup, knownClientInfoID, clusterKey, coordinators, reply);
	}
};

class ClientCoordinators {
public:
	std::vector<ClientLeaderRegInterface> clientLeaderServers;
	Key clusterKey;
	Reference<IClusterConnectionRecord> ccr;

	explicit ClientCoordinators(Reference<IClusterConnectionRecord> ccr);
	explicit ClientCoordinators(Key clusterKey, std::vector<NetworkAddress> coordinators);
	ClientCoordinators() {}
};

struct ProtocolInfoReply {
	constexpr static FileIdentifier file_identifier = 7784298;
	ProtocolVersion version;
	template <class Ar>
	void serialize(Ar& ar) {
		uint64_t version_ = 0;
		if (Ar::isSerializing) {
			version_ = version.versionWithFlags();
		}
		serializer(ar, version_);
		if (Ar::isDeserializing) {
			version = ProtocolVersion(version_);
		}
	}
};

struct ProtocolInfoRequest {
	constexpr static FileIdentifier file_identifier = 13261233;
	ReplyPromise<ProtocolInfoReply> reply{ PeerCompatibilityPolicy{ RequirePeer::AtLeast,
		                                                            ProtocolVersion::withStableInterfaces() } };
	template <class Ar>
	void serialize(Ar& ar) {
		serializer(ar, reply);
	}
};

// Returns true if the cluster descriptor may be modified.
struct CheckDescriptorMutableReply {
	constexpr static FileIdentifier file_identifier = 7784299;
	CheckDescriptorMutableReply() = default;
	explicit CheckDescriptorMutableReply(bool isMutable) : isMutable(isMutable) {}
	bool isMutable;
	template <class Ar>
	void serialize(Ar& ar) {
		serializer(ar, isMutable);
	}
};

// Allows client to check if allowed to change the cluster descriptor.
struct CheckDescriptorMutableRequest {
	constexpr static FileIdentifier file_identifier = 214729;
	ReplyPromise<CheckDescriptorMutableReply> reply;
	CheckDescriptorMutableRequest() {}

	template <class Ar>
	void serialize(Ar& ar) {
		serializer(ar, reply);
	}
};

#endif<|MERGE_RESOLUTION|>--- conflicted
+++ resolved
@@ -77,28 +77,6 @@
 	Key key, keyDesc;
 };
 
-<<<<<<< HEAD
-class IClusterConnectionRecord {
-public:
-	IClusterConnectionRecord(bool connectionStringNeedsPersisted)
-	  : connectionStringNeedsPersisted(connectionStringNeedsPersisted) {}
-	virtual ~IClusterConnectionRecord() {}
-
-	virtual ClusterConnectionString const& getConnectionString() const = 0;
-	virtual Future<Void> setConnectionString(ClusterConnectionString const&) = 0;
-	virtual Future<ClusterConnectionString> getStoredConnectionString() = 0;
-
-	Future<bool> upToDate();
-	virtual Future<bool> upToDate(ClusterConnectionString& connectionString) = 0;
-
-	virtual Standalone<StringRef> getLocation() const = 0;
-	virtual Reference<IClusterConnectionRecord> makeIntermediateRecord(
-	    ClusterConnectionString const& connectionString) const = 0;
-
-	virtual bool isValid() const = 0;
-	virtual std::string toString() const = 0;
-
-=======
 FDB_DECLARE_BOOLEAN_PARAM(ConnectionStringNeedsPersisted);
 
 // A record that stores the connection string used to connect to a cluster. This record can be updated when a cluster
@@ -144,21 +122,12 @@
 	virtual std::string toString() const = 0;
 
 	// Signals to the connection record that it was successfully used to connect to a cluster.
->>>>>>> 020b02ea
 	void notifyConnected();
 
 	virtual void addref() = 0;
 	virtual void delref() = 0;
 
 protected:
-<<<<<<< HEAD
-	virtual Future<bool> persist() = 0;
-
-	bool needsToBePersisted() const;
-	void setPersisted();
-
-private:
-=======
 	// Writes the connection string to the backing persistent storage, if applicable.
 	virtual Future<bool> persist() = 0;
 
@@ -171,7 +140,6 @@
 private:
 	// A flag that indicates whether this connection record needs to be persisted when it succesfully establishes a
 	// connection.
->>>>>>> 020b02ea
 	bool connectionStringNeedsPersisted;
 };
 
