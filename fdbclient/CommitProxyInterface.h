--- conflicted
+++ resolved
@@ -252,15 +252,10 @@
 	Optional<UID> debugID;
 	ReplyPromise<GetReadVersionReply> reply;
 
-<<<<<<< HEAD
-	GetReadVersionRequest() : transactionCount(1), flags(0) {}
+	Version maxVersion; // max version in the client's version vector cache
+
+	GetReadVersionRequest() : transactionCount(1), flags(0), maxVersion(invalidVersion) {}
 	GetReadVersionRequest(SpanContext spanContext,
-=======
-	Version maxVersion; // max version in the client's version vector cache
-
-	GetReadVersionRequest() : transactionCount(1), flags(0), maxVersion(invalidVersion) {}
-	GetReadVersionRequest(SpanID spanContext,
->>>>>>> 327c1da0
 	                      uint32_t transactionCount,
 	                      TransactionPriority priority,
 	                      Version maxVersion,
@@ -388,17 +383,11 @@
 	ReplyPromise<GetRawCommittedVersionReply> reply;
 	Version maxVersion; // max version in the grv proxy's version vector cache
 
-<<<<<<< HEAD
-	explicit GetRawCommittedVersionRequest(SpanContext spanContext, Optional<UID> const& debugID = Optional<UID>())
-	  : spanContext(spanContext), debugID(debugID) {}
-	explicit GetRawCommittedVersionRequest() : spanContext(), debugID() {}
-=======
-	explicit GetRawCommittedVersionRequest(SpanID spanContext,
+	explicit GetRawCommittedVersionRequest(SpanContext spanContext,
 	                                       Optional<UID> const& debugID = Optional<UID>(),
 	                                       Version maxVersion = invalidVersion)
 	  : spanContext(spanContext), debugID(debugID), maxVersion(maxVersion) {}
 	explicit GetRawCommittedVersionRequest() : spanContext(), debugID(), maxVersion(invalidVersion) {}
->>>>>>> 327c1da0
 
 	template <class Ar>
 	void serialize(Ar& ar) {
