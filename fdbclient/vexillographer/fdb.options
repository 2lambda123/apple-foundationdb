<?xml version="1.0"?>

<!--

This file should not be edited outside of FoundationDB and is provided as reference for bindings writers.

An <Option> looks like:

  <Option name="" code=""
          paramType="" paramOptional="true" paramDescription=""
          description="" />

name should be lowercase with underscores, except where capitalization should be somewhat
 preserved. Individual bindings may convert everything to lowercase, everything to uppercase,
 or title-capitalize words (but when doing so must preserve other capitalization).

For example, "TLS_key_bytes" may be translated to:
 - tls_key_bytes
 - TLS_KEY_BYTE
 - TLSKeyBytes

If paramType is not present, the option takes no parameter. Otherwise it must be "String", 
 "Int" or "Bytes". These will be parsed according to the C API spec.

If paramType is set, paramDescription must be present and describe the parameter.
If paramOptional is set to any value, the parameter is optional, otherwise required.
description is not currently required but encouraged.

-->

<Options>
  <Scope name="NetworkOption">
    <Option name="local_address"  code="10" 
            paramType="String" paramDescription="IP:PORT" 
            description="Deprecated"/>
    <Option name="use_object_serializer" code="11"
            paramType="Int" paramDescription="0 is false, every other value is true"
            description="enable the object serializer for network communication"/>
    <Option name="cluster_file" code="20"
            paramType="String" paramDescription="path to cluster file"
            description="Deprecated"/>
    <Option name="trace_enable" code="30"
            paramType="String" paramDescription="path to output directory (or NULL for current working directory)"
            description="Enables trace output to a file in a directory of the clients choosing"/>
    <Option name="trace_roll_size" code="31"
            paramType="Int" paramDescription="max size of a single trace output file"
            description="Sets the maximum size in bytes of a single trace output file. This value should be in the range ``[0, INT64_MAX]``. If the value is set to 0, there is no limit on individual file size. The default is a maximum size of 10,485,760 bytes."/>
    <Option name="trace_max_logs_size" code="32"
            paramType="Int" paramDescription="max total size of trace files"
            description="Sets the maximum size of all the trace output files put together. This value should be in the range ``[0, INT64_MAX]``. If the value is set to 0, there is no limit on the total size of the files. The default is a maximum size of 104,857,600 bytes. If the default roll size is used, this means that a maximum of 10 trace files will be written at a time."/>
    <Option name="trace_log_group" code="33"
            paramType="String" paramDescription="value of the LogGroup attribute"
            description="Sets the 'LogGroup' attribute with the specified value for all events in the trace output files. The default log group is 'default'."/>
    <Option name="trace_format" code="34"
            paramType="String" paramDescription="Format of trace files"
            description="Select the format of the log files. xml (the default) and json are supported."/>
    <Option name="knob" code="40"
            paramType="String" paramDescription="knob_name=knob_value"
            description="Set internal tuning or debugging knobs"/>
    <Option name="TLS_plugin" code="41"
            paramType="String" paramDescription="file path or linker-resolved name"
            description="Deprecated" />
    <Option name="TLS_cert_bytes" code="42"
            paramType="Bytes" paramDescription="certificates"
            description="Set the certificate chain" />
    <Option name="TLS_cert_path" code="43"
            paramType="String" paramDescription="file path"
            description="Set the file from which to load the certificate chain" />
    <Option name="TLS_key_bytes" code="45"
            paramType="Bytes" paramDescription="key"
            description="Set the private key corresponding to your own certificate" />
    <Option name="TLS_key_path" code="46"
            paramType="String" paramDescription="file path"
            description="Set the file from which to load the private key corresponding to your own certificate" />
    <Option name="TLS_verify_peers" code="47"
            paramType="Bytes" paramDescription="verification pattern"
            description="Set the peer certificate field verification criteria" />
    <Option name="Buggify_enable" code="48"
            description="" />
    <Option name="Buggify_disable" code="49"
            description="" />
    <Option name="Buggify_section_activated_probability" code="50"
            paramType="Int" paramDescription="probability expressed as a percentage between 0 and 100"
            description="Set the probability of a BUGGIFY section being active for the current execution.  Only applies to code paths first traversed AFTER this option is changed." />
    <Option name="Buggify_section_fired_probability" code="51"
            paramType="Int" paramDescription="probability expressed as a percentage between 0 and 100"
            description="Set the probability of an active BUGGIFY section being fired" />
    <Option name="TLS_ca_bytes" code="52"
            paramType="Bytes" paramDescription="ca bundle"
            description="Set the ca bundle" />
    <Option name="TLS_ca_path" code="53"
            paramType="String" paramDescription="file path"
            description="Set the file from which to load the certificate authority bundle" />
    <Option name="TLS_password" code="54"
            paramType="String" paramDescription="key passphrase"
            description="Set the passphrase for encrypted private key. Password should be set before setting the key for the password to be used." />
    <Option name="disable_multi_version_client_api" code="60"
            description="Disables the multi-version client API and instead uses the local client directly. Must be set before setting up the network." />
    <Option name="callbacks_on_external_threads" code="61"
            description="If set, callbacks from external client libraries can be called from threads created by the FoundationDB client library. Otherwise, callbacks will be called from either the thread used to add the callback or the network thread. Setting this option can improve performance when connected using an external client, but may not be safe to use in all environments. Must be set before setting up the network. WARNING: This feature is considered experimental at this time." />
    <Option name="external_client_library" code="62"
            paramType="String" paramDescription="path to client library"
            description="Adds an external client library for use by the multi-version client API. Must be set before setting up the network." />
    <Option name="external_client_directory" code="63"
            paramType="String" paramDescription="path to directory containing client libraries"
            description="Searches the specified path for dynamic libraries and adds them to the list of client libraries for use by the multi-version client API. Must be set before setting up the network." />
    <Option name="disable_local_client" code="64"
            description="Prevents connections through the local client, allowing only connections through externally loaded client libraries. Intended primarily for testing." />
    <Option name="disable_client_statistics_logging" code="70"
            description="Disables logging of client statistics, such as sampled transaction activity." />
    <Option name="enable_slow_task_profiling" code="71"
            description="Enables debugging feature to perform slow task profiling. Requires trace logging to be enabled. WARNING: this feature is not recommended for use in production." />
    <Option name="client_buggify_enable" code="80"
            description="Enable client buggify - will make requests randomly fail (intended for client testing)" />
    <Option name="client_buggify_disable" code="81"
            description="Disable client buggify" />
    <Option name="client_buggify_section_activated_probability" code="82"
            paramType="Int" paramDescription="probability expressed as a percentage between 0 and 100"
            description="Set the probability of a CLIENT_BUGGIFY section being active for the current execution." />
    <Option name="client_buggify_section_fired_probability" code="83"
            paramType="Int" paramDescription="probability expressed as a percentage between 0 and 100"
            description="Set the probability of an active CLIENT_BUGGIFY section being fired. A section will only fire if it was activated" />
    <Option name="supported_client_versions" code="1000"
            paramType="String" paramDescription="[release version],[source version],[protocol version];..."
            description="This option is set automatically to communicate the list of supported clients to the active client."
            hidden="true" />
    <Option name="external_client" code="1001"
            description="This option is set automatically on all clients loaded externally using the multi-version API." 
            hidden="true" />
    <Option name="external_client_transport_id" code="1002"
            description="This option tells a child on a multiversion client what transport ID to use."
            paramType="Int" paramDescription="Transport ID for the child connection"
            hidden="true" />
  </Scope>

  <Scope name="DatabaseOption">
    <Option name="location_cache_size" code="10"
            paramType="Int" paramDescription="Max location cache entries"
            description="Set the size of the client location cache. Raising this value can boost performance in very large databases where clients access data in a near-random pattern. Defaults to 100000." />
    <Option name="max_watches" code="20"
            paramType="Int" paramDescription="Max outstanding watches"
            description="Set the maximum number of watches allowed to be outstanding on a database connection. Increasing this number could result in increased resource usage. Reducing this number will not cancel any outstanding watches. Defaults to 10000 and cannot be larger than 1000000." />
    <Option name="machine_id" code="21"
            paramType="String" paramDescription="Hexadecimal ID"
            description="Specify the machine ID that was passed to fdbserver processes running on the same machine as this client, for better location-aware load balancing." />
    <Option name="datacenter_id" code="22"
            paramType="String" paramDescription="Hexadecimal ID"
            description="Specify the datacenter ID that was passed to fdbserver processes running in the same datacenter as this client, for better location-aware load balancing." />
    <!-- The snapshot RYW options act like defaults for the equivalent transaction options, but database defaults cannot have cumulative effects from multiple calls.
         Thus, we don't use the defaultFor annotation on these options. -->
    <Option name="snapshot_ryw_enable" code="26"
            description="Snapshot read operations will see the results of writes done in the same transaction. This is the default behavior." />
    <Option name="snapshot_ryw_disable" code="27"
            description="Snapshot read operations will not see the results of writes done in the same transaction. This was the default behavior prior to API version 300." />
    <Option name="transaction_logging_max_field_length" code="405" paramType="Int" paramDescription="Maximum length of escaped key and value fields."
            description="Sets the maximum escaped length of key and value fields to be logged to the trace file via the LOG_TRANSACTION option. This sets the ``transaction_logging_max_field_length`` option of each transaction created by this database. See the transaction option description for more information." 
            defaultFor="405"/>
    <Option name="transaction_timeout" code="500"
            paramType="Int" paramDescription="value in milliseconds of timeout"
            description="Set a timeout in milliseconds which, when elapsed, will cause each transaction automatically to be cancelled. This sets the ``timeout`` option of each transaction created by this database. See the transaction option description for more information. Using this option requires that the API version is 610 or higher." 
            defaultFor="500"/>
    <Option name="transaction_retry_limit" code="501"
            paramType="Int" paramDescription="number of times to retry"
            description="Set a timeout in milliseconds which, when elapsed, will cause a transaction automatically to be cancelled. This sets the ``retry_limit`` option of each transaction created by this database. See the transaction option description for more information." 
            defaultFor="501"/>
    <Option name="transaction_max_retry_delay" code="502"
            paramType="Int" paramDescription="value in milliseconds of maximum delay"
            description="Set the maximum amount of backoff delay incurred in the call to ``onError`` if the error is retryable. This sets the ``max_retry_delay`` option of each transaction created by this database. See the transaction option description for more information."
            defaultFor="502"/>
    <Option name="transaction_size_limit" code="503"
            paramType="Int" paramDescription="value in bytes"
            description="Set the maximum transaction size in bytes. This sets the ``size_limit`` option on each transaction created by this database. See the transaction option description for more information." 
            defaultFor="503"/>
    <Option name="transaction_causal_read_risky" code="504"
            description="The read version will be committed, and usually will be the latest committed, but might not be the latest committed in the event of a simultaneous fault and misbehaving clock."
            defaultFor="20"/>
  </Scope>
  
  <Scope name="TransactionOption">
    <Option name="causal_write_risky" code="10"
            description="The transaction, if not self-conflicting, may be committed a second time after commit succeeds, in the event of a fault"/>
    <Option name="causal_read_risky" code="20"
            description="The read version will be committed, and usually will be the latest committed, but might not be the latest committed in the event of a simultaneous fault and misbehaving clock."/>
    <Option name="causal_read_disable" code="21" />
    <Option name="next_write_no_write_conflict_range" code="30"
            description="The next write performed on this transaction will not generate a write conflict range. As a result, other transactions which read the key(s) being modified by the next write will not conflict with this transaction. Care needs to be taken when using this option on a transaction that is shared between multiple threads. When setting this option, write conflict ranges will be disabled on the next write operation, regardless of what thread it is on." />
    <Option name="commit_on_first_proxy" code="40"
            description="Committing this transaction will bypass the normal load balancing across proxies and go directly to the specifically nominated 'first proxy'."
            hidden="true" />
    <Option name="check_writes_enable" code="50"
            hidden="true" />
    <Option name="read_your_writes_disable" code="51"
            description="Reads performed by a transaction will not see any prior mutations that occured in that transaction, instead seeing the value which was in the database at the transaction's read version. This option may provide a small performance benefit for the client, but also disables a number of client-side optimizations which are beneficial for transactions which tend to read and write the same keys within a single transaction."/>
    <Option name="read_ahead_disable" code="52"
            description="Deprecated" />
    <Option name="durability_datacenter" code="110" />
    <Option name="durability_risky" code="120" />
    <Option name="durability_dev_null_is_web_scale" code="130"
            description="Deprecated"/>
    <Option name="priority_system_immediate" code="200"
            description="Specifies that this transaction should be treated as highest priority and that lower priority transactions should block behind this one. Use is discouraged outside of low-level tools" />
    <Option name="priority_batch" code="201"
            description="Specifies that this transaction should be treated as low priority and that default priority transactions will be processed first. Batch priority transactions will also be throttled at load levels smaller than for other types of transactions and may be fully cut off in the event of machine failures. Useful for doing batch work simultaneously with latency-sensitive work" />
    <Option name="initialize_new_database" code="300"
            description="This is a write-only transaction which sets the initial configuration. This option is designed for use by database system tools only." />
    <Option name="access_system_keys" code="301"
            description="Allows this transaction to read and modify system keys (those that start with the byte 0xFF)"/>
    <Option name="read_system_keys" code="302"
            description="Allows this transaction to read system keys (those that start with the byte 0xFF)"/>
    <Option name="debug_dump" code="400" 
            hidden="true" />
    <Option name="debug_retry_logging" code="401" paramType="String" paramDescription="Optional transaction name" />
    <Option name="transaction_logging_enable" code="402" paramType="String" paramDescription="String identifier to be used in the logs when tracing this transaction. The identifier must not exceed 100 characters."
            description="Deprecated" />
    <Option name="debug_transaction_identifier" code="403" paramType="String" paramDescription="String identifier to be used when tracing or profiling this transaction. The identifier must not exceed 100 characters."
            description="Sets a client provided identifier for the transaction that will be used in scenarios like tracing or profiling. Client trace logging or transaction profiling must be separately enabled." />
    <Option name="log_transaction" code="404"
            description="Enables tracing for this transaction and logs results to the client trace logs. The DEBUG_TRANSACTION_IDENTIFIER option must be set before using this option, and client trace logging must be enabled and to get log output." />
<<<<<<< HEAD
    <Option name="track_request_stats" code="405"
            description="Enables request stats tracking for this transaction The DEBUG_TRANSACTION_IDENTIFIER option must be set before using this option, and client trace logging must be enabled and to get log output." />
=======
    <Option name="transaction_logging_max_field_length" code="405" paramType="Int" paramDescription="Maximum length of escaped key and value fields."
            description="Sets the maximum escaped length of key and value fields to be logged to the trace file via the LOG_TRANSACTION option, after which the field will be truncated. A negative value disables truncation." />
>>>>>>> fcc0f7a6
    <Option name="timeout" code="500"
            paramType="Int" paramDescription="value in milliseconds of timeout"
            description="Set a timeout in milliseconds which, when elapsed, will cause the transaction automatically to be cancelled. Valid parameter values are ``[0, INT_MAX]``. If set to 0, will disable all timeouts. All pending and any future uses of the transaction will throw an exception. The transaction can be used again after it is reset. Prior to API version 610, like all other transaction options, the timeout must be reset after a call to ``onError``. If the API version is 610 or greater, the timeout is not reset after an ``onError`` call. This allows the user to specify a longer timeout on specific transactions than the default timeout specified through the ``transaction_timeout`` database option without the shorter database timeout cancelling transactions that encounter a retryable error. Note that at all API versions, it is safe and legal to set the timeout each time the transaction begins, so most code written assuming the older behavior can be upgraded to the newer behavior without requiring any modification, and the caller is not required to implement special logic in retry loops to only conditionally set this option."
            persistent="true" />
    <Option name="retry_limit" code="501"
            paramType="Int" paramDescription="number of times to retry"
            description="Set a maximum number of retries after which additional calls to ``onError`` will throw the most recently seen error code. Valid parameter values are ``[-1, INT_MAX]``. If set to -1, will disable the retry limit. Prior to API version 610, like all other transaction options, the retry limit must be reset after a call to ``onError``. If the API version is 610 or greater, the retry limit is not reset after an ``onError`` call. Note that at all API versions, it is safe and legal to set the retry limit each time the transaction begins, so most code written assuming the older behavior can be upgraded to the newer behavior without requiring any modification, and the caller is not required to implement special logic in retry loops to only conditionally set this option." 
            persistent="true"/>
    <Option name="max_retry_delay" code="502"
            paramType="Int" paramDescription="value in milliseconds of maximum delay"
            description="Set the maximum amount of backoff delay incurred in the call to ``onError`` if the error is retryable. Defaults to 1000 ms. Valid parameter values are ``[0, INT_MAX]``. If the maximum retry delay is less than the current retry delay of the transaction, then the current retry delay will be clamped to the maximum retry delay. Prior to API version 610, like all other transaction options, the maximum retry delay must be reset after a call to ``onError``. If the API version is 610 or greater, the retry limit is not reset after an ``onError`` call. Note that at all API versions, it is safe and legal to set the maximum retry delay each time the transaction begins, so most code written assuming the older behavior can be upgraded to the newer behavior without requiring any modification, and the caller is not required to implement special logic in retry loops to only conditionally set this option."
            persistent="true"/>
    <Option name="size_limit" code="503"
            paramType="Int" paramDescription="value in bytes"
            description="Set the transaction size limit in bytes. The size is calculated by combining the sizes of all keys and values written or mutated, all key ranges cleared, and all read and write conflict ranges. (In other words, it includes the total size of all data included in the request to the cluster to commit the transaction.) Large transactions can cause performance problems on FoundationDB clusters, so setting this limit to a smaller value than the default can help prevent the client from accidentally degrading the cluster's performance. This value must be at least 32 and cannot be set to higher than 10,000,000, the default transaction size limit." />
    <Option name="snapshot_ryw_enable" code="600"
            description="Snapshot read operations will see the results of writes done in the same transaction. This is the default behavior." />
    <Option name="snapshot_ryw_disable" code="601"
            description="Snapshot read operations will not see the results of writes done in the same transaction. This was the default behavior prior to API version 300." />
    <Option name="lock_aware" code="700"
            description="The transaction can read and write to locked databases, and is resposible for checking that it took the lock."/>
    <Option name="used_during_commit_protection_disable" code="701"
            description="By default, operations that are performed on a transaction while it is being committed will not only fail themselves, but they will attempt to fail other in-flight operations (such as the commit) as well. This behavior is intended to help developers discover situations where operations could be unintentionally executed after the transaction has been reset. Setting this option removes that protection, causing only the offending operation to fail."/>
    <Option name="read_lock_aware" code="702"
            description="The transaction can read from locked databases."/>
    <Option name="first_in_batch" code="710"
            description="No other transactions will be applied before this transaction within the same commit version."
            hidden="true" />
    <Option name="use_provisional_proxies" code="711"
            description="This option should only be used by tools which change the database configuration." />
  </Scope>

  <!-- The enumeration values matter - do not change them without
       looking at fdb_c.cpp -->
  <Scope name="StreamingMode">
    <Option name="want_all" code="-2"
            description="Client intends to consume the entire range and would like it all transferred as early as possible." />
    <Option name="iterator" code="-1"
            description="The default. The client doesn't know how much of the range it is likely to used and wants different performance concerns to be balanced. Only a small portion of data is transferred to the client initially (in order to minimize costs if the client doesn't read the entire range), and as the caller iterates over more items in the range larger batches will be transferred in order to minimize latency." />
    <Option name="exact" code="0"
            description="Infrequently used. The client has passed a specific row limit and wants that many rows delivered in a single batch. Because of iterator operation in client drivers make request batches transparent to the user, consider ``WANT_ALL`` StreamingMode instead. A row limit must be specified if this mode is used." />
    <Option name="small" code="1"
            description="Infrequently used. Transfer data in batches small enough to not be much more expensive than reading individual rows, to minimize cost if iteration stops early." />
    <Option name="medium" code="2"
            description="Infrequently used. Transfer data in batches sized in between small and large." />
    <Option name="large" code="3"
            description="Infrequently used. Transfer data in batches large enough to be, in a high-concurrency environment, nearly as efficient as possible. If the client stops iteration early, some disk and network bandwidth may be wasted. The batch size may still be too small to allow a single client to get high throughput from the database, so if that is what you need consider the SERIAL StreamingMode." />
    <Option name="serial" code="4"
            description="Transfer data in batches large enough that an individual client can get reasonable read bandwidth from the database. If the client stops iteration early, considerable disk and network bandwidth may be wasted." />
  </Scope>

  <Scope name="MutationType">
    <Option name="add" code="2" 
            paramType="Bytes" paramDescription="addend"
            description="Performs an addition of little-endian integers. If the existing value in the database is not present or shorter than ``param``, it is first extended to the length of ``param`` with zero bytes.  If ``param`` is shorter than the existing value in the database, the existing value is truncated to match the length of ``param``. The integers to be added must be stored in a little-endian representation.  They can be signed in two's complement representation or unsigned. You can add to an integer at a known offset in the value by prepending the appropriate number of zero bytes to ``param`` and padding with zero bytes to match the length of the value. However, this offset technique requires that you know the addition will not cause the integer field within the value to overflow."/>
    <Option name="and" code="6"
            paramType="Bytes" paramDescription="value with which to perform bitwise and"
            description="Deprecated"/>
    <Option name="bit_and" code="6"
            paramType="Bytes" paramDescription="value with which to perform bitwise and"
            description="Performs a bitwise ``and`` operation.  If the existing value in the database is not present, then ``param`` is stored in the database. If the existing value in the database is shorter than ``param``, it is first extended to the length of ``param`` with zero bytes.  If ``param`` is shorter than the existing value in the database, the existing value is truncated to match the length of ``param``."/>
    <Option name="or" code="7"
            paramType="Bytes" paramDescription="value with which to perform bitwise or"
            description="Deprecated"/>
    <Option name="bit_or" code="7"
            paramType="Bytes" paramDescription="value with which to perform bitwise or"
            description="Performs a bitwise ``or`` operation.  If the existing value in the database is not present or shorter than ``param``, it is first extended to the length of ``param`` with zero bytes.  If ``param`` is shorter than the existing value in the database, the existing value is truncated to match the length of ``param``."/>
    <Option name="xor" code="8"
            paramType="Bytes" paramDescription="value with which to perform bitwise xor"
            description="Deprecated"/>
    <Option name="bit_xor" code="8"
            paramType="Bytes" paramDescription="value with which to perform bitwise xor"
            description="Performs a bitwise ``xor`` operation.  If the existing value in the database is not present or shorter than ``param``, it is first extended to the length of ``param`` with zero bytes.  If ``param`` is shorter than the existing value in the database, the existing value is truncated to match the length of ``param``."/>
    <Option name="append_if_fits" code="9"
            paramType="Bytes" paramDescription="value to append to the database value"
            description="Appends ``param`` to the end of the existing value already in the database at the given key (or creates the key and sets the value to ``param`` if the key is empty). This will only append the value if the final concatenated value size is less than or equal to the maximum value size (i.e., if it fits). WARNING: No error is surfaced back to the user if the final value is too large because the mutation will not be applied until after the transaction has been committed. Therefore, it is only safe to use this mutation type if one can guarantee that one will keep the total value size under the maximum size."/>
    <Option name="max" code="12"
            paramType="Bytes" paramDescription="value to check against database value"
            description="Performs a little-endian comparison of byte strings. If the existing value in the database is not present or shorter than ``param``, it is first extended to the length of ``param`` with zero bytes.  If ``param`` is shorter than the existing value in the database, the existing value is truncated to match the length of ``param``. The larger of the two values is then stored in the database."/>
    <Option name="min" code="13"
            paramType="Bytes" paramDescription="value to check against database value"
            description="Performs a little-endian comparison of byte strings. If the existing value in the database is not present, then ``param`` is stored in the database. If the existing value in the database is shorter than ``param``, it is first extended to the length of ``param`` with zero bytes.  If ``param`` is shorter than the existing value in the database, the existing value is truncated to match the length of ``param``. The smaller of the two values is then stored in the database."/>
    <Option name="set_versionstamped_key" code="14"
            paramType="Bytes" paramDescription="value to which to set the transformed key"
            description="Transforms ``key`` using a versionstamp for the transaction. Sets the transformed key in the database to ``param``. The key is transformed by removing the final four bytes from the key and reading those as a little-Endian 32-bit integer to get a position ``pos``. The 10 bytes of the key from ``pos`` to ``pos + 10`` are replaced with the versionstamp of the transaction used. The first byte of the key is position 0. A versionstamp is a 10 byte, unique, monotonically (but not sequentially) increasing value for each committed transaction. The first 8 bytes are the committed version of the database (serialized in big-Endian order). The last 2 bytes are monotonic in the serialization order for transactions. WARNING: At this time, versionstamps are compatible with the Tuple layer only in the Java, Python, and Go bindings. Also, note that prior to API version 520, the offset was computed from only the final two bytes rather than the final four bytes." />
    <Option name="set_versionstamped_value" code="15"
            paramType="Bytes" paramDescription="value to versionstamp and set"
            description="Transforms ``param`` using a versionstamp for the transaction. Sets the ``key`` given to the transformed ``param``. The parameter is transformed by removing the final four bytes from ``param`` and reading those as a little-Endian 32-bit integer to get a position ``pos``. The 10 bytes of the parameter from ``pos`` to ``pos + 10`` are replaced with the versionstamp of the transaction used. The first byte of the parameter is position 0. A versionstamp is a 10 byte, unique, monotonically (but not sequentially) increasing value for each committed transaction. The first 8 bytes are the committed version of the database (serialized in big-Endian order). The last 2 bytes are monotonic in the serialization order for transactions. WARNING: At this time, versionstamps are compatible with the Tuple layer only in the Java, Python, and Go bindings. Also, note that prior to API version 520, the versionstamp was always placed at the beginning of the parameter rather than computing an offset." />
    <Option name="byte_min" code="16"
            paramType="Bytes" paramDescription="value to check against database value"
            description="Performs lexicographic comparison of byte strings. If the existing value in the database is not present, then ``param`` is stored. Otherwise the smaller of the two values is then stored in the database."/>
    <Option name="byte_max" code="17"
            paramType="Bytes" paramDescription="value to check against database value"
            description="Performs lexicographic comparison of byte strings. If the existing value in the database is not present, then ``param`` is stored. Otherwise the larger of the two values is then stored in the database."/>
    <Option name="compare_and_clear" code="20"
            paramType="Bytes" paramDescription="Value to compare with"
            description="Performs an atomic ``compare and clear`` operation. If the existing value in the database is equal to the given value, then given key is cleared."/>
  </Scope>

  <Scope name="ConflictRangeType">
    <Option name="read" code="0" description="Used to add a read conflict range"/>
    <Option name="write" code="1" description="Used to add a write conflict range"/>
  </Scope>

  <Scope name="ErrorPredicate">
    <Option name="retryable" code="50000" description="Returns ``true`` if the error indicates the operations in the transactions should be retried because of transient error."/>
    <Option name="maybe_committed" code="50001" description="Returns ``true`` if the error indicates the transaction may have succeeded, though not in a way the system can verify."/>
    <Option name="retryable_not_committed" code="50002" description="Returns ``true`` if the error indicates the transaction has not committed, though in a way that can be retried."/>
  </Scope>

</Options><|MERGE_RESOLUTION|>--- conflicted
+++ resolved
@@ -216,13 +216,10 @@
             description="Sets a client provided identifier for the transaction that will be used in scenarios like tracing or profiling. Client trace logging or transaction profiling must be separately enabled." />
     <Option name="log_transaction" code="404"
             description="Enables tracing for this transaction and logs results to the client trace logs. The DEBUG_TRANSACTION_IDENTIFIER option must be set before using this option, and client trace logging must be enabled and to get log output." />
-<<<<<<< HEAD
-    <Option name="track_request_stats" code="405"
-            description="Enables request stats tracking for this transaction The DEBUG_TRANSACTION_IDENTIFIER option must be set before using this option, and client trace logging must be enabled and to get log output." />
-=======
     <Option name="transaction_logging_max_field_length" code="405" paramType="Int" paramDescription="Maximum length of escaped key and value fields."
             description="Sets the maximum escaped length of key and value fields to be logged to the trace file via the LOG_TRANSACTION option, after which the field will be truncated. A negative value disables truncation." />
->>>>>>> fcc0f7a6
+    <Option name="track_request_stats" code="406"
+            description="Enables request stats tracking for this transaction The DEBUG_TRANSACTION_IDENTIFIER option must be set before using this option, and client trace logging must be enabled and to get log output." />
     <Option name="timeout" code="500"
             paramType="Int" paramDescription="value in milliseconds of timeout"
             description="Set a timeout in milliseconds which, when elapsed, will cause the transaction automatically to be cancelled. Valid parameter values are ``[0, INT_MAX]``. If set to 0, will disable all timeouts. All pending and any future uses of the transaction will throw an exception. The transaction can be used again after it is reset. Prior to API version 610, like all other transaction options, the timeout must be reset after a call to ``onError``. If the API version is 610 or greater, the timeout is not reset after an ``onError`` call. This allows the user to specify a longer timeout on specific transactions than the default timeout specified through the ``transaction_timeout`` database option without the shorter database timeout cancelling transactions that encounter a retryable error. Note that at all API versions, it is safe and legal to set the timeout each time the transaction begins, so most code written assuming the older behavior can be upgraded to the newer behavior without requiring any modification, and the caller is not required to implement special logic in retry loops to only conditionally set this option."
