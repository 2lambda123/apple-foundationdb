--- conflicted
+++ resolved
@@ -120,13 +120,10 @@
     <Option name="future_version_client_library" code="66"
             paramType="String" paramDescription="path to client library"
             description="Adds an external client library to be used with a future version protocol. This option can be used testing purposes only!" />
-<<<<<<< HEAD
-    <Option name="ignore_external_client_failures" code="67"
-            description="Ignore the failure to initialize some of the external clients" />
-=======
     <Option name="retain_client_library_copies" code="67"
             description="Retain temporary external client library copies that are created for enabling multi-threading." />
->>>>>>> 4b66b0e4
+    <Option name="ignore_external_client_failures" code="68"
+            description="Ignore the failure to initialize some of the external clients" />
     <Option name="disable_client_statistics_logging" code="70"
             description="Disables logging of client statistics, such as sampled transaction activity." />
     <Option name="enable_slow_task_profiling" code="71"
