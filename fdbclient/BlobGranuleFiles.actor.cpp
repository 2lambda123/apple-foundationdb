--- conflicted
+++ resolved
@@ -312,35 +312,13 @@
 		    AES_256_IV_LENGTH,
 		    getEncryptAuthTokenMode(EncryptAuthTokenMode::ENCRYPT_HEADER_AUTH_TOKEN_MODE_SINGLE),
 		    BlobCipherMetrics::BLOB_GRANULE);
-<<<<<<< HEAD
-		if (CLIENT_KNOBS->ENABLE_CONFIGURABLE_ENCRYPTION) {
-			BlobCipherEncryptHeaderRef headerRef;
-			if (FLOW_KNOBS->ENCRYPT_INPLACE_ENABLED) {
-				buffer = StringRef(serializedBuff.contents().begin(), serializedBuff.contents().size());
-				arena.dependsOn(serializedBuff.arena());
-				encryptor.encryptInplace(mutateString(buffer), buffer.size(), &headerRef);
-			} else {
-				buffer = encryptor.encrypt(
-				    serializedBuff.contents().begin(), serializedBuff.contents().size(), &headerRef, arena);
-			}
-			Standalone<StringRef> serialized = BlobCipherEncryptHeaderRef::toStringRef(headerRef);
-			arena.dependsOn(serialized.arena());
-			encryptHeaderRef = serialized;
-		} else {
-			BlobCipherEncryptHeader header;
-			buffer =
-			    encryptor.encrypt(serializedBuff.contents().begin(), serializedBuff.contents().size(), &header, arena)
-			        ->toStringRef();
-			encryptHeaderRef = BlobCipherEncryptHeader::toStringRef(header, arena);
-		}
-=======
 		BlobCipherEncryptHeaderRef headerRef;
-		buffer =
-		    encryptor.encrypt(serializedBuff.contents().begin(), serializedBuff.contents().size(), &headerRef, arena);
+		buffer = StringRef(serializedBuff.contents().begin(), serializedBuff.contents().size());
+		arena.dependsOn(serializedBuff.arena());
+		encryptor.encryptInplace(mutateString(buffer), buffer.size(), &headerRef);
 		Standalone<StringRef> serialized = BlobCipherEncryptHeaderRef::toStringRef(headerRef);
 		arena.dependsOn(serialized.arena());
 		encryptHeaderRef = serialized;
->>>>>>> 0ef81fd4
 
 		if (BG_ENCRYPT_COMPRESS_DEBUG) {
 			XXH64_hash_t chksum = XXH3_64bits(buffer.begin(), buffer.size());
@@ -359,37 +337,12 @@
 			TraceEvent(SevDebug, "IndexBlockEncrypt_Before").detail("Chksum", chksum);
 		}
 		StringRef decrypted;
-<<<<<<< HEAD
-		if (CLIENT_KNOBS->ENABLE_CONFIGURABLE_ENCRYPTION) {
-			BlobCipherEncryptHeaderRef headerRef =
-			    BlobCipherEncryptHeaderRef::fromStringRef(idxRef.encryptHeaderRef.get());
-			validateEncryptionHeaderDetails(eKeys, headerRef, cipherKeysCtx.ivRef);
-			DecryptBlobCipherAes256Ctr decryptor(eKeys.textCipherKey,
-			                                     eKeys.headerCipherKey,
-			                                     cipherKeysCtx.ivRef.begin(),
-			                                     BlobCipherMetrics::BLOB_GRANULE);
-			if (FLOW_KNOBS->ENCRYPT_INPLACE_ENABLED) {
-				decrypted = StringRef(idxRef.buffer.begin(), idxRef.buffer.size());
-				decryptor.decryptInplace(mutateString(decrypted), decrypted.size(), headerRef);
-			} else {
-				decrypted = decryptor.decrypt(idxRef.buffer.begin(), idxRef.buffer.size(), headerRef, arena);
-			}
-		} else {
-			BlobCipherEncryptHeader header = BlobCipherEncryptHeader::fromStringRef(idxRef.encryptHeaderRef.get());
-			validateEncryptionHeaderDetails(eKeys, header, cipherKeysCtx.ivRef);
-			DecryptBlobCipherAes256Ctr decryptor(eKeys.textCipherKey,
-			                                     eKeys.headerCipherKey,
-			                                     cipherKeysCtx.ivRef.begin(),
-			                                     BlobCipherMetrics::BLOB_GRANULE);
-			decrypted = decryptor.decrypt(idxRef.buffer.begin(), idxRef.buffer.size(), header, arena)->toStringRef();
-		}
-=======
 		BlobCipherEncryptHeaderRef headerRef = BlobCipherEncryptHeaderRef::fromStringRef(idxRef.encryptHeaderRef.get());
 		validateEncryptionHeaderDetails(eKeys, headerRef, cipherKeysCtx.ivRef);
 		DecryptBlobCipherAes256Ctr decryptor(
 		    eKeys.textCipherKey, eKeys.headerCipherKey, cipherKeysCtx.ivRef.begin(), BlobCipherMetrics::BLOB_GRANULE);
-		decrypted = decryptor.decrypt(idxRef.buffer.begin(), idxRef.buffer.size(), headerRef, arena);
->>>>>>> 0ef81fd4
+		decrypted = StringRef(idxRef.buffer.begin(), idxRef.buffer.size());
+		decryptor.decryptInplace(mutateString(decrypted), decrypted.size(), headerRef);
 
 		if (BG_ENCRYPT_COMPRESS_DEBUG) {
 			XXH64_hash_t chksum = XXH3_64bits(decrypted.begin(), decrypted.size());
@@ -482,30 +435,11 @@
 		    AES_256_IV_LENGTH,
 		    getEncryptAuthTokenMode(EncryptAuthTokenMode::ENCRYPT_HEADER_AUTH_TOKEN_MODE_SINGLE),
 		    BlobCipherMetrics::BLOB_GRANULE);
-<<<<<<< HEAD
-		if (CLIENT_KNOBS->ENABLE_CONFIGURABLE_ENCRYPTION) {
-			BlobCipherEncryptHeaderRef headerRef;
-			if (FLOW_KNOBS->ENCRYPT_INPLACE_ENABLED) {
-				encryptor.encryptInplace(mutateString(chunkRef.buffer), chunkRef.buffer.size(), &headerRef);
-			} else {
-				chunkRef.buffer = encryptor.encrypt(chunkRef.buffer.begin(), chunkRef.buffer.size(), &headerRef, arena);
-			}
-			Standalone<StringRef> serialized = BlobCipherEncryptHeaderRef::toStringRef(headerRef);
-			arena.dependsOn(serialized.arena());
-			chunkRef.encryptHeaderRef = serialized;
-		} else {
-			BlobCipherEncryptHeader header;
-			chunkRef.buffer =
-			    encryptor.encrypt(chunkRef.buffer.begin(), chunkRef.buffer.size(), &header, arena)->toStringRef();
-			chunkRef.encryptHeaderRef = BlobCipherEncryptHeader::toStringRef(header, arena);
-		}
-=======
 		BlobCipherEncryptHeaderRef headerRef;
-		chunkRef.buffer = encryptor.encrypt(chunkRef.buffer.begin(), chunkRef.buffer.size(), &headerRef, arena);
+		encryptor.encryptInplace(mutateString(chunkRef.buffer), chunkRef.buffer.size(), &headerRef);
 		Standalone<StringRef> serialized = BlobCipherEncryptHeaderRef::toStringRef(headerRef);
 		arena.dependsOn(serialized.arena());
 		chunkRef.encryptHeaderRef = serialized;
->>>>>>> 0ef81fd4
 
 		if (BG_ENCRYPT_COMPRESS_DEBUG) {
 			XXH64_hash_t chksum = XXH3_64bits(chunkRef.buffer.begin(), chunkRef.buffer.size());
@@ -527,39 +461,13 @@
 		}
 
 		StringRef decrypted;
-<<<<<<< HEAD
-		if (CLIENT_KNOBS->ENABLE_CONFIGURABLE_ENCRYPTION) {
-			BlobCipherEncryptHeaderRef headerRef =
-			    BlobCipherEncryptHeaderRef::fromStringRef(chunkRef.encryptHeaderRef.get());
-			validateEncryptionHeaderDetails(eKeys, headerRef, cipherKeysCtx.ivRef);
-			DecryptBlobCipherAes256Ctr decryptor(eKeys.textCipherKey,
-			                                     eKeys.headerCipherKey,
-			                                     cipherKeysCtx.ivRef.begin(),
-			                                     BlobCipherMetrics::BLOB_GRANULE);
-			if (FLOW_KNOBS->ENCRYPT_INPLACE_ENABLED) {
-				decrypted = StringRef(chunkRef.buffer.begin(), chunkRef.buffer.size());
-				decryptor.decryptInplace(mutateString(decrypted), decrypted.size(), headerRef);
-			} else {
-				decrypted = decryptor.decrypt(chunkRef.buffer.begin(), chunkRef.buffer.size(), headerRef, arena);
-			}
-		} else {
-			BlobCipherEncryptHeader header = BlobCipherEncryptHeader::fromStringRef(chunkRef.encryptHeaderRef.get());
-			validateEncryptionHeaderDetails(eKeys, header, cipherKeysCtx.ivRef);
-			DecryptBlobCipherAes256Ctr decryptor(eKeys.textCipherKey,
-			                                     eKeys.headerCipherKey,
-			                                     cipherKeysCtx.ivRef.begin(),
-			                                     BlobCipherMetrics::BLOB_GRANULE);
-			decrypted =
-			    decryptor.decrypt(chunkRef.buffer.begin(), chunkRef.buffer.size(), header, arena)->toStringRef();
-		}
-=======
 		BlobCipherEncryptHeaderRef headerRef =
 		    BlobCipherEncryptHeaderRef::fromStringRef(chunkRef.encryptHeaderRef.get());
 		validateEncryptionHeaderDetails(eKeys, headerRef, cipherKeysCtx.ivRef);
 		DecryptBlobCipherAes256Ctr decryptor(
 		    eKeys.textCipherKey, eKeys.headerCipherKey, cipherKeysCtx.ivRef.begin(), BlobCipherMetrics::BLOB_GRANULE);
-		decrypted = decryptor.decrypt(chunkRef.buffer.begin(), chunkRef.buffer.size(), headerRef, arena);
->>>>>>> 0ef81fd4
+		decrypted = StringRef(chunkRef.buffer.begin(), chunkRef.buffer.size());
+		decryptor.decryptInplace(mutateString(decrypted), decrypted.size(), headerRef);
 
 		if (BG_ENCRYPT_COMPRESS_DEBUG) {
 			XXH64_hash_t chksum = XXH3_64bits(decrypted.begin(), decrypted.size());
