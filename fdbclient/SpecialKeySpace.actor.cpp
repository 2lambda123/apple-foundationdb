--- conflicted
+++ resolved
@@ -76,7 +76,6 @@
 	  KeyRangeRef(LiteralStringRef("failed/"), LiteralStringRef("failed0"))
 	      .withPrefix(moduleToBoundary[MODULE::MANAGEMENT].begin) },
 	{ "lock", singleKeyRange(LiteralStringRef("db_locked")).withPrefix(moduleToBoundary[MODULE::MANAGEMENT].begin) },
-<<<<<<< HEAD
 	{ "consistencycheck", singleKeyRange(LiteralStringRef("consistency_check_suspended"))
 	                          .withPrefix(moduleToBoundary[MODULE::MANAGEMENT].begin) },
 	{ "coordinators", KeyRangeRef(LiteralStringRef("coordinators/"), LiteralStringRef("coordinators0"))
@@ -89,20 +88,6 @@
 	                     .withPrefix(moduleToBoundary[MODULE::MANAGEMENT].begin) },
 	{ "datadistribution", KeyRangeRef(LiteralStringRef("data_distribution/"), LiteralStringRef("data_distribution0"))
 	                          .withPrefix(moduleToBoundary[MODULE::MANAGEMENT].begin) }
-=======
-	{ "consistencycheck",
-	  singleKeyRange(LiteralStringRef("consistency_check_suspended"))
-	      .withPrefix(moduleToBoundary[MODULE::MANAGEMENT].begin) },
-	{ "coordinators",
-	  KeyRangeRef(LiteralStringRef("coordinators/"), LiteralStringRef("coordinators0"))
-	      .withPrefix(moduleToBoundary[MODULE::CONFIGURATION].begin) },
-	{ "advanceversion",
-	  singleKeyRange(LiteralStringRef("min_required_commit_version"))
-	      .withPrefix(moduleToBoundary[MODULE::MANAGEMENT].begin) },
-	{ "profile",
-	  KeyRangeRef(LiteralStringRef("profiling/"), LiteralStringRef("profiling0"))
-	      .withPrefix(moduleToBoundary[MODULE::MANAGEMENT].begin) }
->>>>>>> 244c537b
 };
 
 std::set<std::string> SpecialKeySpace::options = { "excluded/force", "failed/force" };
