--- conflicted
+++ resolved
@@ -18,6 +18,7 @@
  * limitations under the License.
  */
 
+#include "fdbrpc/simulator.h"
 #include "fmt/format.h"
 #include "fdbclient/BackupAgent.actor.h"
 #include "fdbclient/BackupContainer.h"
@@ -548,14 +549,13 @@
 	};
 
 	EncryptedRangeFileWriter(Database cx,
-	                         DatabaseConfiguration dbConfig,
 	                         Arena* arena,
 	                         Reference<TenantEntryCache<Void>> tenantCache,
 	                         Reference<IBackupFile> file = Reference<IBackupFile>(),
 	                         int blockSize = 0,
 	                         Options options = Options())
-	  : cx(cx), dbConfig(dbConfig), arena(arena), tenantCache(tenantCache), file(file), blockSize(blockSize),
-	    blockEnd(0), fileVersion(BACKUP_AGENT_ENCRYPTED_SNAPSHOT_FILE_VERSION), options(options) {
+	  : cx(cx), arena(arena), tenantCache(tenantCache), file(file), blockSize(blockSize), blockEnd(0),
+	    fileVersion(BACKUP_AGENT_ENCRYPTED_SNAPSHOT_FILE_VERSION), options(options) {
 		buffer = makeString(blockSize);
 		wPtr = mutateString(buffer);
 	}
@@ -653,8 +653,7 @@
 	}
 
 	ACTOR static Future<Void> updateEncryptionKeysCtx(EncryptedRangeFileWriter* self, KeyRef key) {
-		state std::pair<int64_t, TenantName> curTenantInfo =
-		    wait(getEncryptionDomainDetails(key, self->dbConfig, self->tenantCache));
+		state std::pair<int64_t, TenantName> curTenantInfo = wait(getEncryptionDomainDetails(key, self->tenantCache));
 		state Reference<AsyncVar<ClientDBInfo> const> dbInfo = self->cx->clientInfo;
 
 		// Get text and header cipher key
@@ -696,12 +695,13 @@
 
 	static bool isSystemKey(KeyRef key) { return key.size() && key[0] == systemKeys.begin[0]; }
 
-	ACTOR static Future<std::pair<int64_t, TenantName>>
-	getEncryptionDomainDetailsImpl(KeyRef key, Reference<TenantEntryCache<Void>> tenantCache, bool useTenantCache) {
+	ACTOR static Future<std::pair<int64_t, TenantName>> getEncryptionDomainDetailsImpl(
+	    KeyRef key,
+	    Reference<TenantEntryCache<Void>> tenantCache) {
 		if (isSystemKey(key)) {
 			return std::make_pair(SYSTEM_KEYSPACE_ENCRYPT_DOMAIN_ID, FDB_SYSTEM_KEYSPACE_ENCRYPT_DOMAIN_NAME);
 		}
-		if (key.size() < TENANT_PREFIX_SIZE || !useTenantCache) {
+		if (key.size() < TENANT_PREFIX_SIZE) {
 			return std::make_pair(FDB_DEFAULT_ENCRYPT_DOMAIN_ID, FDB_DEFAULT_ENCRYPT_DOMAIN_NAME);
 		}
 		KeyRef tenantPrefix = KeyRef(key.begin(), TENANT_PREFIX_SIZE);
@@ -715,15 +715,8 @@
 
 	static Future<std::pair<int64_t, TenantName>> getEncryptionDomainDetails(
 	    KeyRef key,
-	    DatabaseConfiguration dbConfig,
 	    Reference<TenantEntryCache<Void>> tenantCache) {
-		// If tenants are disabled on a cluster then don't use the TenantEntryCache as it will result in alot of
-		// unnecessary cache misses. For a cluster configured in TenantMode::Optional, the backup performance may
-		// degrade if most of the mutations belong to an invalid tenant
-		TenantMode mode = dbConfig.tenantMode;
-		bool useTenantCache = mode != TenantMode::DISABLED;
-		CODE_PROBE(useTenantCache, "using tenant cache");
-		return getEncryptionDomainDetailsImpl(key, tenantCache, useTenantCache);
+		return getEncryptionDomainDetailsImpl(key, tenantCache);
 	}
 
 	// Handles the first block and internal blocks.  Ends current block if needed.
@@ -834,10 +827,9 @@
 		if (self->lastKey.size() == 0 || k.size() == 0) {
 			return false;
 		}
-		state std::pair<int64_t, TenantName> curKeyTenantInfo =
-		    wait(getEncryptionDomainDetails(k, self->dbConfig, self->tenantCache));
+		state std::pair<int64_t, TenantName> curKeyTenantInfo = wait(getEncryptionDomainDetails(k, self->tenantCache));
 		state std::pair<int64_t, TenantName> prevKeyTenantInfo =
-		    wait(getEncryptionDomainDetails(self->lastKey, self->dbConfig, self->tenantCache));
+		    wait(getEncryptionDomainDetails(self->lastKey, self->tenantCache));
 		if (curKeyTenantInfo.first != prevKeyTenantInfo.first) {
 			CODE_PROBE(true, "crossed tenant boundaries");
 			wait(handleTenantBondary(self, k, v, writeValue, curKeyTenantInfo));
@@ -900,7 +892,6 @@
 	Future<Void> finish() { return finish_impl(this); }
 
 	Database cx;
-	DatabaseConfiguration dbConfig;
 	Arena* arena;
 	Reference<TenantEntryCache<Void>> tenantCache;
 	Reference<IBackupFile> file;
@@ -1045,7 +1036,6 @@
 ACTOR static Future<Void> decodeKVPairs(StringRefReader* reader,
                                         Standalone<VectorRef<KeyValueRef>>* results,
                                         bool encryptedBlock,
-                                        Optional<DatabaseConfiguration> dbConfig,
                                         Optional<Reference<TenantEntryCache<Void>>> tenantCache) {
 	// Read begin key, if this fails then block was invalid.
 	state uint32_t kLen = reader->consumeNetworkUInt32();
@@ -1063,13 +1053,12 @@
 		// make sure that all keys in a block belong to exactly one tenant,
 		// unless its the last key in which case it can be a truncated (different) tenant prefix
 		if (encryptedBlock && g_network && g_network->isSimulated()) {
-			ASSERT(dbConfig.present());
 			ASSERT(tenantCache.present());
 			state KeyRef curKey = KeyRef(k, kLen);
 			state std::pair<int64_t, TenantName> prevTenantInfo =
-			    wait(EncryptedRangeFileWriter::getEncryptionDomainDetails(prevKey, dbConfig.get(), tenantCache.get()));
+			    wait(EncryptedRangeFileWriter::getEncryptionDomainDetails(prevKey, tenantCache.get()));
 			std::pair<int64_t, TenantName> curTenantInfo =
-			    wait(EncryptedRangeFileWriter::getEncryptionDomainDetails(curKey, dbConfig.get(), tenantCache.get()));
+			    wait(EncryptedRangeFileWriter::getEncryptionDomainDetails(curKey, tenantCache.get()));
 			if (curKey.size() > 0 && prevKey.size() > 0 && prevTenantInfo.first != curTenantInfo.first) {
 				ASSERT(!done);
 				if (curTenantInfo.first != SYSTEM_KEYSPACE_ENCRYPT_DOMAIN_ID &&
@@ -1124,11 +1113,7 @@
 		// BACKUP_AGENT_ENCRYPTED_SNAPSHOT_FILE_VERSION
 		int32_t file_version = reader.consume<int32_t>();
 		if (file_version == BACKUP_AGENT_SNAPSHOT_FILE_VERSION) {
-			wait(decodeKVPairs(&reader,
-			                   &results,
-			                   false,
-			                   Optional<DatabaseConfiguration>(),
-			                   Optional<Reference<TenantEntryCache<Void>>>()));
+			wait(decodeKVPairs(&reader, &results, false, Optional<Reference<TenantEntryCache<Void>>>()));
 		} else if (file_version == BACKUP_AGENT_ENCRYPTED_SNAPSHOT_FILE_VERSION) {
 			CODE_PROBE(true, "decoding encrypted block");
 			ASSERT(cx.present());
@@ -1151,27 +1136,12 @@
 			StringRef decryptedData =
 			    wait(EncryptedRangeFileWriter::decrypt(cx.get(), header, dataPayloadStart, dataLen, &results.arena()));
 			reader = StringRefReader(decryptedData, restore_corrupted_data());
-			state Reference<TenantEntryCache<Void>> tenantCache = makeReference<TenantEntryCache<Void>>(cx.get());
-			state Optional<DatabaseConfiguration> configuration = DatabaseConfiguration();
-			// get db config
-			if (g_network->isSimulated()) {
-				wait(tenantCache->init());
-				state Transaction tr = Transaction(cx.get());
-				loop {
-					try {
-						tr.setOption(FDBTransactionOptions::ACCESS_SYSTEM_KEYS);
-						tr.setOption(FDBTransactionOptions::PRIORITY_SYSTEM_IMMEDIATE);
-						tr.setOption(FDBTransactionOptions::READ_LOCK_AWARE);
-						RangeResult results = wait(tr.getRange(configKeys, CLIENT_KNOBS->TOO_MANY));
-						ASSERT(!results.more && results.size() < CLIENT_KNOBS->TOO_MANY);
-						configuration.get().fromKeyValues((VectorRef<KeyValueRef>)results);
-						break;
-					} catch (Error& e) {
-						wait(tr.onError(e));
-					}
-				}
-			}
-			wait(decodeKVPairs(&reader, &results, true, configuration, tenantCache));
+			state Optional<Reference<TenantEntryCache<Void>>> tenantCache;
+			if (g_network && g_simulator->isSimulated()) {
+				tenantCache = makeReference<TenantEntryCache<Void>>(cx.get(), TenantEntryCacheRefreshMode::WATCH);
+				wait(tenantCache.get()->init());
+			}
+			wait(decodeKVPairs(&reader, &results, true, tenantCache));
 		} else {
 			throw restore_unsupported_file_version();
 		}
@@ -1824,15 +1794,10 @@
 				state int64_t snapshotRangeFileCount;
 
 				state Reference<ReadYourWritesTransaction> tr(new ReadYourWritesTransaction(cx));
-				state DatabaseConfiguration configuration;
 				loop {
 					try {
 						tr->setOption(FDBTransactionOptions::ACCESS_SYSTEM_KEYS);
 						tr->setOption(FDBTransactionOptions::LOCK_AWARE);
-
-						RangeResult results = wait(tr->getRange(configKeys, CLIENT_KNOBS->TOO_MANY));
-						ASSERT(!results.more && results.size() < CLIENT_KNOBS->TOO_MANY);
-						configuration.fromKeyValues((VectorRef<KeyValueRef>)results);
 
 						wait(taskBucket->keepRunning(tr, task) &&
 						     storeOrThrow(snapshotBeginVersion, backup.snapshotBeginVersion().get(tr)) &&
@@ -1853,16 +1818,11 @@
 				// Initialize range file writer and write begin key
 				if (encryptionEnabled) {
 					CODE_PROBE(true, "using encrypted snapshot file writer");
-<<<<<<< HEAD
-					rangeFile = std::make_unique<EncryptedRangeFileWriter>(
-					    cx, configuration, &arena, tenantCache, outFile, blockSize);
-=======
 					if (!tenantCache.isValid()) {
 						tenantCache = makeReference<TenantEntryCache<Void>>(cx, TenantEntryCacheRefreshMode::WATCH);
 						wait(tenantCache->init());
 					}
 					rangeFile = std::make_unique<EncryptedRangeFileWriter>(cx, &arena, tenantCache, outFile, blockSize);
->>>>>>> d439bc1e
 				} else {
 					rangeFile = std::make_unique<RangeFileWriter>(outFile, blockSize);
 				}
