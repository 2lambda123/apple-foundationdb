--- conflicted
+++ resolved
@@ -658,24 +658,25 @@
 		std::unordered_map<EncryptCipherDomainId, Reference<BlobCipherKey>> textCipherKeys =
 		    wait(getLatestEncryptCipherKeys(dbInfo, domains));
 		ASSERT(textCipherKeys.find(curTenantId) != textCipherKeys.end());
+		if (self->cipherKeys.headerCipherKey.isValid() && self->cipherKeys.textCipherKey.isValid()) {
+			TraceEvent("Nim::hereo")
+			    .detail("curHK", self->cipherKeys.headerCipherKey->getDomainId())
+			    .detail("curTK", self->cipherKeys.textCipherKey->getDomainId());
+		}
+
 		self->cipherKeys.textCipherKey = textCipherKeys.at(curTenantId);
 
 		// Get and Set Header Cipher Key
 		TextAndHeaderCipherKeys systemCipherKeys = wait(getLatestSystemEncryptCipherKeys(dbInfo));
 		self->cipherKeys.headerCipherKey = systemCipherKeys.cipherHeaderKey;
+		TraceEvent("Nim::hereo2")
+		    .detail("newHK", self->cipherKeys.headerCipherKey->getDomainId())
+		    .detail("newTK", self->cipherKeys.textCipherKey->getDomainId());
 
 		// Set ivRef
 		self->cipherKeys.ivRef = makeString(AES_256_IV_LENGTH, *self->arena);
 		deterministicRandom()->randomBytes(mutateString(self->cipherKeys.ivRef), AES_256_IV_LENGTH);
 		return Void();
-	}
-
-	Future<Void> updateEncryptionKeysIfNeeded(KeyRef key) {
-		if (!options.encryptionEnabled ||
-		    (cipherKeys.headerCipherKey.isValid() && cipherKeys.textCipherKey.isValid())) {
-			return Void();
-		}
-		return updateEncryptionKeys(this, key);
 	}
 
 	// Returns the number of bytes that have been written to the buffer
@@ -809,15 +810,6 @@
 
 	// Start a new block if needed, then write the key and value
 	ACTOR static Future<Void> writeKV_impl(EncryptedRangeFileWriter* self, Key k, Value v) {
-<<<<<<< HEAD
-		int toWrite = sizeof(int32_t) + k.size() + sizeof(int32_t) + v.size();
-		wait(self->newBlockIfNeeded(toWrite));
-		// If a new block was started then the encryption keys were reset
-		// so we need to fetch new keys
-		wait(self->updateEncryptionKeysIfNeeded(k));
-		appendStringRefWithLenToBuffer(self, &k);
-		appendStringRefWithLenToBuffer(self, &v);
-=======
 		state int toWrite = sizeof(int32_t) + k.size() + sizeof(int32_t) + v.size();
 		wait(newBlockIfNeeded(self, toWrite, Optional<KeyRef>()));
 		// If we had a last KV pair then write it to the buffer and save the new KV pair received
@@ -826,14 +818,20 @@
 			self->lastWrittenKey = self->lastKey;
 			appendStringRefWithLenToBuffer(self, &self->lastValue);
 		}
->>>>>>> b1b18592
 		self->lastKey = k;
 		self->lastValue = v;
+		// if encryption keys are not present then fetch them from the EKP
+		if (!self->cipherKeys.headerCipherKey.isValid() || !self->cipherKeys.textCipherKey.isValid()) {
+			wait(updateEncryptionKeys(self, self->lastKey));
+		}
 		if (self->lastWrittenKey.size() > 0) {
 			// crossing tenant boundaries
 			if (getTenantId(self->lastWrittenKey) != getTenantId(self->lastKey)) {
 				CODE_PROBE(true, "crossed tenant boundaries");
 				wait(finishCurrentBlockWriteNewBlock(self, toWrite, true));
+				// update encryption keys to reflect new tenant
+				TraceEvent("Nim::hereo3").detail("lwk", self->lastWrittenKey).detail("k", self->lastKey);
+				wait(updateEncryptionKeys(self, self->lastKey));
 			}
 		}
 		return Void();
@@ -882,11 +880,8 @@
 	Options options;
 	Key lastKey;
 	Key lastValue;
-<<<<<<< HEAD
 	SnapshotFileBackupEncryptionKeys cipherKeys;
-=======
 	Key lastWrittenKey;
->>>>>>> b1b18592
 };
 
 // File Format handlers.
@@ -1812,14 +1807,7 @@
 				// Initialize range file writer and write begin key
 				if (encryptionEnabled) {
 					CODE_PROBE(true, "using encrypted snapshot file writer");
-<<<<<<< HEAD
-					previousTenantId.reset();
 					rangeFile = std::make_unique<EncryptedRangeFileWriter>(cx, &arena, outFile, blockSize);
-=======
-					SnapshotFileBackupEncryptionKeys eKeys;
-					getCipherKeys(eKeys, arena);
-					rangeFile = std::make_unique<EncryptedRangeFileWriter>(eKeys, outFile, blockSize);
->>>>>>> b1b18592
 				} else {
 					rangeFile = std::make_unique<RangeFileWriter>(outFile, blockSize);
 				}
