/*
 * MultiVersionTransaction.h
 *
 * This source file is part of the FoundationDB open source project
 *
 * Copyright 2013-2018 Apple Inc. and the FoundationDB project authors
 *
 * Licensed under the Apache License, Version 2.0 (the "License");
 * you may not use this file except in compliance with the License.
 * You may obtain a copy of the License at
 *
 *     http://www.apache.org/licenses/LICENSE-2.0
 *
 * Unless required by applicable law or agreed to in writing, software
 * distributed under the License is distributed on an "AS IS" BASIS,
 * WITHOUT WARRANTIES OR CONDITIONS OF ANY KIND, either express or implied.
 * See the License for the specific language governing permissions and
 * limitations under the License.
 */

#ifndef FDBCLIENT_MULTIVERSIONTRANSACTION_H
#define FDBCLIENT_MULTIVERSIONTRANSACTION_H
#pragma once

#include "fdbclient/FDBOptions.g.h"
#include "fdbclient/FDBTypes.h"
#include "fdbclient/IClientApi.h"

#include "flow/ThreadHelper.actor.h"

struct FdbCApi : public ThreadSafeReferenceCounted<FdbCApi> {
	typedef struct future FDBFuture;
	typedef struct cluster FDBCluster;
	typedef struct database FDBDatabase;
	typedef struct transaction FDBTransaction;

#pragma pack(push, 4)
	typedef struct key {
		const uint8_t* key;
		int keyLength;
	} FDBKey;
	typedef struct keyvalue {
		const void *key;
		int keyLength;
		const void *value;
		int valueLength;
	} FDBKeyValue;
#pragma pack(pop)

	typedef int fdb_error_t;
	typedef int fdb_bool_t;

	typedef void (*FDBCallback)(FDBFuture *future, void *callback_parameter);

	//Network
	fdb_error_t (*selectApiVersion)(int runtimeVersion, int headerVersion);
	const char* (*getClientVersion)();
	FDBFuture* (*getServerProtocol)(const char* clusterFilePath);
	fdb_error_t (*setNetworkOption)(FDBNetworkOptions::Option option, uint8_t const *value, int valueLength);
	fdb_error_t (*setupNetwork)();
	fdb_error_t (*runNetwork)();
	fdb_error_t (*stopNetwork)();
	fdb_error_t* (*createDatabase)(const char *clusterFilePath, FDBDatabase **db);

	//Database
	fdb_error_t (*databaseCreateTransaction)(FDBDatabase *database, FDBTransaction **tr);
	fdb_error_t (*databaseSetOption)(FDBDatabase *database, FDBDatabaseOptions::Option option, uint8_t const *value, int valueLength);
	void (*databaseDestroy)(FDBDatabase *database);
	FDBFuture* (*databaseRebootWorker)(FDBDatabase *database, uint8_t const *address, int addressLength, fdb_bool_t check, int duration);
	FDBFuture* (*databaseForceRecoveryWithDataLoss)(FDBDatabase *database, uint8_t const *dcid, int dcidLength);
    FDBFuture* (*databaseCreateSnapshot)(FDBDatabase *database, uint8_t const *uid, int uidLength, uint8_t const *snapshotCommmand, int snapshotCommandLength);

	//Transaction
	fdb_error_t (*transactionSetOption)(FDBTransaction *tr, FDBTransactionOptions::Option option, uint8_t const *value, int valueLength);
	void (*transactionDestroy)(FDBTransaction *tr);

	void (*transactionSetReadVersion)(FDBTransaction *tr, int64_t version);
	FDBFuture* (*transactionGetReadVersion)(FDBTransaction *tr);
	
	FDBFuture* (*transactionGet)(FDBTransaction *tr, uint8_t const *keyName, int keyNameLength, fdb_bool_t snapshot);
	FDBFuture* (*transactionGetKey)(FDBTransaction *tr, uint8_t const *keyName, int keyNameLength, fdb_bool_t orEqual, int offset, fdb_bool_t snapshot);
	FDBFuture* (*transactionGetAddressesForKey)(FDBTransaction *tr, uint8_t const *keyName, int keyNameLength);
	FDBFuture* (*transactionGetRange)(FDBTransaction *tr, uint8_t const *beginKeyName, int beginKeyNameLength, fdb_bool_t beginOrEqual, int beginOffset,
										uint8_t const *endKeyName, int endKeyNameLength, fdb_bool_t endOrEqual, int endOffset, int limit, int targetBytes,
										FDBStreamingModes::Option mode, int iteration, fdb_bool_t snapshot, fdb_bool_t reverse);
	FDBFuture* (*transactionGetVersionstamp)(FDBTransaction* tr);

	void (*transactionSet)(FDBTransaction *tr, uint8_t const *keyName, int keyNameLength, uint8_t const *value, int valueLength);
	void (*transactionClear)(FDBTransaction *tr, uint8_t const *keyName, int keyNameLength);
	void (*transactionClearRange)(FDBTransaction *tr, uint8_t const *beginKeyName, int beginKeyNameLength, uint8_t const *endKeyName, int endKeyNameLength);
	void (*transactionAtomicOp)(FDBTransaction *tr, uint8_t const *keyName, int keyNameLength, uint8_t const *param, int paramLength, FDBMutationTypes::Option operationType);

	FDBFuture* (*transactionGetEstimatedRangeSizeBytes)(FDBTransaction* tr, uint8_t const* begin_key_name,
        int begin_key_name_length, uint8_t const* end_key_name, int end_key_name_length);

	FDBFuture* (*transactionGetRangeSplitPoints)(FDBTransaction* tr, uint8_t const* begin_key_name,
	                                             int begin_key_name_length, uint8_t const* end_key_name,
	                                             int end_key_name_length, int64_t chunkSize);

	FDBFuture* (*transactionCommit)(FDBTransaction *tr);
	fdb_error_t (*transactionGetCommittedVersion)(FDBTransaction *tr, int64_t *outVersion);
	FDBFuture* (*transactionGetApproximateSize)(FDBTransaction *tr);
	FDBFuture* (*transactionWatch)(FDBTransaction *tr, uint8_t const *keyName, int keyNameLength);
	FDBFuture* (*transactionOnError)(FDBTransaction *tr, fdb_error_t error);
	void (*transactionReset)(FDBTransaction *tr);
	void (*transactionCancel)(FDBTransaction *tr);

	fdb_error_t (*transactionAddConflictRange)(FDBTransaction *tr, uint8_t const *beginKeyName, int beginKeyNameLength, 
												uint8_t const *endKeyName, int endKeyNameLength, FDBConflictRangeTypes::Option);

	//Future
	fdb_error_t (*futureGetDatabase)(FDBFuture *f, FDBDatabase **outDb);
	fdb_error_t (*futureGetInt64)(FDBFuture *f, int64_t *outValue);
	fdb_error_t (*futureGetUInt64)(FDBFuture *f, uint64_t *outValue);
	fdb_error_t (*futureGetBool) (FDBFuture *f, bool *outValue);
	fdb_error_t (*futureGetError)(FDBFuture *f);
	fdb_error_t (*futureGetKey)(FDBFuture *f, uint8_t const **outKey, int *outKeyLength);
	fdb_error_t (*futureGetValue)(FDBFuture *f, fdb_bool_t *outPresent, uint8_t const **outValue, int *outValueLength);
	fdb_error_t (*futureGetStringArray)(FDBFuture *f, const char ***outStrings, int *outCount);
	fdb_error_t (*futureGetKeyArray)(FDBFuture* f, FDBKey const** outKeys, int* outCount);
	fdb_error_t (*futureGetKeyValueArray)(FDBFuture *f, FDBKeyValue const ** outKV, int *outCount, fdb_bool_t *outMore);
	fdb_error_t (*futureSetCallback)(FDBFuture *f, FDBCallback callback, void *callback_parameter);
	void (*futureCancel)(FDBFuture *f);
	void (*futureDestroy)(FDBFuture *f);

	//Legacy Support
	FDBFuture* (*createCluster)(const char *clusterFilePath);
	FDBFuture* (*clusterCreateDatabase)(FDBCluster *cluster, uint8_t *dbName, int dbNameLength);
	void (*clusterDestroy)(FDBCluster *cluster);
	fdb_error_t (*futureGetCluster)(FDBFuture *f, FDBCluster **outCluster);
};

class DLTransaction : public ITransaction, ThreadSafeReferenceCounted<DLTransaction> {
public:
	DLTransaction(Reference<FdbCApi> api, FdbCApi::FDBTransaction *tr) : api(api), tr(tr) {}
	~DLTransaction() override { api->transactionDestroy(tr); }

	void cancel() override;
	void setVersion(Version v) override;
	ThreadFuture<Version> getReadVersion() override;

	ThreadFuture<Optional<Value>> get(const KeyRef& key, bool snapshot=false) override;
	ThreadFuture<Key> getKey(const KeySelectorRef& key, bool snapshot=false) override;
	ThreadFuture<Standalone<RangeResultRef>> getRange(const KeySelectorRef& begin, const KeySelectorRef& end, int limit, bool snapshot=false, bool reverse=false) override;
	ThreadFuture<Standalone<RangeResultRef>> getRange(const KeySelectorRef& begin, const KeySelectorRef& end, GetRangeLimits limits, bool snapshot=false, bool reverse=false) override;
	ThreadFuture<Standalone<RangeResultRef>> getRange(const KeyRangeRef& keys, int limit, bool snapshot=false, bool reverse=false) override;
	ThreadFuture<Standalone<RangeResultRef>> getRange( const KeyRangeRef& keys, GetRangeLimits limits, bool snapshot=false, bool reverse=false) override;
	ThreadFuture<Standalone<VectorRef<const char*>>> getAddressesForKey(const KeyRef& key) override;
	ThreadFuture<Standalone<StringRef>> getVersionstamp() override;
	ThreadFuture<int64_t> getEstimatedRangeSizeBytes(const KeyRangeRef& keys) override;
	ThreadFuture<Standalone<VectorRef<KeyRef>>> getRangeSplitPoints(const KeyRangeRef& range,
	                                                                int64_t chunkSize) override;

	void addReadConflictRange(const KeyRangeRef& keys) override;

	void atomicOp(const KeyRef& key, const ValueRef& value, uint32_t operationType) override;
	void set(const KeyRef& key, const ValueRef& value) override;
	void clear(const KeyRef& begin, const KeyRef& end) override;
	void clear(const KeyRangeRef& range) override;
	void clear(const KeyRef& key) override;

	ThreadFuture<Void> watch(const KeyRef& key) override;

	void addWriteConflictRange(const KeyRangeRef& keys) override;

	ThreadFuture<Void> commit() override;
	Version getCommittedVersion() override;
	ThreadFuture<int64_t> getApproximateSize() override;

	void setOption(FDBTransactionOptions::Option option, Optional<StringRef> value=Optional<StringRef>()) override;

	ThreadFuture<Void> onError(Error const& e) override;
	void reset() override;

	void addref() override { ThreadSafeReferenceCounted<DLTransaction>::addref(); }
	void delref() override { ThreadSafeReferenceCounted<DLTransaction>::delref(); }

private:
	const Reference<FdbCApi> api;
	FdbCApi::FDBTransaction* const tr;
};

class DLDatabase : public IDatabase, ThreadSafeReferenceCounted<DLDatabase> {
public:
	DLDatabase(Reference<FdbCApi> api, FdbCApi::FDBDatabase *db) : api(api), db(db), ready(Void()) {}
	DLDatabase(Reference<FdbCApi> api, ThreadFuture<FdbCApi::FDBDatabase*> dbFuture);
	~DLDatabase() override {
		if (db) {
			api->databaseDestroy(db);
		}
	}

	ThreadFuture<Void> onReady();

	Reference<ITransaction> createTransaction() override;
	void setOption(FDBDatabaseOptions::Option option, Optional<StringRef> value = Optional<StringRef>()) override;

	void addref() override { ThreadSafeReferenceCounted<DLDatabase>::addref(); }
	void delref() override { ThreadSafeReferenceCounted<DLDatabase>::delref(); }

	ThreadFuture<int64_t> rebootWorker(const StringRef& address, bool check, int duration) override;
	ThreadFuture<Void> forceRecoveryWithDataLoss(const StringRef& dcid) override;
	ThreadFuture<Void> createSnapshot(const StringRef& uid, const StringRef& snapshot_command) override;

private:
	const Reference<FdbCApi> api;
	FdbCApi::FDBDatabase* db; // Always set if API version >= 610, otherwise guaranteed to be set when onReady future is set
	ThreadFuture<Void> ready;
};

class DLApi : public IClientApi {
public:
	DLApi(std::string fdbCPath, bool unlinkOnLoad = false);

	void selectApiVersion(int apiVersion) override;
	const char* getClientVersion() override;
	ThreadFuture<uint64_t> getServerProtocol(const char* clusterFilePath) override;

	void setNetworkOption(FDBNetworkOptions::Option option, Optional<StringRef> value = Optional<StringRef>()) override;
	void setupNetwork() override;
	void runNetwork() override;
	void stopNetwork() override;

	Reference<IDatabase> createDatabase(const char *clusterFilePath) override;
	Reference<IDatabase> createDatabase609(const char *clusterFilePath); // legacy database creation

	void addNetworkThreadCompletionHook(void (*hook)(void*), void *hookParameter) override;

private:
	const std::string fdbCPath;
	const Reference<FdbCApi> api;
	const bool unlinkOnLoad;
	int headerVersion;
	bool networkSetup;

	Mutex lock;
	std::vector<std::pair<void (*)(void*), void*>> threadCompletionHooks;

	void init();
};

class MultiVersionDatabase;

class MultiVersionTransaction : public ITransaction, ThreadSafeReferenceCounted<MultiVersionTransaction> {
public:
	MultiVersionTransaction(Reference<MultiVersionDatabase> db, UniqueOrderedOptionList<FDBTransactionOptions> defaultOptions);

	void cancel() override;
	void setVersion(Version v) override;
	ThreadFuture<Version> getReadVersion() override;

	ThreadFuture<Optional<Value>> get(const KeyRef& key, bool snapshot=false) override;
	ThreadFuture<Key> getKey(const KeySelectorRef& key, bool snapshot=false) override;
	ThreadFuture<Standalone<RangeResultRef>> getRange(const KeySelectorRef& begin, const KeySelectorRef& end, int limit, bool snapshot=false, bool reverse=false) override;
	ThreadFuture<Standalone<RangeResultRef>> getRange(const KeySelectorRef& begin, const KeySelectorRef& end, GetRangeLimits limits, bool snapshot=false, bool reverse=false) override;
	ThreadFuture<Standalone<RangeResultRef>> getRange(const KeyRangeRef& keys, int limit, bool snapshot=false, bool reverse=false) override;
	ThreadFuture<Standalone<RangeResultRef>> getRange( const KeyRangeRef& keys, GetRangeLimits limits, bool snapshot=false, bool reverse=false) override;
	ThreadFuture<Standalone<VectorRef<const char*>>> getAddressesForKey(const KeyRef& key) override;
	ThreadFuture<Standalone<StringRef>> getVersionstamp() override;
 
	void addReadConflictRange(const KeyRangeRef& keys) override;
	ThreadFuture<int64_t> getEstimatedRangeSizeBytes(const KeyRangeRef& keys) override;
	ThreadFuture<Standalone<VectorRef<KeyRef>>> getRangeSplitPoints(const KeyRangeRef& range,
	                                                                int64_t chunkSize) override;

	void atomicOp(const KeyRef& key, const ValueRef& value, uint32_t operationType) override;
	void set(const KeyRef& key, const ValueRef& value) override;
	void clear(const KeyRef& begin, const KeyRef& end) override;
	void clear(const KeyRangeRef& range) override;
	void clear(const KeyRef& key) override;

	ThreadFuture<Void> watch(const KeyRef& key) override;

	void addWriteConflictRange(const KeyRangeRef& keys) override;

	ThreadFuture<Void> commit() override;
	Version getCommittedVersion() override;
	ThreadFuture<int64_t> getApproximateSize() override;

	void setOption(FDBTransactionOptions::Option option, Optional<StringRef> value=Optional<StringRef>()) override;

	ThreadFuture<Void> onError(Error const& e) override;
	void reset() override;

	void addref() override { ThreadSafeReferenceCounted<MultiVersionTransaction>::addref(); }
	void delref() override { ThreadSafeReferenceCounted<MultiVersionTransaction>::delref(); }

private:
	const Reference<MultiVersionDatabase> db;
	ThreadSpinLock lock;

	struct TransactionInfo {
		Reference<ITransaction> transaction;
		ThreadFuture<Void> onChange;
	};

	TransactionInfo transaction;

	TransactionInfo getTransaction();
	void updateTransaction();
	void setDefaultOptions(UniqueOrderedOptionList<FDBTransactionOptions> options);

	std::vector<std::pair<FDBTransactionOptions::Option, Optional<Standalone<StringRef>>>> persistentOptions;
};

struct ClientDesc {
	std::string const libPath;
	bool const external;

	ClientDesc(std::string libPath, bool external) : libPath(libPath), external(external) {}
};

struct ClientInfo : ClientDesc, ThreadSafeReferenceCounted<ClientInfo> {
	ProtocolVersion protocolVersion;
	IClientApi *api;
	bool failed;
	std::vector<std::pair<void (*)(void*), void*>> threadCompletionHooks;

<<<<<<< HEAD
	ClientInfo() : protocolVersion(0), api(nullptr), external(false), failed(true) {}
	ClientInfo(IClientApi *api) : protocolVersion(0), api(api), libPath("internal"), external(false), failed(false) {}
	ClientInfo(IClientApi *api, std::string libPath) : protocolVersion(0), api(api), libPath(libPath), external(true), failed(false) {}
=======
	ClientInfo() : ClientDesc(std::string(), false), protocolVersion(0), api(NULL), failed(true) {}
	ClientInfo(IClientApi* api) : ClientDesc("internal", false), protocolVersion(0), api(api), failed(false) {}
	ClientInfo(IClientApi* api, std::string libPath)
	  : ClientDesc(libPath, true), protocolVersion(0), api(api), failed(false) {}
>>>>>>> e49cc68b

	void loadProtocolVersion();
	bool canReplace(Reference<ClientInfo> other) const;
};

class MultiVersionApi;

class MultiVersionDatabase final : public IDatabase, ThreadSafeReferenceCounted<MultiVersionDatabase> {
public:
<<<<<<< HEAD
	MultiVersionDatabase(MultiVersionApi *api, std::string clusterFilePath, Reference<IDatabase> db, bool openConnectors=true);
	~MultiVersionDatabase() override;
=======
	MultiVersionDatabase(MultiVersionApi* api, int threadIdx, std::string clusterFilePath, Reference<IDatabase> db,
	                     bool openConnectors = true);
	~MultiVersionDatabase();
>>>>>>> e49cc68b

	Reference<ITransaction> createTransaction() override;
	void setOption(FDBDatabaseOptions::Option option, Optional<StringRef> value = Optional<StringRef>()) override;

	void addref() override { ThreadSafeReferenceCounted<MultiVersionDatabase>::addref(); }
	void delref() override { ThreadSafeReferenceCounted<MultiVersionDatabase>::delref(); }

	static Reference<IDatabase> debugCreateFromExistingDatabase(Reference<IDatabase> db);

	ThreadFuture<int64_t> rebootWorker(const StringRef& address, bool check, int duration) override;
	ThreadFuture<Void> forceRecoveryWithDataLoss(const StringRef& dcid) override;
	ThreadFuture<Void> createSnapshot(const StringRef& uid, const StringRef& snapshot_command) override;

private:
	struct DatabaseState;

	struct Connector : ThreadCallback, ThreadSafeReferenceCounted<Connector> {
		Connector(Reference<DatabaseState> dbState, Reference<ClientInfo> client, std::string clusterFilePath) : dbState(dbState), client(client), clusterFilePath(clusterFilePath), connected(false), cancelled(false) {}

		void connect();
		void cancel();

		bool canFire(int notMadeActive) const override { return true; }
		void fire(const Void& unused, int& userParam) override;
		void error(const Error& e, int& userParam) override;

		const Reference<ClientInfo> client;
		const std::string clusterFilePath;

		const Reference<DatabaseState> dbState;

		ThreadFuture<Void> connectionFuture;

		Reference<IDatabase> candidateDatabase;
		Reference<ITransaction> tr;

		bool connected;
		bool cancelled;
	};

	struct DatabaseState : ThreadSafeReferenceCounted<DatabaseState> {
		DatabaseState();

		void stateChanged();
		void addConnection(Reference<ClientInfo> client, std::string clusterFilePath);
		void startConnections();
		void cancelConnections();

		Reference<IDatabase> db;
		const Reference<ThreadSafeAsyncVar<Reference<IDatabase>>> dbVar;

		ThreadFuture<Void> changed;

		bool cancelled;

		int currentClientIndex;
		std::vector<Reference<ClientInfo>> clients;
		std::vector<Reference<Connector>> connectionAttempts;

		std::vector<std::pair<FDBDatabaseOptions::Option, Optional<Standalone<StringRef>>>> options;
		UniqueOrderedOptionList<FDBTransactionOptions> transactionDefaultOptions;
		Mutex optionLock;
	};

	const Reference<DatabaseState> dbState;
	const int threadIdx;
	friend class MultiVersionTransaction;
};

class MultiVersionApi : public IClientApi {
public:
	void selectApiVersion(int apiVersion) override;
	const char* getClientVersion() override;
	ThreadFuture<uint64_t> getServerProtocol(const char* clusterFilePath) override;

	void setNetworkOption(FDBNetworkOptions::Option option, Optional<StringRef> value = Optional<StringRef>()) override;
	void setupNetwork() override;
	void runNetwork() override;
	void stopNetwork() override;
	void addNetworkThreadCompletionHook(void (*hook)(void*), void *hookParameter) override;

	Reference<IDatabase> createDatabase(const char *clusterFilePath) override;
	static MultiVersionApi* api;

	Reference<ClientInfo> getLocalClient();
	void runOnExternalClients(int threadId, std::function<void(Reference<ClientInfo>)>,
	                          bool runOnFailedClients = false);
	void runOnExternalClientsAllThreads(std::function<void(Reference<ClientInfo>)>, bool runOnFailedClients = false);

	void updateSupportedVersions();

	bool callbackOnMainThread;
	bool localClientDisabled;

	static bool apiVersionAtLeast(int minVersion);

private:
	MultiVersionApi();

	void loadEnvironmentVariableNetworkOptions();

	void disableMultiVersionClientApi();
	void setCallbacksOnExternalThreads();
	void addExternalLibrary(std::string path);
	void addExternalLibraryDirectory(std::string path);
	// Return a vector of (pathname, unlink_on_close) pairs.  Makes threadCount - 1 copies of the library stored in path,
	// and returns a vector of length threadCount.
	std::vector<std::pair<std::string, bool>> copyExternalLibraryPerThread(std::string path);
	void disableLocalClient();
	void setSupportedClientVersions(Standalone<StringRef> versions);

	void setNetworkOptionInternal(FDBNetworkOptions::Option option, Optional<StringRef> value);

	Reference<ClientInfo> localClient;
	std::map<std::string, ClientDesc> externalClientDescriptions;
	std::map<std::string, std::vector<Reference<ClientInfo>>> externalClients;

	bool networkStartSetup;
	volatile bool networkSetup;
	volatile bool bypassMultiClientApi;
	volatile bool externalClient;
	int apiVersion;

	int nextThread = 0;
	int threadCount;

	Mutex lock;
	std::vector<std::pair<FDBNetworkOptions::Option, Optional<Standalone<StringRef>>>> options;
	std::map<FDBNetworkOptions::Option, std::set<Standalone<StringRef>>> setEnvOptions;
	volatile bool envOptionsLoaded;
};

#endif<|MERGE_RESOLUTION|>--- conflicted
+++ resolved
@@ -316,16 +316,10 @@
 	bool failed;
 	std::vector<std::pair<void (*)(void*), void*>> threadCompletionHooks;
 
-<<<<<<< HEAD
-	ClientInfo() : protocolVersion(0), api(nullptr), external(false), failed(true) {}
-	ClientInfo(IClientApi *api) : protocolVersion(0), api(api), libPath("internal"), external(false), failed(false) {}
-	ClientInfo(IClientApi *api, std::string libPath) : protocolVersion(0), api(api), libPath(libPath), external(true), failed(false) {}
-=======
-	ClientInfo() : ClientDesc(std::string(), false), protocolVersion(0), api(NULL), failed(true) {}
+	ClientInfo() : ClientDesc(std::string(), false), protocolVersion(0), api(nullptr), failed(true) {}
 	ClientInfo(IClientApi* api) : ClientDesc("internal", false), protocolVersion(0), api(api), failed(false) {}
 	ClientInfo(IClientApi* api, std::string libPath)
 	  : ClientDesc(libPath, true), protocolVersion(0), api(api), failed(false) {}
->>>>>>> e49cc68b
 
 	void loadProtocolVersion();
 	bool canReplace(Reference<ClientInfo> other) const;
@@ -335,14 +329,9 @@
 
 class MultiVersionDatabase final : public IDatabase, ThreadSafeReferenceCounted<MultiVersionDatabase> {
 public:
-<<<<<<< HEAD
-	MultiVersionDatabase(MultiVersionApi *api, std::string clusterFilePath, Reference<IDatabase> db, bool openConnectors=true);
-	~MultiVersionDatabase() override;
-=======
 	MultiVersionDatabase(MultiVersionApi* api, int threadIdx, std::string clusterFilePath, Reference<IDatabase> db,
 	                     bool openConnectors = true);
-	~MultiVersionDatabase();
->>>>>>> e49cc68b
+	~MultiVersionDatabase() override;
 
 	Reference<ITransaction> createTransaction() override;
 	void setOption(FDBDatabaseOptions::Option option, Optional<StringRef> value = Optional<StringRef>()) override;
