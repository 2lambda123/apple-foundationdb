/*
 * SystemData.cpp
 *
 * This source file is part of the FoundationDB open source project
 *
 * Copyright 2013-2022 Apple Inc. and the FoundationDB project authors
 *
 * Licensed under the Apache License, Version 2.0 (the "License");
 * you may not use this file except in compliance with the License.
 * You may obtain a copy of the License at
 *
 *     http://www.apache.org/licenses/LICENSE-2.0
 *
 * Unless required by applicable law or agreed to in writing, software
 * distributed under the License is distributed on an "AS IS" BASIS,
 * WITHOUT WARRANTIES OR CONDITIONS OF ANY KIND, either express or implied.
 * See the License for the specific language governing permissions and
 * limitations under the License.
 */

#include "fdbclient/SystemData.h"
#include "fdbclient/BlobGranuleCommon.h"
#include "fdbclient/FDBTypes.h"
#include "fdbclient/NativeAPI.actor.h"
#include "fdbclient/StorageServerInterface.h"
#include "flow/Arena.h"
#include "flow/TDMetric.actor.h"
#include "flow/serialize.h"
#include "flow/UnitTest.h"

FDB_DEFINE_BOOLEAN_PARAM(AssignEmptyRange);
FDB_DEFINE_BOOLEAN_PARAM(UnassignShard);

const KeyRef systemKeysPrefix = "\xff"_sr;
const KeyRangeRef normalKeys(KeyRef(), systemKeysPrefix);
const KeyRangeRef systemKeys(systemKeysPrefix, "\xff\xff"_sr);
const KeyRangeRef nonMetadataSystemKeys("\xff\x02"_sr, "\xff\x03"_sr);
const KeyRangeRef allKeys = KeyRangeRef(normalKeys.begin, systemKeys.end);
const KeyRef afterAllKeys = "\xff\xff\x00"_sr;
const KeyRangeRef specialKeys = KeyRangeRef("\xff\xff"_sr, "\xff\xff\xff"_sr);

// keyServersKeys.contains(k) iff k.startsWith(keyServersPrefix)
const KeyRangeRef keyServersKeys("\xff/keyServers/"_sr, "\xff/keyServers0"_sr);
const KeyRef keyServersPrefix = keyServersKeys.begin;
const KeyRef keyServersEnd = keyServersKeys.end;
const KeyRangeRef keyServersKeyServersKeys("\xff/keyServers/\xff/keyServers/"_sr,
                                           "\xff/keyServers/\xff/keyServers0"_sr);
const KeyRef keyServersKeyServersKey = keyServersKeyServersKeys.begin;

// These constants are selected to be easily recognized during debugging.
const UID anonymousShardId = UID(0x666666, 0x88888888);
const uint64_t emptyShardId = 0x7777777;

const Key keyServersKey(const KeyRef& k) {
	return k.withPrefix(keyServersPrefix);
}
const KeyRef keyServersKey(const KeyRef& k, Arena& arena) {
	return k.withPrefix(keyServersPrefix, arena);
}
const Value keyServersValue(RangeResult result, const std::vector<UID>& src, const std::vector<UID>& dest) {
	if (!CLIENT_KNOBS->TAG_ENCODE_KEY_SERVERS) {
		BinaryWriter wr(IncludeVersion(ProtocolVersion::withKeyServerValue()));
		wr << src << dest;
		return wr.toValue();
	}

	std::vector<Tag> srcTag;
	std::vector<Tag> destTag;

	bool foundOldLocality = false;
	for (const KeyValueRef& kv : result) {
		UID uid = decodeServerTagKey(kv.key);
		if (std::find(src.begin(), src.end(), uid) != src.end()) {
			srcTag.push_back(decodeServerTagValue(kv.value));
			if (srcTag.back().locality == tagLocalityUpgraded) {
				foundOldLocality = true;
				break;
			}
		}
		if (std::find(dest.begin(), dest.end(), uid) != dest.end()) {
			destTag.push_back(decodeServerTagValue(kv.value));
			if (destTag.back().locality == tagLocalityUpgraded) {
				foundOldLocality = true;
				break;
			}
		}
	}

	if (foundOldLocality || src.size() != srcTag.size() || dest.size() != destTag.size()) {
		ASSERT_WE_THINK(foundOldLocality);
		BinaryWriter wr(IncludeVersion(ProtocolVersion::withKeyServerValue()));
		wr << src << dest;
		return wr.toValue();
	}

	return keyServersValue(srcTag, destTag);
}

const Value keyServersValue(const std::vector<UID>& src,
                            const std::vector<UID>& dest,
                            const UID& srcID,
                            const UID& destID) {
	BinaryWriter wr(IncludeVersion(ProtocolVersion::withShardEncodeLocationMetaData()));
	if (dest.empty()) {
		ASSERT(!destID.isValid());
		wr << src << dest << srcID;
	} else {
		wr << src << dest << srcID << destID;
	}
	return wr.toValue();
}

const Value keyServersValue(const std::vector<Tag>& srcTag, const std::vector<Tag>& destTag) {
	// src and dest are expected to be sorted
	BinaryWriter wr(IncludeVersion(ProtocolVersion::withKeyServerValueV2()));
	wr << srcTag << destTag;
	return wr.toValue();
}

void decodeKeyServersValue(RangeResult result,
                           const ValueRef& value,
                           std::vector<UID>& src,
                           std::vector<UID>& dest,
                           bool missingIsError) {
	if (value.size() == 0) {
		src.clear();
		dest.clear();
		return;
	}

	BinaryReader rd(value, IncludeVersion());
	if (rd.protocolVersion().hasShardEncodeLocationMetaData()) {
		UID srcId, destId;
		decodeKeyServersValue(result, value, src, dest, srcId, destId);
		return;
	}
	if (!rd.protocolVersion().hasKeyServerValueV2()) {
		rd >> src >> dest;
		return;
	}

	std::vector<Tag> srcTag, destTag;
	rd >> srcTag >> destTag;

	src.clear();
	dest.clear();

	for (const KeyValueRef& kv : result) {
		Tag tag = decodeServerTagValue(kv.value);
		if (std::find(srcTag.begin(), srcTag.end(), tag) != srcTag.end()) {
			src.push_back(decodeServerTagKey(kv.key));
		}
		if (std::find(destTag.begin(), destTag.end(), tag) != destTag.end()) {
			dest.push_back(decodeServerTagKey(kv.key));
		}
	}
	std::sort(src.begin(), src.end());
	std::sort(dest.begin(), dest.end());
	if (missingIsError && (src.size() != srcTag.size() || dest.size() != destTag.size())) {
		TraceEvent(SevError, "AttemptedToDecodeMissingTag").log();
		for (const KeyValueRef& kv : result) {
			Tag tag = decodeServerTagValue(kv.value);
			UID serverID = decodeServerTagKey(kv.key);
			TraceEvent("TagUIDMap").detail("Tag", tag.toString()).detail("UID", serverID.toString());
		}
		for (auto& it : srcTag) {
			TraceEvent("SrcTag").detail("Tag", it.toString());
		}
		for (auto& it : destTag) {
			TraceEvent("DestTag").detail("Tag", it.toString());
		}
		ASSERT(false);
	}
}

void decodeKeyServersValue(RangeResult result,
                           const ValueRef& value,
                           std::vector<UID>& src,
                           std::vector<UID>& dest,
                           UID& srcID,
                           UID& destID,
                           bool missingIsError) {
	src.clear();
	dest.clear();
	srcID = UID();
	destID = UID();

	if (value.size() == 0) {
		return;
	}

	BinaryReader rd(value, IncludeVersion());
	if (rd.protocolVersion().hasShardEncodeLocationMetaData()) {
		rd >> src >> dest >> srcID;
		if (rd.empty()) {
			ASSERT(dest.empty());
		} else {
			rd >> destID;
			rd.assertEnd();
		}
	} else {
		decodeKeyServersValue(result, value, src, dest, missingIsError);
		if (!src.empty()) {
			srcID = anonymousShardId;
		}
		if (!dest.empty()) {
			destID = anonymousShardId;
		}
	}
}

void decodeKeyServersValue(std::map<Tag, UID> const& tag_uid,
                           const ValueRef& value,
                           std::vector<UID>& src,
                           std::vector<UID>& dest) {
	static std::vector<Tag> srcTag, destTag;
	src.clear();
	dest.clear();
	if (value.size() == 0) {
		return;
	}

	BinaryReader rd(value, IncludeVersion());
	rd.checkpoint();
	int srcLen, destLen;
	rd >> srcLen;
	rd.readBytes(srcLen * sizeof(Tag));
	rd >> destLen;
	rd.rewind();

	if (value.size() !=
	    sizeof(ProtocolVersion) + sizeof(int) + srcLen * sizeof(Tag) + sizeof(int) + destLen * sizeof(Tag)) {
		rd >> src >> dest;
		if (rd.protocolVersion().hasShardEncodeLocationMetaData()) {
			UID srcId, destId;
			rd >> srcId;
			if (rd.empty()) {
				ASSERT(dest.empty());
				destId = UID();
			} else {
				rd >> destId;
			}
		}
		rd.assertEnd();
		return;
	}

	srcTag.clear();
	destTag.clear();
	rd >> srcTag >> destTag;

	for (auto t : srcTag) {
		auto itr = tag_uid.find(t);
		if (itr != tag_uid.end()) {
			src.push_back(itr->second);
		} else {
			TraceEvent(SevError, "AttemptedToDecodeMissingSrcTag").detail("Tag", t.toString());
			ASSERT(false);
		}
	}

	for (auto t : destTag) {
		auto itr = tag_uid.find(t);
		if (itr != tag_uid.end()) {
			dest.push_back(itr->second);
		} else {
			TraceEvent(SevError, "AttemptedToDecodeMissingDestTag").detail("Tag", t.toString());
			ASSERT(false);
		}
	}

	std::sort(src.begin(), src.end());
	std::sort(dest.begin(), dest.end());
}

const KeyRangeRef conflictingKeysRange =
    KeyRangeRef("\xff\xff/transaction/conflicting_keys/"_sr, "\xff\xff/transaction/conflicting_keys/\xff\xff"_sr);
const ValueRef conflictingKeysTrue = "1"_sr;
const ValueRef conflictingKeysFalse = "0"_sr;

const KeyRangeRef readConflictRangeKeysRange =
    KeyRangeRef("\xff\xff/transaction/read_conflict_range/"_sr, "\xff\xff/transaction/read_conflict_range/\xff\xff"_sr);

const KeyRangeRef writeConflictRangeKeysRange = KeyRangeRef("\xff\xff/transaction/write_conflict_range/"_sr,
                                                            "\xff\xff/transaction/write_conflict_range/\xff\xff"_sr);

<<<<<<< HEAD
const KeyRef clusterIdKey = "\xff/clusterId"_sr;

extern const KeyRangeRef auditKeys = KeyRangeRef("\xff/audits/"_sr, "\xff/audits0"_sr);
extern const KeyRef auditPrefix = auditKeys.begin;
extern const KeyRangeRef auditRanges = KeyRangeRef("\xff/auditRanges/"_sr, "\xff/auditRanges0"_sr);
extern const KeyRef auditRangePrefix = auditRanges.begin;
=======
const KeyRangeRef auditRange = KeyRangeRef("\xff/audit/"_sr, "\xff/audit0"_sr);
const KeyRef auditPrefix = auditRange.begin;
>>>>>>> 0a15f081

const Key auditKey(const AuditType type, const UID& auditId) {
	BinaryWriter wr(Unversioned());
	wr.serializeBytes(auditPrefix);
	wr << static_cast<uint8_t>(type);
	wr.serializeBytes("/"_sr);
	wr << bigEndian64(auditId.first());
	return wr.toValue();
}

const KeyRange auditKeyRange(const AuditType type) {
	BinaryWriter wr(Unversioned());
	wr.serializeBytes(auditPrefix);
	wr << static_cast<uint8_t>(type);
	wr.serializeBytes("/"_sr);
	return prefixRange(wr.toValue());
}

const Key auditRangeKey(const UID& auditId, const KeyRef& key) {
	BinaryWriter wr(Unversioned());
	wr.serializeBytes(auditRangePrefix);
	wr << auditId;
	wr.serializeBytes("/"_sr);
	wr.serializeBytes(key);
	return wr.toValue();
}

const Key auditRangePrefixFor(const UID& auditId) {
	BinaryWriter wr(Unversioned());
	wr.serializeBytes(auditPrefix);
	wr << auditId;
	wr.serializeBytes("/"_sr);
	return wr.toValue();
}

const Value auditStorageStateValue(const AuditStorageState& auditStorageState) {
	return ObjectWriter::toValue(auditStorageState, IncludeVersion());
}

AuditStorageState decodeAuditStorageState(const ValueRef& value) {
	AuditStorageState auditState;
	ObjectReader reader(value.begin(), IncludeVersion());
	reader.deserialize(auditState);
	return auditState;
}

const KeyRef checkpointPrefix = "\xff/checkpoint/"_sr;

const Key checkpointKeyFor(UID checkpointID) {
	BinaryWriter wr(Unversioned());
	wr.serializeBytes(checkpointPrefix);
	wr << checkpointID;
	return wr.toValue();
}

const Value checkpointValue(const CheckpointMetaData& checkpoint) {
	return ObjectWriter::toValue(checkpoint, IncludeVersion());
}

UID decodeCheckpointKey(const KeyRef& key) {
	UID checkpointID;
	BinaryReader rd(key.removePrefix(checkpointPrefix), Unversioned());
	rd >> checkpointID;
	return checkpointID;
}

CheckpointMetaData decodeCheckpointValue(const ValueRef& value) {
	CheckpointMetaData checkpoint;
	ObjectReader reader(value.begin(), IncludeVersion());
	reader.deserialize(checkpoint);
	return checkpoint;
}

// "\xff/dataMoves/[[UID]] := [[DataMoveMetaData]]"
const KeyRangeRef dataMoveKeys("\xff/dataMoves/"_sr, "\xff/dataMoves0"_sr);
const Key dataMoveKeyFor(UID dataMoveId) {
	BinaryWriter wr(Unversioned());
	wr.serializeBytes(dataMoveKeys.begin);
	wr << dataMoveId;
	return wr.toValue();
}

const Value dataMoveValue(const DataMoveMetaData& dataMoveMetaData) {
	return ObjectWriter::toValue(dataMoveMetaData, IncludeVersion());
}

UID decodeDataMoveKey(const KeyRef& key) {
	UID id;
	BinaryReader rd(key.removePrefix(dataMoveKeys.begin), Unversioned());
	rd >> id;
	return id;
}

DataMoveMetaData decodeDataMoveValue(const ValueRef& value) {
	DataMoveMetaData dataMove;
	ObjectReader reader(value.begin(), IncludeVersion());
	reader.deserialize(dataMove);
	return dataMove;
}

// "\xff/cacheServer/[[UID]] := StorageServerInterface"
const KeyRangeRef storageCacheServerKeys("\xff/cacheServer/"_sr, "\xff/cacheServer0"_sr);
const KeyRef storageCacheServersPrefix = storageCacheServerKeys.begin;
const KeyRef storageCacheServersEnd = storageCacheServerKeys.end;

const Key storageCacheServerKey(UID id) {
	BinaryWriter wr(Unversioned());
	wr.serializeBytes(storageCacheServersPrefix);
	wr << id;
	return wr.toValue();
}

const Value storageCacheServerValue(const StorageServerInterface& ssi) {
	auto protocolVersion = currentProtocolVersion();
	protocolVersion.addObjectSerializerFlag();
	return ObjectWriter::toValue(ssi, IncludeVersion(protocolVersion));
}

const KeyRangeRef ddStatsRange =
    KeyRangeRef("\xff\xff/metrics/data_distribution_stats/"_sr, "\xff\xff/metrics/data_distribution_stats/\xff\xff"_sr);

//    "\xff/storageCache/[[begin]]" := "[[vector<uint16_t>]]"
const KeyRangeRef storageCacheKeys("\xff/storageCache/"_sr, "\xff/storageCache0"_sr);
const KeyRef storageCachePrefix = storageCacheKeys.begin;

const Key storageCacheKey(const KeyRef& k) {
	return k.withPrefix(storageCachePrefix);
}

const Value storageCacheValue(const std::vector<uint16_t>& serverIndices) {
	BinaryWriter wr((IncludeVersion(ProtocolVersion::withStorageCacheValue())));
	wr << serverIndices;
	return wr.toValue();
}

void decodeStorageCacheValue(const ValueRef& value, std::vector<uint16_t>& serverIndices) {
	serverIndices.clear();
	if (value.size()) {
		BinaryReader rd(value, IncludeVersion());
		rd >> serverIndices;
	}
}

const Value logsValue(const std::vector<std::pair<UID, NetworkAddress>>& logs,
                      const std::vector<std::pair<UID, NetworkAddress>>& oldLogs) {
	BinaryWriter wr(IncludeVersion(ProtocolVersion::withLogsValue()));
	wr << logs;
	wr << oldLogs;
	return wr.toValue();
}
std::pair<std::vector<std::pair<UID, NetworkAddress>>, std::vector<std::pair<UID, NetworkAddress>>> decodeLogsValue(
    const ValueRef& value) {
	std::vector<std::pair<UID, NetworkAddress>> logs;
	std::vector<std::pair<UID, NetworkAddress>> oldLogs;
	BinaryReader reader(value, IncludeVersion());
	reader >> logs;
	reader >> oldLogs;
	return std::make_pair(logs, oldLogs);
}

const KeyRangeRef serverKeysRange = KeyRangeRef("\xff/serverKeys/"_sr, "\xff/serverKeys0"_sr);
const KeyRef serverKeysPrefix = serverKeysRange.begin;
const ValueRef serverKeysTrue = "1"_sr, // compatible with what was serverKeysTrue
    serverKeysTrueEmptyRange = "3"_sr, // the server treats the range as empty.
    serverKeysFalse;

const UID newShardId(const uint64_t physicalShardId, AssignEmptyRange assignEmptyRange, UnassignShard unassignShard) {
	uint64_t split = 0;
	if (assignEmptyRange) {
		split = emptyShardId;
	} else if (unassignShard) {
		split = 0;
	} else {
		do {
			split = deterministicRandom()->randomUInt64();
		} while (split == anonymousShardId.second() || split == 0 || split == emptyShardId);
	}
	return UID(physicalShardId, split);
}

const Key serverKeysKey(UID serverID, const KeyRef& key) {
	BinaryWriter wr(Unversioned());
	wr.serializeBytes(serverKeysPrefix);
	wr << serverID;
	wr.serializeBytes("/"_sr);
	wr.serializeBytes(key);
	return wr.toValue();
}
const Key serverKeysPrefixFor(UID serverID) {
	BinaryWriter wr(Unversioned());
	wr.serializeBytes(serverKeysPrefix);
	wr << serverID;
	wr.serializeBytes("/"_sr);
	return wr.toValue();
}
UID serverKeysDecodeServer(const KeyRef& key) {
	UID server_id;
	BinaryReader rd(key.removePrefix(serverKeysPrefix), Unversioned());
	rd >> server_id;
	return server_id;
}

std::pair<UID, Key> serverKeysDecodeServerBegin(const KeyRef& key) {
	UID server_id;
	BinaryReader rd(key.removePrefix(serverKeysPrefix), Unversioned());
	rd >> server_id;
	rd.readBytes(1); // skip "/"
	const auto remainingBytes = rd.remainingBytes();
	KeyRef ref = KeyRef(rd.arenaRead(remainingBytes), remainingBytes);
	// std::cout << ref.size() << " " << ref.toString() << std::endl;
	return std::make_pair(server_id, Key(ref));
}

bool serverHasKey(ValueRef storedValue) {
	UID teamId;
	bool assigned, emptyRange;
	decodeServerKeysValue(storedValue, assigned, emptyRange, teamId);
	return assigned;
}

const Value serverKeysValue(const UID& id) {
	if (!id.isValid()) {
		return serverKeysFalse;
	}

	BinaryWriter wr(IncludeVersion(ProtocolVersion::withShardEncodeLocationMetaData()));
	wr << id;
	return wr.toValue();
}

void decodeServerKeysValue(const ValueRef& value, bool& assigned, bool& emptyRange, UID& id) {
	if (value.size() == 0) {
		assigned = false;
		emptyRange = false;
		id = UID();
	} else if (value == serverKeysTrue) {
		assigned = true;
		emptyRange = false;
		id = anonymousShardId;
	} else if (value == serverKeysTrueEmptyRange) {
		assigned = true;
		emptyRange = true;
		id = anonymousShardId;
	} else if (value == serverKeysFalse) {
		assigned = false;
		emptyRange = false;
		id = UID();
	} else {
		BinaryReader rd(value, IncludeVersion());
		ASSERT(rd.protocolVersion().hasShardEncodeLocationMetaData());
		rd >> id;
		assigned = id.second() != 0;
		emptyRange = id.second() == emptyShardId;
	}
}

const KeyRef cacheKeysPrefix = "\xff\x02/cacheKeys/"_sr;

const Key cacheKeysKey(uint16_t idx, const KeyRef& key) {
	BinaryWriter wr(Unversioned());
	wr.serializeBytes(cacheKeysPrefix);
	wr << idx;
	wr.serializeBytes("/"_sr);
	wr.serializeBytes(key);
	return wr.toValue();
}
const Key cacheKeysPrefixFor(uint16_t idx) {
	BinaryWriter wr(Unversioned());
	wr.serializeBytes(cacheKeysPrefix);
	wr << idx;
	wr.serializeBytes("/"_sr);
	return wr.toValue();
}
uint16_t cacheKeysDecodeIndex(const KeyRef& key) {
	uint16_t idx;
	BinaryReader rd(key.removePrefix(cacheKeysPrefix), Unversioned());
	rd >> idx;
	return idx;
}
KeyRef cacheKeysDecodeKey(const KeyRef& key) {
	return key.substr(cacheKeysPrefix.size() + sizeof(uint16_t) + 1);
}

const KeyRef cacheChangeKey = "\xff\x02/cacheChangeKey"_sr;
const KeyRangeRef cacheChangeKeys("\xff\x02/cacheChangeKeys/"_sr, "\xff\x02/cacheChangeKeys0"_sr);
const KeyRef cacheChangePrefix = cacheChangeKeys.begin;
const Key cacheChangeKeyFor(uint16_t idx) {
	BinaryWriter wr(Unversioned());
	wr.serializeBytes(cacheChangePrefix);
	wr << idx;
	return wr.toValue();
}
uint16_t cacheChangeKeyDecodeIndex(const KeyRef& key) {
	uint16_t idx;
	BinaryReader rd(key.removePrefix(cacheChangePrefix), Unversioned());
	rd >> idx;
	return idx;
}

const KeyRangeRef tssMappingKeys("\xff/tss/"_sr, "\xff/tss0"_sr);

const KeyRangeRef tssQuarantineKeys("\xff/tssQ/"_sr, "\xff/tssQ0"_sr);

const Key tssQuarantineKeyFor(UID serverID) {
	BinaryWriter wr(Unversioned());
	wr.serializeBytes(tssQuarantineKeys.begin);
	wr << serverID;
	return wr.toValue();
}

UID decodeTssQuarantineKey(KeyRef const& key) {
	UID serverID;
	BinaryReader rd(key.removePrefix(tssQuarantineKeys.begin), Unversioned());
	rd >> serverID;
	return serverID;
}

const KeyRangeRef tssMismatchKeys("\xff/tssMismatch/"_sr, "\xff/tssMismatch0"_sr);

const KeyRangeRef serverMetadataKeys("\xff/serverMetadata/"_sr, "\xff/serverMetadata0"_sr);

const KeyRangeRef serverTagKeys("\xff/serverTag/"_sr, "\xff/serverTag0"_sr);

const KeyRef serverTagPrefix = serverTagKeys.begin;
const KeyRangeRef serverTagConflictKeys("\xff/serverTagConflict/"_sr, "\xff/serverTagConflict0"_sr);
const KeyRef serverTagConflictPrefix = serverTagConflictKeys.begin;
// serverTagHistoryKeys is the old tag a storage server uses before it is migrated to a different location.
// For example, we can copy a SS file to a remote DC and start the SS there;
//   The new SS will need to consume the last bits of data from the old tag it is responsible for.
const KeyRangeRef serverTagHistoryKeys("\xff/serverTagHistory/"_sr, "\xff/serverTagHistory0"_sr);
const KeyRef serverTagHistoryPrefix = serverTagHistoryKeys.begin;

const Key serverTagKeyFor(UID serverID) {
	BinaryWriter wr(Unversioned());
	wr.serializeBytes(serverTagKeys.begin);
	wr << serverID;
	return wr.toValue();
}

const Key serverTagHistoryKeyFor(UID serverID) {
	BinaryWriter wr(Unversioned());
	wr.serializeBytes(serverTagHistoryKeys.begin);
	wr << serverID;
	return addVersionStampAtEnd(wr.toValue());
}

const KeyRange serverTagHistoryRangeFor(UID serverID) {
	BinaryWriter wr(Unversioned());
	wr.serializeBytes(serverTagHistoryKeys.begin);
	wr << serverID;
	return prefixRange(wr.toValue());
}

const KeyRange serverTagHistoryRangeBefore(UID serverID, Version version) {
	BinaryWriter wr(Unversioned());
	wr.serializeBytes(serverTagHistoryKeys.begin);
	wr << serverID;
	version = bigEndian64(version);

	Key versionStr = makeString(8);
	uint8_t* data = mutateString(versionStr);
	memcpy(data, &version, 8);

	return KeyRangeRef(wr.toValue(), versionStr.withPrefix(wr.toValue()));
}

const Value serverTagValue(Tag tag) {
	BinaryWriter wr(IncludeVersion(ProtocolVersion::withServerTagValue()));
	wr << tag;
	return wr.toValue();
}

UID decodeServerTagKey(KeyRef const& key) {
	UID serverID;
	BinaryReader rd(key.removePrefix(serverTagKeys.begin), Unversioned());
	rd >> serverID;
	return serverID;
}

Version decodeServerTagHistoryKey(KeyRef const& key) {
	Version parsedVersion;
	memcpy(&parsedVersion, key.substr(key.size() - 10).begin(), sizeof(Version));
	parsedVersion = bigEndian64(parsedVersion);
	return parsedVersion;
}

Tag decodeServerTagValue(ValueRef const& value) {
	Tag s;
	BinaryReader reader(value, IncludeVersion());
	if (!reader.protocolVersion().hasTagLocality()) {
		int16_t id;
		reader >> id;
		if (id == invalidTagOld) {
			s = invalidTag;
		} else if (id == txsTagOld) {
			s = txsTag;
		} else {
			ASSERT(id >= 0);
			s.id = id;
			s.locality = tagLocalityUpgraded;
		}
	} else {
		reader >> s;
	}
	return s;
}

const Key serverTagConflictKeyFor(Tag tag) {
	BinaryWriter wr(Unversioned());
	wr.serializeBytes(serverTagConflictKeys.begin);
	wr << tag;
	return wr.toValue();
}

const KeyRangeRef tagLocalityListKeys("\xff/tagLocalityList/"_sr, "\xff/tagLocalityList0"_sr);
const KeyRef tagLocalityListPrefix = tagLocalityListKeys.begin;

const Key tagLocalityListKeyFor(Optional<Value> dcID) {
	BinaryWriter wr(AssumeVersion(currentProtocolVersion()));
	wr.serializeBytes(tagLocalityListKeys.begin);
	wr << dcID;
	return wr.toValue();
}

const Value tagLocalityListValue(int8_t const& tagLocality) {
	BinaryWriter wr(IncludeVersion(ProtocolVersion::withTagLocalityListValue()));
	wr << tagLocality;
	return wr.toValue();
}
Optional<Value> decodeTagLocalityListKey(KeyRef const& key) {
	Optional<Value> dcID;
	BinaryReader rd(key.removePrefix(tagLocalityListKeys.begin), AssumeVersion(currentProtocolVersion()));
	rd >> dcID;
	return dcID;
}
int8_t decodeTagLocalityListValue(ValueRef const& value) {
	int8_t s;
	BinaryReader reader(value, IncludeVersion());
	reader >> s;
	return s;
}

const KeyRangeRef datacenterReplicasKeys("\xff\x02/datacenterReplicas/"_sr, "\xff\x02/datacenterReplicas0"_sr);
const KeyRef datacenterReplicasPrefix = datacenterReplicasKeys.begin;

const Key datacenterReplicasKeyFor(Optional<Value> dcID) {
	BinaryWriter wr(AssumeVersion(currentProtocolVersion()));
	wr.serializeBytes(datacenterReplicasKeys.begin);
	wr << dcID;
	return wr.toValue();
}

const Value datacenterReplicasValue(int const& replicas) {
	BinaryWriter wr(IncludeVersion(ProtocolVersion::withDatacenterReplicasValue()));
	wr << replicas;
	return wr.toValue();
}
Optional<Value> decodeDatacenterReplicasKey(KeyRef const& key) {
	Optional<Value> dcID;
	BinaryReader rd(key.removePrefix(datacenterReplicasKeys.begin), AssumeVersion(currentProtocolVersion()));
	rd >> dcID;
	return dcID;
}
int decodeDatacenterReplicasValue(ValueRef const& value) {
	int s;
	BinaryReader reader(value, IncludeVersion());
	reader >> s;
	return s;
}

//    "\xff\x02/tLogDatacenters/[[datacenterID]]"
extern const KeyRangeRef tLogDatacentersKeys;
extern const KeyRef tLogDatacentersPrefix;
const Key tLogDatacentersKeyFor(Optional<Value> dcID);

const KeyRangeRef tLogDatacentersKeys("\xff\x02/tLogDatacenters/"_sr, "\xff\x02/tLogDatacenters0"_sr);
const KeyRef tLogDatacentersPrefix = tLogDatacentersKeys.begin;

const Key tLogDatacentersKeyFor(Optional<Value> dcID) {
	BinaryWriter wr(AssumeVersion(currentProtocolVersion()));
	wr.serializeBytes(tLogDatacentersKeys.begin);
	wr << dcID;
	return wr.toValue();
}
Optional<Value> decodeTLogDatacentersKey(KeyRef const& key) {
	Optional<Value> dcID;
	BinaryReader rd(key.removePrefix(tLogDatacentersKeys.begin), AssumeVersion(currentProtocolVersion()));
	rd >> dcID;
	return dcID;
}

const KeyRef primaryDatacenterKey = "\xff/primaryDatacenter"_sr;

// serverListKeys.contains(k) iff k.startsWith( serverListKeys.begin ) because '/'+1 == '0'
const KeyRangeRef serverListKeys("\xff/serverList/"_sr, "\xff/serverList0"_sr);
const KeyRef serverListPrefix = serverListKeys.begin;

const Key serverListKeyFor(UID serverID) {
	BinaryWriter wr(Unversioned());
	wr.serializeBytes(serverListKeys.begin);
	wr << serverID;
	return wr.toValue();
}

const Value serverListValue(StorageServerInterface const& server) {
	auto protocolVersion = currentProtocolVersion();
	protocolVersion.addObjectSerializerFlag();
	return ObjectWriter::toValue(server, IncludeVersion(protocolVersion));
}

UID decodeServerListKey(KeyRef const& key) {
	UID serverID;
	BinaryReader rd(key.removePrefix(serverListKeys.begin), Unversioned());
	rd >> serverID;
	return serverID;
}

StorageServerInterface decodeServerListValueFB(ValueRef const& value) {
	StorageServerInterface s;
	ObjectReader reader(value.begin(), IncludeVersion());
	reader.deserialize(s);
	return s;
}

StorageServerInterface decodeServerListValue(ValueRef const& value) {
	StorageServerInterface s;
	BinaryReader reader(value, IncludeVersion());

	if (!reader.protocolVersion().hasStorageInterfaceReadiness()) {
		reader >> s;
		return s;
	}

	return decodeServerListValueFB(value);
}

Value swVersionValue(SWVersion const& swversion) {
	auto protocolVersion = currentProtocolVersion();
	protocolVersion.addObjectSerializerFlag();
	return ObjectWriter::toValue(swversion, IncludeVersion(protocolVersion));
}

SWVersion decodeSWVersionValue(ValueRef const& value) {
	SWVersion s;
	ObjectReader reader(value.begin(), IncludeVersion());
	reader.deserialize(s);
	return s;
}

// processClassKeys.contains(k) iff k.startsWith( processClassKeys.begin ) because '/'+1 == '0'
const KeyRangeRef processClassKeys("\xff/processClass/"_sr, "\xff/processClass0"_sr);
const KeyRef processClassPrefix = processClassKeys.begin;
const KeyRef processClassChangeKey = "\xff/processClassChanges"_sr;
const KeyRef processClassVersionKey = "\xff/processClassChangesVersion"_sr;
const ValueRef processClassVersionValue = "1"_sr;

const Key processClassKeyFor(StringRef processID) {
	BinaryWriter wr(Unversioned());
	wr.serializeBytes(processClassKeys.begin);
	wr << processID;
	return wr.toValue();
}

const Value processClassValue(ProcessClass const& processClass) {
	BinaryWriter wr(IncludeVersion(ProtocolVersion::withProcessClassValue()));
	wr << processClass;
	return wr.toValue();
}

Key decodeProcessClassKey(KeyRef const& key) {
	StringRef processID;
	BinaryReader rd(key.removePrefix(processClassKeys.begin), Unversioned());
	rd >> processID;
	return processID;
}

UID decodeProcessClassKeyOld(KeyRef const& key) {
	UID processID;
	BinaryReader rd(key.removePrefix(processClassKeys.begin), Unversioned());
	rd >> processID;
	return processID;
}

ProcessClass decodeProcessClassValue(ValueRef const& value) {
	ProcessClass s;
	BinaryReader reader(value, IncludeVersion());
	reader >> s;
	return s;
}

const KeyRangeRef configKeys("\xff/conf/"_sr, "\xff/conf0"_sr);
const KeyRef configKeysPrefix = configKeys.begin;

const KeyRef perpetualStorageWiggleKey("\xff/conf/perpetual_storage_wiggle"_sr);
const KeyRef perpetualStorageWiggleLocalityKey("\xff/conf/perpetual_storage_wiggle_locality"_sr);
const KeyRef perpetualStorageWiggleIDPrefix("\xff/storageWiggleID/"_sr); // withSuffix /primary or /remote
const KeyRef perpetualStorageWiggleStatsPrefix("\xff/storageWiggleStats/"_sr); // withSuffix /primary or /remote

const KeyRef triggerDDTeamInfoPrintKey("\xff/triggerDDTeamInfoPrint"_sr);

const KeyRef consistencyScanInfoKey = "\xff/consistencyScanInfo"_sr;

const KeyRef encryptionAtRestModeConfKey("\xff/conf/encryption_at_rest_mode"_sr);

const KeyRangeRef excludedServersKeys("\xff/conf/excluded/"_sr, "\xff/conf/excluded0"_sr);
const KeyRef excludedServersPrefix = excludedServersKeys.begin;
const KeyRef excludedServersVersionKey = "\xff/conf/excluded"_sr;
AddressExclusion decodeExcludedServersKey(KeyRef const& key) {
	ASSERT(key.startsWith(excludedServersPrefix));
	// Returns an invalid NetworkAddress if given an invalid key (within the prefix)
	// Excluded servers have IP in x.x.x.x format, port optional, and no SSL suffix
	// Returns a valid, public NetworkAddress with a port of 0 if the key represents an IP address alone (meaning all
	// ports) Returns a valid, public NetworkAddress with nonzero port if the key represents an IP:PORT combination

	return AddressExclusion::parse(key.removePrefix(excludedServersPrefix));
}
std::string encodeExcludedServersKey(AddressExclusion const& addr) {
	// FIXME: make sure what's persisted here is not affected by innocent changes elsewhere
	return excludedServersPrefix.toString() + addr.toString();
}

const KeyRangeRef excludedLocalityKeys("\xff/conf/excluded_locality/"_sr, "\xff/conf/excluded_locality0"_sr);
const KeyRef excludedLocalityPrefix = excludedLocalityKeys.begin;
const KeyRef excludedLocalityVersionKey = "\xff/conf/excluded_locality"_sr;
std::string decodeExcludedLocalityKey(KeyRef const& key) {
	ASSERT(key.startsWith(excludedLocalityPrefix));
	return key.removePrefix(excludedLocalityPrefix).toString();
}
std::string encodeExcludedLocalityKey(std::string const& locality) {
	return excludedLocalityPrefix.toString() + locality;
}

const KeyRangeRef failedServersKeys("\xff/conf/failed/"_sr, "\xff/conf/failed0"_sr);
const KeyRef failedServersPrefix = failedServersKeys.begin;
const KeyRef failedServersVersionKey = "\xff/conf/failed"_sr;
AddressExclusion decodeFailedServersKey(KeyRef const& key) {
	ASSERT(key.startsWith(failedServersPrefix));
	// Returns an invalid NetworkAddress if given an invalid key (within the prefix)
	// Excluded servers have IP in x.x.x.x format, port optional, and no SSL suffix
	// Returns a valid, public NetworkAddress with a port of 0 if the key represents an IP address alone (meaning all
	// ports) Returns a valid, public NetworkAddress with nonzero port if the key represents an IP:PORT combination

	return AddressExclusion::parse(key.removePrefix(failedServersPrefix));
}
std::string encodeFailedServersKey(AddressExclusion const& addr) {
	// FIXME: make sure what's persisted here is not affected by innocent changes elsewhere
	return failedServersPrefix.toString() + addr.toString();
}

const KeyRangeRef failedLocalityKeys("\xff/conf/failed_locality/"_sr, "\xff/conf/failed_locality0"_sr);
const KeyRef failedLocalityPrefix = failedLocalityKeys.begin;
const KeyRef failedLocalityVersionKey = "\xff/conf/failed_locality"_sr;
std::string decodeFailedLocalityKey(KeyRef const& key) {
	ASSERT(key.startsWith(failedLocalityPrefix));
	return key.removePrefix(failedLocalityPrefix).toString();
}
std::string encodeFailedLocalityKey(std::string const& locality) {
	return failedLocalityPrefix.toString() + locality;
}

// const KeyRangeRef globalConfigKeys( "\xff/globalConfig/"_sr, "\xff/globalConfig0"_sr );
// const KeyRef globalConfigPrefix = globalConfigKeys.begin;

const KeyRangeRef globalConfigDataKeys("\xff/globalConfig/k/"_sr, "\xff/globalConfig/k0"_sr);
const KeyRef globalConfigKeysPrefix = globalConfigDataKeys.begin;

const KeyRangeRef globalConfigHistoryKeys("\xff/globalConfig/h/"_sr, "\xff/globalConfig/h0"_sr);
const KeyRef globalConfigHistoryPrefix = globalConfigHistoryKeys.begin;

const KeyRef globalConfigVersionKey = "\xff/globalConfig/v"_sr;

const KeyRangeRef workerListKeys("\xff/worker/"_sr, "\xff/worker0"_sr);
const KeyRef workerListPrefix = workerListKeys.begin;

const Key workerListKeyFor(StringRef processID) {
	BinaryWriter wr(Unversioned());
	wr.serializeBytes(workerListKeys.begin);
	wr << processID;
	return wr.toValue();
}

const Value workerListValue(ProcessData const& processData) {
	BinaryWriter wr(IncludeVersion(ProtocolVersion::withWorkerListValue()));
	wr << processData;
	return wr.toValue();
}

Key decodeWorkerListKey(KeyRef const& key) {
	StringRef processID;
	BinaryReader rd(key.removePrefix(workerListKeys.begin), Unversioned());
	rd >> processID;
	return processID;
}

ProcessData decodeWorkerListValue(ValueRef const& value) {
	ProcessData s;
	BinaryReader reader(value, IncludeVersion());
	reader >> s;
	return s;
}

const KeyRangeRef backupProgressKeys("\xff\x02/backupProgress/"_sr, "\xff\x02/backupProgress0"_sr);
const KeyRef backupProgressPrefix = backupProgressKeys.begin;
const KeyRef backupStartedKey = "\xff\x02/backupStarted"_sr;
extern const KeyRef backupPausedKey = "\xff\x02/backupPaused"_sr;

const Key backupProgressKeyFor(UID workerID) {
	BinaryWriter wr(Unversioned());
	wr.serializeBytes(backupProgressPrefix);
	wr << workerID;
	return wr.toValue();
}

const Value backupProgressValue(const WorkerBackupStatus& status) {
	BinaryWriter wr(IncludeVersion(ProtocolVersion::withBackupProgressValue()));
	wr << status;
	return wr.toValue();
}

UID decodeBackupProgressKey(const KeyRef& key) {
	UID serverID;
	BinaryReader rd(key.removePrefix(backupProgressPrefix), Unversioned());
	rd >> serverID;
	return serverID;
}

WorkerBackupStatus decodeBackupProgressValue(const ValueRef& value) {
	WorkerBackupStatus status;
	BinaryReader reader(value, IncludeVersion());
	reader >> status;
	return status;
}

Value encodeBackupStartedValue(const std::vector<std::pair<UID, Version>>& ids) {
	BinaryWriter wr(IncludeVersion(ProtocolVersion::withBackupStartValue()));
	wr << ids;
	return wr.toValue();
}

std::vector<std::pair<UID, Version>> decodeBackupStartedValue(const ValueRef& value) {
	std::vector<std::pair<UID, Version>> ids;
	BinaryReader reader(value, IncludeVersion());
	if (value.size() > 0)
		reader >> ids;
	return ids;
}

const KeyRef previousCoordinatorsKey = "\xff/previousCoordinators"_sr;
const KeyRef coordinatorsKey = "\xff/coordinators"_sr;
const KeyRef logsKey = "\xff/logs"_sr;
const KeyRef minRequiredCommitVersionKey = "\xff/minRequiredCommitVersion"_sr;
const KeyRef versionEpochKey = "\xff/versionEpoch"_sr;

const KeyRef globalKeysPrefix = "\xff/globals"_sr;
const KeyRef lastEpochEndKey = "\xff/globals/lastEpochEnd"_sr;
const KeyRef lastEpochEndPrivateKey = "\xff\xff/globals/lastEpochEnd"_sr;
const KeyRef killStorageKey = "\xff/globals/killStorage"_sr;
const KeyRef killStoragePrivateKey = "\xff\xff/globals/killStorage"_sr;
const KeyRef rebootWhenDurableKey = "\xff/globals/rebootWhenDurable"_sr;
const KeyRef rebootWhenDurablePrivateKey = "\xff\xff/globals/rebootWhenDurable"_sr;
const KeyRef primaryLocalityKey = "\xff/globals/primaryLocality"_sr;
const KeyRef primaryLocalityPrivateKey = "\xff\xff/globals/primaryLocality"_sr;
const KeyRef fastLoggingEnabled = "\xff/globals/fastLoggingEnabled"_sr;
const KeyRef fastLoggingEnabledPrivateKey = "\xff\xff/globals/fastLoggingEnabled"_sr;

// Whenever configuration changes or DD related system keyspace is changed(e.g.., serverList),
// actor must grab the moveKeysLockOwnerKey and update moveKeysLockWriteKey.
// This prevents concurrent write to the same system keyspace.
// When the owner of the DD related system keyspace changes, DD will reboot
const KeyRef moveKeysLockOwnerKey = "\xff/moveKeysLock/Owner"_sr;
const KeyRef moveKeysLockWriteKey = "\xff/moveKeysLock/Write"_sr;

const KeyRef dataDistributionModeKey = "\xff/dataDistributionMode"_sr;
const UID dataDistributionModeLock = UID(6345, 3425);

// Keys to view and control tag throttling
const KeyRangeRef tagThrottleKeys = KeyRangeRef("\xff\x02/throttledTags/tag/"_sr, "\xff\x02/throttledTags/tag0"_sr);
const KeyRef tagThrottleKeysPrefix = tagThrottleKeys.begin;
const KeyRef tagThrottleAutoKeysPrefix = "\xff\x02/throttledTags/tag/\x01"_sr;
const KeyRef tagThrottleSignalKey = "\xff\x02/throttledTags/signal"_sr;
const KeyRef tagThrottleAutoEnabledKey = "\xff\x02/throttledTags/autoThrottlingEnabled"_sr;
const KeyRef tagThrottleLimitKey = "\xff\x02/throttledTags/manualThrottleLimit"_sr;
const KeyRef tagThrottleCountKey = "\xff\x02/throttledTags/manualThrottleCount"_sr;

// Client status info prefix
const KeyRangeRef fdbClientInfoPrefixRange("\xff\x02/fdbClientInfo/"_sr, "\xff\x02/fdbClientInfo0"_sr);
// See remaining fields in GlobalConfig.actor.h

// ConsistencyCheck settings
const KeyRef fdbShouldConsistencyCheckBeSuspended = "\xff\x02/ConsistencyCheck/Suspend"_sr;

// Request latency measurement key
const KeyRef latencyBandConfigKey = "\xff\x02/latencyBandConfig"_sr;

// Keyspace to maintain wall clock to version map
const KeyRangeRef timeKeeperPrefixRange("\xff\x02/timeKeeper/map/"_sr, "\xff\x02/timeKeeper/map0"_sr);
const KeyRef timeKeeperVersionKey = "\xff\x02/timeKeeper/version"_sr;
const KeyRef timeKeeperDisableKey = "\xff\x02/timeKeeper/disable"_sr;

// Durable cluster ID key. Added "Key" to the end to differentiate from the key
// "\xff/clusterId" which was stored in the txnStateStore in FDB 7.1, whereas
// this key is stored in the database in 7.2+.
const KeyRef clusterIdKey = "\xff/clusterIdKey"_sr;

// Backup Log Mutation constant variables
const KeyRef backupEnabledKey = "\xff/backupEnabled"_sr;
const KeyRangeRef backupLogKeys("\xff\x02/blog/"_sr, "\xff\x02/blog0"_sr);
const KeyRangeRef applyLogKeys("\xff\x02/alog/"_sr, "\xff\x02/alog0"_sr);
// static_assert( backupLogKeys.begin.size() == backupLogPrefixBytes, "backupLogPrefixBytes incorrect" );
const KeyRef backupVersionKey = "\xff/backupDataFormat"_sr;
const ValueRef backupVersionValue = "4"_sr;
const int backupVersion = 4;

// Log Range constant variables
// \xff/logRanges/[16-byte UID][begin key] := serialize( make_pair([end key], [destination key prefix]),
// IncludeVersion() )
const KeyRangeRef logRangesRange("\xff/logRanges/"_sr, "\xff/logRanges0"_sr);

// Layer status metadata prefix
const KeyRangeRef layerStatusMetaPrefixRange("\xff\x02/status/"_sr, "\xff\x02/status0"_sr);

// Backup agent status root
const KeyRangeRef backupStatusPrefixRange("\xff\x02/backupstatus/"_sr, "\xff\x02/backupstatus0"_sr);

// Restore configuration constant variables
const KeyRangeRef fileRestorePrefixRange("\xff\x02/restore-agent/"_sr, "\xff\x02/restore-agent0"_sr);

// Backup Agent configuration constant variables
const KeyRangeRef fileBackupPrefixRange("\xff\x02/backup-agent/"_sr, "\xff\x02/backup-agent0"_sr);

// DR Agent configuration constant variables
const KeyRangeRef databaseBackupPrefixRange("\xff\x02/db-backup-agent/"_sr, "\xff\x02/db-backup-agent0"_sr);

// \xff\x02/sharedLogRangesConfig/destUidLookup/[keyRange]
const KeyRef destUidLookupPrefix = "\xff\x02/sharedLogRangesConfig/destUidLookup/"_sr;
// \xff\x02/sharedLogRangesConfig/backuplatestVersions/[destUid]/[logUid]
const KeyRef backupLatestVersionsPrefix = "\xff\x02/sharedLogRangesConfig/backupLatestVersions/"_sr;

// Returns the encoded key comprised of begin key and log uid
Key logRangesEncodeKey(KeyRef keyBegin, UID logUid) {
	return keyBegin.withPrefix(uidPrefixKey(logRangesRange.begin, logUid));
}

// Returns the start key and optionally the logRange Uid
KeyRef logRangesDecodeKey(KeyRef key, UID* logUid) {
	if (key.size() < logRangesRange.begin.size() + sizeof(UID)) {
		TraceEvent(SevError, "InvalidDecodeKey").detail("Key", key);
		ASSERT(false);
	}

	if (logUid) {
		*logUid = BinaryReader::fromStringRef<UID>(key.removePrefix(logRangesRange.begin), Unversioned());
	}

	return key.substr(logRangesRange.begin.size() + sizeof(UID));
}

// Returns the encoded key value comprised of the end key and destination path
Key logRangesEncodeValue(KeyRef keyEnd, KeyRef destPath) {
	BinaryWriter wr(IncludeVersion(ProtocolVersion::withLogRangeEncodeValue()));
	wr << std::make_pair(keyEnd, destPath);
	return wr.toValue();
}

// \xff/logRanges/[16-byte UID][begin key] := serialize( make_pair([end key], [destination key prefix]),
// IncludeVersion() )
Key logRangesDecodeValue(KeyRef keyValue, Key* destKeyPrefix) {
	std::pair<KeyRef, KeyRef> endPrefixCombo;

	BinaryReader rd(keyValue, IncludeVersion());
	rd >> endPrefixCombo;

	if (destKeyPrefix) {
		*destKeyPrefix = endPrefixCombo.second;
	}

	return endPrefixCombo.first;
}

// Returns a key prefixed with the specified key with
// the uid encoded at the end
Key uidPrefixKey(KeyRef keyPrefix, UID logUid) {
	BinaryWriter bw(Unversioned());
	bw.serializeBytes(keyPrefix);
	bw << logUid;
	return bw.toValue();
}

// Apply mutations constant variables
// \xff/applyMutationsEnd/[16-byte UID] := serialize( endVersion, Unversioned() )
// This indicates what is the highest version the mutation log can be applied
const KeyRangeRef applyMutationsEndRange("\xff/applyMutationsEnd/"_sr, "\xff/applyMutationsEnd0"_sr);

// \xff/applyMutationsBegin/[16-byte UID] := serialize( beginVersion, Unversioned() )
const KeyRangeRef applyMutationsBeginRange("\xff/applyMutationsBegin/"_sr, "\xff/applyMutationsBegin0"_sr);

// \xff/applyMutationsAddPrefix/[16-byte UID] := addPrefix
const KeyRangeRef applyMutationsAddPrefixRange("\xff/applyMutationsAddPrefix/"_sr, "\xff/applyMutationsAddPrefix0"_sr);

// \xff/applyMutationsRemovePrefix/[16-byte UID] := removePrefix
const KeyRangeRef applyMutationsRemovePrefixRange("\xff/applyMutationsRemovePrefix/"_sr,
                                                  "\xff/applyMutationsRemovePrefix0"_sr);

const KeyRangeRef applyMutationsKeyVersionMapRange("\xff/applyMutationsKeyVersionMap/"_sr,
                                                   "\xff/applyMutationsKeyVersionMap0"_sr);
const KeyRangeRef applyMutationsKeyVersionCountRange("\xff\x02/applyMutationsKeyVersionCount/"_sr,
                                                     "\xff\x02/applyMutationsKeyVersionCount0"_sr);

const KeyRef systemTuplesPrefix = "\xff/a/"_sr;
const KeyRef metricConfChangeKey = "\x01TDMetricConfChanges\x00"_sr;

const KeyRangeRef metricConfKeys("\x01TDMetricConf\x00\x01"_sr, "\x01TDMetricConf\x00\x02"_sr);
const KeyRef metricConfPrefix = metricConfKeys.begin;

/*
const Key metricConfKey( KeyRef const& prefix, MetricNameRef const& name, KeyRef const& key  ) {
    BinaryWriter wr(Unversioned());
    wr.serializeBytes( prefix );
    wr.serializeBytes( metricConfPrefix );
    wr.serializeBytes( name.type );
    wr.serializeBytes( "\x00\x01"_sr );
    wr.serializeBytes( name.name );
    wr.serializeBytes( "\x00\x01"_sr );
    wr.serializeBytes( name.address );
    wr.serializeBytes( "\x00\x01"_sr );
    wr.serializeBytes( name.id );
    wr.serializeBytes( "\x00\x01"_sr );
    wr.serializeBytes( key );
    wr.serializeBytes( "\x00"_sr );
    return wr.toValue();
}

std::pair<MetricNameRef, KeyRef> decodeMetricConfKey( KeyRef const& prefix, KeyRef const& key ) {
    MetricNameRef result;
    KeyRef withoutPrefix = key.removePrefix( prefix );
    withoutPrefix = withoutPrefix.removePrefix( metricConfPrefix );
    int pos = std::find(withoutPrefix.begin(), withoutPrefix.end(), '\x00') - withoutPrefix.begin();
    result.type = withoutPrefix.substr(0,pos);
    withoutPrefix = withoutPrefix.substr(pos+2);
    pos = std::find(withoutPrefix.begin(), withoutPrefix.end(), '\x00') - withoutPrefix.begin();
    result.name = withoutPrefix.substr(0,pos);
    withoutPrefix = withoutPrefix.substr(pos+2);
    pos = std::find(withoutPrefix.begin(), withoutPrefix.end(), '\x00') - withoutPrefix.begin();
    result.address = withoutPrefix.substr(0,pos);
    withoutPrefix = withoutPrefix.substr(pos+2);
    pos = std::find(withoutPrefix.begin(), withoutPrefix.end(), '\x00') - withoutPrefix.begin();
    result.id = withoutPrefix.substr(0,pos);
    return std::make_pair( result, withoutPrefix.substr(pos+2,withoutPrefix.size()-pos-3) );
}
*/

const KeyRef maxUIDKey = "\xff\xff\xff\xff\xff\xff\xff\xff\xff\xff\xff\xff\xff\xff\xff\xff"_sr;

const KeyRef databaseLockedKey = "\xff/dbLocked"_sr;
const KeyRef databaseLockedKeyEnd = "\xff/dbLocked\x00"_sr;
const KeyRef metadataVersionKey = "\xff/metadataVersion"_sr;
const KeyRef metadataVersionKeyEnd = "\xff/metadataVersion\x00"_sr;
const KeyRef metadataVersionRequiredValue = "\x00\x00\x00\x00\x00\x00\x00\x00\x00\x00\x00\x00\x00\x00"_sr;
const KeyRef mustContainSystemMutationsKey = "\xff/mustContainSystemMutations"_sr;

const KeyRangeRef monitorConfKeys("\xff\x02/monitorConf/"_sr, "\xff\x02/monitorConf0"_sr);

const KeyRef restoreRequestDoneKey = "\xff\x02/restoreRequestDone"_sr;

const KeyRef healthyZoneKey = "\xff\x02/healthyZone"_sr;
const StringRef ignoreSSFailuresZoneString = "IgnoreSSFailures"_sr;
const KeyRef rebalanceDDIgnoreKey = "\xff\x02/rebalanceDDIgnored"_sr;

const Value healthyZoneValue(StringRef const& zoneId, Version version) {
	BinaryWriter wr(IncludeVersion(ProtocolVersion::withHealthyZoneValue()));
	wr << zoneId;
	wr << version;
	return wr.toValue();
}
std::pair<Key, Version> decodeHealthyZoneValue(ValueRef const& value) {
	Key zoneId;
	Version version;
	BinaryReader reader(value, IncludeVersion());
	reader >> zoneId;
	reader >> version;
	return std::make_pair(zoneId, version);
}

const KeyRangeRef testOnlyTxnStateStorePrefixRange("\xff/TESTONLYtxnStateStore/"_sr, "\xff/TESTONLYtxnStateStore0"_sr);

const KeyRef writeRecoveryKey = "\xff/writeRecovery"_sr;
const ValueRef writeRecoveryKeyTrue = "1"_sr;
const KeyRef snapshotEndVersionKey = "\xff/snapshotEndVersion"_sr;

const KeyRangeRef changeFeedKeys("\xff\x02/feed/"_sr, "\xff\x02/feed0"_sr);
const KeyRef changeFeedPrefix = changeFeedKeys.begin;
const KeyRef changeFeedPrivatePrefix = "\xff\xff\x02/feed/"_sr;

const Value changeFeedValue(KeyRangeRef const& range, Version popVersion, ChangeFeedStatus status) {
	BinaryWriter wr(IncludeVersion(ProtocolVersion::withChangeFeed()));
	wr << range;
	wr << popVersion;
	wr << status;
	return wr.toValue();
}

std::tuple<KeyRange, Version, ChangeFeedStatus> decodeChangeFeedValue(ValueRef const& value) {
	KeyRange range;
	Version version;
	ChangeFeedStatus status;
	BinaryReader reader(value, IncludeVersion());
	reader >> range;
	reader >> version;
	reader >> status;
	return std::make_tuple(range, version, status);
}

const KeyRangeRef changeFeedDurableKeys("\xff\xff/cf/"_sr, "\xff\xff/cf0"_sr);
const KeyRef changeFeedDurablePrefix = changeFeedDurableKeys.begin;

const Value changeFeedDurableKey(Key const& feed, Version version) {
	BinaryWriter wr(AssumeVersion(ProtocolVersion::withChangeFeed()));
	wr.serializeBytes(changeFeedDurablePrefix);
	wr << feed;
	wr << bigEndian64(version);
	return wr.toValue();
}
std::pair<Key, Version> decodeChangeFeedDurableKey(ValueRef const& key) {
	Key feed;
	Version version;
	BinaryReader reader(key.removePrefix(changeFeedDurablePrefix), AssumeVersion(ProtocolVersion::withChangeFeed()));
	reader >> feed;
	reader >> version;
	return std::make_pair(feed, bigEndian64(version));
}
const Value changeFeedDurableValue(Standalone<VectorRef<MutationRef>> const& mutations, Version knownCommittedVersion) {
	BinaryWriter wr(IncludeVersion(ProtocolVersion::withChangeFeed()));
	wr << mutations;
	wr << knownCommittedVersion;
	return wr.toValue();
}
std::pair<Standalone<VectorRef<MutationRef>>, Version> decodeChangeFeedDurableValue(ValueRef const& value) {
	Standalone<VectorRef<MutationRef>> mutations;
	Version knownCommittedVersion;
	BinaryReader reader(value, IncludeVersion());
	reader >> mutations;
	reader >> knownCommittedVersion;
	return std::make_pair(mutations, knownCommittedVersion);
}

const KeyRef configTransactionDescriptionKey = "\xff\xff/description"_sr;
const KeyRange globalConfigKnobKeys = singleKeyRange("\xff\xff/globalKnobs"_sr);
const KeyRangeRef configKnobKeys("\xff\xff/knobs/"_sr, "\xff\xff/knobs0"_sr);
const KeyRangeRef configClassKeys("\xff\xff/configClasses/"_sr, "\xff\xff/configClasses0"_sr);

// key to watch for changes in active blob ranges + KeyRangeMap of active blob ranges
// Blob Manager + Worker stuff is all \xff\x02 to avoid Transaction State Store
const KeyRef blobRangeChangeKey = "\xff\x02/blobRangeChange"_sr;
const KeyRangeRef blobRangeKeys("\xff\x02/blobRange/"_sr, "\xff\x02/blobRange0"_sr);
const KeyRef blobManagerEpochKey = "\xff\x02/blobManagerEpoch"_sr;

const Value blobManagerEpochValueFor(int64_t epoch) {
	BinaryWriter wr(IncludeVersion(ProtocolVersion::withBlobGranule()));
	wr << epoch;
	return wr.toValue();
}

int64_t decodeBlobManagerEpochValue(ValueRef const& value) {
	int64_t epoch;
	BinaryReader reader(value, IncludeVersion());
	reader >> epoch;
	return epoch;
}

// blob granule data
const KeyRef blobRangeActive = "1"_sr;
const KeyRef blobRangeInactive = StringRef();

const KeyRangeRef blobGranuleFileKeys("\xff\x02/bgf/"_sr, "\xff\x02/bgf0"_sr);
const KeyRangeRef blobGranuleMappingKeys("\xff\x02/bgm/"_sr, "\xff\x02/bgm0"_sr);
const KeyRangeRef blobGranuleLockKeys("\xff\x02/bgl/"_sr, "\xff\x02/bgl0"_sr);
const KeyRangeRef blobGranuleSplitKeys("\xff\x02/bgs/"_sr, "\xff\x02/bgs0"_sr);
const KeyRangeRef blobGranuleMergeKeys("\xff\x02/bgmerge/"_sr, "\xff\x02/bgmerge0"_sr);
const KeyRangeRef blobGranuleMergeBoundaryKeys("\xff\x02/bgmergebounds/"_sr, "\xff\x02/bgmergebounds0"_sr);
const KeyRangeRef blobGranuleHistoryKeys("\xff\x02/bgh/"_sr, "\xff\x02/bgh0"_sr);
const KeyRangeRef blobGranulePurgeKeys("\xff\x02/bgp/"_sr, "\xff\x02/bgp0"_sr);
const KeyRangeRef blobGranuleForcePurgedKeys("\xff\x02/bgpforce/"_sr, "\xff\x02/bgpforce0"_sr);
const KeyRef blobGranulePurgeChangeKey = "\xff\x02/bgpChange"_sr;

const uint8_t BG_FILE_TYPE_DELTA = 'D';
const uint8_t BG_FILE_TYPE_SNAPSHOT = 'S';

const Key blobGranuleFileKeyFor(UID granuleID, Version fileVersion, uint8_t fileType) {
	ASSERT(fileType == 'D' || fileType == 'S');
	BinaryWriter wr(AssumeVersion(ProtocolVersion::withBlobGranule()));
	wr.serializeBytes(blobGranuleFileKeys.begin);
	wr << granuleID;
	wr << bigEndian64(fileVersion);
	wr << fileType;
	return wr.toValue();
}

std::tuple<UID, Version, uint8_t> decodeBlobGranuleFileKey(KeyRef const& key) {
	UID granuleID;
	Version fileVersion;
	uint8_t fileType;
	BinaryReader reader(key.removePrefix(blobGranuleFileKeys.begin), AssumeVersion(ProtocolVersion::withBlobGranule()));
	reader >> granuleID;
	reader >> fileVersion;
	reader >> fileType;
	ASSERT(fileType == 'D' || fileType == 'S');
	return std::tuple(granuleID, bigEndian64(fileVersion), fileType);
}

const KeyRange blobGranuleFileKeyRangeFor(UID granuleID) {
	BinaryWriter wr(AssumeVersion(ProtocolVersion::withBlobGranule()));
	wr.serializeBytes(blobGranuleFileKeys.begin);
	wr << granuleID;
	Key startKey = wr.toValue();
	return KeyRangeRef(startKey, strinc(startKey));
}

const Value blobGranuleFileValueFor(StringRef const& filename,
                                    int64_t offset,
                                    int64_t length,
                                    int64_t fullFileLength,
                                    Optional<BlobGranuleCipherKeysMeta> cipherKeysMeta) {
	BinaryWriter wr(IncludeVersion(ProtocolVersion::withBlobGranule()));
	wr << filename;
	wr << offset;
	wr << length;
	wr << fullFileLength;
	wr << cipherKeysMeta;
	return wr.toValue();
}

std::tuple<Standalone<StringRef>, int64_t, int64_t, int64_t, Optional<BlobGranuleCipherKeysMeta>>
decodeBlobGranuleFileValue(ValueRef const& value) {
	StringRef filename;
	int64_t offset;
	int64_t length;
	int64_t fullFileLength;
	Optional<BlobGranuleCipherKeysMeta> cipherKeysMeta;

	BinaryReader reader(value, IncludeVersion());
	reader >> filename;
	reader >> offset;
	reader >> length;
	reader >> fullFileLength;
	reader >> cipherKeysMeta;
	return std::tuple(filename, offset, length, fullFileLength, cipherKeysMeta);
}

const Value blobGranulePurgeValueFor(Version version, KeyRange range, bool force) {
	BinaryWriter wr(IncludeVersion(ProtocolVersion::withBlobGranule()));
	wr << version;
	wr << range;
	wr << force;
	return wr.toValue();
}

std::tuple<Version, KeyRange, bool> decodeBlobGranulePurgeValue(ValueRef const& value) {
	Version version;
	KeyRange range;
	bool force;
	BinaryReader reader(value, IncludeVersion());
	reader >> version;
	reader >> range;
	reader >> force;
	return std::tuple(version, range, force);
}

const Value blobGranuleMappingValueFor(UID const& workerID) {
	BinaryWriter wr(IncludeVersion(ProtocolVersion::withBlobGranule()));
	wr << workerID;
	return wr.toValue();
}

UID decodeBlobGranuleMappingValue(ValueRef const& value) {
	UID workerID;
	BinaryReader reader(value, IncludeVersion());
	reader >> workerID;
	return workerID;
}

const Key blobGranuleLockKeyFor(KeyRangeRef const& keyRange) {
	BinaryWriter wr(AssumeVersion(ProtocolVersion::withBlobGranule()));
	wr.serializeBytes(blobGranuleLockKeys.begin);
	wr << keyRange;
	return wr.toValue();
}

const Value blobGranuleLockValueFor(int64_t epoch, int64_t seqno, UID changeFeedId) {
	BinaryWriter wr(IncludeVersion(ProtocolVersion::withBlobGranule()));
	wr << epoch;
	wr << seqno;
	wr << changeFeedId;
	return wr.toValue();
}

std::tuple<int64_t, int64_t, UID> decodeBlobGranuleLockValue(const ValueRef& value) {
	int64_t epoch, seqno;
	UID changeFeedId;
	BinaryReader reader(value, IncludeVersion());
	reader >> epoch;
	reader >> seqno;
	reader >> changeFeedId;
	return std::make_tuple(epoch, seqno, changeFeedId);
}

const Key blobGranuleSplitKeyFor(UID const& parentGranuleID, UID const& granuleID) {
	BinaryWriter wr(AssumeVersion(ProtocolVersion::withBlobGranule()));
	wr.serializeBytes(blobGranuleSplitKeys.begin);
	wr << parentGranuleID;
	wr << granuleID;
	return wr.toValue();
}

std::pair<UID, UID> decodeBlobGranuleSplitKey(KeyRef const& key) {
	UID parentGranuleID;
	UID granuleID;
	BinaryReader reader(key.removePrefix(blobGranuleSplitKeys.begin),
	                    AssumeVersion(ProtocolVersion::withBlobGranule()));

	reader >> parentGranuleID;
	reader >> granuleID;
	return std::pair(parentGranuleID, granuleID);
}

const KeyRange blobGranuleSplitKeyRangeFor(UID const& parentGranuleID) {
	BinaryWriter wr(AssumeVersion(ProtocolVersion::withBlobGranule()));
	wr.serializeBytes(blobGranuleSplitKeys.begin);
	wr << parentGranuleID;

	Key startKey = wr.toValue();
	return KeyRangeRef(startKey, strinc(startKey));
}

const Key blobGranuleMergeKeyFor(UID const& mergeGranuleID) {
	// TODO should we bump this assumed version to 7.2 as blob granule merging is not in 7.1? 7.1 won't try to read this
	// data though since it didn't exist before
	BinaryWriter wr(AssumeVersion(ProtocolVersion::withBlobGranule()));
	wr.serializeBytes(blobGranuleMergeKeys.begin);
	wr << mergeGranuleID;

	return wr.toValue();
}

UID decodeBlobGranuleMergeKey(KeyRef const& key) {
	UID mergeGranuleID;
	BinaryReader reader(key.removePrefix(blobGranuleMergeKeys.begin),
	                    AssumeVersion(ProtocolVersion::withBlobGranule()));

	reader >> mergeGranuleID;
	return mergeGranuleID;
}

const Value blobGranuleSplitValueFor(BlobGranuleSplitState st) {
	BinaryWriter wr(IncludeVersion(ProtocolVersion::withBlobGranule()));
	wr << st;
	return addVersionStampAtEnd(wr.toValue());
}

std::pair<BlobGranuleSplitState, Version> decodeBlobGranuleSplitValue(const ValueRef& value) {
	BlobGranuleSplitState st;
	Version v;
	BinaryReader reader(value, IncludeVersion());
	reader >> st;
	reader >> v;

	return std::pair(st, bigEndian64(v));
}

const Value blobGranuleMergeValueFor(KeyRange mergeKeyRange,
                                     std::vector<UID> parentGranuleIDs,
                                     std::vector<Key> parentGranuleRanges,
                                     std::vector<Version> parentGranuleStartVersions) {
	ASSERT(parentGranuleIDs.size() == parentGranuleRanges.size() - 1);
	ASSERT(parentGranuleIDs.size() == parentGranuleStartVersions.size());

	BinaryWriter wr(IncludeVersion(ProtocolVersion::withBlobGranule()));
	wr << mergeKeyRange;
	wr << parentGranuleIDs;
	wr << parentGranuleRanges;
	wr << parentGranuleStartVersions;
	return addVersionStampAtEnd(wr.toValue());
}
std::tuple<KeyRange, Version, std::vector<UID>, std::vector<Key>, std::vector<Version>> decodeBlobGranuleMergeValue(
    ValueRef const& value) {
	KeyRange range;
	Version v;
	std::vector<UID> parentGranuleIDs;
	std::vector<Key> parentGranuleRanges;
	std::vector<Version> parentGranuleStartVersions;

	BinaryReader reader(value, IncludeVersion());
	reader >> range;
	reader >> parentGranuleIDs;
	reader >> parentGranuleRanges;
	reader >> parentGranuleStartVersions;
	reader >> v;

	ASSERT(parentGranuleIDs.size() == parentGranuleRanges.size() - 1);
	ASSERT(parentGranuleIDs.size() == parentGranuleStartVersions.size());
	ASSERT(bigEndian64(v) >= 0);

	return std::tuple(range, bigEndian64(v), parentGranuleIDs, parentGranuleRanges, parentGranuleStartVersions);
}

const Key blobGranuleMergeBoundaryKeyFor(const KeyRef& key) {
	return key.withPrefix(blobGranuleMergeBoundaryKeys.begin);
}

const Value blobGranuleMergeBoundaryValueFor(BlobGranuleMergeBoundary const& boundary) {
	BinaryWriter wr(IncludeVersion(ProtocolVersion::withBlobGranule()));
	wr << boundary;
	return wr.toValue();
}

Standalone<BlobGranuleMergeBoundary> decodeBlobGranuleMergeBoundaryValue(const ValueRef& value) {
	Standalone<BlobGranuleMergeBoundary> boundaryValue;
	BinaryReader reader(value, IncludeVersion());
	reader >> boundaryValue;
	return boundaryValue;
}

const Key blobGranuleHistoryKeyFor(KeyRangeRef const& range, Version version) {
	BinaryWriter wr(AssumeVersion(ProtocolVersion::withBlobGranule()));
	wr.serializeBytes(blobGranuleHistoryKeys.begin);
	wr << range;
	wr << bigEndian64(version);
	return wr.toValue();
}

std::pair<KeyRange, Version> decodeBlobGranuleHistoryKey(const KeyRef& key) {
	KeyRangeRef keyRange;
	Version version;
	BinaryReader reader(key.removePrefix(blobGranuleHistoryKeys.begin),
	                    AssumeVersion(ProtocolVersion::withBlobGranule()));
	reader >> keyRange;
	reader >> version;
	return std::make_pair(keyRange, bigEndian64(version));
}

const KeyRange blobGranuleHistoryKeyRangeFor(KeyRangeRef const& range) {
	return KeyRangeRef(blobGranuleHistoryKeyFor(range, 0), blobGranuleHistoryKeyFor(range, MAX_VERSION));
}

const Value blobGranuleHistoryValueFor(Standalone<BlobGranuleHistoryValue> const& historyValue) {
	ASSERT(historyValue.parentVersions.empty() ||
	       historyValue.parentBoundaries.size() - 1 == historyValue.parentVersions.size());
	BinaryWriter wr(IncludeVersion(ProtocolVersion::withBlobGranule()));
	wr << historyValue;
	return wr.toValue();
}

Standalone<BlobGranuleHistoryValue> decodeBlobGranuleHistoryValue(const ValueRef& value) {
	Standalone<BlobGranuleHistoryValue> historyValue;
	BinaryReader reader(value, IncludeVersion());
	reader >> historyValue;
	ASSERT(historyValue.parentVersions.empty() ||
	       historyValue.parentBoundaries.size() - 1 == historyValue.parentVersions.size());
	return historyValue;
}

const KeyRangeRef blobWorkerListKeys("\xff\x02/bwList/"_sr, "\xff\x02/bwList0"_sr);

const Key blobWorkerListKeyFor(UID workerID) {
	BinaryWriter wr(AssumeVersion(ProtocolVersion::withBlobGranule()));
	wr.serializeBytes(blobWorkerListKeys.begin);
	wr << workerID;
	return wr.toValue();
}

UID decodeBlobWorkerListKey(KeyRef const& key) {
	UID workerID;
	BinaryReader reader(key.removePrefix(blobWorkerListKeys.begin), AssumeVersion(ProtocolVersion::withBlobGranule()));
	reader >> workerID;
	return workerID;
}

const Value blobWorkerListValue(BlobWorkerInterface const& worker) {
	return ObjectWriter::toValue(worker, IncludeVersion(ProtocolVersion::withBlobGranule()));
}

BlobWorkerInterface decodeBlobWorkerListValue(ValueRef const& value) {
	BlobWorkerInterface interf;
	ObjectReader reader(value.begin(), IncludeVersion());
	reader.deserialize(interf);
	return interf;
}

const KeyRangeRef storageQuotaKeys("\xff/storageQuota/"_sr, "\xff/storageQuota0"_sr);
const KeyRef storageQuotaPrefix = storageQuotaKeys.begin;

Key storageQuotaKey(StringRef tenantName) {
	return tenantName.withPrefix(storageQuotaPrefix);
}

const KeyRangeRef idempotencyIdKeys("\xff\x02/idmp/"_sr, "\xff\x02/idmp0"_sr);
const KeyRef idempotencyIdsExpiredVersion("\xff\x02/idmpExpiredVersion"_sr);

// for tests
void testSSISerdes(StorageServerInterface const& ssi) {
	printf("ssi=\nid=%s\nlocality=%s\nisTss=%s\ntssId=%s\nacceptingRequests=%s\naddress=%s\ngetValue=%s\n\n\n",
	       ssi.id().toString().c_str(),
	       ssi.locality.toString().c_str(),
	       ssi.isTss() ? "true" : "false",
	       ssi.isTss() ? ssi.tssPairID.get().toString().c_str() : "",
	       ssi.isAcceptingRequests() ? "true" : "false",
	       ssi.address().toString().c_str(),
	       ssi.getValue.getEndpoint().token.toString().c_str());

	StorageServerInterface ssi2 = decodeServerListValue(serverListValue(ssi));

	printf("ssi2=\nid=%s\nlocality=%s\nisTss=%s\ntssId=%s\nacceptingRequests=%s\naddress=%s\ngetValue=%s\n\n\n",
	       ssi2.id().toString().c_str(),
	       ssi2.locality.toString().c_str(),
	       ssi2.isTss() ? "true" : "false",
	       ssi2.isTss() ? ssi2.tssPairID.get().toString().c_str() : "",
	       ssi2.isAcceptingRequests() ? "true" : "false",
	       ssi2.address().toString().c_str(),
	       ssi2.getValue.getEndpoint().token.toString().c_str());

	ASSERT(ssi.id() == ssi2.id());
	ASSERT(ssi.locality == ssi2.locality);
	ASSERT(ssi.isTss() == ssi2.isTss());
	ASSERT(ssi.isAcceptingRequests() == ssi2.isAcceptingRequests());
	if (ssi.isTss()) {
		ASSERT(ssi2.tssPairID.get() == ssi2.tssPairID.get());
	}
	ASSERT(ssi.address() == ssi2.address());
	ASSERT(ssi.getValue.getEndpoint().token == ssi2.getValue.getEndpoint().token);
}

// unit test for serialization since tss stuff had bugs
TEST_CASE("/SystemData/SerDes/SSI") {
	printf("testing ssi serdes\n");
	LocalityData localityData(Optional<Standalone<StringRef>>(),
	                          Standalone<StringRef>(deterministicRandom()->randomUniqueID().toString()),
	                          Standalone<StringRef>(deterministicRandom()->randomUniqueID().toString()),
	                          Optional<Standalone<StringRef>>());

	// non-tss
	StorageServerInterface ssi;
	ssi.uniqueID = UID(0x1234123412341234, 0x5678567856785678);
	ssi.locality = localityData;
	ssi.initEndpoints();

	testSSISerdes(ssi);

	ssi.tssPairID = UID(0x2345234523452345, 0x1238123812381238);

	testSSISerdes(ssi);
	printf("ssi serdes test complete\n");

	return Void();
}

// Tests compatibility of different keyServersValue() and decodeKeyServersValue().
TEST_CASE("noSim/SystemData/compat/KeyServers") {
	printf("testing keyServers serdes\n");
	std::vector<UID> src, dest;
	std::map<Tag, UID> tag_uid;
	std::map<UID, Tag> uid_tag;
	std::vector<Tag> srcTag, destTag;
	const int n = 3;
	int8_t locality = 1;
	uint16_t id = 1;
	UID srcId = deterministicRandom()->randomUniqueID(), destId = deterministicRandom()->randomUniqueID();
	for (int i = 0; i < n; ++i) {
		src.push_back(deterministicRandom()->randomUniqueID());
		tag_uid.emplace(Tag(locality, id), src.back());
		uid_tag.emplace(src.back(), Tag(locality, id++));
		dest.push_back(deterministicRandom()->randomUniqueID());
		tag_uid.emplace(Tag(locality, id), dest.back());
		uid_tag.emplace(dest.back(), Tag(locality, id++));
	}
	std::sort(src.begin(), src.end());
	std::sort(dest.begin(), dest.end());
	RangeResult idTag;
	for (int i = 0; i < src.size(); ++i) {
		idTag.push_back_deep(idTag.arena(), KeyValueRef(serverTagKeyFor(src[i]), serverTagValue(uid_tag[src[i]])));
	}
	for (int i = 0; i < dest.size(); ++i) {
		idTag.push_back_deep(idTag.arena(), KeyValueRef(serverTagKeyFor(dest[i]), serverTagValue(uid_tag[dest[i]])));
	}

	auto decodeAndVerify =
	    [&src, &dest, &tag_uid, &idTag](ValueRef v, const UID expectedSrcId, const UID expectedDestId) {
		    std::vector<UID> resSrc, resDest;
		    UID resSrcId, resDestId;

		    decodeKeyServersValue(idTag, v, resSrc, resDest, resSrcId, resDestId);
		    TraceEvent("VerifyKeyServersSerDes")
		        .detail("ExpectedSrc", describe(src))
		        .detail("ActualSrc", describe(resSrc))
		        .detail("ExpectedDest", describe(dest))
		        .detail("ActualDest", describe(resDest))
		        .detail("ExpectedDestID", expectedDestId)
		        .detail("ActualDestID", resDestId)
		        .detail("ExpectedSrcID", expectedSrcId)
		        .detail("ActualSrcID", resSrcId);
		    ASSERT(std::equal(src.begin(), src.end(), resSrc.begin()));
		    ASSERT(std::equal(dest.begin(), dest.end(), resDest.begin()));
		    ASSERT(resSrcId == expectedSrcId);
		    ASSERT(resDestId == expectedDestId);

		    resSrc.clear();
		    resDest.clear();
		    decodeKeyServersValue(idTag, v, resSrc, resDest);
		    ASSERT(std::equal(src.begin(), src.end(), resSrc.begin()));
		    ASSERT(std::equal(dest.begin(), dest.end(), resDest.begin()));

		    resSrc.clear();
		    resDest.clear();
		    decodeKeyServersValue(tag_uid, v, resSrc, resDest);
		    ASSERT(std::equal(src.begin(), src.end(), resSrc.begin()));
		    ASSERT(std::equal(dest.begin(), dest.end(), resDest.begin()));
	    };

	Value v = keyServersValue(src, dest, srcId, destId);
	decodeAndVerify(v, srcId, destId);

	printf("ssi serdes test part.1 complete\n");

	v = keyServersValue(idTag, src, dest);
	decodeAndVerify(v, anonymousShardId, anonymousShardId);

	printf("ssi serdes test part.2 complete\n");

	dest.clear();
	destId = UID();

	v = keyServersValue(src, dest, srcId, destId);
	decodeAndVerify(v, srcId, destId);

	printf("ssi serdes test part.3 complete\n");

	v = keyServersValue(idTag, src, dest);
	decodeAndVerify(v, anonymousShardId, UID());

	printf("ssi serdes test complete\n");

	return Void();
}<|MERGE_RESOLUTION|>--- conflicted
+++ resolved
@@ -284,17 +284,10 @@
 const KeyRangeRef writeConflictRangeKeysRange = KeyRangeRef("\xff\xff/transaction/write_conflict_range/"_sr,
                                                             "\xff\xff/transaction/write_conflict_range/\xff\xff"_sr);
 
-<<<<<<< HEAD
-const KeyRef clusterIdKey = "\xff/clusterId"_sr;
-
-extern const KeyRangeRef auditKeys = KeyRangeRef("\xff/audits/"_sr, "\xff/audits0"_sr);
-extern const KeyRef auditPrefix = auditKeys.begin;
-extern const KeyRangeRef auditRanges = KeyRangeRef("\xff/auditRanges/"_sr, "\xff/auditRanges0"_sr);
-extern const KeyRef auditRangePrefix = auditRanges.begin;
-=======
-const KeyRangeRef auditRange = KeyRangeRef("\xff/audit/"_sr, "\xff/audit0"_sr);
-const KeyRef auditPrefix = auditRange.begin;
->>>>>>> 0a15f081
+const KeyRangeRef auditKeys = KeyRangeRef("\xff/audits/"_sr, "\xff/audits0"_sr);
+const KeyRef auditPrefix = auditKeys.begin;
+const KeyRangeRef auditRanges = KeyRangeRef("\xff/auditRanges/"_sr, "\xff/auditRanges0"_sr);
+const KeyRef auditRangePrefix = auditRanges.begin;
 
 const Key auditKey(const AuditType type, const UID& auditId) {
 	BinaryWriter wr(Unversioned());
