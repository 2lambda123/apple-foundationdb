/*
 * SystemData.cpp
 *
 * This source file is part of the FoundationDB open source project
 *
 * Copyright 2013-2022 Apple Inc. and the FoundationDB project authors
 *
 * Licensed under the Apache License, Version 2.0 (the "License");
 * you may not use this file except in compliance with the License.
 * You may obtain a copy of the License at
 *
 *     http://www.apache.org/licenses/LICENSE-2.0
 *
 * Unless required by applicable law or agreed to in writing, software
 * distributed under the License is distributed on an "AS IS" BASIS,
 * WITHOUT WARRANTIES OR CONDITIONS OF ANY KIND, either express or implied.
 * See the License for the specific language governing permissions and
 * limitations under the License.
 */

#include "fdbclient/SystemData.h"
#include "fdbclient/FDBTypes.h"
#include "fdbclient/NativeAPI.actor.h"
#include "fdbclient/StorageServerInterface.h"
#include "flow/Arena.h"
#include "flow/TDMetric.actor.h"
#include "flow/serialize.h"
#include "flow/UnitTest.h"

FDB_DEFINE_BOOLEAN_PARAM(AssignEmptyRange);
FDB_DEFINE_BOOLEAN_PARAM(UnassignShard);

const KeyRef systemKeysPrefix = LiteralStringRef("\xff");
const KeyRangeRef normalKeys(KeyRef(), systemKeysPrefix);
const KeyRangeRef systemKeys(systemKeysPrefix, LiteralStringRef("\xff\xff"));
const KeyRangeRef nonMetadataSystemKeys(LiteralStringRef("\xff\x02"), LiteralStringRef("\xff\x03"));
const KeyRangeRef allKeys = KeyRangeRef(normalKeys.begin, systemKeys.end);
const KeyRef afterAllKeys = LiteralStringRef("\xff\xff\x00");
const KeyRangeRef specialKeys = KeyRangeRef(LiteralStringRef("\xff\xff"), LiteralStringRef("\xff\xff\xff"));

// keyServersKeys.contains(k) iff k.startsWith(keyServersPrefix)
const KeyRangeRef keyServersKeys(LiteralStringRef("\xff/keyServers/"), LiteralStringRef("\xff/keyServers0"));
const KeyRef keyServersPrefix = keyServersKeys.begin;
const KeyRef keyServersEnd = keyServersKeys.end;
const KeyRangeRef keyServersKeyServersKeys(LiteralStringRef("\xff/keyServers/\xff/keyServers/"),
                                           LiteralStringRef("\xff/keyServers/\xff/keyServers0"));
const KeyRef keyServersKeyServersKey = keyServersKeyServersKeys.begin;

// These constants are selected to be easily recognized during debugging.
const UID anonymousShardId = UID(0x666666, 0x88888888);
const uint64_t emptyShardId = 0x7777777;

const Key keyServersKey(const KeyRef& k) {
	return k.withPrefix(keyServersPrefix);
}
const KeyRef keyServersKey(const KeyRef& k, Arena& arena) {
	return k.withPrefix(keyServersPrefix, arena);
}
const Value keyServersValue(RangeResult result, const std::vector<UID>& src, const std::vector<UID>& dest) {
	if (!CLIENT_KNOBS->TAG_ENCODE_KEY_SERVERS) {
		BinaryWriter wr(IncludeVersion(ProtocolVersion::withKeyServerValue()));
		wr << src << dest;
		return wr.toValue();
	}

	std::vector<Tag> srcTag;
	std::vector<Tag> destTag;

	bool foundOldLocality = false;
	for (const KeyValueRef& kv : result) {
		UID uid = decodeServerTagKey(kv.key);
		if (std::find(src.begin(), src.end(), uid) != src.end()) {
			srcTag.push_back(decodeServerTagValue(kv.value));
			if (srcTag.back().locality == tagLocalityUpgraded) {
				foundOldLocality = true;
				break;
			}
		}
		if (std::find(dest.begin(), dest.end(), uid) != dest.end()) {
			destTag.push_back(decodeServerTagValue(kv.value));
			if (destTag.back().locality == tagLocalityUpgraded) {
				foundOldLocality = true;
				break;
			}
		}
	}

	if (foundOldLocality || src.size() != srcTag.size() || dest.size() != destTag.size()) {
		ASSERT_WE_THINK(foundOldLocality);
		BinaryWriter wr(IncludeVersion(ProtocolVersion::withKeyServerValue()));
		wr << src << dest;
		return wr.toValue();
	}

	return keyServersValue(srcTag, destTag);
}

const Value keyServersValue(const std::vector<UID>& src,
                            const std::vector<UID>& dest,
                            const UID& srcID,
                            const UID& destID) {
	BinaryWriter wr(IncludeVersion(ProtocolVersion::withShardEncodeLocationMetaData()));
	if (dest.empty()) {
		ASSERT(!destID.isValid());
		wr << src << dest << srcID;
	} else {
		wr << src << dest << srcID << destID;
	}
	return wr.toValue();
}

const Value keyServersValue(const std::vector<Tag>& srcTag, const std::vector<Tag>& destTag) {
	// src and dest are expected to be sorted
	BinaryWriter wr(IncludeVersion(ProtocolVersion::withKeyServerValueV2()));
	wr << srcTag << destTag;
	return wr.toValue();
}

const Value keyServersValue(const std::vector<Tag>& srcTag,
                            const std::vector<Tag>& destTag,
                            const UID& srcId,
                            const UID& destId) {
	// src and dest are expected to be sorted
	BinaryWriter wr(IncludeVersion(ProtocolVersion::withKeyServerValueV2()));
	wr << srcTag << destTag << srcId << destId;
	return wr.toValue();
}

void decodeKeyServersValue(RangeResult result,
                           const ValueRef& value,
                           std::vector<UID>& src,
                           std::vector<UID>& dest,
                           bool missingIsError) {
	if (value.size() == 0) {
		src.clear();
		dest.clear();
		return;
	}

	BinaryReader rd(value, IncludeVersion());
	if (rd.protocolVersion().hasShardEncodeLocationMetaData()) {
		UID srcId, destId;
		decodeKeyServersValue(result, value, src, dest, srcId, destId);
		return;
	}
	if (!rd.protocolVersion().hasKeyServerValueV2()) {
		rd >> src >> dest;
		return;
	}

	std::vector<Tag> srcTag, destTag;
	rd >> srcTag >> destTag;

	src.clear();
	dest.clear();

	for (const KeyValueRef& kv : result) {
		Tag tag = decodeServerTagValue(kv.value);
		if (std::find(srcTag.begin(), srcTag.end(), tag) != srcTag.end()) {
			src.push_back(decodeServerTagKey(kv.key));
		}
		if (std::find(destTag.begin(), destTag.end(), tag) != destTag.end()) {
			dest.push_back(decodeServerTagKey(kv.key));
		}
	}
	std::sort(src.begin(), src.end());
	std::sort(dest.begin(), dest.end());
	if (missingIsError && (src.size() != srcTag.size() || dest.size() != destTag.size())) {
		TraceEvent(SevError, "AttemptedToDecodeMissingTag").log();
		for (const KeyValueRef& kv : result) {
			Tag tag = decodeServerTagValue(kv.value);
			UID serverID = decodeServerTagKey(kv.key);
			TraceEvent("TagUIDMap").detail("Tag", tag.toString()).detail("UID", serverID.toString());
		}
		for (auto& it : srcTag) {
			TraceEvent("SrcTag").detail("Tag", it.toString());
		}
		for (auto& it : destTag) {
			TraceEvent("DestTag").detail("Tag", it.toString());
		}
		ASSERT(false);
	}
}

void decodeKeyServersValue(RangeResult result,
                           const ValueRef& value,
                           std::vector<UID>& src,
                           std::vector<UID>& dest,
                           UID& srcID,
                           UID& destID,
                           bool missingIsError) {
	src.clear();
	dest.clear();
	srcID = UID();
	destID = UID();

	if (value.size() == 0) {
		return;
	}

	BinaryReader rd(value, IncludeVersion());
	if (rd.protocolVersion().hasShardEncodeLocationMetaData()) {
		rd >> src >> dest >> srcID;
		if (rd.empty()) {
			ASSERT(dest.empty());
		} else {
			rd >> destID;
			rd.assertEnd();
		}
	} else {
		decodeKeyServersValue(result, value, src, dest, missingIsError);
		if (!src.empty()) {
			srcID = anonymousShardId;
		}
		if (!dest.empty()) {
			destID = anonymousShardId;
		}
	}
}

void decodeKeyServersValue(std::map<Tag, UID> const& tag_uid,
                           const ValueRef& value,
                           std::vector<UID>& src,
                           std::vector<UID>& dest) {
	static std::vector<Tag> srcTag, destTag;
	src.clear();
	dest.clear();
	if (value.size() == 0) {
		return;
	}

	BinaryReader rd(value, IncludeVersion());
	rd.checkpoint();
	int srcLen, destLen;
	rd >> srcLen;
	rd.readBytes(srcLen * sizeof(Tag));
	rd >> destLen;
	rd.rewind();

	if (value.size() !=
	    sizeof(ProtocolVersion) + sizeof(int) + srcLen * sizeof(Tag) + sizeof(int) + destLen * sizeof(Tag)) {
		rd >> src >> dest;
		if (rd.protocolVersion().hasShardEncodeLocationMetaData()) {
			UID srcId, destId;
			rd >> srcId;
			if (rd.empty()) {
				ASSERT(dest.empty());
				destId = UID();
			} else {
				rd >> destId;
			}
		}
		rd.assertEnd();
		return;
	}

	srcTag.clear();
	destTag.clear();
	rd >> srcTag >> destTag;

	for (auto t : srcTag) {
		auto itr = tag_uid.find(t);
		if (itr != tag_uid.end()) {
			src.push_back(itr->second);
		} else {
			TraceEvent(SevError, "AttemptedToDecodeMissingSrcTag").detail("Tag", t.toString());
			ASSERT(false);
		}
	}

	for (auto t : destTag) {
		auto itr = tag_uid.find(t);
		if (itr != tag_uid.end()) {
			dest.push_back(itr->second);
		} else {
			TraceEvent(SevError, "AttemptedToDecodeMissingDestTag").detail("Tag", t.toString());
			ASSERT(false);
		}
	}

	std::sort(src.begin(), src.end());
	std::sort(dest.begin(), dest.end());
}

const KeyRangeRef conflictingKeysRange =
    KeyRangeRef(LiteralStringRef("\xff\xff/transaction/conflicting_keys/"),
                LiteralStringRef("\xff\xff/transaction/conflicting_keys/\xff\xff"));
const ValueRef conflictingKeysTrue = LiteralStringRef("1");
const ValueRef conflictingKeysFalse = LiteralStringRef("0");

const KeyRangeRef readConflictRangeKeysRange =
    KeyRangeRef(LiteralStringRef("\xff\xff/transaction/read_conflict_range/"),
                LiteralStringRef("\xff\xff/transaction/read_conflict_range/\xff\xff"));

const KeyRangeRef writeConflictRangeKeysRange =
    KeyRangeRef(LiteralStringRef("\xff\xff/transaction/write_conflict_range/"),
                LiteralStringRef("\xff\xff/transaction/write_conflict_range/\xff\xff"));

const KeyRef clusterIdKey = LiteralStringRef("\xff/clusterId");

const KeyRef checkpointPrefix = "\xff/checkpoint/"_sr;

const Key checkpointKeyFor(UID checkpointID) {
	BinaryWriter wr(Unversioned());
	wr.serializeBytes(checkpointPrefix);
	wr << checkpointID;
	return wr.toValue();
}

const Value checkpointValue(const CheckpointMetaData& checkpoint) {
	return ObjectWriter::toValue(checkpoint, IncludeVersion());
}

UID decodeCheckpointKey(const KeyRef& key) {
	UID checkpointID;
	BinaryReader rd(key.removePrefix(checkpointPrefix), Unversioned());
	rd >> checkpointID;
	return checkpointID;
}

CheckpointMetaData decodeCheckpointValue(const ValueRef& value) {
	CheckpointMetaData checkpoint;
	ObjectReader reader(value.begin(), IncludeVersion());
	reader.deserialize(checkpoint);
	return checkpoint;
}

// "\xff/dataMoves/[[UID]] := [[DataMoveMetaData]]"
const KeyRangeRef dataMoveKeys("\xff/dataMoves/"_sr, "\xff/dataMoves0"_sr);
const Key dataMoveKeyFor(UID dataMoveId) {
	BinaryWriter wr(Unversioned());
	wr.serializeBytes(dataMoveKeys.begin);
	wr << dataMoveId;
	return wr.toValue();
}

const Value dataMoveValue(const DataMoveMetaData& dataMoveMetaData) {
	return ObjectWriter::toValue(dataMoveMetaData, IncludeVersion());
}

UID decodeDataMoveKey(const KeyRef& key) {
	UID id;
	BinaryReader rd(key.removePrefix(dataMoveKeys.begin), Unversioned());
	rd >> id;
	return id;
}

DataMoveMetaData decodeDataMoveValue(const ValueRef& value) {
	DataMoveMetaData dataMove;
	ObjectReader reader(value.begin(), IncludeVersion());
	reader.deserialize(dataMove);
	return dataMove;
}

// "\xff/cacheServer/[[UID]] := StorageServerInterface"
const KeyRangeRef storageCacheServerKeys(LiteralStringRef("\xff/cacheServer/"), LiteralStringRef("\xff/cacheServer0"));
const KeyRef storageCacheServersPrefix = storageCacheServerKeys.begin;
const KeyRef storageCacheServersEnd = storageCacheServerKeys.end;

const Key storageCacheServerKey(UID id) {
	BinaryWriter wr(Unversioned());
	wr.serializeBytes(storageCacheServersPrefix);
	wr << id;
	return wr.toValue();
}

const Value storageCacheServerValue(const StorageServerInterface& ssi) {
	auto protocolVersion = currentProtocolVersion;
	protocolVersion.addObjectSerializerFlag();
	return ObjectWriter::toValue(ssi, IncludeVersion(protocolVersion));
}

const KeyRangeRef ddStatsRange = KeyRangeRef(LiteralStringRef("\xff\xff/metrics/data_distribution_stats/"),
                                             LiteralStringRef("\xff\xff/metrics/data_distribution_stats/\xff\xff"));

//    "\xff/storageCache/[[begin]]" := "[[vector<uint16_t>]]"
const KeyRangeRef storageCacheKeys(LiteralStringRef("\xff/storageCache/"), LiteralStringRef("\xff/storageCache0"));
const KeyRef storageCachePrefix = storageCacheKeys.begin;

const Key storageCacheKey(const KeyRef& k) {
	return k.withPrefix(storageCachePrefix);
}

const Value storageCacheValue(const std::vector<uint16_t>& serverIndices) {
	BinaryWriter wr((IncludeVersion(ProtocolVersion::withStorageCacheValue())));
	wr << serverIndices;
	return wr.toValue();
}

void decodeStorageCacheValue(const ValueRef& value, std::vector<uint16_t>& serverIndices) {
	serverIndices.clear();
	if (value.size()) {
		BinaryReader rd(value, IncludeVersion());
		rd >> serverIndices;
	}
}

const Value logsValue(const std::vector<std::pair<UID, NetworkAddress>>& logs,
                      const std::vector<std::pair<UID, NetworkAddress>>& oldLogs) {
	BinaryWriter wr(IncludeVersion(ProtocolVersion::withLogsValue()));
	wr << logs;
	wr << oldLogs;
	return wr.toValue();
}
std::pair<std::vector<std::pair<UID, NetworkAddress>>, std::vector<std::pair<UID, NetworkAddress>>> decodeLogsValue(
    const ValueRef& value) {
	std::vector<std::pair<UID, NetworkAddress>> logs;
	std::vector<std::pair<UID, NetworkAddress>> oldLogs;
	BinaryReader reader(value, IncludeVersion());
	reader >> logs;
	reader >> oldLogs;
	return std::make_pair(logs, oldLogs);
}

const KeyRangeRef serverKeysRange = KeyRangeRef("\xff/serverKeys/"_sr, "\xff/serverKeys0"_sr);
const KeyRef serverKeysPrefix = serverKeysRange.begin;
const ValueRef serverKeysTrue = "1"_sr, // compatible with what was serverKeysTrue
    serverKeysTrueEmptyRange = "3"_sr, // the server treats the range as empty.
    serverKeysFalse;

const UID newShardId(const uint64_t physicalShardId, AssignEmptyRange assignEmptyRange, UnassignShard unassignShard) {
	uint64_t split = 0;
	if (assignEmptyRange) {
		split = emptyShardId;
	} else if (unassignShard) {
		split = 0;
	} else {
		do {
			split = deterministicRandom()->randomUInt64();
		} while (split == anonymousShardId.second() || split == 0 || split == emptyShardId);
	}
	return UID(physicalShardId, split);
}

const Key serverKeysKey(UID serverID, const KeyRef& key) {
	BinaryWriter wr(Unversioned());
	wr.serializeBytes(serverKeysPrefix);
	wr << serverID;
	wr.serializeBytes(LiteralStringRef("/"));
	wr.serializeBytes(key);
	return wr.toValue();
}
const Key serverKeysPrefixFor(UID serverID) {
	BinaryWriter wr(Unversioned());
	wr.serializeBytes(serverKeysPrefix);
	wr << serverID;
	wr.serializeBytes(LiteralStringRef("/"));
	return wr.toValue();
}
UID serverKeysDecodeServer(const KeyRef& key) {
	UID server_id;
	BinaryReader rd(key.removePrefix(serverKeysPrefix), Unversioned());
	rd >> server_id;
	return server_id;
}

std::pair<UID, Key> serverKeysDecodeServerBegin(const KeyRef& key) {
	UID server_id;
	BinaryReader rd(key.removePrefix(serverKeysPrefix), Unversioned());
	rd >> server_id;
	rd.readBytes(1); // skip "/"
	const auto remainingBytes = rd.remainingBytes();
	KeyRef ref = KeyRef(rd.arenaRead(remainingBytes), remainingBytes);
	// std::cout << ref.size() << " " << ref.toString() << std::endl;
	return std::make_pair(server_id, Key(ref));
}

bool serverHasKey(ValueRef storedValue) {
	UID teamId;
	bool assigned, emptyRange;
	decodeServerKeysValue(storedValue, assigned, emptyRange, teamId);
	return assigned;
}

const Value serverKeysValue(const UID& id) {
	if (!id.isValid()) {
		return serverKeysFalse;
	}

<<<<<<< HEAD
	// ASSERT(CLIENT_KNOBS->SHARD_ENCODE_LOCATION_METADATA);
=======
>>>>>>> 96bd3dcb
	BinaryWriter wr(IncludeVersion(ProtocolVersion::withShardEncodeLocationMetaData()));
	wr << id;
	return wr.toValue();
}

void decodeServerKeysValue(const ValueRef& value, bool& assigned, bool& emptyRange, UID& id) {
	if (value.size() == 0) {
		id = UID();
		assigned = false;
		emptyRange = false;
	} else if (value == serverKeysTrue) {
		assigned = true;
		emptyRange = false;
	} else if (value == serverKeysTrueEmptyRange) {
		assigned = true;
		emptyRange = true;
	} else if (value == serverKeysFalse) {
		assigned = false;
		emptyRange = false;
	} else {
		BinaryReader rd(value, IncludeVersion());
		ASSERT(rd.protocolVersion().hasShardEncodeLocationMetaData());
		rd >> id;
		assigned = id.second() != 0;
		emptyRange = id.second() == emptyShardId;
	}
}

const KeyRef cacheKeysPrefix = LiteralStringRef("\xff\x02/cacheKeys/");

const Key cacheKeysKey(uint16_t idx, const KeyRef& key) {
	BinaryWriter wr(Unversioned());
	wr.serializeBytes(cacheKeysPrefix);
	wr << idx;
	wr.serializeBytes(LiteralStringRef("/"));
	wr.serializeBytes(key);
	return wr.toValue();
}
const Key cacheKeysPrefixFor(uint16_t idx) {
	BinaryWriter wr(Unversioned());
	wr.serializeBytes(cacheKeysPrefix);
	wr << idx;
	wr.serializeBytes(LiteralStringRef("/"));
	return wr.toValue();
}
uint16_t cacheKeysDecodeIndex(const KeyRef& key) {
	uint16_t idx;
	BinaryReader rd(key.removePrefix(cacheKeysPrefix), Unversioned());
	rd >> idx;
	return idx;
}
KeyRef cacheKeysDecodeKey(const KeyRef& key) {
	return key.substr(cacheKeysPrefix.size() + sizeof(uint16_t) + 1);
}

const KeyRef cacheChangeKey = LiteralStringRef("\xff\x02/cacheChangeKey");
const KeyRangeRef cacheChangeKeys(LiteralStringRef("\xff\x02/cacheChangeKeys/"),
                                  LiteralStringRef("\xff\x02/cacheChangeKeys0"));
const KeyRef cacheChangePrefix = cacheChangeKeys.begin;
const Key cacheChangeKeyFor(uint16_t idx) {
	BinaryWriter wr(Unversioned());
	wr.serializeBytes(cacheChangePrefix);
	wr << idx;
	return wr.toValue();
}
uint16_t cacheChangeKeyDecodeIndex(const KeyRef& key) {
	uint16_t idx;
	BinaryReader rd(key.removePrefix(cacheChangePrefix), Unversioned());
	rd >> idx;
	return idx;
}

const KeyRangeRef tssMappingKeys(LiteralStringRef("\xff/tss/"), LiteralStringRef("\xff/tss0"));

const KeyRangeRef tssQuarantineKeys(LiteralStringRef("\xff/tssQ/"), LiteralStringRef("\xff/tssQ0"));

const Key tssQuarantineKeyFor(UID serverID) {
	BinaryWriter wr(Unversioned());
	wr.serializeBytes(tssQuarantineKeys.begin);
	wr << serverID;
	return wr.toValue();
}

UID decodeTssQuarantineKey(KeyRef const& key) {
	UID serverID;
	BinaryReader rd(key.removePrefix(tssQuarantineKeys.begin), Unversioned());
	rd >> serverID;
	return serverID;
}

const KeyRangeRef tssMismatchKeys(LiteralStringRef("\xff/tssMismatch/"), LiteralStringRef("\xff/tssMismatch0"));

const KeyRangeRef serverMetadataKeys(LiteralStringRef("\xff/serverMetadata/"),
                                     LiteralStringRef("\xff/serverMetadata0"));

const KeyRangeRef serverTagKeys(LiteralStringRef("\xff/serverTag/"), LiteralStringRef("\xff/serverTag0"));

const KeyRef serverTagPrefix = serverTagKeys.begin;
const KeyRangeRef serverTagConflictKeys(LiteralStringRef("\xff/serverTagConflict/"),
                                        LiteralStringRef("\xff/serverTagConflict0"));
const KeyRef serverTagConflictPrefix = serverTagConflictKeys.begin;
// serverTagHistoryKeys is the old tag a storage server uses before it is migrated to a different location.
// For example, we can copy a SS file to a remote DC and start the SS there;
//   The new SS will need to consume the last bits of data from the old tag it is responsible for.
const KeyRangeRef serverTagHistoryKeys(LiteralStringRef("\xff/serverTagHistory/"),
                                       LiteralStringRef("\xff/serverTagHistory0"));
const KeyRef serverTagHistoryPrefix = serverTagHistoryKeys.begin;

const Key serverTagKeyFor(UID serverID) {
	BinaryWriter wr(Unversioned());
	wr.serializeBytes(serverTagKeys.begin);
	wr << serverID;
	return wr.toValue();
}

const Key serverTagHistoryKeyFor(UID serverID) {
	BinaryWriter wr(Unversioned());
	wr.serializeBytes(serverTagHistoryKeys.begin);
	wr << serverID;
	return addVersionStampAtEnd(wr.toValue());
}

const KeyRange serverTagHistoryRangeFor(UID serverID) {
	BinaryWriter wr(Unversioned());
	wr.serializeBytes(serverTagHistoryKeys.begin);
	wr << serverID;
	return prefixRange(wr.toValue());
}

const KeyRange serverTagHistoryRangeBefore(UID serverID, Version version) {
	BinaryWriter wr(Unversioned());
	wr.serializeBytes(serverTagHistoryKeys.begin);
	wr << serverID;
	version = bigEndian64(version);

	Key versionStr = makeString(8);
	uint8_t* data = mutateString(versionStr);
	memcpy(data, &version, 8);

	return KeyRangeRef(wr.toValue(), versionStr.withPrefix(wr.toValue()));
}

const Value serverTagValue(Tag tag) {
	BinaryWriter wr(IncludeVersion(ProtocolVersion::withServerTagValue()));
	wr << tag;
	return wr.toValue();
}

UID decodeServerTagKey(KeyRef const& key) {
	UID serverID;
	BinaryReader rd(key.removePrefix(serverTagKeys.begin), Unversioned());
	rd >> serverID;
	return serverID;
}

Version decodeServerTagHistoryKey(KeyRef const& key) {
	Version parsedVersion;
	memcpy(&parsedVersion, key.substr(key.size() - 10).begin(), sizeof(Version));
	parsedVersion = bigEndian64(parsedVersion);
	return parsedVersion;
}

Tag decodeServerTagValue(ValueRef const& value) {
	Tag s;
	BinaryReader reader(value, IncludeVersion());
	if (!reader.protocolVersion().hasTagLocality()) {
		int16_t id;
		reader >> id;
		if (id == invalidTagOld) {
			s = invalidTag;
		} else if (id == txsTagOld) {
			s = txsTag;
		} else {
			ASSERT(id >= 0);
			s.id = id;
			s.locality = tagLocalityUpgraded;
		}
	} else {
		reader >> s;
	}
	return s;
}

const Key serverTagConflictKeyFor(Tag tag) {
	BinaryWriter wr(Unversioned());
	wr.serializeBytes(serverTagConflictKeys.begin);
	wr << tag;
	return wr.toValue();
}

const KeyRangeRef tagLocalityListKeys(LiteralStringRef("\xff/tagLocalityList/"),
                                      LiteralStringRef("\xff/tagLocalityList0"));
const KeyRef tagLocalityListPrefix = tagLocalityListKeys.begin;

const Key tagLocalityListKeyFor(Optional<Value> dcID) {
	BinaryWriter wr(AssumeVersion(currentProtocolVersion));
	wr.serializeBytes(tagLocalityListKeys.begin);
	wr << dcID;
	return wr.toValue();
}

const Value tagLocalityListValue(int8_t const& tagLocality) {
	BinaryWriter wr(IncludeVersion(ProtocolVersion::withTagLocalityListValue()));
	wr << tagLocality;
	return wr.toValue();
}
Optional<Value> decodeTagLocalityListKey(KeyRef const& key) {
	Optional<Value> dcID;
	BinaryReader rd(key.removePrefix(tagLocalityListKeys.begin), AssumeVersion(currentProtocolVersion));
	rd >> dcID;
	return dcID;
}
int8_t decodeTagLocalityListValue(ValueRef const& value) {
	int8_t s;
	BinaryReader reader(value, IncludeVersion());
	reader >> s;
	return s;
}

const KeyRangeRef datacenterReplicasKeys(LiteralStringRef("\xff\x02/datacenterReplicas/"),
                                         LiteralStringRef("\xff\x02/datacenterReplicas0"));
const KeyRef datacenterReplicasPrefix = datacenterReplicasKeys.begin;

const Key datacenterReplicasKeyFor(Optional<Value> dcID) {
	BinaryWriter wr(AssumeVersion(currentProtocolVersion));
	wr.serializeBytes(datacenterReplicasKeys.begin);
	wr << dcID;
	return wr.toValue();
}

const Value datacenterReplicasValue(int const& replicas) {
	BinaryWriter wr(IncludeVersion(ProtocolVersion::withDatacenterReplicasValue()));
	wr << replicas;
	return wr.toValue();
}
Optional<Value> decodeDatacenterReplicasKey(KeyRef const& key) {
	Optional<Value> dcID;
	BinaryReader rd(key.removePrefix(datacenterReplicasKeys.begin), AssumeVersion(currentProtocolVersion));
	rd >> dcID;
	return dcID;
}
int decodeDatacenterReplicasValue(ValueRef const& value) {
	int s;
	BinaryReader reader(value, IncludeVersion());
	reader >> s;
	return s;
}

//    "\xff\x02/tLogDatacenters/[[datacenterID]]"
extern const KeyRangeRef tLogDatacentersKeys;
extern const KeyRef tLogDatacentersPrefix;
const Key tLogDatacentersKeyFor(Optional<Value> dcID);

const KeyRangeRef tLogDatacentersKeys(LiteralStringRef("\xff\x02/tLogDatacenters/"),
                                      LiteralStringRef("\xff\x02/tLogDatacenters0"));
const KeyRef tLogDatacentersPrefix = tLogDatacentersKeys.begin;

const Key tLogDatacentersKeyFor(Optional<Value> dcID) {
	BinaryWriter wr(AssumeVersion(currentProtocolVersion));
	wr.serializeBytes(tLogDatacentersKeys.begin);
	wr << dcID;
	return wr.toValue();
}
Optional<Value> decodeTLogDatacentersKey(KeyRef const& key) {
	Optional<Value> dcID;
	BinaryReader rd(key.removePrefix(tLogDatacentersKeys.begin), AssumeVersion(currentProtocolVersion));
	rd >> dcID;
	return dcID;
}

const KeyRef primaryDatacenterKey = LiteralStringRef("\xff/primaryDatacenter");

// serverListKeys.contains(k) iff k.startsWith( serverListKeys.begin ) because '/'+1 == '0'
const KeyRangeRef serverListKeys(LiteralStringRef("\xff/serverList/"), LiteralStringRef("\xff/serverList0"));
const KeyRef serverListPrefix = serverListKeys.begin;

const Key serverListKeyFor(UID serverID) {
	BinaryWriter wr(Unversioned());
	wr.serializeBytes(serverListKeys.begin);
	wr << serverID;
	return wr.toValue();
}

const Value serverListValue(StorageServerInterface const& server) {
	auto protocolVersion = currentProtocolVersion;
	protocolVersion.addObjectSerializerFlag();
	return ObjectWriter::toValue(server, IncludeVersion(protocolVersion));
}

UID decodeServerListKey(KeyRef const& key) {
	UID serverID;
	BinaryReader rd(key.removePrefix(serverListKeys.begin), Unversioned());
	rd >> serverID;
	return serverID;
}

StorageServerInterface decodeServerListValueFB(ValueRef const& value) {
	StorageServerInterface s;
	ObjectReader reader(value.begin(), IncludeVersion());
	reader.deserialize(s);
	return s;
}

StorageServerInterface decodeServerListValue(ValueRef const& value) {
	StorageServerInterface s;
	BinaryReader reader(value, IncludeVersion());

	if (!reader.protocolVersion().hasStorageInterfaceReadiness()) {
		reader >> s;
		return s;
	}

	return decodeServerListValueFB(value);
}

Value swVersionValue(SWVersion const& swversion) {
	auto protocolVersion = currentProtocolVersion;
	protocolVersion.addObjectSerializerFlag();
	return ObjectWriter::toValue(swversion, IncludeVersion(protocolVersion));
}

SWVersion decodeSWVersionValue(ValueRef const& value) {
	SWVersion s;
	ObjectReader reader(value.begin(), IncludeVersion());
	reader.deserialize(s);
	return s;
}

// processClassKeys.contains(k) iff k.startsWith( processClassKeys.begin ) because '/'+1 == '0'
const KeyRangeRef processClassKeys(LiteralStringRef("\xff/processClass/"), LiteralStringRef("\xff/processClass0"));
const KeyRef processClassPrefix = processClassKeys.begin;
const KeyRef processClassChangeKey = LiteralStringRef("\xff/processClassChanges");
const KeyRef processClassVersionKey = LiteralStringRef("\xff/processClassChangesVersion");
const ValueRef processClassVersionValue = LiteralStringRef("1");

const Key processClassKeyFor(StringRef processID) {
	BinaryWriter wr(Unversioned());
	wr.serializeBytes(processClassKeys.begin);
	wr << processID;
	return wr.toValue();
}

const Value processClassValue(ProcessClass const& processClass) {
	BinaryWriter wr(IncludeVersion(ProtocolVersion::withProcessClassValue()));
	wr << processClass;
	return wr.toValue();
}

Key decodeProcessClassKey(KeyRef const& key) {
	StringRef processID;
	BinaryReader rd(key.removePrefix(processClassKeys.begin), Unversioned());
	rd >> processID;
	return processID;
}

UID decodeProcessClassKeyOld(KeyRef const& key) {
	UID processID;
	BinaryReader rd(key.removePrefix(processClassKeys.begin), Unversioned());
	rd >> processID;
	return processID;
}

ProcessClass decodeProcessClassValue(ValueRef const& value) {
	ProcessClass s;
	BinaryReader reader(value, IncludeVersion());
	reader >> s;
	return s;
}

const KeyRangeRef configKeys(LiteralStringRef("\xff/conf/"), LiteralStringRef("\xff/conf0"));
const KeyRef configKeysPrefix = configKeys.begin;

const KeyRef perpetualStorageWiggleKey(LiteralStringRef("\xff/conf/perpetual_storage_wiggle"));
const KeyRef perpetualStorageWiggleLocalityKey(LiteralStringRef("\xff/conf/perpetual_storage_wiggle_locality"));
const KeyRef perpetualStorageWiggleIDPrefix(
    LiteralStringRef("\xff/storageWiggleID/")); // withSuffix /primary or /remote
const KeyRef perpetualStorageWiggleStatsPrefix(
    LiteralStringRef("\xff/storageWiggleStats/")); // withSuffix /primary or /remote

const KeyRef triggerDDTeamInfoPrintKey(LiteralStringRef("\xff/triggerDDTeamInfoPrint"));

const KeyRangeRef excludedServersKeys(LiteralStringRef("\xff/conf/excluded/"), LiteralStringRef("\xff/conf/excluded0"));
const KeyRef excludedServersPrefix = excludedServersKeys.begin;
const KeyRef excludedServersVersionKey = LiteralStringRef("\xff/conf/excluded");
AddressExclusion decodeExcludedServersKey(KeyRef const& key) {
	ASSERT(key.startsWith(excludedServersPrefix));
	// Returns an invalid NetworkAddress if given an invalid key (within the prefix)
	// Excluded servers have IP in x.x.x.x format, port optional, and no SSL suffix
	// Returns a valid, public NetworkAddress with a port of 0 if the key represents an IP address alone (meaning all
	// ports) Returns a valid, public NetworkAddress with nonzero port if the key represents an IP:PORT combination

	return AddressExclusion::parse(key.removePrefix(excludedServersPrefix));
}
std::string encodeExcludedServersKey(AddressExclusion const& addr) {
	// FIXME: make sure what's persisted here is not affected by innocent changes elsewhere
	return excludedServersPrefix.toString() + addr.toString();
}

const KeyRangeRef excludedLocalityKeys(LiteralStringRef("\xff/conf/excluded_locality/"),
                                       LiteralStringRef("\xff/conf/excluded_locality0"));
const KeyRef excludedLocalityPrefix = excludedLocalityKeys.begin;
const KeyRef excludedLocalityVersionKey = LiteralStringRef("\xff/conf/excluded_locality");
std::string decodeExcludedLocalityKey(KeyRef const& key) {
	ASSERT(key.startsWith(excludedLocalityPrefix));
	return key.removePrefix(excludedLocalityPrefix).toString();
}
std::string encodeExcludedLocalityKey(std::string const& locality) {
	return excludedLocalityPrefix.toString() + locality;
}

const KeyRangeRef failedServersKeys(LiteralStringRef("\xff/conf/failed/"), LiteralStringRef("\xff/conf/failed0"));
const KeyRef failedServersPrefix = failedServersKeys.begin;
const KeyRef failedServersVersionKey = LiteralStringRef("\xff/conf/failed");
AddressExclusion decodeFailedServersKey(KeyRef const& key) {
	ASSERT(key.startsWith(failedServersPrefix));
	// Returns an invalid NetworkAddress if given an invalid key (within the prefix)
	// Excluded servers have IP in x.x.x.x format, port optional, and no SSL suffix
	// Returns a valid, public NetworkAddress with a port of 0 if the key represents an IP address alone (meaning all
	// ports) Returns a valid, public NetworkAddress with nonzero port if the key represents an IP:PORT combination

	return AddressExclusion::parse(key.removePrefix(failedServersPrefix));
}
std::string encodeFailedServersKey(AddressExclusion const& addr) {
	// FIXME: make sure what's persisted here is not affected by innocent changes elsewhere
	return failedServersPrefix.toString() + addr.toString();
}

const KeyRangeRef failedLocalityKeys(LiteralStringRef("\xff/conf/failed_locality/"),
                                     LiteralStringRef("\xff/conf/failed_locality0"));
const KeyRef failedLocalityPrefix = failedLocalityKeys.begin;
const KeyRef failedLocalityVersionKey = LiteralStringRef("\xff/conf/failed_locality");
std::string decodeFailedLocalityKey(KeyRef const& key) {
	ASSERT(key.startsWith(failedLocalityPrefix));
	return key.removePrefix(failedLocalityPrefix).toString();
}
std::string encodeFailedLocalityKey(std::string const& locality) {
	return failedLocalityPrefix.toString() + locality;
}

// const KeyRangeRef globalConfigKeys( LiteralStringRef("\xff/globalConfig/"), LiteralStringRef("\xff/globalConfig0") );
// const KeyRef globalConfigPrefix = globalConfigKeys.begin;

const KeyRangeRef globalConfigDataKeys(LiteralStringRef("\xff/globalConfig/k/"),
                                       LiteralStringRef("\xff/globalConfig/k0"));
const KeyRef globalConfigKeysPrefix = globalConfigDataKeys.begin;

const KeyRangeRef globalConfigHistoryKeys(LiteralStringRef("\xff/globalConfig/h/"),
                                          LiteralStringRef("\xff/globalConfig/h0"));
const KeyRef globalConfigHistoryPrefix = globalConfigHistoryKeys.begin;

const KeyRef globalConfigVersionKey = LiteralStringRef("\xff/globalConfig/v");

const KeyRangeRef workerListKeys(LiteralStringRef("\xff/worker/"), LiteralStringRef("\xff/worker0"));
const KeyRef workerListPrefix = workerListKeys.begin;

const Key workerListKeyFor(StringRef processID) {
	BinaryWriter wr(Unversioned());
	wr.serializeBytes(workerListKeys.begin);
	wr << processID;
	return wr.toValue();
}

const Value workerListValue(ProcessData const& processData) {
	BinaryWriter wr(IncludeVersion(ProtocolVersion::withWorkerListValue()));
	wr << processData;
	return wr.toValue();
}

Key decodeWorkerListKey(KeyRef const& key) {
	StringRef processID;
	BinaryReader rd(key.removePrefix(workerListKeys.begin), Unversioned());
	rd >> processID;
	return processID;
}

ProcessData decodeWorkerListValue(ValueRef const& value) {
	ProcessData s;
	BinaryReader reader(value, IncludeVersion());
	reader >> s;
	return s;
}

const KeyRangeRef backupProgressKeys(LiteralStringRef("\xff\x02/backupProgress/"),
                                     LiteralStringRef("\xff\x02/backupProgress0"));
const KeyRef backupProgressPrefix = backupProgressKeys.begin;
const KeyRef backupStartedKey = LiteralStringRef("\xff\x02/backupStarted");
extern const KeyRef backupPausedKey = LiteralStringRef("\xff\x02/backupPaused");

const Key backupProgressKeyFor(UID workerID) {
	BinaryWriter wr(Unversioned());
	wr.serializeBytes(backupProgressPrefix);
	wr << workerID;
	return wr.toValue();
}

const Value backupProgressValue(const WorkerBackupStatus& status) {
	BinaryWriter wr(IncludeVersion(ProtocolVersion::withBackupProgressValue()));
	wr << status;
	return wr.toValue();
}

UID decodeBackupProgressKey(const KeyRef& key) {
	UID serverID;
	BinaryReader rd(key.removePrefix(backupProgressPrefix), Unversioned());
	rd >> serverID;
	return serverID;
}

WorkerBackupStatus decodeBackupProgressValue(const ValueRef& value) {
	WorkerBackupStatus status;
	BinaryReader reader(value, IncludeVersion());
	reader >> status;
	return status;
}

Value encodeBackupStartedValue(const std::vector<std::pair<UID, Version>>& ids) {
	BinaryWriter wr(IncludeVersion(ProtocolVersion::withBackupStartValue()));
	wr << ids;
	return wr.toValue();
}

std::vector<std::pair<UID, Version>> decodeBackupStartedValue(const ValueRef& value) {
	std::vector<std::pair<UID, Version>> ids;
	BinaryReader reader(value, IncludeVersion());
	if (value.size() > 0)
		reader >> ids;
	return ids;
}

const KeyRef coordinatorsKey = LiteralStringRef("\xff/coordinators");
const KeyRef logsKey = LiteralStringRef("\xff/logs");
const KeyRef minRequiredCommitVersionKey = LiteralStringRef("\xff/minRequiredCommitVersion");
const KeyRef versionEpochKey = LiteralStringRef("\xff/versionEpoch");

const KeyRef globalKeysPrefix = LiteralStringRef("\xff/globals");
const KeyRef lastEpochEndKey = LiteralStringRef("\xff/globals/lastEpochEnd");
const KeyRef lastEpochEndPrivateKey = LiteralStringRef("\xff\xff/globals/lastEpochEnd");
const KeyRef killStorageKey = LiteralStringRef("\xff/globals/killStorage");
const KeyRef killStoragePrivateKey = LiteralStringRef("\xff\xff/globals/killStorage");
const KeyRef rebootWhenDurableKey = LiteralStringRef("\xff/globals/rebootWhenDurable");
const KeyRef rebootWhenDurablePrivateKey = LiteralStringRef("\xff\xff/globals/rebootWhenDurable");
const KeyRef primaryLocalityKey = LiteralStringRef("\xff/globals/primaryLocality");
const KeyRef primaryLocalityPrivateKey = LiteralStringRef("\xff\xff/globals/primaryLocality");
const KeyRef fastLoggingEnabled = LiteralStringRef("\xff/globals/fastLoggingEnabled");
const KeyRef fastLoggingEnabledPrivateKey = LiteralStringRef("\xff\xff/globals/fastLoggingEnabled");

// Whenever configuration changes or DD related system keyspace is changed(e.g.., serverList),
// actor must grab the moveKeysLockOwnerKey and update moveKeysLockWriteKey.
// This prevents concurrent write to the same system keyspace.
// When the owner of the DD related system keyspace changes, DD will reboot
const KeyRef moveKeysLockOwnerKey = LiteralStringRef("\xff/moveKeysLock/Owner");
const KeyRef moveKeysLockWriteKey = LiteralStringRef("\xff/moveKeysLock/Write");

const KeyRef dataDistributionModeKey = LiteralStringRef("\xff/dataDistributionMode");
const UID dataDistributionModeLock = UID(6345, 3425);

// Keys to view and control tag throttling
const KeyRangeRef tagThrottleKeys =
    KeyRangeRef(LiteralStringRef("\xff\x02/throttledTags/tag/"), LiteralStringRef("\xff\x02/throttledTags/tag0"));
const KeyRef tagThrottleKeysPrefix = tagThrottleKeys.begin;
const KeyRef tagThrottleAutoKeysPrefix = LiteralStringRef("\xff\x02/throttledTags/tag/\x01");
const KeyRef tagThrottleSignalKey = LiteralStringRef("\xff\x02/throttledTags/signal");
const KeyRef tagThrottleAutoEnabledKey = LiteralStringRef("\xff\x02/throttledTags/autoThrottlingEnabled");
const KeyRef tagThrottleLimitKey = LiteralStringRef("\xff\x02/throttledTags/manualThrottleLimit");
const KeyRef tagThrottleCountKey = LiteralStringRef("\xff\x02/throttledTags/manualThrottleCount");

// Client status info prefix
const KeyRangeRef fdbClientInfoPrefixRange(LiteralStringRef("\xff\x02/fdbClientInfo/"),
                                           LiteralStringRef("\xff\x02/fdbClientInfo0"));
// See remaining fields in GlobalConfig.actor.h

// ConsistencyCheck settings
const KeyRef fdbShouldConsistencyCheckBeSuspended = LiteralStringRef("\xff\x02/ConsistencyCheck/Suspend");

// Request latency measurement key
const KeyRef latencyBandConfigKey = LiteralStringRef("\xff\x02/latencyBandConfig");

// Keyspace to maintain wall clock to version map
const KeyRangeRef timeKeeperPrefixRange(LiteralStringRef("\xff\x02/timeKeeper/map/"),
                                        LiteralStringRef("\xff\x02/timeKeeper/map0"));
const KeyRef timeKeeperVersionKey = LiteralStringRef("\xff\x02/timeKeeper/version");
const KeyRef timeKeeperDisableKey = LiteralStringRef("\xff\x02/timeKeeper/disable");

// Backup Log Mutation constant variables
const KeyRef backupEnabledKey = LiteralStringRef("\xff/backupEnabled");
const KeyRangeRef backupLogKeys(LiteralStringRef("\xff\x02/blog/"), LiteralStringRef("\xff\x02/blog0"));
const KeyRangeRef applyLogKeys(LiteralStringRef("\xff\x02/alog/"), LiteralStringRef("\xff\x02/alog0"));
// static_assert( backupLogKeys.begin.size() == backupLogPrefixBytes, "backupLogPrefixBytes incorrect" );
const KeyRef backupVersionKey = LiteralStringRef("\xff/backupDataFormat");
const ValueRef backupVersionValue = LiteralStringRef("4");
const int backupVersion = 4;

// Log Range constant variables
// \xff/logRanges/[16-byte UID][begin key] := serialize( make_pair([end key], [destination key prefix]),
// IncludeVersion() )
const KeyRangeRef logRangesRange(LiteralStringRef("\xff/logRanges/"), LiteralStringRef("\xff/logRanges0"));

// Layer status metadata prefix
const KeyRangeRef layerStatusMetaPrefixRange(LiteralStringRef("\xff\x02/status/"),
                                             LiteralStringRef("\xff\x02/status0"));

// Backup agent status root
const KeyRangeRef backupStatusPrefixRange(LiteralStringRef("\xff\x02/backupstatus/"),
                                          LiteralStringRef("\xff\x02/backupstatus0"));

// Restore configuration constant variables
const KeyRangeRef fileRestorePrefixRange(LiteralStringRef("\xff\x02/restore-agent/"),
                                         LiteralStringRef("\xff\x02/restore-agent0"));

// Backup Agent configuration constant variables
const KeyRangeRef fileBackupPrefixRange(LiteralStringRef("\xff\x02/backup-agent/"),
                                        LiteralStringRef("\xff\x02/backup-agent0"));

// DR Agent configuration constant variables
const KeyRangeRef databaseBackupPrefixRange(LiteralStringRef("\xff\x02/db-backup-agent/"),
                                            LiteralStringRef("\xff\x02/db-backup-agent0"));

// \xff\x02/sharedLogRangesConfig/destUidLookup/[keyRange]
const KeyRef destUidLookupPrefix = LiteralStringRef("\xff\x02/sharedLogRangesConfig/destUidLookup/");
// \xff\x02/sharedLogRangesConfig/backuplatestVersions/[destUid]/[logUid]
const KeyRef backupLatestVersionsPrefix = LiteralStringRef("\xff\x02/sharedLogRangesConfig/backupLatestVersions/");

// Returns the encoded key comprised of begin key and log uid
Key logRangesEncodeKey(KeyRef keyBegin, UID logUid) {
	return keyBegin.withPrefix(uidPrefixKey(logRangesRange.begin, logUid));
}

// Returns the start key and optionally the logRange Uid
KeyRef logRangesDecodeKey(KeyRef key, UID* logUid) {
	if (key.size() < logRangesRange.begin.size() + sizeof(UID)) {
		TraceEvent(SevError, "InvalidDecodeKey").detail("Key", key);
		ASSERT(false);
	}

	if (logUid) {
		*logUid = BinaryReader::fromStringRef<UID>(key.removePrefix(logRangesRange.begin), Unversioned());
	}

	return key.substr(logRangesRange.begin.size() + sizeof(UID));
}

// Returns the encoded key value comprised of the end key and destination path
Key logRangesEncodeValue(KeyRef keyEnd, KeyRef destPath) {
	BinaryWriter wr(IncludeVersion(ProtocolVersion::withLogRangeEncodeValue()));
	wr << std::make_pair(keyEnd, destPath);
	return wr.toValue();
}

// \xff/logRanges/[16-byte UID][begin key] := serialize( make_pair([end key], [destination key prefix]),
// IncludeVersion() )
Key logRangesDecodeValue(KeyRef keyValue, Key* destKeyPrefix) {
	std::pair<KeyRef, KeyRef> endPrefixCombo;

	BinaryReader rd(keyValue, IncludeVersion());
	rd >> endPrefixCombo;

	if (destKeyPrefix) {
		*destKeyPrefix = endPrefixCombo.second;
	}

	return endPrefixCombo.first;
}

// Returns a key prefixed with the specified key with
// the uid encoded at the end
Key uidPrefixKey(KeyRef keyPrefix, UID logUid) {
	BinaryWriter bw(Unversioned());
	bw.serializeBytes(keyPrefix);
	bw << logUid;
	return bw.toValue();
}

// Apply mutations constant variables
// \xff/applyMutationsEnd/[16-byte UID] := serialize( endVersion, Unversioned() )
// This indicates what is the highest version the mutation log can be applied
const KeyRangeRef applyMutationsEndRange(LiteralStringRef("\xff/applyMutationsEnd/"),
                                         LiteralStringRef("\xff/applyMutationsEnd0"));

// \xff/applyMutationsBegin/[16-byte UID] := serialize( beginVersion, Unversioned() )
const KeyRangeRef applyMutationsBeginRange(LiteralStringRef("\xff/applyMutationsBegin/"),
                                           LiteralStringRef("\xff/applyMutationsBegin0"));

// \xff/applyMutationsAddPrefix/[16-byte UID] := addPrefix
const KeyRangeRef applyMutationsAddPrefixRange(LiteralStringRef("\xff/applyMutationsAddPrefix/"),
                                               LiteralStringRef("\xff/applyMutationsAddPrefix0"));

// \xff/applyMutationsRemovePrefix/[16-byte UID] := removePrefix
const KeyRangeRef applyMutationsRemovePrefixRange(LiteralStringRef("\xff/applyMutationsRemovePrefix/"),
                                                  LiteralStringRef("\xff/applyMutationsRemovePrefix0"));

const KeyRangeRef applyMutationsKeyVersionMapRange(LiteralStringRef("\xff/applyMutationsKeyVersionMap/"),
                                                   LiteralStringRef("\xff/applyMutationsKeyVersionMap0"));
const KeyRangeRef applyMutationsKeyVersionCountRange(LiteralStringRef("\xff\x02/applyMutationsKeyVersionCount/"),
                                                     LiteralStringRef("\xff\x02/applyMutationsKeyVersionCount0"));

const KeyRef systemTuplesPrefix = LiteralStringRef("\xff/a/");
const KeyRef metricConfChangeKey = LiteralStringRef("\x01TDMetricConfChanges\x00");

const KeyRangeRef metricConfKeys(LiteralStringRef("\x01TDMetricConf\x00\x01"),
                                 LiteralStringRef("\x01TDMetricConf\x00\x02"));
const KeyRef metricConfPrefix = metricConfKeys.begin;

/*
const Key metricConfKey( KeyRef const& prefix, MetricNameRef const& name, KeyRef const& key  ) {
    BinaryWriter wr(Unversioned());
    wr.serializeBytes( prefix );
    wr.serializeBytes( metricConfPrefix );
    wr.serializeBytes( name.type );
    wr.serializeBytes( LiteralStringRef("\x00\x01") );
    wr.serializeBytes( name.name );
    wr.serializeBytes( LiteralStringRef("\x00\x01") );
    wr.serializeBytes( name.address );
    wr.serializeBytes( LiteralStringRef("\x00\x01") );
    wr.serializeBytes( name.id );
    wr.serializeBytes( LiteralStringRef("\x00\x01") );
    wr.serializeBytes( key );
    wr.serializeBytes( LiteralStringRef("\x00") );
    return wr.toValue();
}

std::pair<MetricNameRef, KeyRef> decodeMetricConfKey( KeyRef const& prefix, KeyRef const& key ) {
    MetricNameRef result;
    KeyRef withoutPrefix = key.removePrefix( prefix );
    withoutPrefix = withoutPrefix.removePrefix( metricConfPrefix );
    int pos = std::find(withoutPrefix.begin(), withoutPrefix.end(), '\x00') - withoutPrefix.begin();
    result.type = withoutPrefix.substr(0,pos);
    withoutPrefix = withoutPrefix.substr(pos+2);
    pos = std::find(withoutPrefix.begin(), withoutPrefix.end(), '\x00') - withoutPrefix.begin();
    result.name = withoutPrefix.substr(0,pos);
    withoutPrefix = withoutPrefix.substr(pos+2);
    pos = std::find(withoutPrefix.begin(), withoutPrefix.end(), '\x00') - withoutPrefix.begin();
    result.address = withoutPrefix.substr(0,pos);
    withoutPrefix = withoutPrefix.substr(pos+2);
    pos = std::find(withoutPrefix.begin(), withoutPrefix.end(), '\x00') - withoutPrefix.begin();
    result.id = withoutPrefix.substr(0,pos);
    return std::make_pair( result, withoutPrefix.substr(pos+2,withoutPrefix.size()-pos-3) );
}
*/

const KeyRef maxUIDKey = LiteralStringRef("\xff\xff\xff\xff\xff\xff\xff\xff\xff\xff\xff\xff\xff\xff\xff\xff");

const KeyRef databaseLockedKey = LiteralStringRef("\xff/dbLocked");
const KeyRef databaseLockedKeyEnd = LiteralStringRef("\xff/dbLocked\x00");
const KeyRef metadataVersionKey = LiteralStringRef("\xff/metadataVersion");
const KeyRef metadataVersionKeyEnd = LiteralStringRef("\xff/metadataVersion\x00");
const KeyRef metadataVersionRequiredValue =
    LiteralStringRef("\x00\x00\x00\x00\x00\x00\x00\x00\x00\x00\x00\x00\x00\x00");
const KeyRef mustContainSystemMutationsKey = LiteralStringRef("\xff/mustContainSystemMutations");

const KeyRangeRef monitorConfKeys(LiteralStringRef("\xff\x02/monitorConf/"), LiteralStringRef("\xff\x02/monitorConf0"));

const KeyRef restoreRequestDoneKey = LiteralStringRef("\xff\x02/restoreRequestDone");

const KeyRef healthyZoneKey = LiteralStringRef("\xff\x02/healthyZone");
const StringRef ignoreSSFailuresZoneString = LiteralStringRef("IgnoreSSFailures");
const KeyRef rebalanceDDIgnoreKey = LiteralStringRef("\xff\x02/rebalanceDDIgnored");

const Value healthyZoneValue(StringRef const& zoneId, Version version) {
	BinaryWriter wr(IncludeVersion(ProtocolVersion::withHealthyZoneValue()));
	wr << zoneId;
	wr << version;
	return wr.toValue();
}
std::pair<Key, Version> decodeHealthyZoneValue(ValueRef const& value) {
	Key zoneId;
	Version version;
	BinaryReader reader(value, IncludeVersion());
	reader >> zoneId;
	reader >> version;
	return std::make_pair(zoneId, version);
}

const KeyRangeRef testOnlyTxnStateStorePrefixRange(LiteralStringRef("\xff/TESTONLYtxnStateStore/"),
                                                   LiteralStringRef("\xff/TESTONLYtxnStateStore0"));

const KeyRef writeRecoveryKey = LiteralStringRef("\xff/writeRecovery");
const ValueRef writeRecoveryKeyTrue = LiteralStringRef("1");
const KeyRef snapshotEndVersionKey = LiteralStringRef("\xff/snapshotEndVersion");

const KeyRangeRef changeFeedKeys(LiteralStringRef("\xff\x02/feed/"), LiteralStringRef("\xff\x02/feed0"));
const KeyRef changeFeedPrefix = changeFeedKeys.begin;
const KeyRef changeFeedPrivatePrefix = LiteralStringRef("\xff\xff\x02/feed/");

const Value changeFeedValue(KeyRangeRef const& range, Version popVersion, ChangeFeedStatus status) {
	BinaryWriter wr(IncludeVersion(ProtocolVersion::withChangeFeed()));
	wr << range;
	wr << popVersion;
	wr << status;
	return wr.toValue();
}

std::tuple<KeyRange, Version, ChangeFeedStatus> decodeChangeFeedValue(ValueRef const& value) {
	KeyRange range;
	Version version;
	ChangeFeedStatus status;
	BinaryReader reader(value, IncludeVersion());
	reader >> range;
	reader >> version;
	reader >> status;
	return std::make_tuple(range, version, status);
}

const KeyRangeRef changeFeedDurableKeys(LiteralStringRef("\xff\xff/cf/"), LiteralStringRef("\xff\xff/cf0"));
const KeyRef changeFeedDurablePrefix = changeFeedDurableKeys.begin;

const Value changeFeedDurableKey(Key const& feed, Version version) {
	BinaryWriter wr(AssumeVersion(ProtocolVersion::withChangeFeed()));
	wr.serializeBytes(changeFeedDurablePrefix);
	wr << feed;
	wr << bigEndian64(version);
	return wr.toValue();
}
std::pair<Key, Version> decodeChangeFeedDurableKey(ValueRef const& key) {
	Key feed;
	Version version;
	BinaryReader reader(key.removePrefix(changeFeedDurablePrefix), AssumeVersion(ProtocolVersion::withChangeFeed()));
	reader >> feed;
	reader >> version;
	return std::make_pair(feed, bigEndian64(version));
}
const Value changeFeedDurableValue(Standalone<VectorRef<MutationRef>> const& mutations, Version knownCommittedVersion) {
	BinaryWriter wr(IncludeVersion(ProtocolVersion::withChangeFeed()));
	wr << mutations;
	wr << knownCommittedVersion;
	return wr.toValue();
}
std::pair<Standalone<VectorRef<MutationRef>>, Version> decodeChangeFeedDurableValue(ValueRef const& value) {
	Standalone<VectorRef<MutationRef>> mutations;
	Version knownCommittedVersion;
	BinaryReader reader(value, IncludeVersion());
	reader >> mutations;
	reader >> knownCommittedVersion;
	return std::make_pair(mutations, knownCommittedVersion);
}

const KeyRef configTransactionDescriptionKey = "\xff\xff/description"_sr;
const KeyRange globalConfigKnobKeys = singleKeyRange("\xff\xff/globalKnobs"_sr);
const KeyRangeRef configKnobKeys("\xff\xff/knobs/"_sr, "\xff\xff/knobs0"_sr);
const KeyRangeRef configClassKeys("\xff\xff/configClasses/"_sr, "\xff\xff/configClasses0"_sr);

// key to watch for changes in active blob ranges + KeyRangeMap of active blob ranges
// Blob Manager + Worker stuff is all \xff\x02 to avoid Transaction State Store
const KeyRef blobRangeChangeKey = LiteralStringRef("\xff\x02/blobRangeChange");
const KeyRangeRef blobRangeKeys(LiteralStringRef("\xff\x02/blobRange/"), LiteralStringRef("\xff\x02/blobRange0"));
const KeyRef blobManagerEpochKey = LiteralStringRef("\xff\x02/blobManagerEpoch");

const Value blobManagerEpochValueFor(int64_t epoch) {
	BinaryWriter wr(IncludeVersion(ProtocolVersion::withBlobGranule()));
	wr << epoch;
	return wr.toValue();
}

int64_t decodeBlobManagerEpochValue(ValueRef const& value) {
	int64_t epoch;
	BinaryReader reader(value, IncludeVersion());
	reader >> epoch;
	return epoch;
}

// blob granule data
const KeyRangeRef blobGranuleFileKeys(LiteralStringRef("\xff\x02/bgf/"), LiteralStringRef("\xff\x02/bgf0"));
const KeyRangeRef blobGranuleMappingKeys(LiteralStringRef("\xff\x02/bgm/"), LiteralStringRef("\xff\x02/bgm0"));
const KeyRangeRef blobGranuleLockKeys(LiteralStringRef("\xff\x02/bgl/"), LiteralStringRef("\xff\x02/bgl0"));
const KeyRangeRef blobGranuleSplitKeys(LiteralStringRef("\xff\x02/bgs/"), LiteralStringRef("\xff\x02/bgs0"));
const KeyRangeRef blobGranuleHistoryKeys(LiteralStringRef("\xff\x02/bgh/"), LiteralStringRef("\xff\x02/bgh0"));
const KeyRangeRef blobGranulePurgeKeys(LiteralStringRef("\xff\x02/bgp/"), LiteralStringRef("\xff\x02/bgp0"));
const KeyRangeRef blobGranuleVersionKeys(LiteralStringRef("\xff\x02/bgv/"), LiteralStringRef("\xff\x02/bgv0"));
const KeyRef blobGranulePurgeChangeKey = LiteralStringRef("\xff\x02/bgpChange");

const uint8_t BG_FILE_TYPE_DELTA = 'D';
const uint8_t BG_FILE_TYPE_SNAPSHOT = 'S';

const Key blobGranuleFileKeyFor(UID granuleID, Version fileVersion, uint8_t fileType) {
	ASSERT(fileType == 'D' || fileType == 'S');
	BinaryWriter wr(AssumeVersion(ProtocolVersion::withBlobGranule()));
	wr.serializeBytes(blobGranuleFileKeys.begin);
	wr << granuleID;
	wr << bigEndian64(fileVersion);
	wr << fileType;
	return wr.toValue();
}

std::tuple<UID, Version, uint8_t> decodeBlobGranuleFileKey(KeyRef const& key) {
	UID granuleID;
	Version fileVersion;
	uint8_t fileType;
	BinaryReader reader(key.removePrefix(blobGranuleFileKeys.begin), AssumeVersion(ProtocolVersion::withBlobGranule()));
	reader >> granuleID;
	reader >> fileVersion;
	reader >> fileType;
	ASSERT(fileType == 'D' || fileType == 'S');
	return std::tuple(granuleID, bigEndian64(fileVersion), fileType);
}

const KeyRange blobGranuleFileKeyRangeFor(UID granuleID) {
	BinaryWriter wr(AssumeVersion(ProtocolVersion::withBlobGranule()));
	wr.serializeBytes(blobGranuleFileKeys.begin);
	wr << granuleID;
	Key startKey = wr.toValue();
	return KeyRangeRef(startKey, strinc(startKey));
}

const Value blobGranuleFileValueFor(StringRef const& filename, int64_t offset, int64_t length, int64_t fullFileLength) {
	BinaryWriter wr(IncludeVersion(ProtocolVersion::withBlobGranule()));
	wr << filename;
	wr << offset;
	wr << length;
	wr << fullFileLength;
	return wr.toValue();
}

std::tuple<Standalone<StringRef>, int64_t, int64_t, int64_t> decodeBlobGranuleFileValue(ValueRef const& value) {
	StringRef filename;
	int64_t offset;
	int64_t length;
	int64_t fullFileLength;
	BinaryReader reader(value, IncludeVersion());
	reader >> filename;
	reader >> offset;
	reader >> length;
	reader >> fullFileLength;
	return std::tuple(filename, offset, length, fullFileLength);
}

const Value blobGranulePurgeValueFor(Version version, KeyRange range, bool force) {
	BinaryWriter wr(IncludeVersion(ProtocolVersion::withBlobGranule()));
	wr << version;
	wr << range;
	wr << force;
	return wr.toValue();
}

std::tuple<Version, KeyRange, bool> decodeBlobGranulePurgeValue(ValueRef const& value) {
	Version version;
	KeyRange range;
	bool force;
	BinaryReader reader(value, IncludeVersion());
	reader >> version;
	reader >> range;
	reader >> force;
	return std::tuple(version, range, force);
}

const Value blobGranuleMappingValueFor(UID const& workerID) {
	BinaryWriter wr(IncludeVersion(ProtocolVersion::withBlobGranule()));
	wr << workerID;
	return wr.toValue();
}

UID decodeBlobGranuleMappingValue(ValueRef const& value) {
	UID workerID;
	BinaryReader reader(value, IncludeVersion());
	reader >> workerID;
	return workerID;
}

const Key blobGranuleLockKeyFor(KeyRangeRef const& keyRange) {
	BinaryWriter wr(AssumeVersion(ProtocolVersion::withBlobGranule()));
	wr.serializeBytes(blobGranuleLockKeys.begin);
	wr << keyRange;
	return wr.toValue();
}

const Value blobGranuleLockValueFor(int64_t epoch, int64_t seqno, UID changeFeedId) {
	BinaryWriter wr(IncludeVersion(ProtocolVersion::withBlobGranule()));
	wr << epoch;
	wr << seqno;
	wr << changeFeedId;
	return wr.toValue();
}

std::tuple<int64_t, int64_t, UID> decodeBlobGranuleLockValue(const ValueRef& value) {
	int64_t epoch, seqno;
	UID changeFeedId;
	BinaryReader reader(value, IncludeVersion());
	reader >> epoch;
	reader >> seqno;
	reader >> changeFeedId;
	return std::make_tuple(epoch, seqno, changeFeedId);
}

const Key blobGranuleSplitKeyFor(UID const& parentGranuleID, UID const& granuleID) {
	BinaryWriter wr(AssumeVersion(ProtocolVersion::withBlobGranule()));
	wr.serializeBytes(blobGranuleSplitKeys.begin);
	wr << parentGranuleID;
	wr << granuleID;
	return wr.toValue();
}

std::pair<UID, UID> decodeBlobGranuleSplitKey(KeyRef const& key) {
	UID parentGranuleID;
	UID granuleID;
	BinaryReader reader(key.removePrefix(blobGranuleSplitKeys.begin),
	                    AssumeVersion(ProtocolVersion::withBlobGranule()));

	reader >> parentGranuleID;
	reader >> granuleID;
	return std::pair(parentGranuleID, granuleID);
}

const KeyRange blobGranuleSplitKeyRangeFor(UID const& parentGranuleID) {
	BinaryWriter wr(AssumeVersion(ProtocolVersion::withBlobGranule()));
	wr.serializeBytes(blobGranuleSplitKeys.begin);
	wr << parentGranuleID;

	Key startKey = wr.toValue();
	return KeyRangeRef(startKey, strinc(startKey));
}

const Value blobGranuleSplitValueFor(BlobGranuleSplitState st) {
	BinaryWriter wr(IncludeVersion(ProtocolVersion::withBlobGranule()));
	wr << st;
	return addVersionStampAtEnd(wr.toValue());
}

std::pair<BlobGranuleSplitState, Version> decodeBlobGranuleSplitValue(const ValueRef& value) {
	BlobGranuleSplitState st;
	Version v;
	BinaryReader reader(value, IncludeVersion());
	reader >> st;
	reader >> v;

	return std::pair(st, bigEndian64(v));
}

const Key blobGranuleHistoryKeyFor(KeyRangeRef const& range, Version version) {
	BinaryWriter wr(AssumeVersion(ProtocolVersion::withBlobGranule()));
	wr.serializeBytes(blobGranuleHistoryKeys.begin);
	wr << range;
	wr << bigEndian64(version);
	return wr.toValue();
}

std::pair<KeyRange, Version> decodeBlobGranuleHistoryKey(const KeyRef& key) {
	KeyRangeRef keyRange;
	Version version;
	BinaryReader reader(key.removePrefix(blobGranuleHistoryKeys.begin),
	                    AssumeVersion(ProtocolVersion::withBlobGranule()));
	reader >> keyRange;
	reader >> version;
	return std::make_pair(keyRange, bigEndian64(version));
}

const KeyRange blobGranuleHistoryKeyRangeFor(KeyRangeRef const& range) {
	return KeyRangeRef(blobGranuleHistoryKeyFor(range, 0), blobGranuleHistoryKeyFor(range, MAX_VERSION));
}

const Value blobGranuleHistoryValueFor(Standalone<BlobGranuleHistoryValue> const& historyValue) {
	BinaryWriter wr(IncludeVersion(ProtocolVersion::withBlobGranule()));
	wr << historyValue;
	return wr.toValue();
}

Standalone<BlobGranuleHistoryValue> decodeBlobGranuleHistoryValue(const ValueRef& value) {
	Standalone<BlobGranuleHistoryValue> historyValue;
	BinaryReader reader(value, IncludeVersion());
	reader >> historyValue;
	return historyValue;
}

const KeyRangeRef blobWorkerListKeys(LiteralStringRef("\xff\x02/bwList/"), LiteralStringRef("\xff\x02/bwList0"));

const Key blobWorkerListKeyFor(UID workerID) {
	BinaryWriter wr(AssumeVersion(ProtocolVersion::withBlobGranule()));
	wr.serializeBytes(blobWorkerListKeys.begin);
	wr << workerID;
	return wr.toValue();
}

UID decodeBlobWorkerListKey(KeyRef const& key) {
	UID workerID;
	BinaryReader reader(key.removePrefix(blobWorkerListKeys.begin), AssumeVersion(ProtocolVersion::withBlobGranule()));
	reader >> workerID;
	return workerID;
}

const Value blobWorkerListValue(BlobWorkerInterface const& worker) {
	return ObjectWriter::toValue(worker, IncludeVersion(ProtocolVersion::withBlobGranule()));
}

BlobWorkerInterface decodeBlobWorkerListValue(ValueRef const& value) {
	BlobWorkerInterface interf;
	ObjectReader reader(value.begin(), IncludeVersion());
	reader.deserialize(interf);
	return interf;
}

const KeyRangeRef tenantMapKeys("\xff/tenantMap/"_sr, "\xff/tenantMap0"_sr);
const KeyRef tenantMapPrefix = tenantMapKeys.begin;
const KeyRef tenantMapPrivatePrefix = "\xff\xff/tenantMap/"_sr;
const KeyRef tenantLastIdKey = "\xff/tenantLastId/"_sr;
const KeyRef tenantDataPrefixKey = "\xff/tenantDataPrefix"_sr;

// for tests
void testSSISerdes(StorageServerInterface const& ssi) {
	printf("ssi=\nid=%s\nlocality=%s\nisTss=%s\ntssId=%s\nacceptingRequests=%s\naddress=%s\ngetValue=%s\n\n\n",
	       ssi.id().toString().c_str(),
	       ssi.locality.toString().c_str(),
	       ssi.isTss() ? "true" : "false",
	       ssi.isTss() ? ssi.tssPairID.get().toString().c_str() : "",
	       ssi.isAcceptingRequests() ? "true" : "false",
	       ssi.address().toString().c_str(),
	       ssi.getValue.getEndpoint().token.toString().c_str());

	StorageServerInterface ssi2 = decodeServerListValue(serverListValue(ssi));

	printf("ssi2=\nid=%s\nlocality=%s\nisTss=%s\ntssId=%s\nacceptingRequests=%s\naddress=%s\ngetValue=%s\n\n\n",
	       ssi2.id().toString().c_str(),
	       ssi2.locality.toString().c_str(),
	       ssi2.isTss() ? "true" : "false",
	       ssi2.isTss() ? ssi2.tssPairID.get().toString().c_str() : "",
	       ssi2.isAcceptingRequests() ? "true" : "false",
	       ssi2.address().toString().c_str(),
	       ssi2.getValue.getEndpoint().token.toString().c_str());

	ASSERT(ssi.id() == ssi2.id());
	ASSERT(ssi.locality == ssi2.locality);
	ASSERT(ssi.isTss() == ssi2.isTss());
	ASSERT(ssi.isAcceptingRequests() == ssi2.isAcceptingRequests());
	if (ssi.isTss()) {
		ASSERT(ssi2.tssPairID.get() == ssi2.tssPairID.get());
	}
	ASSERT(ssi.address() == ssi2.address());
	ASSERT(ssi.getValue.getEndpoint().token == ssi2.getValue.getEndpoint().token);
}

// unit test for serialization since tss stuff had bugs
TEST_CASE("/SystemData/SerDes/SSI") {
	printf("testing ssi serdes\n");
	LocalityData localityData(Optional<Standalone<StringRef>>(),
	                          Standalone<StringRef>(deterministicRandom()->randomUniqueID().toString()),
	                          Standalone<StringRef>(deterministicRandom()->randomUniqueID().toString()),
	                          Optional<Standalone<StringRef>>());

	// non-tss
	StorageServerInterface ssi;
	ssi.uniqueID = UID(0x1234123412341234, 0x5678567856785678);
	ssi.locality = localityData;
	ssi.initEndpoints();

	testSSISerdes(ssi);

	ssi.tssPairID = UID(0x2345234523452345, 0x1238123812381238);

	testSSISerdes(ssi);
	printf("ssi serdes test complete\n");

	return Void();
}

// Tests compatibility of different keyServersValue() and decodeKeyServersValue().
TEST_CASE("noSim/SystemData/compat/KeyServers") {
	printf("testing keyServers serdes\n");
	std::vector<UID> src, dest;
	std::map<Tag, UID> tag_uid;
	std::map<UID, Tag> uid_tag;
	std::vector<Tag> srcTag, destTag;
	const int n = 3;
	int8_t locality = 1;
	uint16_t id = 1;
	UID srcId = deterministicRandom()->randomUniqueID(), destId = deterministicRandom()->randomUniqueID();
	for (int i = 0; i < n; ++i) {
		src.push_back(deterministicRandom()->randomUniqueID());
		tag_uid.emplace(Tag(locality, id), src.back());
		uid_tag.emplace(src.back(), Tag(locality, id++));
		dest.push_back(deterministicRandom()->randomUniqueID());
		tag_uid.emplace(Tag(locality, id), dest.back());
		uid_tag.emplace(dest.back(), Tag(locality, id++));
	}
	std::sort(src.begin(), src.end());
	std::sort(dest.begin(), dest.end());
	RangeResult idTag;
	for (int i = 0; i < src.size(); ++i) {
		idTag.push_back_deep(idTag.arena(), KeyValueRef(serverTagKeyFor(src[i]), serverTagValue(uid_tag[src[i]])));
	}
	for (int i = 0; i < dest.size(); ++i) {
		idTag.push_back_deep(idTag.arena(), KeyValueRef(serverTagKeyFor(dest[i]), serverTagValue(uid_tag[dest[i]])));
	}

	auto decodeAndVerify =
	    [&src, &dest, &tag_uid, &idTag](ValueRef v, const UID expectedSrcId, const UID expectedDestId) {
		    std::vector<UID> resSrc, resDest;
		    UID resSrcId, resDestId;

		    decodeKeyServersValue(idTag, v, resSrc, resDest, resSrcId, resDestId);
		    TraceEvent("VerifyKeyServersSerDes")
		        .detail("ExpectedSrc", describe(src))
		        .detail("ActualSrc", describe(resSrc))
		        .detail("ExpectedDest", describe(dest))
		        .detail("ActualDest", describe(resDest))
		        .detail("ExpectedDestID", expectedDestId)
		        .detail("ActualDestID", resDestId)
		        .detail("ExpectedSrcID", expectedSrcId)
		        .detail("ActualSrcID", resSrcId);
		    ASSERT(std::equal(src.begin(), src.end(), resSrc.begin()));
		    ASSERT(std::equal(dest.begin(), dest.end(), resDest.begin()));
		    ASSERT(resSrcId == expectedSrcId);
		    ASSERT(resDestId == expectedDestId);

		    resSrc.clear();
		    resDest.clear();
		    decodeKeyServersValue(idTag, v, resSrc, resDest);
		    ASSERT(std::equal(src.begin(), src.end(), resSrc.begin()));
		    ASSERT(std::equal(dest.begin(), dest.end(), resDest.begin()));

		    resSrc.clear();
		    resDest.clear();
		    decodeKeyServersValue(tag_uid, v, resSrc, resDest);
		    ASSERT(std::equal(src.begin(), src.end(), resSrc.begin()));
		    ASSERT(std::equal(dest.begin(), dest.end(), resDest.begin()));
	    };

	Value v = keyServersValue(src, dest, srcId, destId);
	decodeAndVerify(v, srcId, destId);

	printf("ssi serdes test part.1 complete\n");

	v = keyServersValue(idTag, src, dest);
	decodeAndVerify(v, anonymousShardId, anonymousShardId);

	printf("ssi serdes test part.2 complete\n");

	dest.clear();
	destId = UID();

	v = keyServersValue(src, dest, srcId, destId);
	decodeAndVerify(v, srcId, destId);

	printf("ssi serdes test part.3 complete\n");

	v = keyServersValue(idTag, src, dest);
	decodeAndVerify(v, anonymousShardId, UID());

	printf("ssi serdes test complete\n");

	return Void();
}<|MERGE_RESOLUTION|>--- conflicted
+++ resolved
@@ -116,16 +116,6 @@
 	return wr.toValue();
 }
 
-const Value keyServersValue(const std::vector<Tag>& srcTag,
-                            const std::vector<Tag>& destTag,
-                            const UID& srcId,
-                            const UID& destId) {
-	// src and dest are expected to be sorted
-	BinaryWriter wr(IncludeVersion(ProtocolVersion::withKeyServerValueV2()));
-	wr << srcTag << destTag << srcId << destId;
-	return wr.toValue();
-}
-
 void decodeKeyServersValue(RangeResult result,
                            const ValueRef& value,
                            std::vector<UID>& src,
@@ -477,10 +467,6 @@
 		return serverKeysFalse;
 	}
 
-<<<<<<< HEAD
-	// ASSERT(CLIENT_KNOBS->SHARD_ENCODE_LOCATION_METADATA);
-=======
->>>>>>> 96bd3dcb
 	BinaryWriter wr(IncludeVersion(ProtocolVersion::withShardEncodeLocationMetaData()));
 	wr << id;
 	return wr.toValue();
