/*
 * TenantManagement.actor.h
 *
 * This source file is part of the FoundationDB open source project
 *
 * Copyright 2013-2022 Apple Inc. and the FoundationDB project authors
 *
 * Licensed under the Apache License, Version 2.0 (the "License");
 * you may not use this file except in compliance with the License.
 * You may obtain a copy of the License at
 *
 *     http://www.apache.org/licenses/LICENSE-2.0
 *
 * Unless required by applicable law or agreed to in writing, software
 * distributed under the License is distributed on an "AS IS" BASIS,
 * WITHOUT WARRANTIES OR CONDITIONS OF ANY KIND, either express or implied.
 * See the License for the specific language governing permissions and
 * limitations under the License.
 */

#pragma once
#include "fdbclient/ClientBooleanParams.h"
#include "fdbclient/Knobs.h"
#include "fdbclient/Tenant.h"
#include "flow/IRandom.h"
#include "flow/ThreadHelper.actor.h"
#include <algorithm>
#if defined(NO_INTELLISENSE) && !defined(FDBCLIENT_TENANT_MANAGEMENT_ACTOR_G_H)
#define FDBCLIENT_TENANT_MANAGEMENT_ACTOR_G_H
#include "fdbclient/TenantManagement.actor.g.h"
#elif !defined(FDBCLIENT_TENANT_MANAGEMENT_ACTOR_H)
#define FDBCLIENT_TENANT_MANAGEMENT_ACTOR_H

#include <string>
#include <map>
#include "fdbclient/GenericTransactionHelper.h"
#include "fdbclient/Metacluster.h"
#include "fdbclient/SystemData.h"
#include "flow/actorcompiler.h" // has to be last include

namespace TenantAPI {

static const int TENANT_ID_PREFIX_MIN_VALUE = 0;
static const int TENANT_ID_PREFIX_MAX_VALUE = 32767;

template <class Transaction>
Future<Optional<TenantMapEntry>> tryGetTenantTransaction(Transaction tr, int64_t tenantId) {
	tr->setOption(FDBTransactionOptions::RAW_ACCESS);
	return TenantMetadata::tenantMap().get(tr, tenantId);
}

ACTOR template <class Transaction>
Future<Optional<TenantMapEntry>> tryGetTenantTransaction(Transaction tr, TenantName name) {
	tr->setOption(FDBTransactionOptions::RAW_ACCESS);
	Optional<int64_t> tenantId = wait(TenantMetadata::tenantNameIndex().get(tr, name));
	if (tenantId.present()) {
		Optional<TenantMapEntry> entry = wait(TenantMetadata::tenantMap().get(tr, tenantId.get()));
		return entry;
	} else {
		return Optional<TenantMapEntry>();
	}
}

ACTOR template <class DB, class Tenant>
Future<Optional<TenantMapEntry>> tryGetTenant(Reference<DB> db, Tenant tenant) {
	state Reference<typename DB::TransactionT> tr = db->createTransaction();

	loop {
		try {
			tr->setOption(FDBTransactionOptions::READ_SYSTEM_KEYS);
			tr->setOption(FDBTransactionOptions::READ_LOCK_AWARE);
			Optional<TenantMapEntry> entry = wait(tryGetTenantTransaction(tr, tenant));
			return entry;
		} catch (Error& e) {
			wait(safeThreadFutureToFuture(tr->onError(e)));
		}
	}
}

ACTOR template <class Transaction, class Tenant>
Future<TenantMapEntry> getTenantTransaction(Transaction tr, Tenant tenant) {
	Optional<TenantMapEntry> entry = wait(tryGetTenantTransaction(tr, tenant));
	if (!entry.present()) {
		throw tenant_not_found();
	}

	return entry.get();
}

ACTOR template <class DB, class Tenant>
Future<TenantMapEntry> getTenant(Reference<DB> db, Tenant tenant) {
	Optional<TenantMapEntry> entry = wait(tryGetTenant(db, tenant));
	if (!entry.present()) {
		throw tenant_not_found();
	}

	return entry.get();
}

ACTOR template <class Transaction>
Future<ClusterType> getClusterType(Transaction tr) {
	Optional<MetaclusterRegistrationEntry> metaclusterRegistration =
	    wait(MetaclusterMetadata::metaclusterRegistration().get(tr));

	return metaclusterRegistration.present() ? metaclusterRegistration.get().clusterType : ClusterType::STANDALONE;
}

ACTOR template <class Transaction>
Future<Void> checkTenantMode(Transaction tr, ClusterType expectedClusterType) {
	state typename transaction_future_type<Transaction, Optional<Value>>::type tenantModeFuture =
	    tr->get(configKeysPrefix.withSuffix("tenant_mode"_sr));

	state ClusterType actualClusterType = wait(getClusterType(tr));
	Optional<Value> tenantModeValue = wait(safeThreadFutureToFuture(tenantModeFuture));

	TenantMode tenantMode = TenantMode::fromValue(tenantModeValue.castTo<ValueRef>());
	if (actualClusterType != expectedClusterType) {
		throw invalid_metacluster_operation();
	} else if (actualClusterType == ClusterType::STANDALONE && tenantMode == TenantMode::DISABLED) {
		throw tenants_disabled();
	}

	return Void();
}

TenantMode tenantModeForClusterType(ClusterType clusterType, TenantMode tenantMode);
int64_t extractTenantIdFromMutation(MutationRef m);
int64_t extractTenantIdFromKeyRef(StringRef s);
<<<<<<< HEAD
bool tenantMapChanging(MutationRef const& mutation);
=======
bool nextTenantIdPrefixMatches(int64_t lastTenantId, int64_t nextTenantId);
int64_t getMaxAllowableTenantId(int64_t curTenantId);
int64_t getTenantIdPrefix(int64_t tenantId);
>>>>>>> 05e73b78

// Returns true if the specified ID has already been deleted and false if not. If the ID is old enough
// that we no longer keep tombstones for it, an error is thrown.
ACTOR template <class Transaction>
Future<bool> checkTombstone(Transaction tr, int64_t id) {
	state Future<bool> tombstoneFuture = TenantMetadata::tenantTombstones().exists(tr, id);

	// If we are trying to create a tenant older than the oldest tombstones we still maintain, then we fail it
	// with an error.
	Optional<TenantTombstoneCleanupData> tombstoneCleanupData = wait(TenantMetadata::tombstoneCleanupData().get(tr));
	if (tombstoneCleanupData.present() && tombstoneCleanupData.get().tombstonesErasedThrough >= id) {
		throw tenant_creation_permanently_failed();
	}

	state bool hasTombstone = wait(tombstoneFuture);
	return hasTombstone;
}

// Creates a tenant. If the tenant already exists, the boolean return parameter will be false
// and the existing entry will be returned. If the tenant cannot be created, then the optional will be empty.
ACTOR template <class Transaction>
Future<std::pair<Optional<TenantMapEntry>, bool>>
createTenantTransaction(Transaction tr, TenantMapEntry tenantEntry, ClusterType clusterType = ClusterType::STANDALONE) {
	ASSERT(clusterType != ClusterType::METACLUSTER_MANAGEMENT);
	ASSERT(tenantEntry.id >= 0);

	if (tenantEntry.tenantName.startsWith("\xff"_sr)) {
		throw invalid_tenant_name();
	}
	if (tenantEntry.tenantGroup.present() && tenantEntry.tenantGroup.get().startsWith("\xff"_sr)) {
		throw invalid_tenant_group_name();
	}

	tr->setOption(FDBTransactionOptions::RAW_ACCESS);

	state Future<Optional<TenantMapEntry>> existingEntryFuture = tryGetTenantTransaction(tr, tenantEntry.tenantName);
	state Future<Void> tenantModeCheck = checkTenantMode(tr, clusterType);
	state Future<bool> tombstoneFuture =
	    (clusterType == ClusterType::STANDALONE) ? false : checkTombstone(tr, tenantEntry.id);
	state Future<Optional<TenantGroupEntry>> existingTenantGroupEntryFuture;
	if (tenantEntry.tenantGroup.present()) {
		existingTenantGroupEntryFuture = TenantMetadata::tenantGroupMap().get(tr, tenantEntry.tenantGroup.get());
	}

	wait(tenantModeCheck);
	Optional<TenantMapEntry> existingEntry = wait(existingEntryFuture);
	if (existingEntry.present()) {
		return std::make_pair(existingEntry.get(), false);
	}

	state bool hasTombstone = wait(tombstoneFuture);
	if (hasTombstone) {
		return std::make_pair(Optional<TenantMapEntry>(), false);
	}

	state typename transaction_future_type<Transaction, RangeResult>::type prefixRangeFuture =
	    tr->getRange(prefixRange(tenantEntry.prefix), 1);

	RangeResult contents = wait(safeThreadFutureToFuture(prefixRangeFuture));
	if (!contents.empty()) {
		throw tenant_prefix_allocator_conflict();
	}

	tenantEntry.tenantState = TenantState::READY;
	tenantEntry.assignedCluster = Optional<ClusterName>();

	TenantMetadata::tenantMap().set(tr, tenantEntry.id, tenantEntry);
	TenantMetadata::tenantNameIndex().set(tr, tenantEntry.tenantName, tenantEntry.id);
	TenantMetadata::lastTenantModification().setVersionstamp(tr, Versionstamp(), 0);

	if (tenantEntry.tenantGroup.present()) {
		TenantMetadata::tenantGroupTenantIndex().insert(
		    tr, Tuple::makeTuple(tenantEntry.tenantGroup.get(), tenantEntry.id));

		// Create the tenant group associated with this tenant if it doesn't already exist
		Optional<TenantGroupEntry> existingTenantGroup = wait(existingTenantGroupEntryFuture);
		if (!existingTenantGroup.present()) {
			TenantMetadata::tenantGroupMap().set(tr, tenantEntry.tenantGroup.get(), TenantGroupEntry());
		}
	}

	// This is idempotent because we only add an entry to the tenant map if it isn't already there
	TenantMetadata::tenantCount().atomicOp(tr, 1, MutationRef::AddValue);

	// Read the tenant count after incrementing the counter so that simultaneous attempts to create
	// tenants in the same transaction are properly reflected.
	int64_t tenantCount = wait(TenantMetadata::tenantCount().getD(tr, Snapshot::False, 0));
	if (tenantCount > CLIENT_KNOBS->MAX_TENANTS_PER_CLUSTER) {
		throw cluster_no_capacity();
	}

	return std::make_pair(tenantEntry, true);
}

ACTOR template <class Transaction>
Future<int64_t> getNextTenantId(Transaction tr) {
	state Optional<int64_t> lastId = wait(TenantMetadata::lastTenantId().get(tr));
	if (!lastId.present()) {
		// If the last tenant id is not present fetch the tenantIdPrefix (if any) and initalize the lastId
		int64_t tenantIdPrefix = wait(TenantMetadata::tenantIdPrefix().getD(tr, Snapshot::False, 0));
		// Shift by 6 bytes to make the prefix the first two bytes of the tenant id
		lastId = tenantIdPrefix << 48;
	}
	int64_t tenantId = lastId.get() + 1;
	if (BUGGIFY) {
		tenantId += deterministicRandom()->randomSkewedUInt32(1, 1e9);
	}
	if (!TenantAPI::nextTenantIdPrefixMatches(lastId.get(), tenantId)) {
		throw cluster_no_capacity();
	}
	return tenantId;
}

ACTOR template <class DB>
Future<Optional<TenantMapEntry>> createTenant(Reference<DB> db,
                                              TenantName name,
                                              TenantMapEntry tenantEntry = TenantMapEntry(),
                                              ClusterType clusterType = ClusterType::STANDALONE) {
	state Reference<typename DB::TransactionT> tr = db->createTransaction();

	state bool checkExistence = clusterType != ClusterType::METACLUSTER_DATA;
	state bool generateTenantId = tenantEntry.id < 0;

	ASSERT(clusterType == ClusterType::STANDALONE || !generateTenantId);

	tenantEntry.tenantName = name;

	loop {
		try {
			tr->setOption(FDBTransactionOptions::ACCESS_SYSTEM_KEYS);
			tr->setOption(FDBTransactionOptions::LOCK_AWARE);

			state Future<int64_t> tenantIdFuture;
			if (generateTenantId) {
				tenantIdFuture = getNextTenantId(tr);
			}

			if (checkExistence) {
				Optional<int64_t> existingId = wait(TenantMetadata::tenantNameIndex().get(tr, name));
				if (existingId.present()) {
					throw tenant_already_exists();
				}

				checkExistence = false;
			}

			if (generateTenantId) {
				int64_t tenantId = wait(tenantIdFuture);
				tenantEntry.setId(tenantId);
				TenantMetadata::lastTenantId().set(tr, tenantId);
			}

			state std::pair<Optional<TenantMapEntry>, bool> newTenant =
			    wait(createTenantTransaction(tr, tenantEntry, clusterType));

			if (newTenant.second) {
				ASSERT(newTenant.first.present());
				wait(buggifiedCommit(tr, BUGGIFY_WITH_PROB(0.1)));

				TraceEvent("CreatedTenant")
				    .detail("Tenant", name)
				    .detail("TenantId", newTenant.first.get().id)
				    .detail("Prefix", newTenant.first.get().prefix)
				    .detail("TenantGroup", tenantEntry.tenantGroup)
				    .detail("Version", tr->getCommittedVersion());
			}

			return newTenant.first;
		} catch (Error& e) {
			wait(safeThreadFutureToFuture(tr->onError(e)));
		}
	}
}

ACTOR template <class Transaction>
Future<Void> markTenantTombstones(Transaction tr, int64_t tenantId) {
	// In data clusters, we store a tombstone
	state Future<KeyBackedRangeResult<int64_t>> latestTombstoneFuture =
	    TenantMetadata::tenantTombstones().getRange(tr, {}, {}, 1, Snapshot::False, Reverse::True);
	state Optional<TenantTombstoneCleanupData> cleanupData = wait(TenantMetadata::tombstoneCleanupData().get(tr));
	state Version transactionReadVersion = wait(safeThreadFutureToFuture(tr->getReadVersion()));

	// If it has been long enough since we last cleaned up the tenant tombstones, we do that first
	if (!cleanupData.present() || cleanupData.get().nextTombstoneEraseVersion <= transactionReadVersion) {
		state int64_t deleteThroughId = cleanupData.present() ? cleanupData.get().nextTombstoneEraseId : -1;
		// Delete all tombstones up through the one currently marked in the cleanup data
		if (deleteThroughId >= 0) {
			TenantMetadata::tenantTombstones().erase(tr, 0, deleteThroughId + 1);
		}

		KeyBackedRangeResult<int64_t> latestTombstone = wait(latestTombstoneFuture);
		int64_t nextDeleteThroughId = std::max(deleteThroughId, tenantId);
		if (!latestTombstone.results.empty()) {
			nextDeleteThroughId = std::max(nextDeleteThroughId, latestTombstone.results[0]);
		}

		// The next cleanup will happen at or after TENANT_TOMBSTONE_CLEANUP_INTERVAL seconds have elapsed and
		// will clean up tombstones through the most recently allocated ID.
		TenantTombstoneCleanupData updatedCleanupData;
		updatedCleanupData.tombstonesErasedThrough = deleteThroughId;
		updatedCleanupData.nextTombstoneEraseId = nextDeleteThroughId;
		updatedCleanupData.nextTombstoneEraseVersion =
		    transactionReadVersion +
		    CLIENT_KNOBS->TENANT_TOMBSTONE_CLEANUP_INTERVAL * CLIENT_KNOBS->VERSIONS_PER_SECOND;

		TenantMetadata::tombstoneCleanupData().set(tr, updatedCleanupData);

		// If the tenant being deleted is within the tombstone window, record the tombstone
		if (tenantId > updatedCleanupData.tombstonesErasedThrough) {
			TenantMetadata::tenantTombstones().insert(tr, tenantId);
		}
	} else if (tenantId > cleanupData.get().tombstonesErasedThrough) {
		// If the tenant being deleted is within the tombstone window, record the tombstone
		TenantMetadata::tenantTombstones().insert(tr, tenantId);
	}
	return Void();
}

// Deletes a tenant with the given ID. If no matching tenant is found, this function returns without deleting anything.
// This behavior allows the function to be used idempotently: if the transaction is retried after having succeeded, it
// will see that the tenant is absent and do nothing.
ACTOR template <class Transaction>
Future<Void> deleteTenantTransaction(Transaction tr,
                                     int64_t tenantId,
                                     ClusterType clusterType = ClusterType::STANDALONE) {
	ASSERT(tenantId != TenantInfo::INVALID_TENANT);
	ASSERT(clusterType != ClusterType::METACLUSTER_MANAGEMENT);

	tr->setOption(FDBTransactionOptions::RAW_ACCESS);

	state Future<Optional<TenantMapEntry>> tenantEntryFuture = tryGetTenantTransaction(tr, tenantId);
	wait(checkTenantMode(tr, clusterType));

	state Optional<TenantMapEntry> tenantEntry = wait(tenantEntryFuture);
	if (tenantEntry.present()) {
		state typename transaction_future_type<Transaction, RangeResult>::type prefixRangeFuture =
		    tr->getRange(prefixRange(tenantEntry.get().prefix), 1);

		RangeResult contents = wait(safeThreadFutureToFuture(prefixRangeFuture));
		if (!contents.empty()) {
			throw tenant_not_empty();
		}

		// This is idempotent because we only erase an entry from the tenant map if it is present
		TenantMetadata::tenantMap().erase(tr, tenantId);
		TenantMetadata::tenantNameIndex().erase(tr, tenantEntry.get().tenantName);
		TenantMetadata::tenantCount().atomicOp(tr, -1, MutationRef::AddValue);
		TenantMetadata::lastTenantModification().setVersionstamp(tr, Versionstamp(), 0);

		if (tenantEntry.get().tenantGroup.present()) {
			TenantMetadata::tenantGroupTenantIndex().erase(
			    tr, Tuple::makeTuple(tenantEntry.get().tenantGroup.get(), tenantId));
			KeyBackedSet<Tuple>::RangeResultType tenantsInGroup =
			    wait(TenantMetadata::tenantGroupTenantIndex().getRange(
			        tr,
			        Tuple::makeTuple(tenantEntry.get().tenantGroup.get()),
			        Tuple::makeTuple(keyAfter(tenantEntry.get().tenantGroup.get())),
			        2));
			if (tenantsInGroup.results.empty() ||
			    (tenantsInGroup.results.size() == 1 && tenantsInGroup.results[0].getInt(1) == tenantId)) {
				TenantMetadata::tenantGroupMap().erase(tr, tenantEntry.get().tenantGroup.get());
			}
		}
	}

	if (clusterType == ClusterType::METACLUSTER_DATA) {
		wait(markTenantTombstones(tr, tenantId));
	}

	return Void();
}

// Deletes the tenant with the given name. If tenantId is specified, the tenant being deleted must also have the same
// ID.
ACTOR template <class DB>
Future<Void> deleteTenant(Reference<DB> db,
                          TenantName name,
                          Optional<int64_t> tenantId = Optional<int64_t>(),
                          ClusterType clusterType = ClusterType::STANDALONE) {
	state Reference<typename DB::TransactionT> tr = db->createTransaction();

	state bool checkExistence = clusterType == ClusterType::STANDALONE;
	loop {
		try {
			tr->setOption(FDBTransactionOptions::ACCESS_SYSTEM_KEYS);
			tr->setOption(FDBTransactionOptions::LOCK_AWARE);

			if (checkExistence) {
				Optional<int64_t> actualId = wait(TenantMetadata::tenantNameIndex().get(tr, name));
				if (!actualId.present() || (tenantId.present() && tenantId != actualId)) {
					throw tenant_not_found();
				}

				tenantId = actualId;
				checkExistence = false;
			}

			wait(deleteTenantTransaction(tr, tenantId.get(), clusterType));
			wait(buggifiedCommit(tr, BUGGIFY_WITH_PROB(0.1)));

			TraceEvent("DeletedTenant")
			    .detail("Tenant", name)
			    .detail("TenantId", tenantId)
			    .detail("Version", tr->getCommittedVersion());
			return Void();
		} catch (Error& e) {
			wait(safeThreadFutureToFuture(tr->onError(e)));
		}
	}
}

// This should only be called from a transaction that has already confirmed that the tenant entry
// is present. The tenantEntry should start with the existing entry and modify only those fields that need
// to be changed. This must only be called on a non-management cluster.
ACTOR template <class Transaction>
Future<Void> configureTenantTransaction(Transaction tr,
                                        TenantMapEntry originalEntry,
                                        TenantMapEntry updatedTenantEntry) {
	ASSERT(updatedTenantEntry.id == originalEntry.id);

	tr->setOption(FDBTransactionOptions::RAW_ACCESS);
	TenantMetadata::tenantMap().set(tr, updatedTenantEntry.id, updatedTenantEntry);
	TenantMetadata::lastTenantModification().setVersionstamp(tr, Versionstamp(), 0);

	// If the tenant group was changed, we need to update the tenant group metadata structures
	if (originalEntry.tenantGroup != updatedTenantEntry.tenantGroup) {
		if (updatedTenantEntry.tenantGroup.present() && updatedTenantEntry.tenantGroup.get().startsWith("\xff"_sr)) {
			throw invalid_tenant_group_name();
		}
		if (originalEntry.tenantGroup.present()) {
			// Remove this tenant from the original tenant group index
			TenantMetadata::tenantGroupTenantIndex().erase(
			    tr, Tuple::makeTuple(originalEntry.tenantGroup.get(), updatedTenantEntry.id));

			// Check if the original tenant group is now empty. If so, remove the tenant group.
			KeyBackedSet<Tuple>::RangeResultType tenants = wait(TenantMetadata::tenantGroupTenantIndex().getRange(
			    tr,
			    Tuple::makeTuple(originalEntry.tenantGroup.get()),
			    Tuple::makeTuple(keyAfter(originalEntry.tenantGroup.get())),
			    2));

			if (tenants.results.empty() ||
			    (tenants.results.size() == 1 && tenants.results[0].getInt(1) == updatedTenantEntry.id)) {
				TenantMetadata::tenantGroupMap().erase(tr, originalEntry.tenantGroup.get());
			}
		}
		if (updatedTenantEntry.tenantGroup.present()) {
			// If this is creating a new tenant group, add it to the tenant group map
			Optional<TenantGroupEntry> entry =
			    wait(TenantMetadata::tenantGroupMap().get(tr, updatedTenantEntry.tenantGroup.get()));
			if (!entry.present()) {
				TenantMetadata::tenantGroupMap().set(tr, updatedTenantEntry.tenantGroup.get(), TenantGroupEntry());
			}

			// Insert this tenant in the tenant group index
			TenantMetadata::tenantGroupTenantIndex().insert(
			    tr, Tuple::makeTuple(updatedTenantEntry.tenantGroup.get(), updatedTenantEntry.id));
		}
	}

	return Void();
}

template <class Transaction>
Future<std::vector<std::pair<TenantName, int64_t>>> listTenantsTransaction(Transaction tr,
                                                                           TenantName begin,
                                                                           TenantName end,
                                                                           int limit) {
	tr->setOption(FDBTransactionOptions::RAW_ACCESS);
	auto future = TenantMetadata::tenantNameIndex().getRange(tr, begin, end, limit);
	return fmap([](auto f) -> std::vector<std::pair<TenantName, int64_t>> { return f.results; }, future);
}

template <class DB>
Future<std::vector<std::pair<TenantName, int64_t>>> listTenants(Reference<DB> db,
                                                                TenantName begin,
                                                                TenantName end,
                                                                int limit) {
	return runTransaction(db, [=](Reference<typename DB::TransactionT> tr) {
		tr->setOption(FDBTransactionOptions::READ_SYSTEM_KEYS);
		tr->setOption(FDBTransactionOptions::LOCK_AWARE);
		return listTenantsTransaction(tr, begin, end, limit);
	});
}

ACTOR template <class Transaction>
Future<std::vector<std::pair<TenantName, TenantMapEntry>>> listTenantMetadataTransaction(Transaction tr,
                                                                                         TenantName begin,
                                                                                         TenantName end,
                                                                                         int limit) {
	std::vector<std::pair<TenantName, int64_t>> matchingTenants = wait(listTenantsTransaction(tr, begin, end, limit));

	state std::vector<Future<TenantMapEntry>> tenantEntryFutures;
	for (auto const& [name, id] : matchingTenants) {
		tenantEntryFutures.push_back(getTenantTransaction(tr, id));
	}

	wait(waitForAll(tenantEntryFutures));

	std::vector<std::pair<TenantName, TenantMapEntry>> results;
	for (auto const& f : tenantEntryFutures) {
		results.emplace_back(f.get().tenantName, f.get());
	}

	return results;
}

template <class DB>
Future<std::vector<std::pair<TenantName, TenantMapEntry>>> listTenantMetadata(Reference<DB> db,
                                                                              TenantName begin,
                                                                              TenantName end,
                                                                              int limit) {
	return runTransaction(db, [=](Reference<typename DB::TransactionT> tr) {
		tr->setOption(FDBTransactionOptions::LOCK_AWARE);
		tr->setOption(FDBTransactionOptions::READ_SYSTEM_KEYS);
		return listTenantMetadataTransaction(tr, begin, end, limit);
	});
}

ACTOR template <class Transaction>
Future<Void> renameTenantTransaction(Transaction tr,
                                     TenantName oldName,
                                     TenantName newName,
                                     Optional<int64_t> tenantId = Optional<int64_t>(),
                                     ClusterType clusterType = ClusterType::STANDALONE,
                                     Optional<int64_t> configureSequenceNum = Optional<int64_t>()) {
	ASSERT(clusterType == ClusterType::STANDALONE || (tenantId.present() && configureSequenceNum.present()));
	ASSERT(clusterType != ClusterType::METACLUSTER_MANAGEMENT);

	tr->setOption(FDBTransactionOptions::RAW_ACCESS);

	state Future<Void> tenantModeCheck = checkTenantMode(tr, clusterType);
	state Future<Optional<int64_t>> oldNameIdFuture =
	    tenantId.present() ? Future<Optional<int64_t>>() : TenantMetadata::tenantNameIndex().get(tr, oldName);
	state Future<Optional<int64_t>> newNameIdFuture = TenantMetadata::tenantNameIndex().get(tr, newName);

	wait(tenantModeCheck);

	if (!tenantId.present()) {
		wait(store(tenantId, oldNameIdFuture));
		if (!tenantId.present()) {
			throw tenant_not_found();
		}
	}

	state TenantMapEntry entry = wait(getTenantTransaction(tr, tenantId.get()));
	Optional<int64_t> newNameId = wait(newNameIdFuture);
	if (entry.tenantName != oldName) {
		throw tenant_not_found();
	}
	if (newNameId.present()) {
		throw tenant_already_exists();
	}

	if (configureSequenceNum.present()) {
		if (entry.configurationSequenceNum >= configureSequenceNum.get()) {
			return Void();
		}
		entry.configurationSequenceNum = configureSequenceNum.get();
	}

	entry.tenantName = newName;

	TenantMetadata::tenantMap().set(tr, tenantId.get(), entry);
	TenantMetadata::tenantNameIndex().set(tr, newName, tenantId.get());
	TenantMetadata::tenantNameIndex().erase(tr, oldName);
	TenantMetadata::lastTenantModification().setVersionstamp(tr, Versionstamp(), 0);

	if (clusterType == ClusterType::METACLUSTER_DATA) {
		wait(markTenantTombstones(tr, tenantId.get()));
	}

	return Void();
}

ACTOR template <class DB>
Future<Void> renameTenant(Reference<DB> db,
                          TenantName oldName,
                          TenantName newName,
                          Optional<int64_t> tenantId = Optional<int64_t>(),
                          ClusterType clusterType = ClusterType::STANDALONE) {
	state Reference<typename DB::TransactionT> tr = db->createTransaction();
	ASSERT(clusterType == ClusterType::STANDALONE || tenantId.present());

	state bool firstTry = true;
	loop {
		try {
			tr->setOption(FDBTransactionOptions::ACCESS_SYSTEM_KEYS);
			if (!tenantId.present()) {
				wait(store(tenantId, TenantMetadata::tenantNameIndex().get(tr, oldName)));
				if (!tenantId.present()) {
					throw tenant_not_found();
				}
			}

			state Future<Optional<int64_t>> newNameIdFuture = TenantMetadata::tenantNameIndex().get(tr, newName);
			state TenantMapEntry entry = wait(getTenantTransaction(tr, tenantId.get()));
			Optional<int64_t> newNameId = wait(newNameIdFuture);

			if (!firstTry && entry.tenantName == newName) {
				// On a retry, the rename may have already occurred
				return Void();
			} else if (entry.tenantName != oldName) {
				throw tenant_not_found();
			} else if (newNameId.present() && newNameId.get() != tenantId.get()) {
				throw tenant_already_exists();
			}

			firstTry = false;

			wait(renameTenantTransaction(tr, oldName, newName, tenantId, clusterType));
			wait(buggifiedCommit(tr, BUGGIFY_WITH_PROB(0.1)));

			TraceEvent("TenantRenamed")
			    .detail("OldName", oldName)
			    .detail("NewName", newName)
			    .detail("TenantId", tenantId.get());
			return Void();
		} catch (Error& e) {
			wait(safeThreadFutureToFuture(tr->onError(e)));
		}
	}
}

template <class Transaction>
Future<Optional<TenantGroupEntry>> tryGetTenantGroupTransaction(Transaction tr, TenantGroupName name) {
	tr->setOption(FDBTransactionOptions::RAW_ACCESS);
	return TenantMetadata::tenantGroupMap().get(tr, name);
}

ACTOR template <class DB>
Future<Optional<TenantGroupEntry>> tryGetTenantGroup(Reference<DB> db, TenantGroupName name) {
	state Reference<typename DB::TransactionT> tr = db->createTransaction();

	loop {
		try {
			tr->setOption(FDBTransactionOptions::READ_SYSTEM_KEYS);
			tr->setOption(FDBTransactionOptions::READ_LOCK_AWARE);
			Optional<TenantGroupEntry> entry = wait(tryGetTenantGroupTransaction(tr, name));
			return entry;
		} catch (Error& e) {
			wait(safeThreadFutureToFuture(tr->onError(e)));
		}
	}
}

ACTOR template <class Transaction>
Future<std::vector<std::pair<TenantGroupName, TenantGroupEntry>>> listTenantGroupsTransaction(Transaction tr,
                                                                                              TenantGroupName begin,
                                                                                              TenantGroupName end,
                                                                                              int limit) {
	tr->setOption(FDBTransactionOptions::RAW_ACCESS);

	KeyBackedRangeResult<std::pair<TenantGroupName, TenantGroupEntry>> results =
	    wait(TenantMetadata::tenantGroupMap().getRange(tr, begin, end, limit));

	return results.results;
}

ACTOR template <class DB>
Future<std::vector<std::pair<TenantGroupName, TenantGroupEntry>>> listTenantGroups(Reference<DB> db,
                                                                                   TenantGroupName begin,
                                                                                   TenantGroupName end,
                                                                                   int limit) {
	state Reference<typename DB::TransactionT> tr = db->createTransaction();

	loop {
		try {
			tr->setOption(FDBTransactionOptions::READ_SYSTEM_KEYS);
			tr->setOption(FDBTransactionOptions::READ_LOCK_AWARE);
			std::vector<std::pair<TenantGroupName, TenantGroupEntry>> tenantGroups =
			    wait(listTenantGroupsTransaction(tr, begin, end, limit));
			return tenantGroups;
		} catch (Error& e) {
			wait(safeThreadFutureToFuture(tr->onError(e)));
		}
	}
}

} // namespace TenantAPI

#include "flow/unactorcompiler.h"
#endif<|MERGE_RESOLUTION|>--- conflicted
+++ resolved
@@ -126,13 +126,10 @@
 TenantMode tenantModeForClusterType(ClusterType clusterType, TenantMode tenantMode);
 int64_t extractTenantIdFromMutation(MutationRef m);
 int64_t extractTenantIdFromKeyRef(StringRef s);
-<<<<<<< HEAD
-bool tenantMapChanging(MutationRef const& mutation);
-=======
+bool tenantMapChanging(MutationRef const& mutation, KeyRangeRef tenantMapRange);
 bool nextTenantIdPrefixMatches(int64_t lastTenantId, int64_t nextTenantId);
 int64_t getMaxAllowableTenantId(int64_t curTenantId);
 int64_t getTenantIdPrefix(int64_t tenantId);
->>>>>>> 05e73b78
 
 // Returns true if the specified ID has already been deleted and false if not. If the ID is old enough
 // that we no longer keep tombstones for it, an error is thrown.
