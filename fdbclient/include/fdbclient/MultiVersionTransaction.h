/*
 * MultiVersionTransaction.h
 *
 * This source file is part of the FoundationDB open source project
 *
 * Copyright 2013-2022 Apple Inc. and the FoundationDB project authors
 *
 * Licensed under the Apache License, Version 2.0 (the "License");
 * you may not use this file except in compliance with the License.
 * You may obtain a copy of the License at
 *
 *     http://www.apache.org/licenses/LICENSE-2.0
 *
 * Unless required by applicable law or agreed to in writing, software
 * distributed under the License is distributed on an "AS IS" BASIS,
 * WITHOUT WARRANTIES OR CONDITIONS OF ANY KIND, either express or implied.
 * See the License for the specific language governing permissions and
 * limitations under the License.
 */

#ifndef FDBCLIENT_MULTIVERSIONTRANSACTION_H
#define FDBCLIENT_MULTIVERSIONTRANSACTION_H
#pragma once

#include "fdbclient/fdb_c_options.g.h"
#include "fdbclient/FDBOptions.g.h"
#include "fdbclient/FDBTypes.h"
#include "fdbclient/IClientApi.h"
#include "flow/ApiVersion.h"
#include "flow/ProtocolVersion.h"
#include "flow/ThreadHelper.actor.h"

// FdbCApi is used as a wrapper around the FoundationDB C API that gets loaded from an external client library.
// All of the required functions loaded from that external library are stored in function pointers in this struct.
struct FdbCApi : public ThreadSafeReferenceCounted<FdbCApi> {
	typedef struct FDB_future FDBFuture;
	typedef struct FDB_result FDBResult;
	typedef struct FDB_cluster FDBCluster;
	typedef struct FDB_database FDBDatabase;
	typedef struct FDB_tenant FDBTenant;
	typedef struct FDB_transaction FDBTransaction;

	typedef int fdb_error_t;
	typedef int fdb_bool_t;

#pragma pack(push, 4)
	typedef struct key {
		const uint8_t* key;
		int keyLength;
	} FDBKey;
	typedef struct keyvalue {
		const void* key;
		int keyLength;
		const void* value;
		int valueLength;
	} FDBKeyValue;

#pragma pack(pop)

	/* Memory layout of KeySelectorRef. */
	typedef struct keyselector {
		FDBKey key;
		/* orEqual and offset have not be tested in C binding. Just a placeholder. */
		fdb_bool_t orEqual;
		int offset;
	} FDBKeySelector;

	/* Memory layout of GetRangeReqAndResultRef. */
	typedef struct getrangereqandresult {
		FDBKeySelector begin;
		FDBKeySelector end;
		FDBKeyValue* data;
		int m_size, m_capacity;
	} FDBGetRangeReqAndResult;

	typedef struct mappedkeyvalue {
		FDBKey key;
		FDBKey value;
		/* It's complicated to map a std::variant to C. For now we assume the underlying requests are always getRange
		 * and take the shortcut. */
		FDBGetRangeReqAndResult getRange;
		unsigned char buffer[32];
		bool boundaryAndExist;
	} FDBMappedKeyValue;

#pragma pack(push, 4)
	typedef struct keyrange {
		const void* beginKey;
		int beginKeyLength;
		const void* endKey;
		int endKeyLength;
	} FDBKeyRange;

	typedef struct granulesummary {
		FDBKeyRange key_range;
		int64_t snapshot_version;
		int64_t snapshot_size;
		int64_t delta_version;
		int64_t delta_size;
	} FDBGranuleSummary;
#pragma pack(pop)

	typedef struct readgranulecontext {
		// User context to pass along to functions
		void* userContext;

		// Returns a unique id for the load. Asynchronous to support queueing multiple in parallel.
		int64_t (*start_load_f)(const char* filename,
		                        int filenameLength,
		                        int64_t offset,
		                        int64_t length,
		                        int64_t fullFileLength,
		                        void* context);

		// Returns data for the load. Pass the loadId returned by start_load_f
		uint8_t* (*get_load_f)(int64_t loadId, void* context);

		// Frees data from load. Pass the loadId returned by start_load_f
		void (*free_load_f)(int64_t loadId, void* context);

		// set this to true for testing if you don't want to read the granule files, just
		// do the request to the blob workers
		fdb_bool_t debugNoMaterialize;

		// number of granules to load in parallel (default 1)
		int granuleParallelism;
	} FDBReadBlobGranuleContext;

	typedef void (*FDBCallback)(FDBFuture* future, void* callback_parameter);

	// Network
	fdb_error_t (*selectApiVersion)(int runtimeVersion, int headerVersion);
	const char* (*getClientVersion)();
	void (*useFutureProtocolVersion)();

	fdb_error_t (*setNetworkOption)(FDBNetworkOption option, uint8_t const* value, int valueLength);
	fdb_error_t (*setupNetwork)();
	fdb_error_t (*runNetwork)();
	fdb_error_t (*stopNetwork)();
	fdb_error_t (*createDatabase)(const char* clusterFilePath, FDBDatabase** db);
	fdb_error_t (*createDatabaseFromConnectionString)(const char* connectionString, FDBDatabase** db);

	// Database
	fdb_error_t (*databaseOpenTenant)(FDBDatabase* database,
	                                  uint8_t const* tenantName,
	                                  int tenantNameLength,
	                                  FDBTenant** outTenant);
	fdb_error_t (*databaseCreateTransaction)(FDBDatabase* database, FDBTransaction** tr);
	fdb_error_t (*databaseSetOption)(FDBDatabase* database,
	                                 FDBDatabaseOption option,
	                                 uint8_t const* value,
	                                 int valueLength);
	void (*databaseDestroy)(FDBDatabase* database);
	FDBFuture* (*databaseRebootWorker)(FDBDatabase* database,
	                                   uint8_t const* address,
	                                   int addressLength,
	                                   fdb_bool_t check,
	                                   int duration);
	FDBFuture* (*databaseForceRecoveryWithDataLoss)(FDBDatabase* database, uint8_t const* dcid, int dcidLength);
	FDBFuture* (*databaseCreateSnapshot)(FDBDatabase* database,
	                                     uint8_t const* uid,
	                                     int uidLength,
	                                     uint8_t const* snapshotCommmand,
	                                     int snapshotCommandLength);
	FDBFuture* (*databaseCreateSharedState)(FDBDatabase* database);
	void (*databaseSetSharedState)(FDBDatabase* database, DatabaseSharedState* p);

	double (*databaseGetMainThreadBusyness)(FDBDatabase* database);
	FDBFuture* (*databaseGetServerProtocol)(FDBDatabase* database, uint64_t expectedVersion);

	FDBFuture* (*databasePurgeBlobGranules)(FDBDatabase* db,
	                                        uint8_t const* begin_key_name,
	                                        int begin_key_name_length,
	                                        uint8_t const* end_key_name,
	                                        int end_key_name_length,
	                                        int64_t purge_version,
	                                        fdb_bool_t force);

	FDBFuture* (*databaseWaitPurgeGranulesComplete)(FDBDatabase* db,
	                                                uint8_t const* purge_key_name,
	                                                int purge_key_name_length);

	FDBFuture* (*databaseBlobbifyRange)(FDBDatabase* db,
	                                    uint8_t const* begin_key_name,
	                                    int begin_key_name_length,
	                                    uint8_t const* end_key_name,
	                                    int end_key_name_length);

	FDBFuture* (*databaseUnblobbifyRange)(FDBDatabase* db,
	                                      uint8_t const* begin_key_name,
	                                      int begin_key_name_length,
	                                      uint8_t const* end_key_name,
	                                      int end_key_name_length);

	FDBFuture* (*databaseListBlobbifiedRanges)(FDBDatabase* db,
	                                           uint8_t const* begin_key_name,
	                                           int begin_key_name_length,
	                                           uint8_t const* end_key_name,
	                                           int end_key_name_length,
	                                           int rangeLimit);

	FDBFuture* (*databaseVerifyBlobRange)(FDBDatabase* db,
	                                      uint8_t const* begin_key_name,
	                                      int begin_key_name_length,
	                                      uint8_t const* end_key_name,
	                                      int end_key_name_length,
	                                      int64_t version);

	// Tenant
	fdb_error_t (*tenantCreateTransaction)(FDBTenant* tenant, FDBTransaction** outTransaction);

	FDBFuture* (*tenantPurgeBlobGranules)(FDBTenant* db,
	                                      uint8_t const* begin_key_name,
	                                      int begin_key_name_length,
	                                      uint8_t const* end_key_name,
	                                      int end_key_name_length,
	                                      int64_t purge_version,
	                                      fdb_bool_t force);

	FDBFuture* (*tenantWaitPurgeGranulesComplete)(FDBTenant* db,
	                                              uint8_t const* purge_key_name,
	                                              int purge_key_name_length);

	FDBFuture* (*tenantBlobbifyRange)(FDBTenant* tenant,
	                                  uint8_t const* begin_key_name,
	                                  int begin_key_name_length,
	                                  uint8_t const* end_key_name,
	                                  int end_key_name_length);

	FDBFuture* (*tenantUnblobbifyRange)(FDBTenant* tenant,
	                                    uint8_t const* begin_key_name,
	                                    int begin_key_name_length,
	                                    uint8_t const* end_key_name,
	                                    int end_key_name_length);

	FDBFuture* (*tenantListBlobbifiedRanges)(FDBTenant* tenant,
	                                         uint8_t const* begin_key_name,
	                                         int begin_key_name_length,
	                                         uint8_t const* end_key_name,
	                                         int end_key_name_length,
	                                         int rangeLimit);

	FDBFuture* (*tenantVerifyBlobRange)(FDBTenant* tenant,
	                                    uint8_t const* begin_key_name,
	                                    int begin_key_name_length,
	                                    uint8_t const* end_key_name,
	                                    int end_key_name_length,
	                                    int64_t version);

	void (*tenantDestroy)(FDBTenant* tenant);

	// Transaction
	fdb_error_t (*transactionSetOption)(FDBTransaction* tr,
	                                    FDBTransactionOption option,
	                                    uint8_t const* value,
	                                    int valueLength);
	void (*transactionDestroy)(FDBTransaction* tr);

	void (*transactionSetReadVersion)(FDBTransaction* tr, int64_t version);
	FDBFuture* (*transactionGetReadVersion)(FDBTransaction* tr);

	FDBFuture* (*transactionGet)(FDBTransaction* tr, uint8_t const* keyName, int keyNameLength, fdb_bool_t snapshot);
	FDBFuture* (*transactionGetKey)(FDBTransaction* tr,
	                                uint8_t const* keyName,
	                                int keyNameLength,
	                                fdb_bool_t orEqual,
	                                int offset,
	                                fdb_bool_t snapshot);
	FDBFuture* (*transactionGetAddressesForKey)(FDBTransaction* tr, uint8_t const* keyName, int keyNameLength);
	FDBFuture* (*transactionGetRange)(FDBTransaction* tr,
	                                  uint8_t const* beginKeyName,
	                                  int beginKeyNameLength,
	                                  fdb_bool_t beginOrEqual,
	                                  int beginOffset,
	                                  uint8_t const* endKeyName,
	                                  int endKeyNameLength,
	                                  fdb_bool_t endOrEqual,
	                                  int endOffset,
	                                  int limit,
	                                  int targetBytes,
	                                  FDBStreamingMode mode,
	                                  int iteration,
	                                  fdb_bool_t snapshot,
	                                  fdb_bool_t reverse);
	FDBFuture* (*transactionGetMappedRange)(FDBTransaction* tr,
	                                        uint8_t const* beginKeyName,
	                                        int beginKeyNameLength,
	                                        fdb_bool_t beginOrEqual,
	                                        int beginOffset,
	                                        uint8_t const* endKeyName,
	                                        int endKeyNameLength,
	                                        fdb_bool_t endOrEqual,
	                                        int endOffset,
	                                        uint8_t const* mapper_name,
	                                        int mapper_name_length,
	                                        int limit,
	                                        int targetBytes,
	                                        FDBStreamingMode mode,
	                                        int iteration,
	                                        int matchIndex,
	                                        fdb_bool_t snapshot,
	                                        fdb_bool_t reverse);
	FDBFuture* (*transactionGetVersionstamp)(FDBTransaction* tr);

	void (*transactionSet)(FDBTransaction* tr,
	                       uint8_t const* keyName,
	                       int keyNameLength,
	                       uint8_t const* value,
	                       int valueLength);
	void (*transactionClear)(FDBTransaction* tr, uint8_t const* keyName, int keyNameLength);
	void (*transactionClearRange)(FDBTransaction* tr,
	                              uint8_t const* beginKeyName,
	                              int beginKeyNameLength,
	                              uint8_t const* endKeyName,
	                              int endKeyNameLength);
	void (*transactionAtomicOp)(FDBTransaction* tr,
	                            uint8_t const* keyName,
	                            int keyNameLength,
	                            uint8_t const* param,
	                            int paramLength,
	                            FDBMutationType operationType);

	FDBFuture* (*transactionGetEstimatedRangeSizeBytes)(FDBTransaction* tr,
	                                                    uint8_t const* begin_key_name,
	                                                    int begin_key_name_length,
	                                                    uint8_t const* end_key_name,
	                                                    int end_key_name_length);

	FDBFuture* (*transactionGetRangeSplitPoints)(FDBTransaction* tr,
	                                             uint8_t const* begin_key_name,
	                                             int begin_key_name_length,
	                                             uint8_t const* end_key_name,
	                                             int end_key_name_length,
	                                             int64_t chunkSize);

	FDBFuture* (*transactionGetBlobGranuleRanges)(FDBTransaction* tr,
	                                              uint8_t const* begin_key_name,
	                                              int begin_key_name_length,
	                                              uint8_t const* end_key_name,
	                                              int end_key_name_length,
	                                              int rangeLimit);

	FDBResult* (*transactionReadBlobGranules)(FDBTransaction* tr,
	                                          uint8_t const* begin_key_name,
	                                          int begin_key_name_length,
	                                          uint8_t const* end_key_name,
	                                          int end_key_name_length,
	                                          int64_t beginVersion,
	                                          int64_t readVersion);

	FDBFuture* (*transactionReadBlobGranulesStart)(FDBTransaction* tr,
	                                               uint8_t const* begin_key_name,
	                                               int begin_key_name_length,
	                                               uint8_t const* end_key_name,
	                                               int end_key_name_length,
	                                               int64_t beginVersion,
	                                               int64_t readVersion,
	                                               int64_t* readVersionOut);

	FDBResult* (*transactionReadBlobGranulesFinish)(FDBTransaction* tr,
	                                                FDBFuture* startFuture,
	                                                uint8_t const* begin_key_name,
	                                                int begin_key_name_length,
	                                                uint8_t const* end_key_name,
	                                                int end_key_name_length,
	                                                int64_t beginVersion,
	                                                int64_t readVersion,
	                                                FDBReadBlobGranuleContext* granule_context);

	FDBFuture* (*transactionSummarizeBlobGranules)(FDBTransaction* tr,
	                                               uint8_t const* begin_key_name,
	                                               int begin_key_name_length,
	                                               uint8_t const* end_key_name,
	                                               int end_key_name_length,
	                                               int64_t summaryVersion,
	                                               int rangeLimit);

	FDBFuture* (*transactionCommit)(FDBTransaction* tr);
	fdb_error_t (*transactionGetCommittedVersion)(FDBTransaction* tr, int64_t* outVersion);
	FDBFuture* (*transactionGetTotalCost)(FDBTransaction* tr);
	FDBFuture* (*transactionGetApproximateSize)(FDBTransaction* tr);
	FDBFuture* (*transactionWatch)(FDBTransaction* tr, uint8_t const* keyName, int keyNameLength);
	FDBFuture* (*transactionOnError)(FDBTransaction* tr, fdb_error_t error);
	void (*transactionReset)(FDBTransaction* tr);
	void (*transactionCancel)(FDBTransaction* tr);

	fdb_error_t (*transactionAddConflictRange)(FDBTransaction* tr,
	                                           uint8_t const* beginKeyName,
	                                           int beginKeyNameLength,
	                                           uint8_t const* endKeyName,
	                                           int endKeyNameLength,
	                                           FDBConflictRangeType);

	// Future
	fdb_error_t (*futureGetDatabase)(FDBFuture* f, FDBDatabase** outDb);
	fdb_error_t (*futureGetInt64)(FDBFuture* f, int64_t* outValue);
	fdb_error_t (*futureGetUInt64)(FDBFuture* f, uint64_t* outValue);
	fdb_error_t (*futureGetBool)(FDBFuture* f, fdb_bool_t* outValue);
	fdb_error_t (*futureGetError)(FDBFuture* f);
	fdb_error_t (*futureGetKey)(FDBFuture* f, uint8_t const** outKey, int* outKeyLength);
	fdb_error_t (*futureGetValue)(FDBFuture* f, fdb_bool_t* outPresent, uint8_t const** outValue, int* outValueLength);
	fdb_error_t (*futureGetStringArray)(FDBFuture* f, const char*** outStrings, int* outCount);
	fdb_error_t (*futureGetKeyRangeArray)(FDBFuture* f, const FDBKeyRange** out_keyranges, int* outCount);
	fdb_error_t (*futureGetKeyArray)(FDBFuture* f, FDBKey const** outKeys, int* outCount);
	fdb_error_t (*futureGetKeyValueArray)(FDBFuture* f, FDBKeyValue const** outKV, int* outCount, fdb_bool_t* outMore);
	fdb_error_t (*futureGetMappedKeyValueArray)(FDBFuture* f,
	                                            FDBMappedKeyValue const** outKVM,
	                                            int* outCount,
	                                            fdb_bool_t* outMore);
	fdb_error_t (*futureGetGranuleSummaryArray)(FDBFuture* f, const FDBGranuleSummary** out_summaries, int* outCount);
	fdb_error_t (*futureGetSharedState)(FDBFuture* f, DatabaseSharedState** outPtr);
	fdb_error_t (*futureSetCallback)(FDBFuture* f, FDBCallback callback, void* callback_parameter);
	void (*futureCancel)(FDBFuture* f);
	void (*futureDestroy)(FDBFuture* f);

	fdb_error_t (*resultGetKeyValueArray)(FDBResult* f, FDBKeyValue const** outKV, int* outCount, fdb_bool_t* outMore);
	void (*resultDestroy)(FDBResult* f);

	// Legacy Support
	FDBFuture* (*createCluster)(const char* clusterFilePath);
	FDBFuture* (*clusterCreateDatabase)(FDBCluster* cluster, uint8_t* dbName, int dbNameLength);
	void (*clusterDestroy)(FDBCluster* cluster);
	fdb_error_t (*futureGetCluster)(FDBFuture* f, FDBCluster** outCluster);
};

// An implementation of ITransaction that wraps a transaction object created on an externally loaded client library.
// All API calls to that transaction are routed through the external library.
class DLTransaction : public ITransaction, ThreadSafeReferenceCounted<DLTransaction> {
public:
	DLTransaction(Reference<FdbCApi> api, FdbCApi::FDBTransaction* tr) : api(api), tr(tr) {}
	~DLTransaction() override { api->transactionDestroy(tr); }

	void cancel() override;
	void setVersion(Version v) override;
	ThreadFuture<Version> getReadVersion() override;

	ThreadFuture<Optional<Value>> get(const KeyRef& key, bool snapshot = false) override;
	ThreadFuture<Key> getKey(const KeySelectorRef& key, bool snapshot = false) override;
	ThreadFuture<RangeResult> getRange(const KeySelectorRef& begin,
	                                   const KeySelectorRef& end,
	                                   int limit,
	                                   bool snapshot = false,
	                                   bool reverse = false) override;
	ThreadFuture<RangeResult> getRange(const KeySelectorRef& begin,
	                                   const KeySelectorRef& end,
	                                   GetRangeLimits limits,
	                                   bool snapshot = false,
	                                   bool reverse = false) override;
	ThreadFuture<RangeResult> getRange(const KeyRangeRef& keys,
	                                   int limit,
	                                   bool snapshot = false,
	                                   bool reverse = false) override;
	ThreadFuture<RangeResult> getRange(const KeyRangeRef& keys,
	                                   GetRangeLimits limits,
	                                   bool snapshot = false,
	                                   bool reverse = false) override;
	ThreadFuture<MappedRangeResult> getMappedRange(const KeySelectorRef& begin,
	                                               const KeySelectorRef& end,
	                                               const StringRef& mapper,
	                                               GetRangeLimits limits,
	                                               int matchIndex,
	                                               bool snapshot,
	                                               bool reverse) override;
	ThreadFuture<Standalone<VectorRef<const char*>>> getAddressesForKey(const KeyRef& key) override;
	ThreadFuture<Standalone<StringRef>> getVersionstamp() override;
	ThreadFuture<int64_t> getEstimatedRangeSizeBytes(const KeyRangeRef& keys) override;
	ThreadFuture<Standalone<VectorRef<KeyRef>>> getRangeSplitPoints(const KeyRangeRef& range,
	                                                                int64_t chunkSize) override;
	ThreadFuture<Standalone<VectorRef<KeyRangeRef>>> getBlobGranuleRanges(const KeyRangeRef& keyRange,
	                                                                      int rangeLimit) override;

	ThreadResult<RangeResult> readBlobGranules(const KeyRangeRef& keyRange,
	                                           Version beginVersion,
	                                           Optional<Version> readVersion,
	                                           ReadBlobGranuleContext granule_context) override;

	ThreadFuture<Standalone<VectorRef<BlobGranuleChunkRef>>> readBlobGranulesStart(const KeyRangeRef& keyRange,
	                                                                               Version beginVersion,
	                                                                               Optional<Version> readVersion,
	                                                                               Version* readVersionOut) override;

	ThreadResult<RangeResult> readBlobGranulesFinish(
	    ThreadFuture<Standalone<VectorRef<BlobGranuleChunkRef>>> startFuture,
	    const KeyRangeRef& keyRange,
	    Version beginVersion,
	    Version readVersion,
	    ReadBlobGranuleContext granuleContext) override;

	ThreadFuture<Standalone<VectorRef<BlobGranuleSummaryRef>>> summarizeBlobGranules(const KeyRangeRef& keyRange,
	                                                                                 Optional<Version> summaryVersion,
	                                                                                 int rangeLimit) override;

	void addReadConflictRange(const KeyRangeRef& keys) override;

	void atomicOp(const KeyRef& key, const ValueRef& value, uint32_t operationType) override;
	void set(const KeyRef& key, const ValueRef& value) override;
	void clear(const KeyRef& begin, const KeyRef& end) override;
	void clear(const KeyRangeRef& range) override;
	void clear(const KeyRef& key) override;

	ThreadFuture<Void> watch(const KeyRef& key) override;

	void addWriteConflictRange(const KeyRangeRef& keys) override;

	ThreadFuture<Void> commit() override;
	Version getCommittedVersion() override;
	ThreadFuture<VersionVector> getVersionVector() override;
	ThreadFuture<SpanContext> getSpanContext() override { return SpanContext(); };
	ThreadFuture<int64_t> getTotalCost() override;
	ThreadFuture<int64_t> getApproximateSize() override;

	void setOption(FDBTransactionOptions::Option option, Optional<StringRef> value = Optional<StringRef>()) override;

	ThreadFuture<Void> onError(Error const& e) override;
	void reset() override;

	Optional<TenantName> getTenant() override {
		ASSERT(false);
		throw internal_error();
	}

	void addref() override { ThreadSafeReferenceCounted<DLTransaction>::addref(); }
	void delref() override { ThreadSafeReferenceCounted<DLTransaction>::delref(); }

private:
	const Reference<FdbCApi> api;
	FdbCApi::FDBTransaction* const tr;
};

class DLTenant : public ITenant, ThreadSafeReferenceCounted<DLTenant> {
public:
	DLTenant(Reference<FdbCApi> api, FdbCApi::FDBTenant* tenant) : api(api), tenant(tenant) {}
	~DLTenant() override {
		if (tenant) {
			api->tenantDestroy(tenant);
		}
	}

	Reference<ITransaction> createTransaction() override;

	ThreadFuture<Key> purgeBlobGranules(const KeyRangeRef& keyRange, Version purgeVersion, bool force) override;
	ThreadFuture<Void> waitPurgeGranulesComplete(const KeyRef& purgeKey) override;

	ThreadFuture<bool> blobbifyRange(const KeyRangeRef& keyRange) override;
	ThreadFuture<bool> unblobbifyRange(const KeyRangeRef& keyRange) override;
	ThreadFuture<Standalone<VectorRef<KeyRangeRef>>> listBlobbifiedRanges(const KeyRangeRef& keyRange,
	                                                                      int rangeLimit) override;

	ThreadFuture<Version> verifyBlobRange(const KeyRangeRef& keyRange, Optional<Version> version) override;

	void addref() override { ThreadSafeReferenceCounted<DLTenant>::addref(); }
	void delref() override { ThreadSafeReferenceCounted<DLTenant>::delref(); }

private:
	const Reference<FdbCApi> api;
	FdbCApi::FDBTenant* tenant;
};

// An implementation of IDatabase that wraps a database object created on an externally loaded client library.
// All API calls to that database are routed through the external library.
class DLDatabase : public IDatabase, ThreadSafeReferenceCounted<DLDatabase> {
public:
	DLDatabase(Reference<FdbCApi> api, FdbCApi::FDBDatabase* db) : api(api), db(db), ready(Void()) {}
	DLDatabase(Reference<FdbCApi> api, ThreadFuture<FdbCApi::FDBDatabase*> dbFuture);
	~DLDatabase() override {
		if (db) {
			api->databaseDestroy(db);
		}
	}

	ThreadFuture<Void> onReady();

	Reference<ITenant> openTenant(TenantNameRef tenantName) override;
	Reference<ITransaction> createTransaction() override;
	void setOption(FDBDatabaseOptions::Option option, Optional<StringRef> value = Optional<StringRef>()) override;
	double getMainThreadBusyness() override;

	// Returns the protocol version reported by the coordinator this client is connected to
	// If an expected version is given, the future won't return until the protocol version is different than expected
	// Note: this will never return if the server is running a protocol from FDB 5.0 or older
	ThreadFuture<ProtocolVersion> getServerProtocol(
	    Optional<ProtocolVersion> expectedVersion = Optional<ProtocolVersion>()) override;

	void addref() override { ThreadSafeReferenceCounted<DLDatabase>::addref(); }
	void delref() override { ThreadSafeReferenceCounted<DLDatabase>::delref(); }

	ThreadFuture<int64_t> rebootWorker(const StringRef& address, bool check, int duration) override;
	ThreadFuture<Void> forceRecoveryWithDataLoss(const StringRef& dcid) override;
	ThreadFuture<Void> createSnapshot(const StringRef& uid, const StringRef& snapshot_command) override;

	ThreadFuture<Key> purgeBlobGranules(const KeyRangeRef& keyRange, Version purgeVersion, bool force) override;
	ThreadFuture<Void> waitPurgeGranulesComplete(const KeyRef& purgeKey) override;

	ThreadFuture<bool> blobbifyRange(const KeyRangeRef& keyRange) override;
	ThreadFuture<bool> unblobbifyRange(const KeyRangeRef& keyRange) override;
	ThreadFuture<Standalone<VectorRef<KeyRangeRef>>> listBlobbifiedRanges(const KeyRangeRef& keyRange,
	                                                                      int rangeLimit) override;

	ThreadFuture<Version> verifyBlobRange(const KeyRangeRef& keyRange, Optional<Version> version) override;

	ThreadFuture<DatabaseSharedState*> createSharedState() override;
	void setSharedState(DatabaseSharedState* p) override;

private:
	const Reference<FdbCApi> api;
	FdbCApi::FDBDatabase*
	    db; // Always set if API version >= 610, otherwise guaranteed to be set when onReady future is set
	ThreadFuture<Void> ready;
};

// An implementation of IClientApi that re-issues API calls to the C API of an externally loaded client library.
// The DL prefix stands for "dynamic library".
class DLApi : public IClientApi {
public:
	DLApi(std::string fdbCPath, bool unlinkOnLoad = false);

	void selectApiVersion(int apiVersion) override;
	const char* getClientVersion() override;
	void useFutureProtocolVersion() override;

	void setNetworkOption(FDBNetworkOptions::Option option, Optional<StringRef> value = Optional<StringRef>()) override;
	void setupNetwork() override;
	void runNetwork() override;
	void stopNetwork() override;

	Reference<IDatabase> createDatabase(const char* clusterFile) override;
	Reference<IDatabase> createDatabase609(const char* clusterFilePath); // legacy database creation

	Reference<IDatabase> createDatabaseFromConnectionString(const char* connectionString) override;

	void addNetworkThreadCompletionHook(void (*hook)(void*), void* hookParameter) override;

private:
	const std::string fdbCPath;
	const Reference<FdbCApi> api;
	const bool unlinkOnLoad;
	int headerVersion;
	bool networkSetup;

	Mutex lock;
	std::vector<std::pair<void (*)(void*), void*>> threadCompletionHooks;

	void init();
};

class MultiVersionDatabase;
class MultiVersionTenant;

// An implementation of ITransaction that wraps a transaction created either locally or through a dynamically loaded
// external client. When needed (e.g on cluster version change), the MultiVersionTransaction can automatically replace
// its wrapped transaction with one from another client.
class MultiVersionTransaction : public ITransaction, ThreadSafeReferenceCounted<MultiVersionTransaction> {
public:
	MultiVersionTransaction(Reference<MultiVersionDatabase> db,
	                        Optional<Reference<MultiVersionTenant>> tenant,
	                        UniqueOrderedOptionList<FDBTransactionOptions> defaultOptions);

	~MultiVersionTransaction() override;

	void cancel() override;
	void setVersion(Version v) override;
	ThreadFuture<Version> getReadVersion() override;

	ThreadFuture<Optional<Value>> get(const KeyRef& key, bool snapshot = false) override;
	ThreadFuture<Key> getKey(const KeySelectorRef& key, bool snapshot = false) override;
	ThreadFuture<RangeResult> getRange(const KeySelectorRef& begin,
	                                   const KeySelectorRef& end,
	                                   int limit,
	                                   bool snapshot = false,
	                                   bool reverse = false) override;
	ThreadFuture<RangeResult> getRange(const KeySelectorRef& begin,
	                                   const KeySelectorRef& end,
	                                   GetRangeLimits limits,
	                                   bool snapshot = false,
	                                   bool reverse = false) override;
	ThreadFuture<RangeResult> getRange(const KeyRangeRef& keys,
	                                   int limit,
	                                   bool snapshot = false,
	                                   bool reverse = false) override;
	ThreadFuture<RangeResult> getRange(const KeyRangeRef& keys,
	                                   GetRangeLimits limits,
	                                   bool snapshot = false,
	                                   bool reverse = false) override;
	ThreadFuture<MappedRangeResult> getMappedRange(const KeySelectorRef& begin,
	                                               const KeySelectorRef& end,
	                                               const StringRef& mapper,
	                                               GetRangeLimits limits,
	                                               int matchIndex,
	                                               bool snapshot,
	                                               bool reverse) override;
	ThreadFuture<Standalone<VectorRef<const char*>>> getAddressesForKey(const KeyRef& key) override;
	ThreadFuture<Standalone<StringRef>> getVersionstamp() override;

	void addReadConflictRange(const KeyRangeRef& keys) override;
	ThreadFuture<int64_t> getEstimatedRangeSizeBytes(const KeyRangeRef& keys) override;

	ThreadFuture<Standalone<VectorRef<KeyRef>>> getRangeSplitPoints(const KeyRangeRef& range,
	                                                                int64_t chunkSize) override;
	ThreadFuture<Standalone<VectorRef<KeyRangeRef>>> getBlobGranuleRanges(const KeyRangeRef& keyRange,
	                                                                      int rangeLimit) override;

	ThreadResult<RangeResult> readBlobGranules(const KeyRangeRef& keyRange,
	                                           Version beginVersion,
	                                           Optional<Version> readVersion,
	                                           ReadBlobGranuleContext granule_context) override;

	ThreadFuture<Standalone<VectorRef<BlobGranuleChunkRef>>> readBlobGranulesStart(const KeyRangeRef& keyRange,
	                                                                               Version beginVersion,
	                                                                               Optional<Version> readVersion,
	                                                                               Version* readVersionOut) override;

	ThreadResult<RangeResult> readBlobGranulesFinish(
	    ThreadFuture<Standalone<VectorRef<BlobGranuleChunkRef>>> startFuture,
	    const KeyRangeRef& keyRange,
	    Version beginVersion,
	    Version readVersion,
	    ReadBlobGranuleContext granuleContext) override;

	ThreadFuture<Standalone<VectorRef<BlobGranuleSummaryRef>>> summarizeBlobGranules(const KeyRangeRef& keyRange,
	                                                                                 Optional<Version> summaryVersion,
	                                                                                 int rangeLimit) override;

	void atomicOp(const KeyRef& key, const ValueRef& value, uint32_t operationType) override;
	void set(const KeyRef& key, const ValueRef& value) override;
	void clear(const KeyRef& begin, const KeyRef& end) override;
	void clear(const KeyRangeRef& range) override;
	void clear(const KeyRef& key) override;

	ThreadFuture<Void> watch(const KeyRef& key) override;

	void addWriteConflictRange(const KeyRangeRef& keys) override;

	ThreadFuture<Void> commit() override;
	Version getCommittedVersion() override;
	ThreadFuture<VersionVector> getVersionVector() override;
	ThreadFuture<SpanContext> getSpanContext() override;
	ThreadFuture<int64_t> getTotalCost() override;
	ThreadFuture<int64_t> getApproximateSize() override;

	void setOption(FDBTransactionOptions::Option option, Optional<StringRef> value = Optional<StringRef>()) override;

	ThreadFuture<Void> onError(Error const& e) override;
	void reset() override;

	Optional<TenantName> getTenant() override;

	void addref() override { ThreadSafeReferenceCounted<MultiVersionTransaction>::addref(); }
	void delref() override { ThreadSafeReferenceCounted<MultiVersionTransaction>::delref(); }

	// return true if the underlying transaction pointer is not empty
	bool isValid() override;

private:
	const Reference<MultiVersionDatabase> db;
	const Optional<Reference<MultiVersionTenant>> tenant;
	ThreadSpinLock lock;

	struct TransactionInfo {
		Reference<ITransaction> transaction;
		ThreadFuture<Void> onChange;
	};

	// Timeout related variables for MultiVersionTransaction objects that do not have an underlying ITransaction

	// The time when the MultiVersionTransaction was last created or reset
	std::atomic<double> startTime;

	// A lock that needs to be held if using timeoutTsav or currentTimeout
	ThreadSpinLock timeoutLock;

	// A single assignment var (i.e. promise) that gets set with an error when the timeout elapses or the transaction
	// is reset or destroyed.
	Reference<ThreadSingleAssignmentVar<Void>> timeoutTsav;

	// A reference to the current actor waiting for the timeout. This actor will set the timeoutTsav promise.
	ThreadFuture<Void> currentTimeout;

	// Configure a timeout based on the options set for this transaction. This timeout only applies
	// if we don't have an underlying database object to connect with.
	void setTimeout(Optional<StringRef> value);

	// Creates a ThreadFuture<T> that will signal an error if the transaction times out.
	template <class T>
	ThreadFuture<T> makeTimeout();

	template <class T>
	ThreadResult<T> abortableTimeoutResult(ThreadFuture<Void> abortSignal);

	template <class T>
	ThreadResult<T> abortableResult(ThreadResult<T> result, ThreadFuture<Void> abortSignal);

	TransactionInfo transaction;

	TransactionInfo getTransaction();
	void updateTransaction();
	void setDefaultOptions(UniqueOrderedOptionList<FDBTransactionOptions> options);

	std::vector<std::pair<FDBTransactionOptions::Option, Optional<Standalone<StringRef>>>> persistentOptions;
};

struct ClientDesc {
	std::string const libPath;
	bool const external;
	bool const useFutureVersion;

	ClientDesc(std::string libPath, bool external, bool useFutureVersion)
	  : libPath(libPath), external(external), useFutureVersion(useFutureVersion) {}
};

struct ClientInfo : ClientDesc, ThreadSafeReferenceCounted<ClientInfo> {
	ProtocolVersion protocolVersion;
	std::string releaseVersion = "unknown";
	IClientApi* api;
	bool failed;
	std::atomic_bool initialized;
	int threadIndex;
	std::vector<std::pair<void (*)(void*), void*>> threadCompletionHooks;

	ClientInfo()
	  : ClientDesc(std::string(), false, false), protocolVersion(0), api(nullptr), failed(true), initialized(false),
	    threadIndex(0) {}
	ClientInfo(IClientApi* api)
	  : ClientDesc("internal", false, false), protocolVersion(0), api(api), failed(false), initialized(false),
	    threadIndex(0) {}
	ClientInfo(IClientApi* api, std::string libPath, bool useFutureVersion, int threadIndex)
	  : ClientDesc(libPath, true, useFutureVersion), protocolVersion(0), api(api), failed(false), initialized(false),
	    threadIndex(threadIndex) {}

	void loadVersion();
	bool canReplace(Reference<ClientInfo> other) const;
	std::string getTraceFileIdentifier(const std::string& baseIdentifier);
};

class MultiVersionApi;

// An implementation of ITenant that wraps a tenant created either locally or through a dynamically loaded
// external client. The wrapped ITenant is automatically changed when the MultiVersionDatabase used to create
// it connects with a different version.
class MultiVersionTenant final : public ITenant, ThreadSafeReferenceCounted<MultiVersionTenant> {
public:
	MultiVersionTenant(Reference<MultiVersionDatabase> db, TenantNameRef tenantName);
	~MultiVersionTenant() override;

	Reference<ITransaction> createTransaction() override;

	ThreadFuture<Key> purgeBlobGranules(const KeyRangeRef& keyRange, Version purgeVersion, bool force) override;
	ThreadFuture<Void> waitPurgeGranulesComplete(const KeyRef& purgeKey) override;

	ThreadFuture<bool> blobbifyRange(const KeyRangeRef& keyRange) override;
	ThreadFuture<bool> unblobbifyRange(const KeyRangeRef& keyRange) override;
	ThreadFuture<Standalone<VectorRef<KeyRangeRef>>> listBlobbifiedRanges(const KeyRangeRef& keyRange,
	                                                                      int rangeLimit) override;
	ThreadFuture<Version> verifyBlobRange(const KeyRangeRef& keyRange, Optional<Version> version) override;

	void addref() override { ThreadSafeReferenceCounted<MultiVersionTenant>::addref(); }
	void delref() override { ThreadSafeReferenceCounted<MultiVersionTenant>::delref(); }

	// A struct that manages the current connection state of the MultiVersionDatabase. This wraps the underlying
	// IDatabase object that is currently interacting with the cluster.
	struct TenantState : ThreadSafeReferenceCounted<TenantState> {
		TenantState(Reference<MultiVersionDatabase> db, TenantNameRef tenantName);

		// Creates a new underlying tenant object whenever the database connection changes. This change is signaled
		// to open transactions via an AsyncVar.
		void updateTenant();

		// Cleans up local state to break reference cycles
		void close();

		Reference<ThreadSafeAsyncVar<Reference<ITenant>>> tenantVar;
		const TenantName tenantName;

		Reference<MultiVersionDatabase> db;

		Mutex tenantLock;
		ThreadFuture<Void> tenantUpdater;

		bool closed;
	};

	Reference<TenantState> tenantState;
};

class ClusterConnectionRecord {
private:
	enum class Type { FILE, CONNECTION_STRING };
	ClusterConnectionRecord(Type type, std::string const& recordStr) : type(type), recordStr(recordStr) {}

	Type type;
	std::string recordStr;

public:
	static ClusterConnectionRecord fromFile(std::string const& clusterFilePath) {
		return ClusterConnectionRecord(Type::FILE, clusterFilePath);
	}

	static ClusterConnectionRecord fromConnectionString(std::string const& connectionString) {
		return ClusterConnectionRecord(Type::CONNECTION_STRING, connectionString);
	}

	Reference<IDatabase> createDatabase(IClientApi* api) const {
		switch (type) {
		case Type::FILE:
			return api->createDatabase(recordStr.c_str());
		case Type::CONNECTION_STRING:
			return api->createDatabaseFromConnectionString(recordStr.c_str());
		default:
			ASSERT(false);
			throw internal_error();
		}
	}

	std::string toString() const {
		switch (type) {
		case Type::FILE:
			if (recordStr.empty()) {
				return "default file";
			} else {
				return "file: " + recordStr;
			}
		case Type::CONNECTION_STRING:
			return "connection string: " + recordStr;
		default:
			ASSERT(false);
			throw internal_error();
		}
	}
};

template <>
struct Traceable<ClusterConnectionRecord> : std::true_type {
	static std::string toString(ClusterConnectionRecord const& connectionRecord) { return connectionRecord.toString(); }
};

// An implementation of IDatabase that wraps a database created either locally or through a dynamically loaded
// external client. The MultiVersionDatabase monitors the protocol version of the cluster and automatically
// replaces the wrapped database when the protocol version changes.
class MultiVersionDatabase final : public IDatabase, ThreadSafeReferenceCounted<MultiVersionDatabase> {
public:
	MultiVersionDatabase(MultiVersionApi* api,
	                     int threadIdx,
	                     ClusterConnectionRecord const& connectionRecord,
	                     Reference<IDatabase> db,
	                     Reference<IDatabase> versionMonitorDb,
	                     bool openConnectors = true);

	~MultiVersionDatabase() override;

	Reference<ITenant> openTenant(TenantNameRef tenantName) override;
	Reference<ITransaction> createTransaction() override;
	void setOption(FDBDatabaseOptions::Option option, Optional<StringRef> value = Optional<StringRef>()) override;
	double getMainThreadBusyness() override;

	// Returns the protocol version reported by the coordinator this client is connected to
	// If an expected version is given, the future won't return until the protocol version is different than expected
	// Note: this will never return if the server is running a protocol from FDB 5.0 or older
	ThreadFuture<ProtocolVersion> getServerProtocol(
	    Optional<ProtocolVersion> expectedVersion = Optional<ProtocolVersion>()) override;

	void addref() override { ThreadSafeReferenceCounted<MultiVersionDatabase>::addref(); }
	void delref() override { ThreadSafeReferenceCounted<MultiVersionDatabase>::delref(); }

	// Create a MultiVersionDatabase that wraps an already created IDatabase object
	// For internal use in testing
	static Reference<IDatabase> debugCreateFromExistingDatabase(Reference<IDatabase> db);

	ThreadFuture<int64_t> rebootWorker(const StringRef& address, bool check, int duration) override;
	ThreadFuture<Void> forceRecoveryWithDataLoss(const StringRef& dcid) override;
	ThreadFuture<Void> createSnapshot(const StringRef& uid, const StringRef& snapshot_command) override;

	ThreadFuture<Key> purgeBlobGranules(const KeyRangeRef& keyRange, Version purgeVersion, bool force) override;
	ThreadFuture<Void> waitPurgeGranulesComplete(const KeyRef& purgeKey) override;

	ThreadFuture<bool> blobbifyRange(const KeyRangeRef& keyRange) override;
	ThreadFuture<bool> unblobbifyRange(const KeyRangeRef& keyRange) override;
	ThreadFuture<Standalone<VectorRef<KeyRangeRef>>> listBlobbifiedRanges(const KeyRangeRef& keyRange,
	                                                                      int rangeLimit) override;
	ThreadFuture<Version> verifyBlobRange(const KeyRangeRef& keyRange, Optional<Version> version) override;

	ThreadFuture<DatabaseSharedState*> createSharedState() override;
	void setSharedState(DatabaseSharedState* p) override;

	// private:

	struct LegacyVersionMonitor;

	// A struct that manages the current connection state of the MultiVersionDatabase. This wraps the underlying
	// IDatabase object that is currently interacting with the cluster.
	struct DatabaseState : ThreadSafeReferenceCounted<DatabaseState> {
		DatabaseState(ClusterConnectionRecord const& connectionRecord, Reference<IDatabase> versionMonitorDb);

		// Replaces the active database connection with a new one. Must be called from the main thread.
		void updateDatabase(Reference<IDatabase> newDb, Reference<ClientInfo> client);

		// Called when a change to the protocol version of the cluster has been detected.
		// Must be called from the main thread
		void protocolVersionChanged(ProtocolVersion protocolVersion);

		// Adds a client (local or externally loaded) that can be used to connect to the cluster
		void addClient(Reference<ClientInfo> client);

		// Watch the cluster protocol version for changes and update the database state when it does.
		// Must be called from the main thread
		ThreadFuture<Void> monitorProtocolVersion();

		// Starts version monitors for old client versions that don't support connect packet monitoring (<= 5.0).
		// Must be called from the main thread
		void startLegacyVersionMonitors();

		// Cleans up state for the legacy version monitors to break reference cycles
		void close();

		Reference<IDatabase> db;
		const Reference<ThreadSafeAsyncVar<Reference<IDatabase>>> dbVar;
		ClusterConnectionRecord connectionRecord;
		std::string clusterId;

		// Used to monitor the cluster protocol version. Will be the same as db unless we have either not connected
		// yet or if the client version associated with db does not support protocol monitoring. In those cases,
		// this will be a specially created local db.
		Reference<IDatabase> versionMonitorDb;

		bool closed;

		ThreadFuture<Void> changed;
		ThreadFuture<Void> dbReady;
		ThreadFuture<Void> protocolVersionMonitor;

		Future<Void> sharedStateUpdater;
		bool isConfigDB;

		// Versions older than 6.1 do not benefit from having their database connections closed. Additionally,
		// there are various issues that result in negative behavior in some cases if the connections are closed.
		// Therefore, we leave them open.
		std::map<ProtocolVersion, Reference<IDatabase>> legacyDatabaseConnections;

		// Versions 5.0 and older do not support connection packet monitoring and require alternate techniques to
		// determine the cluster version.
		std::list<Reference<LegacyVersionMonitor>> legacyVersionMonitors;

		Optional<ProtocolVersion> dbProtocolVersion;

		// This maps a normalized protocol version to the client associated with it. This prevents compatible
		// differences in protocol version not matching each other.
		std::map<ProtocolVersion, Reference<ClientInfo>> clients;

		std::vector<std::pair<FDBDatabaseOptions::Option, Optional<Standalone<StringRef>>>> options;
		UniqueOrderedOptionList<FDBTransactionOptions> transactionDefaultOptions;
		Mutex optionLock;
	};

	// A struct that enables monitoring whether the cluster is running an old version (<= 5.0) that doesn't support
	// connect packet monitoring.
	struct LegacyVersionMonitor : ThreadSafeReferenceCounted<LegacyVersionMonitor> {
		LegacyVersionMonitor(Reference<ClientInfo> const& client) : client(client), monitorRunning(false) {}

		// Terminates the version monitor to break reference cycles
		void close();

		// Starts the connection monitor by creating a database object at an old version.
		// Must be called from the main thread
		void startConnectionMonitor(Reference<DatabaseState> dbState);

		// Runs a GRV probe on the cluster to determine if the client version is compatible with the cluster.
		// Must be called from main thread
		void runGrvProbe(Reference<DatabaseState> dbState);

		Reference<ClientInfo> client;
		Reference<IDatabase> db;
		Reference<ITransaction> tr;

		ThreadFuture<Void> versionMonitor;
		bool monitorRunning;
	};

	const Reference<DatabaseState> dbState;
	friend class MultiVersionTransaction;
};

// An implementation of IClientApi that can choose between multiple different client implementations either provided
// locally within the primary loaded fdb_c client or through any number of dynamically loaded clients.
//
// This functionality is used to provide support for multiple protocol versions simultaneously.
class MultiVersionApi : public IClientApi {
public:
	void selectApiVersion(int apiVersion) override;
	const char* getClientVersion() override;
	void useFutureProtocolVersion() override;

	void setNetworkOption(FDBNetworkOptions::Option option, Optional<StringRef> value = Optional<StringRef>()) override;
	void setupNetwork() override;
	void runNetwork() override;
	void stopNetwork() override;
	void addNetworkThreadCompletionHook(void (*hook)(void*), void* hookParameter) override;

	// Creates an IDatabase object that represents a connection to the cluster
	Reference<IDatabase> createDatabase(ClusterConnectionRecord const& connectionRecord);
	Reference<IDatabase> createDatabase(const char* clusterFilePath) override;
	Reference<IDatabase> createDatabaseFromConnectionString(const char* connectionString) override;

	static MultiVersionApi* api;

	Reference<ClientInfo> getLocalClient();
	void runOnExternalClients(int threadId,
	                          std::function<void(Reference<ClientInfo>)>,
	                          bool runOnFailedClients = false,
	                          bool failOnError = false);
	void runOnExternalClientsAllThreads(std::function<void(Reference<ClientInfo>)>,
	                                    bool runOnFailedClients = false,
	                                    bool failOnError = false);
	bool hasNonFailedExternalClients();

	void updateSupportedVersions();

	bool callbackOnMainThread;
	bool localClientDisabled;
	Future<std::string> updateClusterSharedStateMap(ClusterConnectionRecord const& connectionRecord,
	                                                ProtocolVersion dbProtocolVersion,
	                                                Reference<IDatabase> db);
	void clearClusterSharedStateMapEntry(std::string clusterId, ProtocolVersion dbProtocolVersion);

	// Map of cluster ID -> DatabaseSharedState pointer Future
	// Upon cluster version upgrade, clear the map entry for that cluster
	struct SharedStateInfo {
		ThreadFuture<DatabaseSharedState*> sharedStateFuture;
		ProtocolVersion protocolVersion;
	};
	std::map<std::string, SharedStateInfo> clusterSharedStateMap;

	ApiVersion getApiVersion() { return apiVersion; }

private:
	MultiVersionApi();

	void loadEnvironmentVariableNetworkOptions();

	void disableMultiVersionClientApi();
	void setCallbacksOnExternalThreads();
	void addExternalLibrary(std::string path, bool useFutureVersion);
	void addExternalLibraryDirectory(std::string path);
	// Return a vector of (pathname, unlink_on_close) pairs.  Makes threadCount - 1 copies of the library stored in
	// path, and returns a vector of length threadCount.
	std::vector<std::pair<std::string, bool>> copyExternalLibraryPerThread(std::string path);
	void disableLocalClient();
	void setSupportedClientVersions(Standalone<StringRef> versions);

	void setNetworkOptionInternal(FDBNetworkOptions::Option option, Optional<StringRef> value);

	Reference<ClientInfo> localClient;
	std::map<std::string, ClientDesc> externalClientDescriptions;
	std::map<std::string, std::vector<Reference<ClientInfo>>> externalClients;

	bool networkStartSetup;
	volatile bool networkSetup;
	bool disableBypass;
	volatile bool bypassMultiClientApi;
	volatile bool externalClient;
<<<<<<< HEAD
	bool ignoreExternalClientFailures;
=======
	bool retainClientLibCopies;
>>>>>>> 4b66b0e4
	ApiVersion apiVersion;

	int nextThread = 0;
	int threadCount;
	std::string tmpDir;
	bool traceShareBaseNameAmongThreads;
	std::string traceFileIdentifier;

	Mutex lock;
	std::vector<std::pair<FDBNetworkOptions::Option, Optional<Standalone<StringRef>>>> options;
	std::map<FDBNetworkOptions::Option, std::set<Standalone<StringRef>>> setEnvOptions;
	volatile bool envOptionsLoaded;
};

#endif<|MERGE_RESOLUTION|>--- conflicted
+++ resolved
@@ -1155,11 +1155,8 @@
 	bool disableBypass;
 	volatile bool bypassMultiClientApi;
 	volatile bool externalClient;
-<<<<<<< HEAD
 	bool ignoreExternalClientFailures;
-=======
 	bool retainClientLibCopies;
->>>>>>> 4b66b0e4
 	ApiVersion apiVersion;
 
 	int nextThread = 0;
