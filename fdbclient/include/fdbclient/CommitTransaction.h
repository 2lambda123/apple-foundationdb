/*
 * CommitTransaction.h
 *
 * This source file is part of the FoundationDB open source project
 *
 * Copyright 2013-2022 Apple Inc. and the FoundationDB project authors
 *
 * Licensed under the Apache License, Version 2.0 (the "License");
 * you may not use this file except in compliance with the License.
 * You may obtain a copy of the License at
 *
 *     http://www.apache.org/licenses/LICENSE-2.0
 *
 * Unless required by applicable law or agreed to in writing, software
 * distributed under the License is distributed on an "AS IS" BASIS,
 * WITHOUT WARRANTIES OR CONDITIONS OF ANY KIND, either express or implied.
 * See the License for the specific language governing permissions and
 * limitations under the License.
 */

#ifndef FLOW_FDBCLIENT_COMMITTRANSACTION_H
#define FLOW_FDBCLIENT_COMMITTRANSACTION_H
#pragma once

#include "fdbclient/BlobCipher.h"
#include "fdbclient/FDBTypes.h"
#include "fdbclient/GetEncryptCipherKeys.actor.h"
#include "fdbclient/Knobs.h"
#include "fdbclient/Tracing.h"
#include "flow/EncryptUtils.h"
#include "flow/Knobs.h"

#include <unordered_set>

// The versioned message has wire format : -1, version, messages
static const int32_t VERSION_HEADER = -1;

static const char* typeString[] = { "SetValue",
	                                "ClearRange",
	                                "AddValue",
	                                "DebugKeyRange",
	                                "DebugKey",
	                                "NoOp",
	                                "And",
	                                "Or",
	                                "Xor",
	                                "AppendIfFits",
	                                "AvailableForReuse",
	                                "Reserved_For_LogProtocolMessage",
	                                "Max",
	                                "Min",
	                                "SetVersionstampedKey",
	                                "SetVersionstampedValue",
	                                "ByteMin",
	                                "ByteMax",
	                                "MinV2",
	                                "AndV2",
	                                "CompareAndClear",
	                                "Reserved_For_SpanContextMessage",
	                                "MAX_ATOMIC_OP" };

struct MutationRef {
	static const int OVERHEAD_BYTES = 12; // 12 is the size of Header in MutationList entries
	enum Type : uint8_t {
		SetValue = 0,
		ClearRange,
		AddValue,
		DebugKeyRange,
		DebugKey,
		NoOp,
		And,
		Or,
		Xor,
		AppendIfFits,
		AvailableForReuse,
		Reserved_For_LogProtocolMessage /* See fdbserver/LogProtocolMessage.h */,
		Max,
		Min,
		SetVersionstampedKey,
		SetVersionstampedValue,
		ByteMin,
		ByteMax,
		MinV2,
		AndV2,
		CompareAndClear,
		Reserved_For_SpanContextMessage /* See fdbserver/SpanContextMessage.h */,
		Reserved_For_OTELSpanContextMessage,
		Encrypted, /* Represents an encrypted mutation and cannot be used directly before decrypting */
		MAX_ATOMIC_OP
	};
	// This is stored this way for serialization purposes.
	uint8_t type;
	StringRef param1, param2;

	MutationRef() : type(MAX_ATOMIC_OP) {}
	MutationRef(Type t, StringRef a, StringRef b) : type(t), param1(a), param2(b) {}
	MutationRef(Arena& to, Type t, StringRef a, StringRef b) : type(t), param1(to, a), param2(to, b) {}
	MutationRef(Arena& to, const MutationRef& from)
	  : type(from.type), param1(to, from.param1), param2(to, from.param2) {}
	int totalSize() const { return OVERHEAD_BYTES + param1.size() + param2.size(); }
	int expectedSize() const { return param1.size() + param2.size(); }
	int weightedTotalSize() const {
		// AtomicOp can cause more workload to FDB cluster than the same-size set mutation;
		// Amplify atomicOp size to consider such extra workload.
		// A good value for FASTRESTORE_ATOMICOP_WEIGHT needs experimental evaluations.
		if (isAtomicOp()) {
			return totalSize() * CLIENT_KNOBS->FASTRESTORE_ATOMICOP_WEIGHT;
		} else {
			return totalSize();
		}
	}

	std::string toString() const {
		return format("code: %s param1: %s param2: %s",
		              type < MutationRef::MAX_ATOMIC_OP ? typeString[(int)type] : "Unset",
		              printable(param1).c_str(),
		              printable(param2).c_str());
	}

	bool isAtomicOp() const { return (ATOMIC_MASK & (1 << type)) != 0; }
	bool isValid() const { return type < MAX_ATOMIC_OP; }

	template <class Ar>
	void serialize(Ar& ar) {
		if (ar.isSerializing && type == ClearRange && equalsKeyAfter(param1, param2)) {
			StringRef empty;
			serializer(ar, type, param2, empty);
		} else {
			serializer(ar, type, param1, param2);
		}
		if (ar.isDeserializing && type == ClearRange && param2 == StringRef() && param1 != StringRef()) {
			ASSERT(param1[param1.size() - 1] == '\x00');
			param2 = param1;
			param1 = param2.substr(0, param2.size() - 1);
		}
	}

	// An encrypted mutation has type Encrypted, encryption header (which contains encryption metadata) as param1,
	// and the payload as param2. It can be serialize/deserialize as normal mutation, but can only be used after
	// decryption via decrypt().
	bool isEncrypted() const { return type == Encrypted; }

	const BlobCipherEncryptHeader* encryptionHeader() const {
		ASSERT(isEncrypted());
		return reinterpret_cast<const BlobCipherEncryptHeader*>(param1.begin());
	}

	const BlobCipherEncryptHeaderRef configurableEncryptionHeader() const {
		ASSERT(isEncrypted());
		return BlobCipherEncryptHeaderRef::fromStringRef(param1);
	}

	EncryptCipherDomainId encryptDomainId() const {
		ASSERT(isEncrypted());
		return CLIENT_KNOBS->ENABLE_CONFIGURABLE_ENCRYPTION ? configurableEncryptionHeader().getDomainId()
		                                                    : encryptionHeader()->cipherTextDetails.encryptDomainId;
	}

	void updateEncryptCipherDetails(std::unordered_set<BlobCipherDetails>& cipherDetails) {
		ASSERT(isEncrypted());

		if (CLIENT_KNOBS->ENABLE_CONFIGURABLE_ENCRYPTION) {
			BlobCipherEncryptHeaderRef header = configurableEncryptionHeader();
			EncryptHeaderCipherDetails details = header.getCipherDetails();
			ASSERT(details.textCipherDetails.isValid());
			cipherDetails.insert(details.textCipherDetails);
			if (details.headerCipherDetails.present()) {
				ASSERT(details.headerCipherDetails.get().isValid());
				cipherDetails.insert(details.headerCipherDetails.get());
			}
		} else {
			const BlobCipherEncryptHeader* header = encryptionHeader();
			cipherDetails.insert(header->cipherTextDetails);
			if (header->cipherHeaderDetails.isValid()) {
				cipherDetails.insert(header->cipherHeaderDetails);
			}
		}
	}

	MutationRef encrypt(TextAndHeaderCipherKeys cipherKeys,
	                    Arena& arena,
	                    BlobCipherMetrics::UsageType usageType) const {
		uint8_t iv[AES_256_IV_LENGTH] = { 0 };
		deterministicRandom()->randomBytes(iv, AES_256_IV_LENGTH);
		BinaryWriter bw(AssumeVersion(ProtocolVersion::withEncryptionAtRest()));
		bw << *this;

		EncryptBlobCipherAes265Ctr cipher(
		    cipherKeys.cipherTextKey,
		    cipherKeys.cipherHeaderKey,
		    iv,
		    AES_256_IV_LENGTH,
		    getEncryptAuthTokenMode(EncryptAuthTokenMode::ENCRYPT_HEADER_AUTH_TOKEN_MODE_SINGLE),
		    usageType);

		StringRef serializedHeader;
		StringRef payload;
		if (CLIENT_KNOBS->ENABLE_CONFIGURABLE_ENCRYPTION) {
			BlobCipherEncryptHeaderRef header;
			payload = cipher.encrypt(static_cast<const uint8_t*>(bw.getData()), bw.getLength(), &header, arena);
			Standalone<StringRef> headerStr = BlobCipherEncryptHeaderRef::toStringRef(header);
			arena.dependsOn(headerStr.arena());
			serializedHeader = headerStr;
		} else {
			BlobCipherEncryptHeader* header = new (arena) BlobCipherEncryptHeader;
			serializedHeader = StringRef(reinterpret_cast<const uint8_t*>(header), sizeof(BlobCipherEncryptHeader));
			payload =
			    cipher.encrypt(static_cast<const uint8_t*>(bw.getData()), bw.getLength(), header, arena)->toStringRef();
		}
		return MutationRef(Encrypted, serializedHeader, payload);
	}

	MutationRef encrypt(const std::unordered_map<EncryptCipherDomainId, Reference<BlobCipherKey>>& cipherKeys,
	                    const EncryptCipherDomainId& domainId,
	                    Arena& arena,
	                    BlobCipherMetrics::UsageType usageType) const {
		ASSERT_NE(domainId, INVALID_ENCRYPT_DOMAIN_ID);
		auto getCipherKey = [&](const EncryptCipherDomainId& domainId) {
			auto iter = cipherKeys.find(domainId);
			ASSERT(iter != cipherKeys.end() && iter->second.isValid());
			return iter->second;
		};
		Reference<BlobCipherKey> textCipherKey = getCipherKey(domainId);
		Reference<BlobCipherKey> headerCipherKey;
		if (FLOW_KNOBS->ENCRYPT_HEADER_AUTH_TOKEN_ENABLED) {
			headerCipherKey = getCipherKey(ENCRYPT_HEADER_DOMAIN_ID);
		}
		uint8_t iv[AES_256_IV_LENGTH] = { 0 };
		deterministicRandom()->randomBytes(iv, AES_256_IV_LENGTH);
		BinaryWriter bw(AssumeVersion(ProtocolVersion::withEncryptionAtRest()));
		bw << *this;

		EncryptBlobCipherAes265Ctr cipher(
		    textCipherKey,
		    headerCipherKey,
		    iv,
		    AES_256_IV_LENGTH,
		    getEncryptAuthTokenMode(EncryptAuthTokenMode::ENCRYPT_HEADER_AUTH_TOKEN_MODE_SINGLE),
		    usageType);

		if (CLIENT_KNOBS->ENABLE_CONFIGURABLE_ENCRYPTION) {
			BlobCipherEncryptHeaderRef header;
			StringRef payload =
			    cipher.encrypt(static_cast<const uint8_t*>(bw.getData()), bw.getLength(), &header, arena);
			Standalone<StringRef> serializedHeader = BlobCipherEncryptHeaderRef::toStringRef(header);
			arena.dependsOn(serializedHeader.arena());
			return MutationRef(Encrypted, serializedHeader, payload);
		} else {
			BlobCipherEncryptHeader* header = new (arena) BlobCipherEncryptHeader;
			StringRef serializedHeader =
			    StringRef(reinterpret_cast<const uint8_t*>(header), sizeof(BlobCipherEncryptHeader));
			StringRef payload =
			    cipher.encrypt(static_cast<const uint8_t*>(bw.getData()), bw.getLength(), header, arena)->toStringRef();
			return MutationRef(Encrypted, serializedHeader, payload);
		}
	}

	MutationRef encryptMetadata(const std::unordered_map<EncryptCipherDomainId, Reference<BlobCipherKey>>& cipherKeys,
	                            Arena& arena,
	                            BlobCipherMetrics::UsageType usageType) const {
		return encrypt(cipherKeys, SYSTEM_KEYSPACE_ENCRYPT_DOMAIN_ID, arena, usageType);
	}

	MutationRef decrypt(TextAndHeaderCipherKeys cipherKeys,
	                    Arena& arena,
	                    BlobCipherMetrics::UsageType usageType,
	                    StringRef* buf = nullptr) const {
		StringRef plaintext;
		if (CLIENT_KNOBS->ENABLE_CONFIGURABLE_ENCRYPTION) {
			const BlobCipherEncryptHeaderRef header = configurableEncryptionHeader();
			DecryptBlobCipherAes256Ctr cipher(
			    cipherKeys.cipherTextKey, cipherKeys.cipherHeaderKey, header.getIV(), usageType);
			plaintext = cipher.decrypt(param2.begin(), param2.size(), header, arena);
		} else {
			const BlobCipherEncryptHeader* header = encryptionHeader();
			DecryptBlobCipherAes256Ctr cipher(
			    cipherKeys.cipherTextKey, cipherKeys.cipherHeaderKey, header->iv, usageType);
			plaintext = cipher.decrypt(param2.begin(), param2.size(), *header, arena)->toStringRef();
		}
		if (buf != nullptr) {
			*buf = plaintext;
		}
		ArenaReader reader(arena, plaintext, AssumeVersion(ProtocolVersion::withEncryptionAtRest()));
		MutationRef mutation;
		reader >> mutation;
		return mutation;
	}

	MutationRef decrypt(const std::unordered_map<BlobCipherDetails, Reference<BlobCipherKey>>& cipherKeys,
	                    Arena& arena,
	                    BlobCipherMetrics::UsageType usageType,
	                    StringRef* buf = nullptr) const {
		TextAndHeaderCipherKeys textAndHeaderKeys = getCipherKeys(cipherKeys);
		return decrypt(textAndHeaderKeys, arena, usageType, buf);
	}

	TextAndHeaderCipherKeys getCipherKeys(
	    const std::unordered_map<BlobCipherDetails, Reference<BlobCipherKey>>& cipherKeys) const {
<<<<<<< HEAD
		const BlobCipherEncryptHeader* header = encryptionHeader();
		ASSERT(header->cipherTextDetails.isValid());
=======
>>>>>>> 6c2fb131
		auto getCipherKey = [&](const BlobCipherDetails& details) -> Reference<BlobCipherKey> {
			if (!details.isValid()) {
				return {};
			}
			auto iter = cipherKeys.find(details);
			ASSERT(iter != cipherKeys.end() && iter->second.isValid());
			return iter->second;
		};
		TextAndHeaderCipherKeys textAndHeaderKeys;
		if (CLIENT_KNOBS->ENABLE_CONFIGURABLE_ENCRYPTION) {
			const BlobCipherEncryptHeaderRef header = configurableEncryptionHeader();
			EncryptHeaderCipherDetails cipherDetails = header.getCipherDetails();
			ASSERT(cipherDetails.textCipherDetails.isValid());
			textAndHeaderKeys.cipherTextKey = getCipherKey(cipherDetails.textCipherDetails);
			if (cipherDetails.headerCipherDetails.present()) {
				ASSERT(cipherDetails.headerCipherDetails.get().isValid());
				textAndHeaderKeys.cipherHeaderKey = getCipherKey(cipherDetails.headerCipherDetails.get());
			} else {
				ASSERT(!FLOW_KNOBS->ENCRYPT_HEADER_AUTH_TOKEN_ENABLED);
			}
		} else {
			const BlobCipherEncryptHeader* header = encryptionHeader();
			textAndHeaderKeys.cipherHeaderKey = getCipherKey(header->cipherHeaderDetails);
			textAndHeaderKeys.cipherTextKey = getCipherKey(header->cipherTextDetails);
		}
		return textAndHeaderKeys;
	}

	// These masks define which mutation types have particular properties (they are used to implement
	// isSingleKeyMutation() etc)
	enum {
		ATOMIC_MASK = (1 << AddValue) | (1 << And) | (1 << Or) | (1 << Xor) | (1 << AppendIfFits) | (1 << Max) |
		              (1 << Min) | (1 << SetVersionstampedKey) | (1 << SetVersionstampedValue) | (1 << ByteMin) |
		              (1 << ByteMax) | (1 << MinV2) | (1 << AndV2) | (1 << CompareAndClear),
		SINGLE_KEY_MASK = ATOMIC_MASK | (1 << SetValue),
		NON_ASSOCIATIVE_MASK = (1 << AddValue) | (1 << Or) | (1 << Xor) | (1 << Max) | (1 << Min) |
		                       (1 << SetVersionstampedKey) | (1 << SetVersionstampedValue) | (1 << MinV2) |
		                       (1 << CompareAndClear)
	};
};

template <>
struct Traceable<MutationRef> : std::true_type {
	static std::string toString(MutationRef const& value) { return value.toString(); }
};

static inline std::string getTypeString(MutationRef::Type type) {
	return type < MutationRef::MAX_ATOMIC_OP ? typeString[(int)type] : "Unset";
}

static inline std::string getTypeString(uint8_t type) {
	return type < MutationRef::MAX_ATOMIC_OP ? typeString[type] : "Unset";
}

// A 'single key mutation' is one which affects exactly the value of the key specified by its param1
static inline bool isSingleKeyMutation(MutationRef::Type type) {
	return (MutationRef::SINGLE_KEY_MASK & (1 << type)) != 0;
}

// Returns true if the given type can be safely cast to MutationRef::Type and used as a parameter to
// isSingleKeyMutation, isAtomicOp, etc.  It does NOT mean that the type is a valid type of a MutationRef in any
// particular context.
static inline bool isValidMutationType(uint32_t type) {
	return (type < MutationRef::MAX_ATOMIC_OP);
}

// An 'atomic operation' is a single key mutation which sets the key specified by its param1 to a
//   nontrivial function of the previous value of the key and param2, and thus requires a
//   read/modify/write to implement.  (Basically a single key mutation other than a set)
static inline bool isAtomicOp(MutationRef::Type mutationType) {
	return (MutationRef::ATOMIC_MASK & (1 << mutationType)) != 0;
}

// Returns true for operations which do not obey the associative law (i.e. a*(b*c) == (a*b)*c) in all cases
// unless a, b, and c have equal lengths, in which case even these operations are associative.
static inline bool isNonAssociativeOp(MutationRef::Type mutationType) {
	return (MutationRef::NON_ASSOCIATIVE_MASK & (1 << mutationType)) != 0;
}

struct CommitTransactionRef {
	CommitTransactionRef() = default;
	CommitTransactionRef(Arena& a, const CommitTransactionRef& from)
	  : read_conflict_ranges(a, from.read_conflict_ranges), write_conflict_ranges(a, from.write_conflict_ranges),
	    mutations(a, from.mutations), read_snapshot(from.read_snapshot),
	    report_conflicting_keys(from.report_conflicting_keys), lock_aware(from.lock_aware),
	    spanContext(from.spanContext) {}

	VectorRef<KeyRangeRef> read_conflict_ranges;
	VectorRef<KeyRangeRef> write_conflict_ranges;
	VectorRef<MutationRef> mutations; // metadata mutations
	// encryptedMutations should be a 1-1 corespondence with mutations field above. That is either
	// encryptedMutations.size() == 0 or encryptedMutations.size() == mutations.size() and encryptedMutations[i] =
	// mutations[i].encrypt(). Currently this field is not serialized so clients should NOT set this field during a
	// usual commit path. It is currently only used during backup mutation log restores.
	VectorRef<Optional<MutationRef>> encryptedMutations;
	Version read_snapshot = 0;
	bool report_conflicting_keys = false;
	bool lock_aware = false; // set when metadata mutations are present
	Optional<SpanContext> spanContext;

	// set by Commit Proxy
	// The tenants associated with this transaction. This field only existing
	// when tenant mode is required and this transaction has metadata mutations
	Optional<VectorRef<int64_t>> tenantIds;

	template <class Ar>
	force_inline void serialize(Ar& ar) {
		if constexpr (is_fb_function<Ar>) {
			serializer(ar,
			           read_conflict_ranges,
			           write_conflict_ranges,
			           mutations,
			           read_snapshot,
			           report_conflicting_keys,
			           lock_aware,
			           spanContext,
			           tenantIds);
		} else {
			serializer(ar, read_conflict_ranges, write_conflict_ranges, mutations, read_snapshot);
			if (ar.protocolVersion().hasReportConflictingKeys()) {
				serializer(ar, report_conflicting_keys);
			}
			if (ar.protocolVersion().hasResolverPrivateMutations()) {
				serializer(ar, lock_aware);
				if (!ar.protocolVersion().hasOTELSpanContext()) {
					Optional<UID> context;
					serializer(ar, context);
					if (context.present()) {
						SpanContext res;
						res.traceID = context.get();
						spanContext = res;
					}
				}
			}
			if (ar.protocolVersion().hasOTELSpanContext()) {
				serializer(ar, spanContext);
			}
		}
	}

	// Convenience for internal code required to manipulate these without the Native API
	void set(Arena& arena, KeyRef const& key, ValueRef const& value) {
		mutations.push_back_deep(arena, MutationRef(MutationRef::SetValue, key, value));
		write_conflict_ranges.push_back(arena, singleKeyRange(key, arena));
	}

	void clear(Arena& arena, KeyRangeRef const& keys) {
		mutations.push_back_deep(arena, MutationRef(MutationRef::ClearRange, keys.begin, keys.end));
		write_conflict_ranges.push_back_deep(arena, keys);
	}

	size_t expectedSize() const {
		return read_conflict_ranges.expectedSize() + write_conflict_ranges.expectedSize() + mutations.expectedSize();
	}
};

struct MutationsAndVersionRef {
	VectorRef<MutationRef> mutations;
	Version version = invalidVersion;
	Version knownCommittedVersion = invalidVersion;

	MutationsAndVersionRef() {}
	explicit MutationsAndVersionRef(Version version, Version knownCommittedVersion)
	  : version(version), knownCommittedVersion(knownCommittedVersion) {}
	MutationsAndVersionRef(VectorRef<MutationRef> mutations, Version version, Version knownCommittedVersion)
	  : mutations(mutations), version(version), knownCommittedVersion(knownCommittedVersion) {}
	MutationsAndVersionRef(Arena& to, VectorRef<MutationRef> mutations, Version version, Version knownCommittedVersion)
	  : mutations(to, mutations), version(version), knownCommittedVersion(knownCommittedVersion) {}
	MutationsAndVersionRef(Arena& to, const MutationsAndVersionRef& from)
	  : mutations(to, from.mutations), version(from.version), knownCommittedVersion(from.knownCommittedVersion) {}
	int expectedSize() const { return mutations.expectedSize(); }

	struct OrderByVersion {
		bool operator()(MutationsAndVersionRef const& a, MutationsAndVersionRef const& b) const {
			return a.version < b.version;
		}
	};

	template <class Ar>
	void serialize(Ar& ar) {
		serializer(ar, mutations, version, knownCommittedVersion);
	}
};

struct MutationRefAndCipherKeys {
	MutationRef mutation;
	TextAndHeaderCipherKeys cipherKeys;
};

struct EncryptedMutationsAndVersionRef {
	VectorRef<MutationRef> mutations;
	Optional<VectorRef<MutationRef>> encrypted;
	std::vector<TextAndHeaderCipherKeys> cipherKeys;
	Version version = invalidVersion;
	Version knownCommittedVersion = invalidVersion;

	EncryptedMutationsAndVersionRef() {}
	explicit EncryptedMutationsAndVersionRef(Version version, Version knownCommittedVersion)
	  : version(version), knownCommittedVersion(knownCommittedVersion) {}
	EncryptedMutationsAndVersionRef(VectorRef<MutationRef> mutations,
	                                VectorRef<MutationRef> encrypted,
	                                const std::vector<TextAndHeaderCipherKeys>& cipherKeys,
	                                Version version,
	                                Version knownCommittedVersion)
	  : mutations(mutations), encrypted(encrypted), cipherKeys(cipherKeys), version(version),
	    knownCommittedVersion(knownCommittedVersion) {}
	EncryptedMutationsAndVersionRef(Arena& to,
	                                VectorRef<MutationRef> mutations,
	                                Optional<VectorRef<MutationRef>> encrypt,
	                                const std::vector<TextAndHeaderCipherKeys>& cipherKeys,
	                                Version version,
	                                Version knownCommittedVersion)
	  : mutations(to, mutations), cipherKeys(cipherKeys), version(version),
	    knownCommittedVersion(knownCommittedVersion) {
		if (encrypt.present()) {
			encrypted = VectorRef<MutationRef>(to, encrypt.get());
		}
	}
	EncryptedMutationsAndVersionRef(Arena& to, const EncryptedMutationsAndVersionRef& from)
	  : mutations(to, from.mutations), cipherKeys(from.cipherKeys), version(from.version),
	    knownCommittedVersion(from.knownCommittedVersion) {
		if (from.encrypted.present()) {
			encrypted = VectorRef<MutationRef>(to, from.encrypted.get());
		}
	}
	int expectedSize() const { return mutations.expectedSize(); }

	struct OrderByVersion {
		bool operator()(EncryptedMutationsAndVersionRef const& a, EncryptedMutationsAndVersionRef const& b) const {
			return a.version < b.version;
		}
	};
};

#endif<|MERGE_RESOLUTION|>--- conflicted
+++ resolved
@@ -296,11 +296,6 @@
 
 	TextAndHeaderCipherKeys getCipherKeys(
 	    const std::unordered_map<BlobCipherDetails, Reference<BlobCipherKey>>& cipherKeys) const {
-<<<<<<< HEAD
-		const BlobCipherEncryptHeader* header = encryptionHeader();
-		ASSERT(header->cipherTextDetails.isValid());
-=======
->>>>>>> 6c2fb131
 		auto getCipherKey = [&](const BlobCipherDetails& details) -> Reference<BlobCipherKey> {
 			if (!details.isValid()) {
 				return {};
