--- conflicted
+++ resolved
@@ -187,28 +187,12 @@
 
 		StringRef serializedHeader;
 		StringRef payload;
-<<<<<<< HEAD
-		if (CLIENT_KNOBS->ENABLE_CONFIGURABLE_ENCRYPTION) {
-			BlobCipherEncryptHeaderRef header;
-			payload = cipher.encrypt(
-			    static_cast<const uint8_t*>(bw.getData()), bw.getLength(), &header, arena, encryptTimeNS);
-			Standalone<StringRef> headerStr = BlobCipherEncryptHeaderRef::toStringRef(header);
-			arena.dependsOn(headerStr.arena());
-			serializedHeader = headerStr;
-		} else {
-			BlobCipherEncryptHeader* header = new (arena) BlobCipherEncryptHeader;
-			serializedHeader = StringRef(reinterpret_cast<const uint8_t*>(header), sizeof(BlobCipherEncryptHeader));
-			// Non-configurable encryption does not support getting encryption CPU time
-			payload =
-			    cipher.encrypt(static_cast<const uint8_t*>(bw.getData()), bw.getLength(), header, arena)->toStringRef();
-		}
-=======
 		BlobCipherEncryptHeaderRef header;
-		payload = cipher.encrypt(static_cast<const uint8_t*>(bw.getData()), bw.getLength(), &header, arena);
+		payload =
+		    cipher.encrypt(static_cast<const uint8_t*>(bw.getData()), bw.getLength(), &header, arena, encryptTimeNS);
 		Standalone<StringRef> headerStr = BlobCipherEncryptHeaderRef::toStringRef(header);
 		arena.dependsOn(headerStr.arena());
 		serializedHeader = headerStr;
->>>>>>> 0ef81fd4
 		return MutationRef(Encrypted, serializedHeader, payload);
 	}
 
@@ -241,30 +225,12 @@
 		    getEncryptAuthTokenMode(EncryptAuthTokenMode::ENCRYPT_HEADER_AUTH_TOKEN_MODE_SINGLE),
 		    usageType);
 
-<<<<<<< HEAD
-		if (CLIENT_KNOBS->ENABLE_CONFIGURABLE_ENCRYPTION) {
-			BlobCipherEncryptHeaderRef header;
-			auto payload = cipher.encrypt(
-			    static_cast<const uint8_t*>(bw.getData()), bw.getLength(), &header, arena, encryptionTime);
-			Standalone<StringRef> serializedHeader = BlobCipherEncryptHeaderRef::toStringRef(header);
-			arena.dependsOn(serializedHeader.arena());
-			return MutationRef(Encrypted, serializedHeader, payload);
-		} else {
-			BlobCipherEncryptHeader* header = new (arena) BlobCipherEncryptHeader;
-			StringRef serializedHeader =
-			    StringRef(reinterpret_cast<const uint8_t*>(header), sizeof(BlobCipherEncryptHeader));
-			StringRef payload =
-			    cipher.encrypt(static_cast<const uint8_t*>(bw.getData()), bw.getLength(), header, arena)->toStringRef();
-			// Non-configurable encryption does not support getting encryption CPU time
-			return MutationRef(Encrypted, serializedHeader, payload);
-		}
-=======
 		BlobCipherEncryptHeaderRef header;
-		StringRef payload = cipher.encrypt(static_cast<const uint8_t*>(bw.getData()), bw.getLength(), &header, arena);
+		auto payload =
+		    cipher.encrypt(static_cast<const uint8_t*>(bw.getData()), bw.getLength(), &header, arena, encryptionTime);
 		Standalone<StringRef> serializedHeader = BlobCipherEncryptHeaderRef::toStringRef(header);
 		arena.dependsOn(serializedHeader.arena());
 		return MutationRef(Encrypted, serializedHeader, payload);
->>>>>>> 0ef81fd4
 	}
 
 	MutationRef encryptMetadata(const std::unordered_map<EncryptCipherDomainId, Reference<BlobCipherKey>>& cipherKeys,
@@ -280,25 +246,10 @@
 	                    StringRef* buf = nullptr,
 	                    double* decryptTimeNS = nullptr) const {
 		StringRef plaintext;
-<<<<<<< HEAD
-		if (CLIENT_KNOBS->ENABLE_CONFIGURABLE_ENCRYPTION) {
-			const BlobCipherEncryptHeaderRef header = configurableEncryptionHeader();
-			DecryptBlobCipherAes256Ctr cipher(
-			    cipherKeys.cipherTextKey, cipherKeys.cipherHeaderKey, header.getIV(), usageType);
-			plaintext = cipher.decrypt(param2.begin(), param2.size(), header, arena, decryptTimeNS);
-		} else {
-			const BlobCipherEncryptHeader* header = encryptionHeader();
-			DecryptBlobCipherAes256Ctr cipher(
-			    cipherKeys.cipherTextKey, cipherKeys.cipherHeaderKey, header->iv, usageType);
-			plaintext = cipher.decrypt(param2.begin(), param2.size(), *header, arena)->toStringRef();
-		}
-=======
 		const BlobCipherEncryptHeaderRef header = configurableEncryptionHeader();
 		DecryptBlobCipherAes256Ctr cipher(
 		    cipherKeys.cipherTextKey, cipherKeys.cipherHeaderKey, header.getIV(), usageType);
-		plaintext = cipher.decrypt(param2.begin(), param2.size(), header, arena);
-
->>>>>>> 0ef81fd4
+		plaintext = cipher.decrypt(param2.begin(), param2.size(), header, arena, decryptTimeNS);
 		if (buf != nullptr) {
 			*buf = plaintext;
 		}
