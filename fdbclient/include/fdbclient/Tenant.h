/*
 * Tenant.h
 *
 * This source file is part of the FoundationDB open source project
 *
 * Copyright 2013-2022 Apple Inc. and the FoundationDB project authors
 *
 * Licensed under the Apache License, Version 2.0 (the "License");
 * you may not use this file except in compliance with the License.
 * You may obtain a copy of the License at
 *
 *     http://www.apache.org/licenses/LICENSE-2.0
 *
 * Unless required by applicable law or agreed to in writing, software
 * distributed under the License is distributed on an "AS IS" BASIS,
 * WITHOUT WARRANTIES OR CONDITIONS OF ANY KIND, either express or implied.
 * See the License for the specific language governing permissions and
 * limitations under the License.
 */

#ifndef FDBCLIENT_TENANT_H
#define FDBCLIENT_TENANT_H
#pragma once

#include "fdbclient/FDBTypes.h"
#include "fdbclient/KeyBackedTypes.h"
#include "fdbclient/VersionedMap.h"
#include "flow/flat_buffers.h"

typedef StringRef TenantNameRef;
typedef Standalone<TenantNameRef> TenantName;
typedef StringRef TenantGroupNameRef;
typedef Standalone<TenantGroupNameRef> TenantGroupName;
<<<<<<< HEAD
=======

enum class TenantState { REGISTERING, READY, REMOVING, UPDATING_CONFIGURATION, ERROR };
>>>>>>> f6e3019a

struct TenantMapEntry {
	constexpr static FileIdentifier file_identifier = 12247338;

	static Key idToPrefix(int64_t id);
	static int64_t prefixToId(KeyRef prefix);

<<<<<<< HEAD
	int64_t id;
	Key prefix;
	Optional<TenantGroupName> tenantGroup;
=======
	static std::string tenantStateToString(TenantState tenantState);
	static TenantState stringToTenantState(std::string stateStr);
>>>>>>> f6e3019a

	int64_t id = -1;
	Key prefix;
	TenantState tenantState = TenantState::READY;
	Optional<TenantGroupName> tenantGroup;

<<<<<<< HEAD
public:
	TenantMapEntry();
	TenantMapEntry(int64_t id, KeyRef subspace);
	TenantMapEntry(int64_t id, KeyRef subspace, Optional<TenantGroupName> tenantGroup);

	void setSubspace(KeyRef subspace);
	bool matchesConfiguration(TenantMapEntry const& other) const;
=======
	constexpr static int PREFIX_SIZE = sizeof(id);

public:
	TenantMapEntry();
	TenantMapEntry(int64_t id, TenantState tenantState);
	TenantMapEntry(int64_t id, TenantState tenantState, Optional<TenantGroupName> tenantGroup);

	void setId(int64_t id);
	std::string toJson(int apiVersion) const;

	bool matchesConfiguration(TenantMapEntry const& other) const;
	void configure(Standalone<StringRef> parameter, Optional<Value> value);
>>>>>>> f6e3019a

	Value encode() const { return ObjectWriter::toValue(*this, IncludeVersion(ProtocolVersion::withTenantGroups())); }

	static TenantMapEntry decode(ValueRef const& value) {
		TenantMapEntry entry;
		ObjectReader reader(value.begin(), IncludeVersion());
		reader.deserialize(entry);
		return entry;
	}

	template <class Ar>
	void serialize(Ar& ar) {
<<<<<<< HEAD
		KeyRef subspace;
		if (ar.isDeserializing) {
			if (ar.protocolVersion().hasTenantGroups()) {
				serializer(ar, id, subspace, tenantGroup);
			} else {
				serializer(ar, id, subspace);
			}

			if (id >= 0) {
				setSubspace(subspace);
			}
		} else {
			ASSERT(prefix.size() >= 8 || (prefix.empty() && id == -1));
			if (!prefix.empty()) {
				subspace = prefix.substr(0, prefix.size() - 8);
			}
			serializer(ar, id, subspace, tenantGroup);
=======
		serializer(ar, id, tenantState, tenantGroup);
		if constexpr (Ar::isDeserializing) {
			if (id >= 0) {
				prefix = idToPrefix(id);
			}
			ASSERT(tenantState >= TenantState::REGISTERING && tenantState <= TenantState::ERROR);
>>>>>>> f6e3019a
		}
	}
};

struct TenantGroupEntry {
	constexpr static FileIdentifier file_identifier = 10764222;

	TenantGroupEntry() = default;

	Value encode() { return ObjectWriter::toValue(*this, IncludeVersion(ProtocolVersion::withTenants())); }
	static TenantGroupEntry decode(ValueRef const& value) {
		TenantGroupEntry entry;
		ObjectReader reader(value.begin(), IncludeVersion());
		reader.deserialize(entry);
		return entry;
	}

	template <class Ar>
	void serialize(Ar& ar) {
		serializer(ar);
	}
};

struct TenantMetadataSpecification {
	static KeyRef subspace;

	KeyBackedObjectMap<TenantName, TenantMapEntry, decltype(IncludeVersion()), NullCodec> tenantMap;
	KeyBackedProperty<int64_t> lastTenantId;
	KeyBackedSet<Tuple> tenantGroupTenantIndex;
	KeyBackedObjectMap<TenantGroupName, TenantGroupEntry, decltype(IncludeVersion()), NullCodec> tenantGroupMap;

	TenantMetadataSpecification(KeyRef subspace)
	  : tenantMap(subspace.withSuffix("tenant/map/"_sr), IncludeVersion(ProtocolVersion::withTenants())),
	    lastTenantId(subspace.withSuffix("tenant/lastId"_sr)),
	    tenantGroupTenantIndex(subspace.withSuffix("tenant/tenantGroup/tenantIndex/"_sr)),
	    tenantGroupMap(subspace.withSuffix("tenant/tenantGroup/map/"_sr),
	                   IncludeVersion(ProtocolVersion::withTenants())) {}
};

struct TenantMetadata {
private:
	static inline TenantMetadataSpecification instance = TenantMetadataSpecification("\xff/"_sr);

public:
	static inline auto& tenantMap = instance.tenantMap;
	static inline auto& lastTenantId = instance.lastTenantId;
	static inline auto& tenantGroupTenantIndex = instance.tenantGroupTenantIndex;
	static inline auto& tenantGroupMap = instance.tenantGroupMap;

	static inline Key tenantMapPrivatePrefix = "\xff"_sr.withSuffix(tenantMap.subspace.begin);
};

typedef VersionedMap<TenantName, TenantMapEntry> TenantMap;
typedef VersionedMap<Key, TenantName> TenantPrefixIndex;

#endif<|MERGE_RESOLUTION|>--- conflicted
+++ resolved
@@ -31,11 +31,8 @@
 typedef Standalone<TenantNameRef> TenantName;
 typedef StringRef TenantGroupNameRef;
 typedef Standalone<TenantGroupNameRef> TenantGroupName;
-<<<<<<< HEAD
-=======
 
 enum class TenantState { REGISTERING, READY, REMOVING, UPDATING_CONFIGURATION, ERROR };
->>>>>>> f6e3019a
 
 struct TenantMapEntry {
 	constexpr static FileIdentifier file_identifier = 12247338;
@@ -43,29 +40,14 @@
 	static Key idToPrefix(int64_t id);
 	static int64_t prefixToId(KeyRef prefix);
 
-<<<<<<< HEAD
-	int64_t id;
-	Key prefix;
-	Optional<TenantGroupName> tenantGroup;
-=======
 	static std::string tenantStateToString(TenantState tenantState);
 	static TenantState stringToTenantState(std::string stateStr);
->>>>>>> f6e3019a
 
 	int64_t id = -1;
 	Key prefix;
 	TenantState tenantState = TenantState::READY;
 	Optional<TenantGroupName> tenantGroup;
 
-<<<<<<< HEAD
-public:
-	TenantMapEntry();
-	TenantMapEntry(int64_t id, KeyRef subspace);
-	TenantMapEntry(int64_t id, KeyRef subspace, Optional<TenantGroupName> tenantGroup);
-
-	void setSubspace(KeyRef subspace);
-	bool matchesConfiguration(TenantMapEntry const& other) const;
-=======
 	constexpr static int PREFIX_SIZE = sizeof(id);
 
 public:
@@ -78,7 +60,6 @@
 
 	bool matchesConfiguration(TenantMapEntry const& other) const;
 	void configure(Standalone<StringRef> parameter, Optional<Value> value);
->>>>>>> f6e3019a
 
 	Value encode() const { return ObjectWriter::toValue(*this, IncludeVersion(ProtocolVersion::withTenantGroups())); }
 
@@ -91,32 +72,12 @@
 
 	template <class Ar>
 	void serialize(Ar& ar) {
-<<<<<<< HEAD
-		KeyRef subspace;
-		if (ar.isDeserializing) {
-			if (ar.protocolVersion().hasTenantGroups()) {
-				serializer(ar, id, subspace, tenantGroup);
-			} else {
-				serializer(ar, id, subspace);
-			}
-
-			if (id >= 0) {
-				setSubspace(subspace);
-			}
-		} else {
-			ASSERT(prefix.size() >= 8 || (prefix.empty() && id == -1));
-			if (!prefix.empty()) {
-				subspace = prefix.substr(0, prefix.size() - 8);
-			}
-			serializer(ar, id, subspace, tenantGroup);
-=======
 		serializer(ar, id, tenantState, tenantGroup);
 		if constexpr (Ar::isDeserializing) {
 			if (id >= 0) {
 				prefix = idToPrefix(id);
 			}
 			ASSERT(tenantState >= TenantState::REGISTERING && tenantState <= TenantState::ERROR);
->>>>>>> f6e3019a
 		}
 	}
 };
