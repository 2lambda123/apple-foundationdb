/*
 * GenericManagementAPI.actor.h
 *
 * This source file is part of the FoundationDB open source project
 *
 * Copyright 2013-2022 Apple Inc. and the FoundationDB project authors
 *
 * Licensed under the Apache License, Version 2.0 (the "License");
 * you may not use this file except in compliance with the License.
 * You may obtain a copy of the License at
 *
 *     http://www.apache.org/licenses/LICENSE-2.0
 *
 * Unless required by applicable law or agreed to in writing, software
 * distributed under the License is distributed on an "AS IS" BASIS,
 * WITHOUT WARRANTIES OR CONDITIONS OF ANY KIND, either express or implied.
 * See the License for the specific language governing permissions and
 * limitations under the License.
 */

#pragma once
#if defined(NO_INTELLISENSE) && !defined(FDBCLIENT_GENERIC_MANAGEMENT_API_ACTOR_G_H)
#define FDBCLIENT_GENERIC_MANAGEMENT_API_ACTOR_G_H
#include "fdbclient/GenericManagementAPI.actor.g.h"
#elif !defined(FDBCLIENT_GENERIC_MANAGEMENT_API_ACTOR_H)
#define FDBCLIENT_GENERIC_MANAGEMENT_API_ACTOR_H

/* This file defines "management" interfaces that have been templated to support both IClientAPI
and Native version of databases, transactions, etc., and includes functions for performing cluster
managment tasks. It isn't exposed to C clients or anywhere outside our code base and doesn't need
to be versioned. It doesn't do anything you can't do with the standard API and some knowledge of
the contents of the system key space.
*/

#include <string>
#include <map>
#include "fdbclient/ClientBooleanParams.h"
#include "fdbclient/DatabaseConfiguration.h"
#include "fdbclient/Status.h"
#include "fdbclient/Subspace.h"
#include "fdbclient/DatabaseConfiguration.h"
#include "fdbclient/Metacluster.h"
#include "fdbclient/Status.h"
#include "fdbclient/SystemData.h"
#include "fdbclient/StorageWiggleMetrics.actor.h"
#include "flow/actorcompiler.h" // has to be last include

// ConfigurationResult enumerates normal outcomes of changeConfig() and various error
// conditions specific to it.  changeConfig may also throw an Error to report other problems.
enum class ConfigurationResult {
	NO_OPTIONS_PROVIDED,
	CONFLICTING_OPTIONS,
	UNKNOWN_OPTION,
	INCOMPLETE_CONFIGURATION,
	INVALID_CONFIGURATION,
	STORAGE_MIGRATION_DISABLED,
	DATABASE_ALREADY_CREATED,
	DATABASE_CREATED,
	DATABASE_UNAVAILABLE,
	STORAGE_IN_UNKNOWN_DCID,
	REGION_NOT_FULLY_REPLICATED,
	MULTIPLE_ACTIVE_REGIONS,
	REGIONS_CHANGED,
	NOT_ENOUGH_WORKERS,
	REGION_REPLICATION_MISMATCH,
	DCID_MISSING,
	LOCKED_NOT_NEW,
	SUCCESS_WARN_PPW_GRADUAL,
	SUCCESS,
	SUCCESS_WARN_ROCKSDB_EXPERIMENTAL,
	SUCCESS_WARN_SHARDED_ROCKSDB_EXPERIMENTAL,
	DATABASE_CREATED_WARN_ROCKSDB_EXPERIMENTAL,
	DATABASE_CREATED_WARN_SHARDED_ROCKSDB_EXPERIMENTAL,
	DATABASE_IS_REGISTERED,
	ENCRYPTION_AT_REST_MODE_ALREADY_SET
};

enum class CoordinatorsResult {
	INVALID_NETWORK_ADDRESSES,
	SAME_NETWORK_ADDRESSES,
	NOT_COORDINATORS, // FIXME: not detected
	DATABASE_UNREACHABLE, // FIXME: not detected
	BAD_DATABASE_STATE,
	COORDINATOR_UNREACHABLE,
	NOT_ENOUGH_MACHINES,
	SUCCESS
};

struct ConfigureAutoResult {
	std::map<NetworkAddress, ProcessClass> address_class;
	int32_t processes;
	int32_t machines;

	std::string old_replication;
	int32_t old_commit_proxies;
	int32_t old_grv_proxies;
	int32_t old_resolvers;
	int32_t old_logs;
	int32_t old_processes_with_transaction;
	int32_t old_machines_with_transaction;

	std::string auto_replication;
	int32_t auto_commit_proxies;
	int32_t auto_grv_proxies;
	int32_t auto_resolvers;
	int32_t auto_logs;
	int32_t auto_processes_with_transaction;
	int32_t auto_machines_with_transaction;

	int32_t desired_commit_proxies;
	int32_t desired_grv_proxies;
	int32_t desired_resolvers;
	int32_t desired_logs;

	ConfigureAutoResult()
	  : processes(-1), machines(-1), old_commit_proxies(-1), old_grv_proxies(-1), old_resolvers(-1), old_logs(-1),
	    old_processes_with_transaction(-1), old_machines_with_transaction(-1), auto_commit_proxies(-1),
	    auto_grv_proxies(-1), auto_resolvers(-1), auto_logs(-1), auto_processes_with_transaction(-1),
	    auto_machines_with_transaction(-1), desired_commit_proxies(-1), desired_grv_proxies(-1), desired_resolvers(-1),
	    desired_logs(-1) {}

	bool isValid() const { return processes != -1; }
};

ConfigurationResult buildConfiguration(
    std::vector<StringRef> const& modeTokens,
    std::map<std::string, std::string>& outConf); // Accepts a vector of configuration tokens
ConfigurationResult buildConfiguration(
    std::string const& modeString,
    std::map<std::string, std::string>& outConf); // Accepts tokens separated by spaces in a single string

bool isCompleteConfiguration(std::map<std::string, std::string> const& options);

ConfigureAutoResult parseConfig(StatusObject const& status);

<<<<<<< HEAD
bool validTenantAndEncryptionAtRestMode(Optional<DatabaseConfiguration> oldConfiguration,
                                        std::map<std::string, std::string> newConfig,
                                        bool creating);
=======
bool isEncryptionAtRestModeConfigValid(Optional<DatabaseConfiguration> oldConfiguration,
                                       std::map<std::string, std::string> newConfig,
                                       bool creating);
bool isTenantModeModeConfigValid(DatabaseConfiguration oldConfiguration, DatabaseConfiguration newConfiguration);
>>>>>>> 97713cad

// Management API written in template code to support both IClientAPI and NativeAPI
namespace ManagementAPI {

ACTOR template <class DB>
Future<Void> changeCachedRange(Reference<DB> db, KeyRangeRef range, bool add) {
	state Reference<typename DB::TransactionT> tr = db->createTransaction();
	state KeyRange sysRange = KeyRangeRef(storageCacheKey(range.begin), storageCacheKey(range.end));
	state KeyRange sysRangeClear = KeyRangeRef(storageCacheKey(range.begin), keyAfter(storageCacheKey(range.end)));
	state KeyRange privateRange = KeyRangeRef(cacheKeysKey(0, range.begin), cacheKeysKey(0, range.end));
	state Value trueValue = storageCacheValue(std::vector<uint16_t>{ 0 });
	state Value falseValue = storageCacheValue(std::vector<uint16_t>{});
	loop {
		tr->setOption(FDBTransactionOptions::LOCK_AWARE);
		tr->setOption(FDBTransactionOptions::ACCESS_SYSTEM_KEYS);
		try {
			tr->clear(sysRangeClear);
			tr->clear(privateRange);
			tr->addReadConflictRange(privateRange);
			// hold the returned standalone object's memory
			state typename DB::TransactionT::template FutureT<RangeResult> previousFuture =
			    tr->getRange(KeyRangeRef(storageCachePrefix, sysRange.begin), 1, Snapshot::False, Reverse::True);
			RangeResult previous = wait(safeThreadFutureToFuture(previousFuture));
			bool prevIsCached = false;
			if (!previous.empty()) {
				std::vector<uint16_t> prevVal;
				decodeStorageCacheValue(previous[0].value, prevVal);
				prevIsCached = !prevVal.empty();
			}
			if (prevIsCached && !add) {
				// we need to uncache from here
				tr->set(sysRange.begin, falseValue);
				tr->set(privateRange.begin, serverKeysFalse);
			} else if (!prevIsCached && add) {
				// we need to cache, starting from here
				tr->set(sysRange.begin, trueValue);
				tr->set(privateRange.begin, serverKeysTrue);
			}
			// hold the returned standalone object's memory
			state typename DB::TransactionT::template FutureT<RangeResult> afterFuture =
			    tr->getRange(KeyRangeRef(sysRange.end, storageCacheKeys.end), 1, Snapshot::False, Reverse::False);
			RangeResult after = wait(safeThreadFutureToFuture(afterFuture));
			bool afterIsCached = false;
			if (!after.empty()) {
				std::vector<uint16_t> afterVal;
				decodeStorageCacheValue(after[0].value, afterVal);
				afterIsCached = afterVal.empty();
			}
			if (afterIsCached && !add) {
				tr->set(sysRange.end, trueValue);
				tr->set(privateRange.end, serverKeysTrue);
			} else if (!afterIsCached && add) {
				tr->set(sysRange.end, falseValue);
				tr->set(privateRange.end, serverKeysFalse);
			}
			wait(safeThreadFutureToFuture(tr->commit()));
			return Void();
		} catch (Error& e) {
			state Error err = e;
			wait(safeThreadFutureToFuture(tr->onError(e)));
			TraceEvent(SevDebug, "ChangeCachedRangeError").error(err);
		}
	}
}

template <class DB>
Future<Void> addCachedRange(Reference<DB> db, KeyRangeRef range) {
	return changeCachedRange(db, range, true);
}

template <class DB>
Future<Void> removeCachedRange(Reference<DB> db, KeyRangeRef range) {
	return changeCachedRange(db, range, false);
}

ACTOR template <class Tr>
Future<std::vector<ProcessData>> getWorkers(Reference<Tr> tr,
                                            typename Tr::template FutureT<RangeResult> processClassesF,
                                            typename Tr::template FutureT<RangeResult> processDataF) {
	// processClassesF and processDataF are used to hold standalone memory
	processClassesF = tr->getRange(processClassKeys, CLIENT_KNOBS->TOO_MANY);
	processDataF = tr->getRange(workerListKeys, CLIENT_KNOBS->TOO_MANY);
	state Future<RangeResult> processClasses = safeThreadFutureToFuture(processClassesF);
	state Future<RangeResult> processData = safeThreadFutureToFuture(processDataF);

	wait(success(processClasses) && success(processData));
	ASSERT(!processClasses.get().more && processClasses.get().size() < CLIENT_KNOBS->TOO_MANY);
	ASSERT(!processData.get().more && processData.get().size() < CLIENT_KNOBS->TOO_MANY);

	std::map<Optional<Standalone<StringRef>>, ProcessClass> id_class;
	for (int i = 0; i < processClasses.get().size(); i++) {
		id_class[decodeProcessClassKey(processClasses.get()[i].key)] =
		    decodeProcessClassValue(processClasses.get()[i].value);
	}

	std::vector<ProcessData> results;

	for (int i = 0; i < processData.get().size(); i++) {
		ProcessData data = decodeWorkerListValue(processData.get()[i].value);
		ProcessClass processClass = id_class[data.locality.processId()];

		if (processClass.classSource() == ProcessClass::DBSource ||
		    data.processClass.classType() == ProcessClass::UnsetClass)
			data.processClass = processClass;

		if (data.processClass.classType() != ProcessClass::TesterClass)
			results.push_back(data);
	}

	return results;
}

// All versions of changeConfig apply the given set of configuration tokens to the database, and return a
// ConfigurationResult (or error).

// Accepts a full configuration in key/value format (from buildConfiguration)
ACTOR template <class DB>
Future<ConfigurationResult> changeConfig(Reference<DB> db, std::map<std::string, std::string> m, bool force) {
	state StringRef initIdKey = "\xff/init_id"_sr;
	state Reference<typename DB::TransactionT> tr = db->createTransaction();

	if (!m.size()) {
		return ConfigurationResult::NO_OPTIONS_PROVIDED;
	}

	// make sure we have essential configuration options
	std::string initKey = configKeysPrefix.toString() + "initialized";
	state bool creating = m.count(initKey) != 0;
	state Optional<UID> locked;
	{
		auto iter = m.find(databaseLockedKey.toString());
		if (iter != m.end()) {
			if (!creating) {
				return ConfigurationResult::LOCKED_NOT_NEW;
			}
			locked = UID::fromString(iter->second);
			m.erase(iter);
		}
	}
	if (creating) {
		m[initIdKey.toString()] = deterministicRandom()->randomUniqueID().toString();
		if (!isCompleteConfiguration(m)) {
			return ConfigurationResult::INCOMPLETE_CONFIGURATION;
		}
<<<<<<< HEAD
		if (!validTenantAndEncryptionAtRestMode(Optional<DatabaseConfiguration>(), m, creating)) {
=======
		if (!isEncryptionAtRestModeConfigValid(Optional<DatabaseConfiguration>(), m, creating)) {
>>>>>>> 97713cad
			return ConfigurationResult::INVALID_CONFIGURATION;
		}
	} else if (m.count(encryptionAtRestModeConfKey.toString()) != 0) {
		// Encryption data at-rest mode can be set only at the time of database creation
		return ConfigurationResult::ENCRYPTION_AT_REST_MODE_ALREADY_SET;
	}

	state Future<Void> tooLong = delay(60);
	state Key versionKey = BinaryWriter::toValue(deterministicRandom()->randomUniqueID(), Unversioned());
	state bool oldReplicationUsesDcId = false;
	// the caller need to reset the perpetual wiggle stats if pw=0 in case the reset txn on DD side is cancelled
	// due to DD can die at the same time
	state bool resetPPWStats = false;
	state bool warnPPWGradual = false;
	state bool warnRocksDBIsExperimental = false;
	state bool warnShardedRocksDBIsExperimental = false;

	loop {
		try {
			tr->setOption(FDBTransactionOptions::ACCESS_SYSTEM_KEYS);
			tr->setOption(FDBTransactionOptions::PRIORITY_SYSTEM_IMMEDIATE);
			tr->setOption(FDBTransactionOptions::LOCK_AWARE);
			tr->setOption(FDBTransactionOptions::USE_PROVISIONAL_PROXIES);

			if (!creating && !force) {
				state typename DB::TransactionT::template FutureT<RangeResult> fConfigF =
				    tr->getRange(configKeys, CLIENT_KNOBS->TOO_MANY);
				state Future<RangeResult> fConfig = safeThreadFutureToFuture(fConfigF);
				state typename DB::TransactionT::template FutureT<RangeResult> processClassesF;
				state typename DB::TransactionT::template FutureT<RangeResult> processDataF;
				state Future<std::vector<ProcessData>> fWorkers = getWorkers(tr, processClassesF, processDataF);
				wait(success(fConfig) || tooLong);

				if (!fConfig.isReady()) {
					return ConfigurationResult::DATABASE_UNAVAILABLE;
				}

				if (fConfig.isReady()) {
					ASSERT(fConfig.get().size() < CLIENT_KNOBS->TOO_MANY);
					state DatabaseConfiguration oldConfig;
					oldConfig.fromKeyValues((VectorRef<KeyValueRef>)fConfig.get());
					state DatabaseConfiguration newConfig = oldConfig;
					for (auto kv : m) {
						newConfig.set(kv.first, kv.second);
					}
					if (!newConfig.isValid()) {
						return ConfigurationResult::INVALID_CONFIGURATION;
					}
<<<<<<< HEAD
					if (!validTenantAndEncryptionAtRestMode(oldConfig, m, creating)) {
=======
					if (!isEncryptionAtRestModeConfigValid(oldConfig, m, creating)) {
						return ConfigurationResult::INVALID_CONFIGURATION;
					}
					if (!isTenantModeModeConfigValid(oldConfig, newConfig)) {
>>>>>>> 97713cad
						return ConfigurationResult::INVALID_CONFIGURATION;
					}

					if (newConfig.tLogPolicy->attributeKeys().count("dcid") && newConfig.regions.size() > 0) {
						return ConfigurationResult::REGION_REPLICATION_MISMATCH;
					}

					oldReplicationUsesDcId =
					    oldReplicationUsesDcId || oldConfig.tLogPolicy->attributeKeys().count("dcid");

					if (oldConfig.usableRegions != newConfig.usableRegions) {
						// cannot change region configuration
						std::map<Key, int32_t> dcId_priority;
						for (auto& it : newConfig.regions) {
							dcId_priority[it.dcId] = it.priority;
						}
						for (auto& it : oldConfig.regions) {
							if (!dcId_priority.count(it.dcId) || dcId_priority[it.dcId] != it.priority) {
								return ConfigurationResult::REGIONS_CHANGED;
							}
						}

						// must only have one region with priority >= 0
						int activeRegionCount = 0;
						for (auto& it : newConfig.regions) {
							if (it.priority >= 0) {
								activeRegionCount++;
							}
						}
						if (activeRegionCount > 1) {
							return ConfigurationResult::MULTIPLE_ACTIVE_REGIONS;
						}
					}

					state typename DB::TransactionT::template FutureT<RangeResult> fServerListF =
					    tr->getRange(serverListKeys, CLIENT_KNOBS->TOO_MANY);
					state Future<RangeResult> fServerList =
					    (newConfig.regions.size()) ? safeThreadFutureToFuture(fServerListF) : Future<RangeResult>();

					if (newConfig.usableRegions == 2) {
						if (oldReplicationUsesDcId) {
							state typename DB::TransactionT::template FutureT<RangeResult> fLocalityListF =
							    tr->getRange(tagLocalityListKeys, CLIENT_KNOBS->TOO_MANY);
							state Future<RangeResult> fLocalityList = safeThreadFutureToFuture(fLocalityListF);
							wait(success(fLocalityList) || tooLong);
							if (!fLocalityList.isReady()) {
								return ConfigurationResult::DATABASE_UNAVAILABLE;
							}
							RangeResult localityList = fLocalityList.get();
							ASSERT(!localityList.more && localityList.size() < CLIENT_KNOBS->TOO_MANY);

							std::set<Key> localityDcIds;
							for (auto& s : localityList) {
								auto dc = decodeTagLocalityListKey(s.key);
								if (dc.present()) {
									localityDcIds.insert(dc.get());
								}
							}

							for (auto& it : newConfig.regions) {
								if (localityDcIds.count(it.dcId) == 0) {
									return ConfigurationResult::DCID_MISSING;
								}
							}
						} else {
							// all regions with priority >= 0 must be fully replicated
							state std::vector<typename DB::TransactionT::template FutureT<Optional<Value>>>
							    replicasFuturesF;
							state std::vector<Future<Optional<Value>>> replicasFutures;
							for (auto& it : newConfig.regions) {
								if (it.priority >= 0) {
									replicasFuturesF.push_back(tr->get(datacenterReplicasKeyFor(it.dcId)));
									replicasFutures.push_back(safeThreadFutureToFuture(replicasFuturesF.back()));
								}
							}
							wait(waitForAll(replicasFutures) || tooLong);

							for (auto& it : replicasFutures) {
								if (!it.isReady()) {
									return ConfigurationResult::DATABASE_UNAVAILABLE;
								}
								if (!it.get().present()) {
									return ConfigurationResult::REGION_NOT_FULLY_REPLICATED;
								}
							}
						}
					}

					if (newConfig.regions.size()) {
						// all storage servers must be in one of the regions
						wait(success(fServerList) || tooLong);
						if (!fServerList.isReady()) {
							return ConfigurationResult::DATABASE_UNAVAILABLE;
						}
						RangeResult serverList = fServerList.get();
						ASSERT(!serverList.more && serverList.size() < CLIENT_KNOBS->TOO_MANY);

						std::set<Key> newDcIds;
						for (auto& it : newConfig.regions) {
							newDcIds.insert(it.dcId);
						}
						std::set<Optional<Key>> missingDcIds;
						for (auto& s : serverList) {
							auto ssi = decodeServerListValue(s.value);
							if (!ssi.locality.dcId().present() || !newDcIds.count(ssi.locality.dcId().get())) {
								missingDcIds.insert(ssi.locality.dcId());
							}
						}
						if (missingDcIds.size() > (oldReplicationUsesDcId ? 1 : 0)) {
							return ConfigurationResult::STORAGE_IN_UNKNOWN_DCID;
						}
					}

					wait(success(fWorkers) || tooLong);
					if (!fWorkers.isReady()) {
						return ConfigurationResult::DATABASE_UNAVAILABLE;
					}

					if (newConfig.regions.size()) {
						std::map<Optional<Key>, std::set<Optional<Key>>> dcId_zoneIds;
						for (auto& it : fWorkers.get()) {
							if (it.processClass.machineClassFitness(ProcessClass::Storage) <= ProcessClass::WorstFit) {
								dcId_zoneIds[it.locality.dcId()].insert(it.locality.zoneId());
							}
						}
						for (auto& region : newConfig.regions) {
							if (dcId_zoneIds[region.dcId].size() <
							    std::max(newConfig.storageTeamSize, newConfig.tLogReplicationFactor)) {
								return ConfigurationResult::NOT_ENOUGH_WORKERS;
							}
							if (region.satelliteTLogReplicationFactor > 0 && region.priority >= 0) {
								int totalSatelliteProcesses = 0;
								for (auto& sat : region.satellites) {
									totalSatelliteProcesses += dcId_zoneIds[sat.dcId].size();
								}
								if (totalSatelliteProcesses < region.satelliteTLogReplicationFactor) {
									return ConfigurationResult::NOT_ENOUGH_WORKERS;
								}
							}
						}
					} else {
						std::set<Optional<Key>> zoneIds;
						for (auto& it : fWorkers.get()) {
							if (it.processClass.machineClassFitness(ProcessClass::Storage) <= ProcessClass::WorstFit) {
								zoneIds.insert(it.locality.zoneId());
							}
						}
						if (zoneIds.size() < std::max(newConfig.storageTeamSize, newConfig.tLogReplicationFactor)) {
							return ConfigurationResult::NOT_ENOUGH_WORKERS;
						}
					}

					if (newConfig.storageServerStoreType != oldConfig.storageServerStoreType &&
					    newConfig.storageMigrationType == StorageMigrationType::DISABLED) {
						return ConfigurationResult::STORAGE_MIGRATION_DISABLED;
					} else if (newConfig.storageMigrationType == StorageMigrationType::GRADUAL &&
					           newConfig.perpetualStorageWiggleSpeed == 0) {
						warnPPWGradual = true;
					} else if (newConfig.storageServerStoreType != oldConfig.storageServerStoreType &&
					           newConfig.storageServerStoreType == KeyValueStoreType::SSD_ROCKSDB_V1) {
						warnRocksDBIsExperimental = true;
					} else if (newConfig.storageServerStoreType != oldConfig.storageServerStoreType &&
					           newConfig.storageServerStoreType == KeyValueStoreType::SSD_SHARDED_ROCKSDB) {
						warnShardedRocksDBIsExperimental = true;
					}

					if (newConfig.tenantMode != oldConfig.tenantMode) {
						Optional<MetaclusterRegistrationEntry> metaclusterRegistration =
						    wait(MetaclusterMetadata::metaclusterRegistration().get(tr));
						if (metaclusterRegistration.present()) {
							return ConfigurationResult::DATABASE_IS_REGISTERED;
						}
					}
				}
			}
			if (creating) {
				tr->setOption(FDBTransactionOptions::INITIALIZE_NEW_DATABASE);
				tr->addReadConflictRange(singleKeyRange(initIdKey));
			} else if (m.size()) {
				// might be used in an emergency transaction, so make sure it is retry-self-conflicting and
				// CAUSAL_WRITE_RISKY
				tr->setOption(FDBTransactionOptions::CAUSAL_WRITE_RISKY);
				tr->addReadConflictRange(singleKeyRange(m.begin()->first));
			}

			if (locked.present()) {
				ASSERT(creating);
				tr->atomicOp(databaseLockedKey,
				             BinaryWriter::toValue(locked.get(), Unversioned())
				                 .withPrefix("0123456789"_sr)
				                 .withSuffix("\x00\x00\x00\x00"_sr),
				             MutationRef::SetVersionstampedValue);
			}

			for (auto i = m.begin(); i != m.end(); ++i) {
				tr->set(StringRef(i->first), StringRef(i->second));
				if (i->first == perpetualStorageWiggleKey) {
					if (i->second == "0") {
						resetPPWStats = true;
					} else if (i->first == "1") {
						resetPPWStats = false; // the latter setting will override the former setting
					}
				}
			}

			if (!creating && resetPPWStats) {
				wait(resetStorageWiggleMetrics(tr, PrimaryRegion(true)));
				wait(resetStorageWiggleMetrics(tr, PrimaryRegion(false)));
			}

			tr->addReadConflictRange(singleKeyRange(moveKeysLockOwnerKey));
			tr->set(moveKeysLockOwnerKey, versionKey);

			wait(safeThreadFutureToFuture(tr->commit()));
			break;
		} catch (Error& e) {
			state Error e1(e);
			if ((e.code() == error_code_not_committed || e.code() == error_code_transaction_too_old) && creating) {
				// The database now exists.  Determine whether we created it or it was already existing/created by
				// someone else.  The latter is an error.
				tr->reset();
				loop {
					try {
						tr->setOption(FDBTransactionOptions::ACCESS_SYSTEM_KEYS);
						tr->setOption(FDBTransactionOptions::PRIORITY_SYSTEM_IMMEDIATE);
						tr->setOption(FDBTransactionOptions::LOCK_AWARE);
						tr->setOption(FDBTransactionOptions::USE_PROVISIONAL_PROXIES);

						state typename DB::TransactionT::template FutureT<Optional<Value>> vF = tr->get(initIdKey);
						Optional<Value> v = wait(safeThreadFutureToFuture(vF));
						if (v != m[initIdKey.toString()])
							return ConfigurationResult::DATABASE_ALREADY_CREATED;
						else if (m[configKeysPrefix.toString() + "storage_engine"] ==
						         std::to_string(KeyValueStoreType::SSD_ROCKSDB_V1))
							return ConfigurationResult::DATABASE_CREATED_WARN_ROCKSDB_EXPERIMENTAL;
						else if (m[configKeysPrefix.toString() + "storage_engine"] ==
						         std::to_string(KeyValueStoreType::SSD_SHARDED_ROCKSDB))
							return ConfigurationResult::DATABASE_CREATED_WARN_SHARDED_ROCKSDB_EXPERIMENTAL;
						else
							return ConfigurationResult::DATABASE_CREATED;
					} catch (Error& e2) {
						wait(safeThreadFutureToFuture(tr->onError(e2)));
					}
				}
			}
			wait(safeThreadFutureToFuture(tr->onError(e1)));
		}
	}

	if (warnPPWGradual) {
		return ConfigurationResult::SUCCESS_WARN_PPW_GRADUAL;
	} else if (warnRocksDBIsExperimental) {
		return ConfigurationResult::SUCCESS_WARN_ROCKSDB_EXPERIMENTAL;
	} else if (warnShardedRocksDBIsExperimental) {
		return ConfigurationResult::SUCCESS_WARN_SHARDED_ROCKSDB_EXPERIMENTAL;
	} else {
		return ConfigurationResult::SUCCESS;
	}
}

ACTOR template <class DB>
Future<ConfigurationResult> autoConfig(Reference<DB> db, ConfigureAutoResult conf) {
	state Reference<typename DB::TransactionT> tr = db->createTransaction();
	state Key versionKey = BinaryWriter::toValue(deterministicRandom()->randomUniqueID(), Unversioned());

	if (!conf.address_class.size())
		return ConfigurationResult::INCOMPLETE_CONFIGURATION; // FIXME: correct return type

	loop {
		try {
			tr->setOption(FDBTransactionOptions::ACCESS_SYSTEM_KEYS);
			tr->setOption(FDBTransactionOptions::PRIORITY_SYSTEM_IMMEDIATE);
			tr->setOption(FDBTransactionOptions::LOCK_AWARE);
			tr->setOption(FDBTransactionOptions::USE_PROVISIONAL_PROXIES);

			state typename DB::TransactionT::template FutureT<RangeResult> processClassesF;
			state typename DB::TransactionT::template FutureT<RangeResult> processDataF;
			std::vector<ProcessData> workers = wait(getWorkers(tr, processClassesF, processDataF));
			std::map<NetworkAddress, Optional<Standalone<StringRef>>> address_processId;
			for (auto& w : workers) {
				address_processId[w.address] = w.locality.processId();
			}

			for (auto& it : conf.address_class) {
				if (it.second.classSource() == ProcessClass::CommandLineSource) {
					tr->clear(processClassKeyFor(address_processId[it.first].get()));
				} else {
					tr->set(processClassKeyFor(address_processId[it.first].get()), processClassValue(it.second));
				}
			}

			if (conf.address_class.size())
				tr->set(processClassChangeKey, deterministicRandom()->randomUniqueID().toString());

			if (conf.auto_logs != conf.old_logs)
				tr->set(configKeysPrefix.toString() + "auto_logs", format("%d", conf.auto_logs));

			if (conf.auto_commit_proxies != conf.old_commit_proxies)
				tr->set(configKeysPrefix.toString() + "auto_commit_proxies", format("%d", conf.auto_commit_proxies));

			if (conf.auto_grv_proxies != conf.old_grv_proxies)
				tr->set(configKeysPrefix.toString() + "auto_grv_proxies", format("%d", conf.auto_grv_proxies));

			if (conf.auto_resolvers != conf.old_resolvers)
				tr->set(configKeysPrefix.toString() + "auto_resolvers", format("%d", conf.auto_resolvers));

			if (conf.auto_replication != conf.old_replication) {
				std::vector<StringRef> modes;
				modes.push_back(conf.auto_replication);
				std::map<std::string, std::string> m;
				auto r = buildConfiguration(modes, m);
				if (r != ConfigurationResult::SUCCESS)
					return r;

				for (auto& kv : m)
					tr->set(kv.first, kv.second);
			}

			tr->addReadConflictRange(singleKeyRange(moveKeysLockOwnerKey));
			tr->set(moveKeysLockOwnerKey, versionKey);

			wait(safeThreadFutureToFuture(tr->commit()));
			return ConfigurationResult::SUCCESS;
		} catch (Error& e) {
			wait(safeThreadFutureToFuture(tr->onError(e)));
		}
	}
}

// Accepts tokens separated by spaces in a single string
template <class DB>
Future<ConfigurationResult> changeConfig(Reference<DB> db, std::string const& modes, bool force) {
	TraceEvent("ChangeConfig").detail("Mode", modes);
	std::map<std::string, std::string> m;
	auto r = buildConfiguration(modes, m);
	if (r != ConfigurationResult::SUCCESS)
		return r;
	return changeConfig(db, m, force);
}

// Accepts a vector of configuration tokens
template <class DB>
Future<ConfigurationResult> changeConfig(Reference<DB> db,
                                         std::vector<StringRef> const& modes,
                                         Optional<ConfigureAutoResult> const& conf,
                                         bool force) {
	if (modes.size() && modes[0] == "auto"_sr && conf.present()) {
		return autoConfig(db, conf.get());
	}

	std::map<std::string, std::string> m;
	auto r = buildConfiguration(modes, m);
	if (r != ConfigurationResult::SUCCESS)
		return r;
	return changeConfig(db, m, force);
}

// return the corresponding error message for the CoordinatorsResult
// used by special keys and fdbcli
std::string generateErrorMessage(const CoordinatorsResult& res);

} // namespace ManagementAPI

#include "flow/unactorcompiler.h"
#endif<|MERGE_RESOLUTION|>--- conflicted
+++ resolved
@@ -133,16 +133,10 @@
 
 ConfigureAutoResult parseConfig(StatusObject const& status);
 
-<<<<<<< HEAD
-bool validTenantAndEncryptionAtRestMode(Optional<DatabaseConfiguration> oldConfiguration,
-                                        std::map<std::string, std::string> newConfig,
-                                        bool creating);
-=======
 bool isEncryptionAtRestModeConfigValid(Optional<DatabaseConfiguration> oldConfiguration,
                                        std::map<std::string, std::string> newConfig,
                                        bool creating);
 bool isTenantModeModeConfigValid(DatabaseConfiguration oldConfiguration, DatabaseConfiguration newConfiguration);
->>>>>>> 97713cad
 
 // Management API written in template code to support both IClientAPI and NativeAPI
 namespace ManagementAPI {
@@ -287,11 +281,7 @@
 		if (!isCompleteConfiguration(m)) {
 			return ConfigurationResult::INCOMPLETE_CONFIGURATION;
 		}
-<<<<<<< HEAD
-		if (!validTenantAndEncryptionAtRestMode(Optional<DatabaseConfiguration>(), m, creating)) {
-=======
 		if (!isEncryptionAtRestModeConfigValid(Optional<DatabaseConfiguration>(), m, creating)) {
->>>>>>> 97713cad
 			return ConfigurationResult::INVALID_CONFIGURATION;
 		}
 	} else if (m.count(encryptionAtRestModeConfKey.toString()) != 0) {
@@ -337,17 +327,8 @@
 					for (auto kv : m) {
 						newConfig.set(kv.first, kv.second);
 					}
-					if (!newConfig.isValid()) {
-						return ConfigurationResult::INVALID_CONFIGURATION;
-					}
-<<<<<<< HEAD
-					if (!validTenantAndEncryptionAtRestMode(oldConfig, m, creating)) {
-=======
-					if (!isEncryptionAtRestModeConfigValid(oldConfig, m, creating)) {
-						return ConfigurationResult::INVALID_CONFIGURATION;
-					}
-					if (!isTenantModeModeConfigValid(oldConfig, newConfig)) {
->>>>>>> 97713cad
+					if (!newConfig.isValid() || !isEncryptionAtRestModeConfigValid(oldConfig, m, creating) ||
+					    !isTenantModeModeConfigValid(oldConfig, newConfig)) {
 						return ConfigurationResult::INVALID_CONFIGURATION;
 					}
 
