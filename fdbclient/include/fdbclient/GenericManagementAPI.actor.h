--- conflicted
+++ resolved
@@ -133,14 +133,12 @@
 
 ConfigureAutoResult parseConfig(StatusObject const& status);
 
-<<<<<<< HEAD
 bool checkForStorageEngineParamsChange(std::map<std::string, std::string>& m, bool creating);
-=======
+
 bool isEncryptionAtRestModeConfigValid(Optional<DatabaseConfiguration> oldConfiguration,
                                        std::map<std::string, std::string> newConfig,
                                        bool creating);
 bool isTenantModeModeConfigValid(DatabaseConfiguration oldConfiguration, DatabaseConfiguration newConfiguration);
->>>>>>> d47a2ab6
 
 // Management API written in template code to support both IClientAPI and NativeAPI
 namespace ManagementAPI {
