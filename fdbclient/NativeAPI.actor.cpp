--- conflicted
+++ resolved
@@ -4334,12 +4334,7 @@
 	                         // the case where this key is being relocated. But 'src' is the canonical location until
 	                         // the move is finished, because it could be cancelled at any time.
 	decodeKeyServersValue(serverTagResult, serverUids[0].value, src, ignore);
-<<<<<<< HEAD
 	Optional<std::vector<StorageServerInterface>> serverInterfaces =
-=======
-	std::cout << "src: " << describe(src) << ", dest: " << describe(ignore) << std::endl;
-	Optional<vector<StorageServerInterface>> serverInterfaces =
->>>>>>> 9e8c261e2 (Killed only server to verify exclude can bring back a cluster)
 	    wait(transactionalGetServerInterfaces(ver, cx, info, src, options.readTags));
 
 	ASSERT(serverInterfaces.present()); // since this is happening transactionally, /FF/keyServers and /FF/serverList
