--- conflicted
+++ resolved
@@ -1505,7 +1505,6 @@
 
 	if (apiVersionAtLeast(720)) {
 		registerSpecialKeysImpl(
-<<<<<<< HEAD
 		    SpecialKeySpace::MODULE::CLUSTERID,
 		    SpecialKeySpace::IMPLTYPE::READONLY,
 		    std::make_unique<SingleSpecialKeyImpl>(
@@ -1520,15 +1519,12 @@
 			        }
 			        return Optional<Value>();
 		        }));
-	}
-	if (apiVersionAtLeast(710)) {
-=======
+		registerSpecialKeysImpl(
 		    SpecialKeySpace::MODULE::MANAGEMENT,
 		    SpecialKeySpace::IMPLTYPE::READWRITE,
 		    std::make_unique<TenantRangeImpl<true>>(SpecialKeySpace::getManagementApiCommandRange("tenant")));
 	}
 	if (apiVersionAtLeast(710) && !apiVersionAtLeast(720)) {
->>>>>>> 1e8225a1
 		registerSpecialKeysImpl(
 		    SpecialKeySpace::MODULE::MANAGEMENT,
 		    SpecialKeySpace::IMPLTYPE::READWRITE,
