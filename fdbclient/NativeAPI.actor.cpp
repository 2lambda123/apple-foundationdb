--- conflicted
+++ resolved
@@ -7663,17 +7663,10 @@
 
 ACTOR template <class T>
 static Future<Void> createCheckpointImpl(T tr, KeyRangeRef range, CheckpointFormat format) {
-<<<<<<< HEAD
-	TraceEvent("CreateCheckpointTransactionBegin").detail("Range", range.toString());
-
-	state RangeResult keyServers = wait(krmGetRanges(
-	    tr, keyServersPrefix, range, GetRangeLimits::ROW_LIMIT_UNLIMITED, GetRangeLimits::BYTE_LIMIT_UNLIMITED));
-=======
 	ASSERT(!tr->getTenant().present());
 	TraceEvent("CreateCheckpointTransactionBegin").detail("Range", range);
 
 	state RangeResult keyServers = wait(krmGetRanges(tr, keyServersPrefix, range));
->>>>>>> a818191a
 	ASSERT(!keyServers.more);
 
 	state RangeResult UIDtoTagMap = wait(tr->getRange(serverTagKeys, CLIENT_KNOBS->TOO_MANY));
@@ -7691,19 +7684,11 @@
 		for (int idx = 0; idx < src.size(); ++idx) {
 			CheckpointMetaData checkpoint(shard & range, format, src[idx], checkpointID);
 			checkpoint.setState(CheckpointMetaData::Pending);
-<<<<<<< HEAD
-			tr->set(checkpointKeyFor(deterministicRandom()->randomUniqueID()), checkpointValue(checkpoint));
-		}
-
-		TraceEvent("CreateCheckpointTransactionShard")
-		    .detail("Shard", shard.toString())
-=======
 			tr->set(checkpointKeyFor(checkpointID), checkpointValue(checkpoint));
 		}
 
 		TraceEvent("CreateCheckpointTransactionShard")
 		    .detail("Shard", shard)
->>>>>>> a818191a
 		    .detail("SrcServers", describe(src))
 		    .detail("ServerSelected", describe(src))
 		    .detail("CheckpointKey", checkpointKeyFor(checkpointID))
@@ -7721,12 +7706,8 @@
 	return createCheckpointImpl(tr, range, format);
 }
 
-<<<<<<< HEAD
-// Fetch a single sst file from storage server. If the file is fetch successfully, it will be recorded via cFun.
-=======
 // Gets CheckpointMetaData of the specific keyrange, version and format from one of the storage servers, if none of the
 // servers have the checkpoint, a checkpoint_not_found error is returned.
->>>>>>> a818191a
 ACTOR static Future<CheckpointMetaData> getCheckpointMetaDataInternal(GetCheckpointRequest req,
                                                                       Reference<LocationInfo> alternatives,
                                                                       double timeout) {
@@ -7736,33 +7717,6 @@
 	    .detail("Format", static_cast<int>(req.format))
 	    .detail("Locations", alternatives->description());
 
-<<<<<<< HEAD
-	state std::vector<Future<ErrorOr<CheckpointMetaData>>> fs;
-	fs.resize(alternatives->size());
-	state int i = 0;
-	for (i = 0; i < alternatives->size(); ++i) {
-		// For each shard, all storage servers are checked, only one is required.
-		fs[i] = errorOr(timeoutError(alternatives->getInterface(i).checkpoint.getReply(req), timeout));
-	}
-
-	state Optional<Error> error;
-	choose {
-		when(wait(waitForAll(fs))) {
-			TraceEvent("GetCheckpointMetaDataInternalWaitEnd")
-			    .detail("Range", req.range)
-			    .detail("Version", req.version);
-		}
-		when(wait(delay(timeout))) {
-			error = timed_out();
-			TraceEvent("GetCheckpointMetaDataInternalTimeout")
-			    .detail("Range", req.range)
-			    .detail("Version", req.version);
-		}
-	}
-
-	for (i = 0; i < fs.size(); ++i) {
-		if (!fs[i].isReady()) {
-=======
 	state std::vector<Future<ErrorOr<CheckpointMetaData>>> futures;
 	state int index = 0;
 	for (index = 0; index < alternatives->size(); ++index) {
@@ -7776,24 +7730,10 @@
 
 	for (index = 0; index < futures.size(); ++index) {
 		if (!futures[index].isReady()) {
->>>>>>> a818191a
 			error = timed_out();
 			TraceEvent("GetCheckpointMetaDataInternalSSTimeout")
 			    .detail("Range", req.range)
 			    .detail("Version", req.version)
-<<<<<<< HEAD
-			    .detail("StorageServer", alternatives->getInterface(i).uniqueID);
-			continue;
-		}
-
-		if (fs[i].get().isError()) {
-			const Error& e = fs[i].get().getError();
-			TraceEvent("GetCheckpointMetaDataInternalError")
-			    .detail("Range", req.range)
-			    .detail("Version", req.version)
-			    .detail("StorageServer", alternatives->getInterface(i).uniqueID)
-			    .error(e, true);
-=======
 			    .detail("StorageServer", alternatives->getInterface(index).uniqueID);
 			continue;
 		}
@@ -7805,16 +7745,11 @@
 			    .detail("Range", req.range)
 			    .detail("Version", req.version)
 			    .detail("StorageServer", alternatives->getInterface(index).uniqueID);
->>>>>>> a818191a
 			if (e.code() != error_code_checkpoint_not_found || !error.present()) {
 				error = e;
 			}
 		} else {
-<<<<<<< HEAD
-			return fs[i].get().get();
-=======
 			return futures[index].get().get();
->>>>>>> a818191a
 		}
 	}
 
@@ -7827,24 +7762,6 @@
                                                                     Version version,
                                                                     CheckpointFormat format,
                                                                     double timeout) {
-<<<<<<< HEAD
-	state Span span("NAPI:GetCheckpointMetaData"_loc);
-
-	loop {
-		wait(delay(0));
-		TraceEvent("GetCheckpointMetaDataBegin")
-		    .detail("Begin", keys.begin)
-		    .detail("End", keys.end)
-		    .detail("Version", version)
-		    .detail("Format", static_cast<int>(format));
-
-		state std::vector<Future<CheckpointMetaData>> fs;
-		state int i = 0;
-
-		try {
-			state std::vector<std::pair<KeyRange, Reference<LocationInfo>>> locations =
-			    wait(getKeyRangeLocations(cx,
-=======
 	state Span span("NAPI:GetCheckpoint"_loc);
 	state int index = 0;
 	state std::vector<Future<CheckpointMetaData>> futures;
@@ -7859,35 +7776,12 @@
 			state std::vector<KeyRangeLocationInfo> locations =
 			    wait(getKeyRangeLocations(cx,
 			                              Optional<TenantName>(),
->>>>>>> a818191a
 			                              keys,
 			                              CLIENT_KNOBS->TOO_MANY,
 			                              Reverse::False,
 			                              &StorageServerInterface::checkpoint,
 			                              span.context,
 			                              Optional<UID>(),
-<<<<<<< HEAD
-			                              UseProvisionalProxies::False));
-
-			fs.clear();
-			for (i = 0; i < locations.size(); ++i) {
-				fs.push_back(getCheckpointMetaDataInternal(
-				    GetCheckpointRequest(version, locations[i].first, format), locations[i].second, timeout));
-			}
-
-			choose {
-				when(wait(cx->connectionFileChanged())) { cx->invalidateCache(keys); }
-				when(wait(waitForAll(fs))) { break; }
-				when(wait(delay(timeout))) {
-					TraceEvent("GetCheckpointTimeout").detail("Range", keys.toString()).detail("Version", version);
-				}
-			}
-		} catch (Error& e) {
-			TraceEvent("GetCheckpointMetaDataError").detail("Range", keys.toString()).error(e, true);
-			if (e.code() == error_code_wrong_shard_server || e.code() == error_code_all_alternatives_failed ||
-			    e.code() == error_code_connection_failed || e.code() == error_code_broken_promise) {
-				cx->invalidateCache(allKeys);
-=======
 			                              UseProvisionalProxies::False,
 			                              latestVersion));
 
@@ -7913,7 +7807,6 @@
 			if (e.code() == error_code_wrong_shard_server || e.code() == error_code_all_alternatives_failed ||
 			    e.code() == error_code_connection_failed || e.code() == error_code_broken_promise) {
 				cx->invalidateCache(KeyRef(), keys);
->>>>>>> a818191a
 				wait(delay(CLIENT_KNOBS->WRONG_SHARD_SERVER_DELAY));
 			} else {
 				throw;
@@ -7922,15 +7815,9 @@
 	}
 
 	std::vector<CheckpointMetaData> res;
-<<<<<<< HEAD
-	for (i = 0; i < fs.size(); ++i) {
-		TraceEvent("GetCheckpointMetaDataShard").detail("Checkpoint", fs[i].get().toString());
-		res.push_back(fs[i].get());
-=======
 	for (index = 0; index < futures.size(); ++index) {
 		TraceEvent("GetCheckpointShardEnd").detail("Checkpoint", futures[index].get().toString());
 		res.push_back(futures[index].get());
->>>>>>> a818191a
 	}
 	return res;
 }
