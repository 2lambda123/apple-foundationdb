--- conflicted
+++ resolved
@@ -1180,17 +1180,10 @@
 				break;
 			case FDBDatabaseOptions::MACHINE_ID:
 				clientLocality = LocalityData( clientLocality.processId(), value.present() ? Standalone<StringRef>(value.get()) : Optional<Standalone<StringRef>>(), clientLocality.machineId(), clientLocality.dcId() );
-<<<<<<< HEAD
-				if( clientInfo->get().proxies.size() ) {
-					masterProxies = Reference<ProxyInfo>( new ProxyInfo( clientInfo->get().proxies, false ) );
-					grvProxies = Reference<ProxyInfo>( new ProxyInfo( clientInfo->get().proxies, true ) );
-				}
-=======
 			    if (clientInfo->get().commitProxies.size())
 				    commitProxies = Reference<CommitProxyInfo>(new CommitProxyInfo(clientInfo->get().commitProxies));
 			    if( clientInfo->get().grvProxies.size() )
 					grvProxies = Reference<GrvProxyInfo>( new GrvProxyInfo( clientInfo->get().grvProxies ) );
->>>>>>> e258dffc
 				server_interf.clear();
 				locationCache.insert( allKeys, Reference<LocationInfo>() );
 				break;
@@ -1199,17 +1192,10 @@
 				break;
 			case FDBDatabaseOptions::DATACENTER_ID:
 				clientLocality = LocalityData(clientLocality.processId(), clientLocality.zoneId(), clientLocality.machineId(), value.present() ? Standalone<StringRef>(value.get()) : Optional<Standalone<StringRef>>());
-<<<<<<< HEAD
-				if( clientInfo->get().proxies.size() ) {
-					masterProxies = Reference<ProxyInfo>( new ProxyInfo( clientInfo->get().proxies, false ) );
-					grvProxies = Reference<ProxyInfo>( new ProxyInfo( clientInfo->get().proxies, true ) );
-				}
-=======
 			    if (clientInfo->get().commitProxies.size())
 				    commitProxies = Reference<CommitProxyInfo>(new CommitProxyInfo(clientInfo->get().commitProxies));
 			    if( clientInfo->get().grvProxies.size() )
 					grvProxies = Reference<GrvProxyInfo>( new GrvProxyInfo( clientInfo->get().grvProxies ));
->>>>>>> e258dffc
 				server_interf.clear();
 				locationCache.insert( allKeys, Reference<LocationInfo>() );
 				break;
@@ -1250,11 +1236,7 @@
 	    .detail("ConnectionString", connFile->getConnectionString().toString());
 
 	// Reset state from former cluster.
-<<<<<<< HEAD
-	self->masterProxies.clear();
-=======
 	self->commitProxies.clear();
->>>>>>> e258dffc
 	self->grvProxies.clear();
 	self->minAcceptableReadVersion = std::numeric_limits<Version>::max();
 	self->invalidateCache(allKeys);
@@ -1592,18 +1574,6 @@
 	closeTraceFile();
 }
 
-<<<<<<< HEAD
-Reference<ProxyInfo> DatabaseContext::getMasterProxies(bool useProvisionalProxies, bool useGrvProxies) {
-	if (masterProxiesLastChange != clientInfo->get().id) {
-		masterProxiesLastChange = clientInfo->get().id;
-		masterProxies.clear();
-		grvProxies.clear();
-		if( clientInfo->get().proxies.size() ) {
-			masterProxies = Reference<ProxyInfo>( new ProxyInfo( clientInfo->get().proxies, false ) );
-			grvProxies = Reference<ProxyInfo>( new ProxyInfo( clientInfo->get().proxies, true ) );
-			provisional = clientInfo->get().proxies[0].provisional;
-		}
-=======
 void DatabaseContext::updateProxies() {
 	if (proxiesLastChange == clientInfo->get().id) return;
 	proxiesLastChange = clientInfo->get().id;
@@ -1617,33 +1587,11 @@
 	if (clientInfo->get().grvProxies.size()) {
 		grvProxies = Reference<GrvProxyInfo>(new GrvProxyInfo(clientInfo->get().grvProxies));
 		grvProxyProvisional = clientInfo->get().grvProxies[0].provisional;
->>>>>>> e258dffc
 	}
 	if (clientInfo->get().commitProxies.size() && clientInfo->get().grvProxies.size()) {
 		ASSERT(commitProxyProvisional == grvProxyProvisional);
 		proxyProvisional = commitProxyProvisional;
 	}
-<<<<<<< HEAD
-	if(useGrvProxies) {
-		return grvProxies;
-	}
-	return masterProxies;
-}
-
-//Actor which will wait until the MultiInterface<MasterProxyInterface> returned by the DatabaseContext cx is not NULL
-ACTOR Future<Reference<ProxyInfo>> getMasterProxiesFuture(DatabaseContext *cx, bool useProvisionalProxies, bool useGrvProxies) {
-	loop{
-		Reference<ProxyInfo> proxies = cx->getMasterProxies(useProvisionalProxies, useGrvProxies);
-		if (proxies)
-			return proxies;
-		wait( cx->onMasterProxiesChanged() );
-	}
-}
-
-//Returns a future which will not be set until the ProxyInfo of this DatabaseContext is not NULL
-Future<Reference<ProxyInfo>> DatabaseContext::getMasterProxiesFuture(bool useProvisionalProxies, bool useGrvProxies) {
-	return ::getMasterProxiesFuture(this, useProvisionalProxies, useGrvProxies);
-=======
 }
 
 Reference<CommitProxyInfo> DatabaseContext::getCommitProxies(bool useProvisionalProxies) {
@@ -1675,7 +1623,6 @@
 // Returns a future which will not be set until the CommitProxyInfo of this DatabaseContext is not nullptr
 Future<Reference<CommitProxyInfo>> DatabaseContext::getCommitProxiesFuture(bool useProvisionalProxies) {
 	return ::getCommitProxiesFuture(this, useProvisionalProxies);
->>>>>>> e258dffc
 }
 
 void GetRangeLimits::decrement( VectorRef<KeyValueRef> const& data ) {
@@ -3960,13 +3907,8 @@
 			state GetReadVersionRequest req( span.context, transactionCount, priority, flags, tags, debugID );
 
 			choose {
-<<<<<<< HEAD
-				when ( wait( cx->onMasterProxiesChanged() ) ) {}
-				when ( GetReadVersionReply v = wait( basicLoadBalance( cx->getMasterProxies(flags & GetReadVersionRequest::FLAG_USE_PROVISIONAL_PROXIES, true), &MasterProxyInterface::getConsistentReadVersion, req, cx->taskID ) ) ) {
-=======
 				when ( wait( cx->onProxiesChanged() ) ) {}
 				when ( GetReadVersionReply v = wait( basicLoadBalance( cx->getGrvProxies(flags & GetReadVersionRequest::FLAG_USE_PROVISIONAL_PROXIES), &GrvProxyInterface::getConsistentReadVersion, req, cx->taskID ) ) ) {
->>>>>>> e258dffc
 					if(tags.size() != 0) {
 						auto &priorityThrottledTags = cx->throttledTags[priority];
 						for(auto& tag : tags) {
