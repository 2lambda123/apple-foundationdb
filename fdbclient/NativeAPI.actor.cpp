--- conflicted
+++ resolved
@@ -3243,12 +3243,9 @@
                                     Transaction* tr, TransactionOptions options) {
 	state TraceInterval interval("TransactionCommit");
 	state double startTime = now();
-<<<<<<< HEAD
 	state Version readSnapshot;
-=======
 	state Span span("NAPI:tryCommit"_loc, { info.span->context });
 	req.spanContext = span->context;
->>>>>>> c4da0005
 	if (info.debugID.present())
 		TraceEvent(interval.begin()).detail( "Parent", info.debugID.get() );
 	try {
