--- conflicted
+++ resolved
@@ -6400,11 +6400,7 @@
 				                           &CommitProxyInterface::proxySnapReq,
 				                           ProxySnapRequest(snapCmd, snapUID, snapUID),
 				                           cx->taskID,
-<<<<<<< HEAD
-				                           true /*atmostOnce*/))) {
-=======
 				                           AtMostOnce::True))) {
->>>>>>> 3727c02b
 					TraceEvent("SnapCreateExit").detail("SnapCmd", snapCmd).detail("UID", snapUID);
 					return Void();
 				}
