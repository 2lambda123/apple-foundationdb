include(CompilerChecks)

env_set(USE_GPERFTOOLS OFF BOOL "Use gperfools for profiling")
env_set(USE_DTRACE ON BOOL "Enable dtrace probes on supported platforms")
env_set(USE_VALGRIND OFF BOOL "Compile for valgrind usage")
env_set(USE_VALGRIND_FOR_CTEST ${USE_VALGRIND} BOOL "Use valgrind for ctest")
env_set(ALLOC_INSTRUMENTATION OFF BOOL "Instrument alloc")
env_set(USE_ASAN OFF BOOL "Compile with address sanitizer")
env_set(USE_GCOV OFF BOOL "Compile with gcov instrumentation")
env_set(USE_MSAN OFF BOOL "Compile with memory sanitizer. To avoid false positives you need to dynamically link to a msan-instrumented libc++ and libc++abi, which you must compile separately. See https://github.com/google/sanitizers/wiki/MemorySanitizerLibcxxHowTo#instrumented-libc.")
env_set(USE_TSAN OFF BOOL "Compile with thread sanitizer. It is recommended to dynamically link to a tsan-instrumented libc++ and libc++abi, which you can compile separately.")
env_set(USE_UBSAN OFF BOOL "Compile with undefined behavior sanitizer")
env_set(FDB_RELEASE_CANDIDATE OFF BOOL "This is a building of a release candidate")
env_set(FDB_RELEASE OFF BOOL "This is a building of a final release")
env_set(USE_CCACHE OFF BOOL "Use ccache for compilation if available")
env_set(RELATIVE_DEBUG_PATHS OFF BOOL "Use relative file paths in debug info")
env_set(USE_WERROR OFF BOOL "Compile with -Werror. Recommended for local development and CI.")
default_linker(_use_ld)
env_set(USE_LD "${_use_ld}" STRING
  "The linker to use for building: can be LD (system default and same as DEFAULT), BFD, GOLD, or LLD - will be LLD for Clang if available, DEFAULT otherwise")
use_libcxx(_use_libcxx)
env_set(USE_LIBCXX "${_use_libcxx}" BOOL "Use libc++")
static_link_libcxx(_static_link_libcxx)
env_set(STATIC_LINK_LIBCXX "${_static_link_libcxx}" BOOL "Statically link libstdcpp/libc++")
env_set(TRACE_PC_GUARD_INSTRUMENTATION_LIB "" STRING "Path to a library containing an implementation for __sanitizer_cov_trace_pc_guard. See https://clang.llvm.org/docs/SanitizerCoverage.html for more info.")
env_set(PROFILE_INSTR_GENERATE OFF BOOL "If set, build FDB as an instrumentation build to generate profiles")
env_set(PROFILE_INSTR_USE "" STRING "If set, build FDB with profile")
env_set(FULL_DEBUG_SYMBOLS OFF BOOL "Generate full debug symbols")

set(USE_SANITIZER OFF)
if(USE_ASAN OR USE_VALGRIND OR USE_MSAN OR USE_TSAN OR USE_UBSAN)
  set(USE_SANITIZER ON)
endif()

set(jemalloc_default ON)
# We don't want to use jemalloc on Windows
# Nor on FreeBSD, where jemalloc is the default system allocator
if(USE_SANITIZER OR WIN32 OR (CMAKE_SYSTEM_NAME STREQUAL "FreeBSD") OR APPLE)
  set(jemalloc_default OFF)
endif()
env_set(USE_JEMALLOC ${jemalloc_default} BOOL "Link with jemalloc")

if(USE_LIBCXX AND STATIC_LINK_LIBCXX AND NOT USE_LD STREQUAL "LLD")
  message(FATAL_ERROR "Unsupported configuration: STATIC_LINK_LIBCXX with libc++ only works if USE_LD=LLD")
endif()
if(STATIC_LINK_LIBCXX AND USE_TSAN)
  message(FATAL_ERROR "Unsupported configuration: STATIC_LINK_LIBCXX doesn't work with tsan")
endif()
if(STATIC_LINK_LIBCXX AND USE_MSAN)
  message(FATAL_ERROR "Unsupported configuration: STATIC_LINK_LIBCXX doesn't work with msan")
endif()

set(rel_debug_paths OFF)
if(RELATIVE_DEBUG_PATHS)
  set(rel_debug_paths ON)
endif()

if(USE_GPERFTOOLS)
  find_package(Gperftools REQUIRED)
endif()

add_compile_options(-DCMAKE_BUILD)
add_compile_definitions(BOOST_ERROR_CODE_HEADER_ONLY BOOST_SYSTEM_NO_DEPRECATED)

set(THREADS_PREFER_PTHREAD_FLAG ON)
find_package(Threads REQUIRED)

if(WIN32)
  add_definitions(-DBOOST_USE_WINDOWS_H)
  add_definitions(-DWIN32_LEAN_AND_MEAN)
  add_definitions(-D_ITERATOR_DEBUG_LEVEL=0)
  add_definitions(-DNOGDI) # WinGDI.h defines macro ERROR
  add_definitions(-D_USE_MATH_DEFINES) # Math constants
endif()

if (USE_CCACHE)
  FIND_PROGRAM(CCACHE_FOUND "ccache")
  if(CCACHE_FOUND)
    set_property(GLOBAL PROPERTY RULE_LAUNCH_COMPILE ccache)
    set_property(GLOBAL PROPERTY RULE_LAUNCH_LINK ccache)
  else()
    message(SEND_ERROR "CCACHE is ON, but ccache was not found")
  endif()
endif()

include(CheckFunctionExists)
set(CMAKE_REQUIRED_INCLUDES stdlib.h malloc.h)
set(CMAKE_REQUIRED_LIBRARIES c)
set(CMAKE_CXX_STANDARD 17)
set(CMAKE_CXX_STANDARD_REQUIRED ON)
set(CMAKE_C_STANDARD 11)
set(CMAKE_C_STANDARD_REQUIRED ON)

if(NOT OPEN_FOR_IDE)
  add_compile_definitions(NO_INTELLISENSE)
endif()

if(NOT WIN32)
  include(CheckIncludeFile)
  CHECK_INCLUDE_FILE("stdatomic.h" HAS_C11_ATOMICS)
  if (NOT HAS_C11_ATOMICS)
    message(FATAL_ERROR "C compiler does not support c11 atomics")
  endif()
endif()

if(WIN32)
  # see: https://docs.microsoft.com/en-us/windows/desktop/WinProg/using-the-windows-headers
  # this sets the windows target version to Windows Server 2003
  set(WINDOWS_TARGET 0x0502)
  if(CMAKE_CXX_FLAGS MATCHES "/W[0-4]")
    # TODO: This doesn't seem to be good style, but I couldn't find a better way so far
    string(REGEX REPLACE "/W[0-4]" "" CMAKE_CXX_FLAGS "${CMAKE_CXX_FLAGS}")
  endif()
  add_compile_options(/W0 /EHsc /bigobj $<$<CONFIG:Release>:/Zi> /MP /FC /Gm-)
  add_compile_definitions(NOMINMAX)
  set(CMAKE_MSVC_RUNTIME_LIBRARY "MultiThreaded$<$<CONFIG:Debug>:Debug>")
else()
  set(GCC NO)
  set(CLANG NO)
  set(ICX NO)
  # CMAKE_CXX_COMPILER_ID is set to Clang even if CMAKE_CXX_COMPILER points to ICPX, so we have to check the compiler too.
  if (${CMAKE_CXX_COMPILER} MATCHES ".*icpx")
    set(ICX YES)
  elseif("${CMAKE_CXX_COMPILER_ID}" STREQUAL "Clang" OR "${CMAKE_CXX_COMPILER_ID}" STREQUAL "AppleClang")
    set(CLANG YES)
  else()
    # This is not a very good test. However, as we do not really support many architectures
    # this is good enough for now
    set(GCC YES)
  endif()

  # check linker flags.
  if (USE_LD STREQUAL "DEFAULT")
    set(USE_LD "LD")
  else()
    if ((NOT (USE_LD STREQUAL "LD")) AND (NOT (USE_LD STREQUAL "GOLD")) AND (NOT (USE_LD STREQUAL "LLD")) AND (NOT (USE_LD STREQUAL "BFD")))
      message (FATAL_ERROR "USE_LD must be set to DEFAULT, LD, BFD, GOLD, or LLD!")
    endif()
  endif()

  # if USE_LD=LD, then we don't do anything, defaulting to whatever system
  # linker is available (e.g. binutils doesn't normally exist on macOS, so this
  # implies the default xcode linker, and other distros may choose others by
  # default).

  if(USE_LD STREQUAL "BFD")
    set(CMAKE_EXE_LINKER_FLAGS "${CMAKE_EXE_LINKER_FLAGS} -fuse-ld=bfd -Wl,--disable-new-dtags")
    set(CMAKE_SHARED_LINKER_FLAGS "${CMAKE_EXE_LINKER_FLAGS} -fuse-ld=bfd -Wl,--disable-new-dtags")
  endif()

  if(USE_LD STREQUAL "GOLD")
    set(CMAKE_EXE_LINKER_FLAGS "${CMAKE_EXE_LINKER_FLAGS} -fuse-ld=gold -Wl,--disable-new-dtags")
    set(CMAKE_SHARED_LINKER_FLAGS "${CMAKE_EXE_LINKER_FLAGS} -fuse-ld=gold -Wl,--disable-new-dtags")
  endif()

  if(USE_LD STREQUAL "LLD")
    set(CMAKE_EXE_LINKER_FLAGS "${CMAKE_EXE_LINKER_FLAGS} -fuse-ld=lld -Wl,--disable-new-dtags")
    set(CMAKE_SHARED_LINKER_FLAGS "${CMAKE_EXE_LINKER_FLAGS} -fuse-ld=lld -Wl,--disable-new-dtags")
  endif()

  if(rel_debug_paths)
    add_compile_options("-fdebug-prefix-map=${CMAKE_SOURCE_DIR}=." "-fdebug-prefix-map=${CMAKE_BINARY_DIR}=.")
  endif()

  set(SANITIZER_COMPILE_OPTIONS)
  set(SANITIZER_LINK_OPTIONS)

  # we always compile with debug symbols. For release builds CPack will strip them out
  # and create a debuginfo rpm
  add_compile_options(-fno-omit-frame-pointer -gz)
  add_link_options(-gz)
  if(FDB_RELEASE OR FULL_DEBUG_SYMBOLS OR CMAKE_BUILD_TYPE STREQUAL "Debug")
    # Configure with FULL_DEBUG_SYMBOLS=ON to generate all symbols for debugging with gdb
    # Also generating full debug symbols in release builds, because they are packaged
    # separately and installed optionally
    add_compile_options(-ggdb)
  else()
    # Generating minimal debug symbols by default. They are sufficient for testing purposes
    add_compile_options(-ggdb1)
  endif()

  if(TRACE_PC_GUARD_INSTRUMENTATION_LIB)
      add_compile_options(-fsanitize-coverage=trace-pc-guard)
      link_libraries(${TRACE_PC_GUARD_INSTRUMENTATION_LIB})
  endif()
  if(USE_ASAN)
    list(APPEND SANITIZER_COMPILE_OPTIONS
      -fsanitize=address
      -DADDRESS_SANITIZER
      -DBOOST_USE_ASAN
      -DBOOST_USE_UCONTEXT)
    list(APPEND SANITIZER_LINK_OPTIONS -fsanitize=address)
  endif()

  if(USE_MSAN)
    if(NOT CLANG)
      message(FATAL_ERROR "Unsupported configuration: USE_MSAN only works with Clang")
    endif()
    list(APPEND SANITIZER_COMPILE_OPTIONS
      -fsanitize=memory
      -fsanitize-memory-track-origins=2
      -DBOOST_USE_UCONTEXT)
    list(APPEND SANITIZER_LINK_OPTIONS -fsanitize=memory)
  endif()

  if(USE_GCOV)
    add_compile_options(--coverage)
    add_link_options(--coverage)
  endif()

  if(USE_UBSAN)
    list(APPEND SANITIZER_COMPILE_OPTIONS
      -fsanitize=undefined
      # TODO(atn34) Re-enable -fsanitize=alignment once https://github.com/apple/foundationdb/issues/1434 is resolved
      -fno-sanitize=alignment
      # https://github.com/apple/foundationdb/issues/7955
      -fno-sanitize=function
      -DBOOST_USE_UCONTEXT)
    list(APPEND SANITIZER_LINK_OPTIONS -fsanitize=undefined)
  endif()

  if(USE_TSAN)
    list(APPEND SANITIZER_COMPILE_OPTIONS -fsanitize=thread -DBOOST_USE_UCONTEXT)
    list(APPEND SANITIZER_LINK_OPTIONS -fsanitize=thread)
  endif()

  if(USE_VALGRIND)
    list(APPEND SANITIZER_COMPILE_OPTIONS -DBOOST_USE_VALGRIND)
  endif()

  if(SANITIZER_COMPILE_OPTIONS)
    add_compile_options(${SANITIZER_COMPILE_OPTIONS})
  endif()
  if(SANITIZER_LINK_OPTIONS)
    add_link_options(${SANITIZER_LINK_OPTIONS})
  endif()

  if(PORTABLE_BINARY)
    message(STATUS "Create a more portable binary")
    set(CMAKE_MODULE_LINKER_FLAGS "-static-libstdc++ -static-libgcc ${CMAKE_MODULE_LINKER_FLAGS}")
    set(CMAKE_SHARED_LINKER_FLAGS "-static-libstdc++ -static-libgcc ${CMAKE_SHARED_LINKER_FLAGS}")
    set(CMAKE_EXE_LINKER_FLAGS    "-static-libstdc++ -static-libgcc ${CMAKE_EXE_LINKER_FLAGS}")
  endif()
  if(STATIC_LINK_LIBCXX)
    if (NOT USE_LIBCXX AND NOT APPLE)
	add_link_options(-static-libstdc++ -static-libgcc)
    endif()
  endif()
  # # Instruction sets we require to be supported by the CPU
  # TODO(atn34) Re-enable once https://github.com/apple/foundationdb/issues/1434 is resolved
  # Some of the following instructions have alignment requirements, so it seems
  # prudent to disable them until we properly align memory.
  # add_compile_options(
  #   -maes
  #   -mmmx
  #   -mavx
  #   -msse4.2)

  # Tentatively re-enabling vector instructions
  set(USE_AVX512F OFF CACHE BOOL "Enable AVX 512F instructions")
  if (USE_AVX512F)
    if (CMAKE_HOST_SYSTEM_PROCESSOR MATCHES "^x86")
      add_compile_options(-mavx512f)
    elseif(USE_VALGRIND)
      message(STATUS "USE_VALGRIND=ON make USE_AVX OFF to satisfy valgrind analysis requirement")
      set(USE_AVX512F OFF)
    else()
      message(STATUS "USE_AVX512F is supported on x86 or x86_64 only")
      set(USE_AVX512F OFF)
    endif()
  endif()
  set(USE_AVX ON CACHE BOOL "Enable AVX instructions")
  if (USE_AVX)
    if (CMAKE_HOST_SYSTEM_PROCESSOR MATCHES "^x86")
      add_compile_options(-mavx)
    elseif(USE_VALGRIND)
      message(STATUS "USE_VALGRIND=ON make USE_AVX OFF to satisfy valgrind analysis requirement")
      set(USE_AVX OFF)
    else()
      message(STATUS "USE_AVX is supported on x86 or x86_64 only")
      set(USE_AVX OFF)
    endif()
  endif()

  # Intentionally using builtin memcpy.  G++ does a good job on small memcpy's when the size is known at runtime.
  # If the size is not known, then it falls back on the memcpy that's available at runtime (rte_memcpy, as of this
  # writing; see flow.cpp).
  #
  # The downside of the builtin memcpy is that it's slower at large copies, so if we spend a lot of time on large
  # copies of sizes that are known at compile time, this might not be a win.  See the output of performance/memcpy
  # for more information.
  #add_compile_options(-fno-builtin-memcpy)

  if (CLANG OR ICX)
    if (APPLE OR USE_LIBCXX)
      set(CMAKE_CXX_FLAGS "${CMAKE_CXX_FLAGS} -stdlib=libc++")
      if (NOT APPLE)
        if (STATIC_LINK_LIBCXX)
          set(CMAKE_EXE_LINKER_FLAGS "${CMAKE_EXE_LINKER_FLAGS} -static-libgcc -nostdlib++ -Wl,-Bstatic -lc++ -lc++abi -Wl,-Bdynamic")
          set(CMAKE_SHARED_LINKER_FLAGS "${CMAKE_SHARED_LINKER_FLAGS} -static-libgcc -nostdlib++ -Wl,-Bstatic -lc++ -lc++abi -Wl,-Bdynamic")
        endif()
        set(CMAKE_EXE_LINKER_FLAGS "${CMAKE_EXE_LINKER_FLAGS} -stdlib=libc++ -Wl,-build-id=sha1")
        set(CMAKE_SHARED_LINKER_FLAGS "${CMAKE_SHARED_LINKER_FLAGS} -stdlib=libc++ -Wl,-build-id=sha1")
      endif()
    endif()
    if (NOT APPLE AND NOT USE_LIBCXX)
      message(STATUS "Linking libatomic")
<<<<<<< HEAD
      set(CMAKE_EXE_LINKER_FLAGS "${CMAKE_EXE_LINKER_FLAGS} -latomic")
      set(CMAKE_SHARED_LINKER_FLAGS "${CMAKE_SHARED_LINKER_FLAGS} -latomic")
=======
      add_link_options(-latomic)
>>>>>>> 430f6e96
    endif()
    if (OPEN_FOR_IDE)
      add_compile_options(
        -Wno-unknown-attributes)
    endif()
    add_compile_options(
      -Wall
      -Wextra
      -Wredundant-move
      -Wpessimizing-move
      -Woverloaded-virtual
      -Wshift-sign-overflow
      # Here's the current set of warnings we need to explicitly disable to compile warning-free with clang 11
      -Wno-sign-compare
      -Wno-undefined-var-template
      -Wno-unknown-warning-option
      -Wno-unused-parameter
      -Wno-constant-logical-operand
      # These need to be disabled for FDB's RocksDB storage server implementation
      -Wno-deprecated-copy
      -Wno-delete-non-abstract-non-virtual-dtor
      -Wno-range-loop-construct
      -Wno-reorder-ctor
      # Needed for clang 13 (todo: Update above logic so that it figures out when to pass in -static-libstdc++ and when it will be ignored)
      # When you remove this, you might need to move it back to the USE_CCACHE stanza.  It was (only) there before I moved it here.
      -Wno-unused-command-line-argument
      )
    if (USE_CCACHE)
      add_compile_options(
        -Wno-register
      )
    endif()
    if (PROFILE_INSTR_GENERATE)
      add_compile_options(-fprofile-instr-generate)
      add_link_options(-fprofile-instr-generate)
    endif()
    if (NOT (PROFILE_INSTR_USE STREQUAL ""))
      if (PROFILE_INSTR_GENERATE)
          message(FATAL_ERROR "Can't set both PROFILE_INSTR_GENERATE and PROFILE_INSTR_USE")
      endif()
      add_compile_options(-Wno-error=profile-instr-out-of-date -Wno-error=profile-instr-unprofiled)
      add_compile_options(-fprofile-instr-use=${PROFILE_INSTR_USE})
      add_link_options(-fprofile-instr-use=${PROFILE_INSTR_USE})
    endif()
  endif()
  if (USE_WERROR)
    add_compile_options(-Werror)
  endif()
  if (GCC)
    add_compile_options(-Wno-pragmas)
    # Otherwise `state [[maybe_unused]] int x;` will issue a warning.
    # https://stackoverflow.com/questions/50646334/maybe-unused-on-member-variable-gcc-warns-incorrectly-that-attribute-is
    add_compile_options(-Wno-attributes)
  endif()
  add_compile_options(-Wno-error=format
    -Wunused-variable
    -Wno-deprecated
    -fvisibility=hidden
    -Wreturn-type
    -fPIC)
  if (CMAKE_HOST_SYSTEM_PROCESSOR MATCHES "^x86" AND NOT CLANG AND NOT ICX)
    add_compile_options($<$<COMPILE_LANGUAGE:CXX>:-Wclass-memaccess>)
  endif()
  if (GPERFTOOLS_FOUND AND GCC)
    add_compile_options(
      -fno-builtin-malloc
      -fno-builtin-calloc
      -fno-builtin-realloc
      -fno-builtin-free)
  endif()
  
  if (ICX)
    find_library(CXX_LIB NAMES c++ PATHS "/usr/local/lib" REQUIRED)
    find_library(CXX_ABI_LIB NAMES c++abi PATHS "/usr/local/lib" REQUIRED)
    add_compile_options($<$<COMPILE_LANGUAGE:C>:-ffp-contract=on>)
    add_compile_options($<$<COMPILE_LANGUAGE:CXX>:-ffp-contract=on>)
    # No libc++ and libc++abi in Intel LIBRARY_PATH
    link_libraries(${CXX_LIB} ${CXX_ABI_LIB})
  endif()

  if(CMAKE_SYSTEM_PROCESSOR MATCHES "aarch64")
    # Graviton2 or later
    # https://github.com/aws/aws-graviton-gettting-started
    add_compile_options(-march=armv8.2-a+crc+simd)
  endif()

  if (CMAKE_SYSTEM_PROCESSOR MATCHES "ppc64le")
    add_compile_options(-m64 -mcpu=power9 -mtune=power9 -DNO_WARN_X86_INTRINSICS)
  endif()
  # Check whether we can use dtrace probes
  include(CheckSymbolExists)
  check_symbol_exists(DTRACE_PROBE sys/sdt.h SUPPORT_DTRACE)
  check_symbol_exists(aligned_alloc stdlib.h HAS_ALIGNED_ALLOC)
  message(STATUS "Has aligned_alloc: ${HAS_ALIGNED_ALLOC}")
  if((SUPPORT_DTRACE) AND (USE_DTRACE))
    set(DTRACE_PROBES 1)
  endif()

  set(USE_LTO OFF CACHE BOOL "Do link time optimization")
  if (USE_LTO)
    if (CLANG)
      set(CLANG_LTO_STRATEGY "Thin" CACHE STRING "LLVM LTO strategy (Thin, or Full)")
      if (CLANG_LTO_STRATEGY STREQUAL "Full")
        add_compile_options($<$<CONFIG:Release>:-flto=full>)
      else()
        add_compile_options($<$<CONFIG:Release>:-flto=thin>)
      endif()
      set(CMAKE_RANLIB "llvm-ranlib")
      set(CMAKE_AR "llvm-ar")
    endif()
    if(CMAKE_COMPILER_IS_GNUCXX)
      add_compile_options($<$<CONFIG:Release>:-flto>)
      set(CMAKE_AR  "gcc-ar")
      set(CMAKE_C_ARCHIVE_CREATE "<CMAKE_AR> qcs <TARGET> <LINK_FLAGS> <OBJECTS>")
      set(CMAKE_C_ARCHIVE_FINISH   true)
      set(CMAKE_CXX_ARCHIVE_CREATE "<CMAKE_AR> qcs <TARGET> <LINK_FLAGS> <OBJECTS>")
      set(CMAKE_CXX_ARCHIVE_FINISH   true)
    endif()
  endif()
endif()<|MERGE_RESOLUTION|>--- conflicted
+++ resolved
@@ -305,12 +305,8 @@
     endif()
     if (NOT APPLE AND NOT USE_LIBCXX)
       message(STATUS "Linking libatomic")
-<<<<<<< HEAD
       set(CMAKE_EXE_LINKER_FLAGS "${CMAKE_EXE_LINKER_FLAGS} -latomic")
       set(CMAKE_SHARED_LINKER_FLAGS "${CMAKE_SHARED_LINKER_FLAGS} -latomic")
-=======
-      add_link_options(-latomic)
->>>>>>> 430f6e96
     endif()
     if (OPEN_FOR_IDE)
       add_compile_options(
