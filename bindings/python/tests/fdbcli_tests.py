#!/usr/bin/env python3

import sys
import shutil
import os
import subprocess
import logging
import functools
import json
import time
import random
from argparse import ArgumentParser, RawDescriptionHelpFormatter


def enable_logging(level=logging.DEBUG):
    """Enable logging in the function with the specified logging level

    Args:
        level (logging.<level>, optional): logging level for the decorated function. Defaults to logging.ERROR.
    """
    def func_decorator(func):
        @functools.wraps(func)
        def wrapper(*args, **kwargs):
            # initialize logger
            logger = logging.getLogger(func.__name__)
            logger.setLevel(level)
            # set logging format
            handler = logging.StreamHandler()
            handler_format = logging.Formatter('[%(asctime)s] - %(filename)s:%(lineno)d - %(levelname)s - %(name)s - %(message)s')
            handler.setFormatter(handler_format)
            handler.setLevel(level)
            logger.addHandler(handler)
            # pass the logger to the decorated function
            result = func(logger, *args, **kwargs)
            return result
        return wrapper
    return func_decorator


def run_fdbcli_command(*args):
    """run the fdbcli statement: fdbcli --exec '<arg1> <arg2> ... <argN>'.

    Returns:
        string: Console output from fdbcli
    """
    commands = command_template + ["{}".format(' '.join(args))]
    return subprocess.run(commands, stdout=subprocess.PIPE, env=fdbcli_env).stdout.decode('utf-8').strip()


def run_fdbcli_command_and_get_error(*args):
    """run the fdbcli statement: fdbcli --exec '<arg1> <arg2> ... <argN>'.

    Returns:
        string: Stderr output from fdbcli
    """
    commands = command_template + ["{}".format(' '.join(args))]
    return subprocess.run(commands, stdout=subprocess.PIPE, stderr=subprocess.PIPE, env=fdbcli_env).stderr.decode('utf-8').strip()


@enable_logging()
def advanceversion(logger):
    # get current read version
    version1 = int(run_fdbcli_command('getversion'))
    logger.debug("Read version: {}".format(version1))
    # advance version to a much larger value compared to the current version
    version2 = version1 * 10000
    logger.debug("Advanced to version: " + str(version2))
    run_fdbcli_command('advanceversion', str(version2))
    # after running the advanceversion command,
    # check the read version is advanced to the specified value
    version3 = int(run_fdbcli_command('getversion'))
    logger.debug("Read version: {}".format(version3))
    assert version3 >= version2
    # advance version to a smaller value compared to the current version
    # this should be a no-op
    run_fdbcli_command('advanceversion', str(version1))
    # get the current version to make sure the version did not decrease
    version4 = int(run_fdbcli_command('getversion'))
    logger.debug("Read version: {}".format(version4))
    assert version4 >= version3


@enable_logging()
def maintenance(logger):
    # expected fdbcli output when running 'maintenance' while there's no ongoing maintenance
    no_maintenance_output = 'No ongoing maintenance.'
    output1 = run_fdbcli_command('maintenance')
    assert output1 == no_maintenance_output
    # set maintenance on a fake zone id for 10 seconds
    run_fdbcli_command('maintenance', 'on', 'fake_zone_id', '10')
    # show current maintenance status
    output2 = run_fdbcli_command('maintenance')
    logger.debug("Maintenance status: " + output2)
    items = output2.split(' ')
    # make sure this specific zone id is under maintenance
    assert 'fake_zone_id' in items
    logger.debug("Remaining time(seconds): " + items[-2])
    assert 0 < int(items[-2]) < 10
    # turn off maintenance
    run_fdbcli_command('maintenance', 'off')
    # check maintenance status
    output3 = run_fdbcli_command('maintenance')
    assert output3 == no_maintenance_output


@enable_logging()
def setclass(logger):
    # get all processes' network addresses
    output1 = run_fdbcli_command('setclass')
    logger.debug(output1)
    # except the first line, each line is one process
    process_types = output1.split('\n')[1:]
    assert len(process_types) == args.process_number
    addresses = []
    for line in process_types:
        assert '127.0.0.1' in line
        # check class type
        assert 'unset' in line
        # check class source
        assert 'command_line' in line
        # check process' network address
        network_address = ':'.join(line.split(':')[:2])
        logger.debug("Network address: {}".format(network_address))
        addresses.append(network_address)
    random_address = random.choice(addresses)
    logger.debug("Randomly selected address: {}".format(random_address))
    # set class to a random valid type
    class_types = ['storage', 'transaction', 'resolution',
                   'commit_proxy', 'grv_proxy', 'master', 'stateless', 'log',
                   'router', 'cluster_controller', 'fast_restore', 'data_distributor',
                   'coordinator', 'ratekeeper', 'storage_cache', 'backup'
                   ]
    random_class_type = random.choice(class_types)
    logger.debug("Change to type: {}".format(random_class_type))
    run_fdbcli_command('setclass', random_address, random_class_type)
    # check the set successful
    output2 = run_fdbcli_command('setclass')
    logger.debug(output2)
    assert random_address in output2
    process_types = output2.split('\n')[1:]
    # check process' network address
    for line in process_types:
        if random_address in line:
            # check class type changed to the specified value
            assert random_class_type in line
            # check class source
            assert 'set_class' in line
    # set back to unset
    run_fdbcli_command('setclass', random_address, 'unset')
    # Attempt to set an invalid address and check error message
    output3 = run_fdbcli_command('setclass', '0.0.0.0:4000', 'storage')
    logger.debug(output3)
    assert 'No matching addresses found' in output3
    # Verify setclass did not execute
    output4 = run_fdbcli_command('setclass')
    logger.debug(output4)
    # except the first line, each line is one process
    process_types = output4.split('\n')[1:]
    assert len(process_types) == args.process_number
    addresses = []
    for line in process_types:
        assert '127.0.0.1' in line
        # check class type
        assert 'unset' in line
        # check class source
        assert 'command_line' in line or 'set_class' in line


@enable_logging()
def lockAndUnlock(logger):
    # lock an unlocked database, should be successful
    output1 = run_fdbcli_command('lock')
    # UID is 32 bytes
    lines = output1.split('\n')
    lock_uid = lines[0][-32:]
    assert lines[1] == 'Database locked.'
    logger.debug("UID: {}".format(lock_uid))
    assert get_value_from_status_json(True, 'cluster', 'database_lock_state', 'locked')
    # lock a locked database, should get the error code 1038
    output2 = run_fdbcli_command_and_get_error("lock")
    assert output2 == 'ERROR: Database is locked (1038)'
    # unlock the database
    process = subprocess.Popen(command_template + ['unlock ' + lock_uid], stdin=subprocess.PIPE, stdout=subprocess.PIPE, env=fdbcli_env)
    line1 = process.stdout.readline()
    # The randome passphrease we need to confirm to proceed the unlocking
    line2 = process.stdout.readline()
    logger.debug("Random passphrase: {}".format(line2))
    output3, err = process.communicate(input=line2)
    # No error and unlock was successful
    assert err is None
    assert output3.decode('utf-8').strip() == 'Database unlocked.'
    assert not get_value_from_status_json(True, 'cluster', 'database_lock_state', 'locked')


@enable_logging()
def kill(logger):
    output1 = run_fdbcli_command('kill')
    lines = output1.split('\n')
    assert len(lines) == 2
    assert lines[1].startswith('127.0.0.1:')
    address = lines[1]
    logger.debug("Address: {}".format(address))
    old_generation = get_value_from_status_json(False, 'cluster', 'generation')
    # This is currently an issue with fdbcli,
    # where you need to first run 'kill' to initialize processes' list
    # and then specify the certain process to kill
    process = subprocess.Popen(command_template[:-1], stdin=subprocess.PIPE, stdout=subprocess.PIPE, env=fdbcli_env)
    #
    output2, err = process.communicate(input='kill; kill {}; sleep 1\n'.format(address).encode())
    logger.debug(output2)
    # wait for a second for the cluster recovery
    time.sleep(1)
    new_generation = get_value_from_status_json(True, 'cluster', 'generation')
    logger.debug("Old: {}, New: {}".format(old_generation, new_generation))
    assert new_generation > old_generation


@enable_logging()
def suspend(logger):
    if not shutil.which("pidof"):
        logger.debug("Skipping suspend test. Pidof not available")
        return
    output1 = run_fdbcli_command('suspend')
    lines = output1.split('\n')
    assert len(lines) == 2
    assert lines[1].startswith('127.0.0.1:')
    address = lines[1]
    logger.debug("Address: {}".format(address))
    db_available = get_value_from_status_json(False, 'client', 'database_status', 'available')
    assert db_available
    # use pgrep to get the pid of the fdb process
    pinfos = subprocess.check_output(['pgrep', '-a', 'fdbserver']).decode().strip().split('\n')
    port = address.split(':')[1]
    logger.debug("Port: {}".format(port))
    # use the port number to find the exact fdb process we are connecting to
    # child process like fdbserver -r flowprocess does not provide `datadir` in the command line
    pinfo = list(filter(lambda x: port in x and 'datadir' in x, pinfos))
    assert len(pinfo) == 1
    pid = pinfo[0].split(' ')[0]
    logger.debug("Pid: {}".format(pid))
    process = subprocess.Popen(command_template[:-1], stdin=subprocess.PIPE, stdout=subprocess.PIPE, env=fdbcli_env)
    # suspend the process for enough long time
    output2, err = process.communicate(input='suspend; suspend 3600 {}; sleep 1\n'.format(address).encode())
    # the cluster should be unavailable after the only process being suspended
    assert not get_value_from_status_json(False, 'client', 'database_status', 'available')
    # check the process pid still exists
    pids = subprocess.check_output(['pidof', 'fdbserver']).decode().strip()
    logger.debug("PIDs: {}".format(pids))
    assert pid in pids
    # kill the process by pid
    kill_output = subprocess.check_output(['kill', pid]).decode().strip()
    logger.debug("Kill result: {}".format(kill_output))
    # The process should come back after a few time
    duration = 0  # seconds we already wait
    while not get_value_from_status_json(False, 'client', 'database_status', 'available') and duration < 60:
        logger.debug("Sleep for 1 second to wait cluster recovery")
        time.sleep(1)
        duration += 1
    # at most after 60 seconds, the cluster should be available
    assert get_value_from_status_json(False, 'client', 'database_status', 'available')


def extract_version_epoch(cli_output):
    return int(cli_output.split("\n")[-1].split(" ")[-1])


@enable_logging()
def targetversion(logger):
    version1 = run_fdbcli_command('targetversion getepoch')
    assert version1 == "Version epoch is unset"
    version2 = int(run_fdbcli_command('getversion'))
    logger.debug("read version: {}".format(version2))
    assert version2 >= 0
    # set the version epoch to the default value
    logger.debug("setting version epoch to default")
    run_fdbcli_command('targetversion add 0')
    # get the version epoch
    versionepoch1 = extract_version_epoch(run_fdbcli_command('targetversion getepoch'))
    logger.debug("version epoch: {}".format(versionepoch1))
    # make sure the version increased
    version3 = int(run_fdbcli_command('getversion'))
    logger.debug("read version: {}".format(version3))
    assert version3 >= version2
    # slightly increase the version epoch
    versionepoch2 = extract_version_epoch(run_fdbcli_command("targetversion setepoch {}".format(versionepoch1 + 1000000)))
    logger.debug("version epoch: {}".format(versionepoch2))
    assert versionepoch2 == versionepoch1 + 1000000
    # slightly decrease the version epoch
    versionepoch3 = extract_version_epoch(run_fdbcli_command("targetversion add {}".format(-1000000)))
    logger.debug("version epoch: {}".format(versionepoch3))
    assert versionepoch3 == versionepoch2 - 1000000 == versionepoch1
    # the versions should still be increasing
    version4 = int(run_fdbcli_command('getversion'))
    logger.debug("read version: {}".format(version4))
    assert version4 >= version3
    # clear the version epoch and make sure it is now unset
    run_fdbcli_command("targetversion clearepoch")
    version5 = run_fdbcli_command('targetversion getepoch')
    assert version5 == "Version epoch is unset"


def get_value_from_status_json(retry, *args):
    while True:
        result = json.loads(run_fdbcli_command('status', 'json'))
        if result['client']['database_status']['available'] or not retry:
            break
    for arg in args:
        assert arg in result
        result = result[arg]

    return result


@enable_logging()
def consistencycheck(logger):
    consistency_check_on_output = 'ConsistencyCheck is on'
    consistency_check_off_output = 'ConsistencyCheck is off'
    output1 = run_fdbcli_command('consistencycheck')
    assert output1 == consistency_check_on_output
    run_fdbcli_command('consistencycheck', 'off')
    output2 = run_fdbcli_command('consistencycheck')
    assert output2 == consistency_check_off_output
    run_fdbcli_command('consistencycheck', 'on')
    output3 = run_fdbcli_command('consistencycheck')
    assert output3 == consistency_check_on_output


@enable_logging()
def cache_range(logger):
    # this command is currently experimental
    # just test we can set and clear the cached range
    run_fdbcli_command('cache_range', 'set', 'a', 'b')
    run_fdbcli_command('cache_range', 'clear', 'a', 'b')


@enable_logging()
def datadistribution(logger):
    output1 = run_fdbcli_command('datadistribution', 'off')
    assert output1 == 'Data distribution is turned off.'
    output2 = run_fdbcli_command('datadistribution', 'on')
    assert output2 == 'Data distribution is turned on.'
    output3 = run_fdbcli_command('datadistribution', 'disable', 'ssfailure')
    assert output3 == 'Data distribution is disabled for storage server failures.'
    # While we disable ssfailure, maintenance should fail
    error_msg = run_fdbcli_command_and_get_error('maintenance', 'on', 'fake_zone_id', '1')
    assert error_msg == "ERROR: Maintenance mode cannot be used while data distribution is disabled for storage server failures. Use 'datadistribution on' to reenable data distribution."
    output4 = run_fdbcli_command('datadistribution', 'enable', 'ssfailure')
    assert output4 == 'Data distribution is enabled for storage server failures.'
    output5 = run_fdbcli_command('datadistribution', 'disable', 'rebalance')
    assert output5 == 'Data distribution is disabled for rebalance.'
    output6 = run_fdbcli_command('datadistribution', 'enable', 'rebalance')
    assert output6 == 'Data distribution is enabled for rebalance.'
    time.sleep(1)


@enable_logging()
def transaction(logger):
    """This test will cover the transaction related fdbcli commands.
        In particular, 
        'begin', 'rollback', 'option'
        'getversion', 'get', 'getrange', 'clear', 'clearrange', 'set', 'commit'
    """
    err1 = run_fdbcli_command_and_get_error('set', 'key', 'value')
    assert err1 == 'ERROR: writemode must be enabled to set or clear keys in the database.'
    process = subprocess.Popen(command_template[:-1], stdin=subprocess.PIPE, stdout=subprocess.PIPE, env=fdbcli_env)
    transaction_flow = ['writemode on', 'begin', 'getversion', 'set key value', 'get key', 'commit']
    output1, _ = process.communicate(input='\n'.join(transaction_flow).encode())
    # split the output into lines
    lines = list(filter(len, output1.decode().split('\n')))[-4:]
    assert lines[0] == 'Transaction started'
    read_version = int(lines[1])
    logger.debug("Read version {}".format(read_version))
    # line[1] is the printed read version
    assert lines[2] == "`key' is `value'"
    assert lines[3].startswith('Committed (') and lines[3].endswith(')')
    # validate commit version is larger than the read version
    commit_verion = int(lines[3][len('Committed ('):-1])
    logger.debug("Commit version: {}".format(commit_verion))
    assert commit_verion >= read_version
    # check the transaction is committed
    output2 = run_fdbcli_command('get', 'key')
    assert output2 == "`key' is `value'"
    # test rollback and read-your-write behavior
    process = subprocess.Popen(command_template[:-1], stdin=subprocess.PIPE, stdout=subprocess.PIPE, env=fdbcli_env)
    transaction_flow = [
        'writemode on', 'begin', 'getrange a z',
        'clear key', 'get key',
        # 'option on READ_YOUR_WRITES_DISABLE', 'get key',
        'rollback'
    ]
    output3, _ = process.communicate(input='\n'.join(transaction_flow).encode())
    lines = list(filter(len, output3.decode().split('\n')))[-5:]
    # lines[0] == "Transaction started" and lines[1] == 'Range limited to 25 keys'
    assert lines[2] == "`key' is `value'"
    assert lines[3] == "`key': not found"
    assert lines[4] == "Transaction rolled back"
    # make sure the rollback works
    output4 = run_fdbcli_command('get', 'key')
    assert output4 == "`key' is `value'"
    # test read_your_write_disable option and clear the inserted key
    process = subprocess.Popen(command_template[:-1], stdin=subprocess.PIPE, stdout=subprocess.PIPE, env=fdbcli_env)
    transaction_flow = [
        'writemode on', 'begin',
        'option on READ_YOUR_WRITES_DISABLE',
        'clear key', 'get key',
        'commit'
    ]
    output6, _ = process.communicate(input='\n'.join(transaction_flow).encode())
    lines = list(filter(len, output6.decode().split('\n')))[-4:]
    assert lines[1] == 'Option enabled for current transaction'
    # the get key should still return the value even we clear it in the transaction
    assert lines[2] == "`key' is `value'"
    # Check the transaction is committed
    output7 = run_fdbcli_command('get', 'key')
    assert output7 == "`key': not found"


def get_fdb_process_addresses(logger):
    # get all processes' network addresses
    output = run_fdbcli_command('kill')
    logger.debug(output)
    # except the first line, each line is one process
    addresses = output.split('\n')[1:]
    assert len(addresses) == args.process_number
    return addresses


@enable_logging(logging.DEBUG)
def coordinators(logger):
    # we should only have one coordinator for now
    output1 = run_fdbcli_command('coordinators')
    assert len(output1.split('\n')) > 2
    cluster_description = output1.split('\n')[0].split(': ')[-1]
    logger.debug("Cluster description: {}".format(cluster_description))
    coordinators = output1.split('\n')[1].split(': ')[-1]
    # verify the coordinator
    coordinator_list = get_value_from_status_json(True, 'client', 'coordinators', 'coordinators')
    assert len(coordinator_list) == 1
    assert coordinator_list[0]['address'] == coordinators
    # verify the cluster description
    assert get_value_from_status_json(True, 'cluster', 'connection_string').startswith('{}:'.format(cluster_description))
    addresses = get_fdb_process_addresses(logger)
    # set all 5 processes as coordinators and update the cluster description
    new_cluster_description = 'a_simple_description'
    run_fdbcli_command('coordinators', *addresses, 'description={}'.format(new_cluster_description))
    # verify now we have 5 coordinators and the description is updated
    output2 = run_fdbcli_command('coordinators')
    assert output2.split('\n')[0].split(': ')[-1] == new_cluster_description
    assert output2.split('\n')[1] == 'Cluster coordinators ({}): {}'.format(args.process_number, ','.join(addresses))
    # auto change should go back to 1 coordinator
    run_fdbcli_command('coordinators', 'auto')
    assert len(get_value_from_status_json(True, 'client', 'coordinators', 'coordinators')) == 1
    wait_for_database_available(logger)


@enable_logging(logging.DEBUG)
def exclude(logger):
    # get all processes' network addresses
    addresses = get_fdb_process_addresses(logger)
    logger.debug("Cluster processes: {}".format(' '.join(addresses)))
    # There should be no excluded process for now
    no_excluded_process_output = 'There are currently no servers or localities excluded from the database.'
    output1 = run_fdbcli_command('exclude')
    assert no_excluded_process_output in output1
    # randomly pick one and exclude the process
    excluded_address = random.choice(addresses)
    # If we see "not enough space" error, use FORCE option to proceed
    # this should be a safe operation as we do not need any storage space for the test
    force = False
    # sometimes we need to retry the exclude
    while True:
        logger.debug("Excluding process: {}".format(excluded_address))
        if force:
            error_message = run_fdbcli_command_and_get_error('exclude', 'FORCE', excluded_address)
        else:
            error_message = run_fdbcli_command_and_get_error('exclude', excluded_address)
        if error_message == 'WARNING: {} is a coordinator!'.format(excluded_address):
            # exclude coordinator will print the warning, verify the randomly selected process is the coordinator
            coordinator_list = get_value_from_status_json(True, 'client', 'coordinators', 'coordinators')
            assert len(coordinator_list) == 1
            assert coordinator_list[0]['address'] == excluded_address
            break
        elif 'ERROR: This exclude may cause the total free space in the cluster to drop below 10%.' in error_message:
            # exclude the process may cause the free space not enough
            # use FORCE option to ignore it and proceed
            assert not force
            force = True
            logger.debug("Use FORCE option to exclude the process")
        elif not error_message:
            break
        else:
            logger.debug("Error message: {}\n".format(error_message))
        logger.debug("Retry exclude after 1 second")
        time.sleep(1)
    output2 = run_fdbcli_command('exclude')
    assert 'There are currently 1 servers or localities being excluded from the database' in output2
    assert excluded_address in output2
    run_fdbcli_command('include', excluded_address)
    # check the include is successful
    output4 = run_fdbcli_command('exclude')
    assert no_excluded_process_output in output4
    wait_for_database_available(logger)

# read the system key 'k', need to enable the option first


def read_system_key(k):
    output = run_fdbcli_command('option', 'on', 'READ_SYSTEM_KEYS;', 'get', k)
    if 'is' not in output:
        # key not present
        return None
    _, value = output.split(' is ')
    return value


@enable_logging()
def throttle(logger):
    # no throttled tags at the beginning
    no_throttle_tags_output = 'There are no throttled tags'
    output = run_fdbcli_command('throttle', 'list')
    logger.debug(output)
    assert output == no_throttle_tags_output
    # test 'throttle enable auto'
    run_fdbcli_command('throttle', 'enable', 'auto')
    # verify the change is applied by reading the system key
    # not an elegant way, may change later
    enable_flag = read_system_key('\\xff\\x02/throttledTags/autoThrottlingEnabled')
    assert enable_flag == "`1'"
    run_fdbcli_command('throttle', 'disable', 'auto')
    enable_flag = read_system_key('\\xff\\x02/throttledTags/autoThrottlingEnabled')
    # verify disabled
    assert enable_flag == "`0'"
    # TODO : test manual throttling, not easy to do now


def wait_for_database_available(logger):
    # sometimes the change takes some time to have effect and the database can be unavailable at that time
    # this is to wait until the database is available again
    while not get_value_from_status_json(True, 'client', 'database_status', 'available'):
        logger.debug("Database unavailable for now, wait for one second")
        time.sleep(1)


@enable_logging()
def profile(logger):
    # profile list should return the same list as kill
    addresses = get_fdb_process_addresses(logger)
    output1 = run_fdbcli_command('profile', 'list')
    assert output1.split('\n') == addresses
    # check default output
    default_profile_client_get_output = 'Client profiling rate is set to default and size limit is set to default.'
    output2 = run_fdbcli_command('profile', 'client', 'get')
    assert output2 == default_profile_client_get_output
    # set rate and size limit
    run_fdbcli_command('profile', 'client', 'set', '0.5', '1GB')
    output3 = run_fdbcli_command('profile', 'client', 'get')
    logger.debug(output3)
    output3_list = output3.split(' ')
    assert float(output3_list[6]) == 0.5
    # size limit should be 1GB
    assert output3_list[-1] == '1000000000.'
    # change back to default value and check
    run_fdbcli_command('profile', 'client', 'set', 'default', 'default')
    assert run_fdbcli_command('profile', 'client', 'get') == default_profile_client_get_output


@enable_logging()
def test_available(logger):
    duration = 0  # seconds we already wait
    while not get_value_from_status_json(False, 'client', 'database_status', 'available') and duration < 10:
        logger.debug("Sleep for 1 second to wait cluster recovery")
        time.sleep(1)
        duration += 1
    if duration >= 10:
        logger.debug(run_fdbcli_command('status', 'json'))
        assert False


@enable_logging()
def triggerddteaminfolog(logger):
    # this command is straightforward and only has one code path
    output = run_fdbcli_command('triggerddteaminfolog')
    assert output == 'Triggered team info logging in data distribution.'

@enable_logging()
def tenants(logger):
    output = run_fdbcli_command('listtenants')
    assert output == 'The cluster has no tenants'

    output = run_fdbcli_command('createtenant tenant')
    assert output == 'The tenant `tenant\' has been created'

    output = run_fdbcli_command('createtenant tenant2')
    assert output == 'The tenant `tenant2\' has been created'

    output = run_fdbcli_command('listtenants')
    assert output == '1. tenant\n  2. tenant2'

    output = run_fdbcli_command('listtenants a z 1')
    assert output == '1. tenant'

    output = run_fdbcli_command('listtenants a tenant2')
    assert output == '1. tenant'

    output = run_fdbcli_command('listtenants tenant2 z')
    assert output == '1. tenant2'

    output = run_fdbcli_command('gettenant tenant')
    lines = output.split('\n')
    assert len(lines) == 2
    assert lines[0].strip().startswith('id: ')
    assert lines[1].strip().startswith('prefix: ')
    
    output = run_fdbcli_command('usetenant')
    assert output == 'Using the default tenant'

    output = run_fdbcli_command_and_get_error('usetenant tenant3')
    assert output == 'ERROR: Tenant `tenant3\' does not exist'

    # Test writing keys to different tenants and make sure they all work correctly
    run_fdbcli_command('writemode on; set tenant_test default_tenant')
    output = run_fdbcli_command('get tenant_test')
    assert output == '`tenant_test\' is `default_tenant\''

    process = subprocess.Popen(command_template[:-1], stdin=subprocess.PIPE, stdout=subprocess.PIPE, env=fdbcli_env)
    cmd_sequence = ['writemode on', 'usetenant tenant', 'get tenant_test', 'set tenant_test tenant']
    output, _ = process.communicate(input='\n'.join(cmd_sequence).encode())

    lines = output.decode().strip().split('\n')[-3:]
    assert lines[0] == 'Using tenant `tenant\''
    assert lines[1] == '`tenant_test\': not found'
    assert lines[2].startswith('Committed')

    process = subprocess.Popen(command_template[:-1], stdin=subprocess.PIPE, stdout=subprocess.PIPE, env=fdbcli_env)
    cmd_sequence = ['writemode on', 'usetenant tenant2', 'get tenant_test', 'set tenant_test tenant2', 'get tenant_test']
    output, _ = process.communicate(input='\n'.join(cmd_sequence).encode())

    lines = output.decode().strip().split('\n')[-4:]
    assert lines[0] == 'Using tenant `tenant2\''
    assert lines[1] == '`tenant_test\': not found'
    assert lines[2].startswith('Committed')
    assert lines[3] == '`tenant_test\' is `tenant2\''

    process = subprocess.Popen(command_template[:-1], stdin=subprocess.PIPE, stdout=subprocess.PIPE, env=fdbcli_env)
    cmd_sequence = ['usetenant tenant', 'get tenant_test', 'defaulttenant', 'get tenant_test']
    output, _ = process.communicate(input='\n'.join(cmd_sequence).encode())

    lines = output.decode().strip().split('\n')[-4:]
    assert lines[0] == 'Using tenant `tenant\''
    assert lines[1] == '`tenant_test\' is `tenant\''
    assert lines[2] == 'Using the default tenant'
    assert lines[3] == '`tenant_test\' is `default_tenant\''

    process = subprocess.Popen(command_template[:-1], stdin=subprocess.PIPE, stdout=subprocess.PIPE, stderr=subprocess.PIPE, env=fdbcli_env)
    cmd_sequence = ['writemode on', 'usetenant tenant', 'clear tenant_test', 'deletetenant tenant', 'get tenant_test', 'defaulttenant', 'usetenant tenant']
    output, error_output = process.communicate(input='\n'.join(cmd_sequence).encode())

    lines = output.decode().strip().split('\n')[-7:]
    error_lines = error_output.decode().strip().split('\n')[-2:]
    assert lines[0] == 'Using tenant `tenant\''
    assert lines[1].startswith('Committed')
    assert lines[2] == 'The tenant `tenant\' has been deleted'
    assert lines[3] == 'WARNING: the active tenant was deleted. Use the `usetenant\' or `defaulttenant\''
    assert lines[4] == 'command to choose a new tenant.'
    assert error_lines[0] == 'ERROR: Tenant does not exist (2131)'
    assert lines[6] == 'Using the default tenant'
    assert error_lines[1] == 'ERROR: Tenant `tenant\' does not exist'

    process = subprocess.Popen(command_template[:-1], stdin=subprocess.PIPE, stdout=subprocess.PIPE, stderr=subprocess.PIPE, env=fdbcli_env)
    cmd_sequence = ['writemode on', 'deletetenant tenant2', 'usetenant tenant2', 'clear tenant_test', 'defaulttenant', 'deletetenant tenant2']
    output, error_output = process.communicate(input='\n'.join(cmd_sequence).encode())

    lines = output.decode().strip().split('\n')[-4:]
    error_lines = error_output.decode().strip().split('\n')[-1:]
    assert error_lines[0] == 'ERROR: Cannot delete a non-empty tenant (2133)'
    assert lines[0] == 'Using tenant `tenant2\''
    assert lines[1].startswith('Committed')
    assert lines[2] == 'Using the default tenant'
    assert lines[3] == 'The tenant `tenant2\' has been deleted'

    run_fdbcli_command('writemode on; clear tenant_test')

if __name__ == '__main__':
    parser = ArgumentParser(formatter_class=RawDescriptionHelpFormatter,
                            description="""
    The test calls fdbcli commands through fdbcli --exec "<command>" interactively using subprocess.
    The outputs from fdbcli are returned and compared to predefined results.
    Consequently, changing fdbcli outputs or breaking any commands will casue the test to fail.
    Commands that are easy to test will run against a single process cluster.
    For complex commands like exclude, they will run against a cluster with multiple(current set to 5) processes.
    If external_client_library is given, we will disable the local client and use the external client to run fdbcli.
    """)
    parser.add_argument('build_dir', metavar='BUILD_DIRECTORY', help='FDB build directory')
    parser.add_argument('cluster_file', metavar='CLUSTER_FILE', help='FDB cluster file')
    parser.add_argument('process_number', nargs='?', metavar='PROCESS_NUMBER', help="Number of fdb processes", type=int, default=1)
    parser.add_argument('--external-client-library', '-e', metavar='EXTERNAL_CLIENT_LIBRARY_PATH', help="External client library path")
    args = parser.parse_args()

    # keep current environment variables
    fdbcli_env = os.environ.copy()
    # set external client library if provided
    if args.external_client_library:
        # disable local client and use the external client library
        fdbcli_env['FDB_NETWORK_OPTION_DISABLE_LOCAL_CLIENT'] = ''
        fdbcli_env['FDB_NETWORK_OPTION_EXTERNAL_CLIENT_LIBRARY'] = args.external_client_library

    # shell command template
    command_template = [args.build_dir + '/bin/fdbcli', '-C', args.cluster_file, '--exec']
    # tests for fdbcli commands
    # assertions will fail if fdbcli does not work as expected
    test_available()
    if args.process_number == 1:
        # TODO: disable for now, the change can cause the database unavailable
        # advanceversion()
        cache_range()
        consistencycheck()
        datadistribution()
        kill()
        lockAndUnlock()
        maintenance()
        profile()
        suspend()
        transaction()
        throttle()
        triggerddteaminfolog()
<<<<<<< HEAD
        # TODO: similar to advanceversion, this seems to cause some issues, so disable for now
        # This must go last, otherwise the version advancement can mess with the other tests
        targetversion()
=======
        tenants()
>>>>>>> 267c4dea
    else:
        assert args.process_number > 1, "Process number should be positive"
        coordinators()
        exclude()
        # TODO: fix the failure where one process is not available after setclass call
        #setclass()<|MERGE_RESOLUTION|>--- conflicted
+++ resolved
@@ -723,13 +723,10 @@
         transaction()
         throttle()
         triggerddteaminfolog()
-<<<<<<< HEAD
+        tenants()
         # TODO: similar to advanceversion, this seems to cause some issues, so disable for now
         # This must go last, otherwise the version advancement can mess with the other tests
         targetversion()
-=======
-        tenants()
->>>>>>> 267c4dea
     else:
         assert args.process_number > 1, "Process number should be positive"
         coordinators()
