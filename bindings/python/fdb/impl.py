#
# impl.py
#
# This source file is part of the FoundationDB open source project
#
# Copyright 2013-2018 Apple Inc. and the FoundationDB project authors
#
# Licensed under the Apache License, Version 2.0 (the "License");
# you may not use this file except in compliance with the License.
# You may obtain a copy of the License at
#
#     http://www.apache.org/licenses/LICENSE-2.0
#
# Unless required by applicable law or agreed to in writing, software
# distributed under the License is distributed on an "AS IS" BASIS,
# WITHOUT WARRANTIES OR CONDITIONS OF ANY KIND, either express or implied.
# See the License for the specific language governing permissions and
# limitations under the License.
#

# FoundationDB Python API

import ctypes
import ctypes.util
import datetime
import functools
import inspect
import multiprocessing
import os
import platform
import sys
import threading
import traceback

import fdb
from fdb import six

_network_thread = None
_network_thread_reentrant_lock = threading.RLock()

_open_file = open

_thread_local_storage = threading.local()

import weakref


class _NetworkOptions(object):
    def __init__(self, parent):
        self._parent = parent


class _ErrorPredicates(object):
    def __init__(self, parent):
        self._parent = parent


class _DatabaseOptions(object):
    def __init__(self, db):
        self._parent = weakref.proxy(db)


class _TransactionOptions(object):
    def __init__(self, tr):
        self._parent = weakref.proxy(tr)


from fdb import fdboptions as _opts
import types
import struct


def option_wrap(code):
    def setfunc(self):
        self._parent._set_option(code, None, 0)
    return setfunc


def option_wrap_string(code):
    def setfunc(self, param=None):
        param, length = optionalParamToBytes(param)
        self._parent._set_option(code, param, length)
    return setfunc


def option_wrap_bytes(code):
    def setfunc(self, param=None):
        if param is None:
            self._parent._set_option(code, None, 0)
        elif isinstance(param, bytes):
            self._parent._set_option(code, param, len(param))
        else:
            raise TypeError('Value must be of type ' + bytes.__name__)
    return setfunc


def option_wrap_int(code):
    def setfunc(self, param):
        self._parent._set_option(code, struct.pack("<q", param), 8)
    return setfunc


def pred_wrap(code):
    def predfunc(self, error):
        return self._parent._error_predicate(code, error.code)
    return predfunc


def operation_wrap(code):
    def opfunc(self, key, param):
        self._atomic_operation(code, key, param)
    return opfunc


def fill_options(scope, predicates=False):
    _dict = getattr(_opts, scope)

    for k, v in _dict.items():
        fname = (predicates and 'is_' or 'set_') + k.lower()
        code, desc, paramType, paramDesc = v
        if predicates:
            f = pred_wrap(code)
        else:
            if paramType == type(None):
                f = option_wrap(code)
            elif paramType == type(''):
                f = option_wrap_string(code)
            elif paramType == type(b''):  # This won't happen in Python 2 because type('') == type(b''), but it will happen in Python 3
                f = option_wrap_bytes(code)
            elif paramType == type(0):
                f = option_wrap_int(code)
            else:
                raise TypeError("Don't know how to set options of type %s" % paramType.__name__)
        f.__name__ = fname
        f.__doc__ = desc
        if paramDesc is not None:
            f.__doc__ += '\n\nArgument is ' + paramDesc
        klass = globals()['_' + scope + 's']
        setattr(klass, fname, f)


def add_operation(fname, v):
    code, desc, paramType, paramDesc = v
    f = operation_wrap(code)
    f.__name__ = fname
    f.__doc__ = desc + '\n\nArguments are the key to which the operation is applied and the ' + paramDesc
    setattr(globals()['Database'], fname, f)
    setattr(globals()['Transaction'], fname, f)


def fill_operations():
    _dict = getattr(_opts, 'MutationType')

    for k, v in _dict.items():
        fname = k.lower()
        add_operation(fname, v)
        add_operation("bit_" + fname, v)


for scope in ['DatabaseOption', 'TransactionOption', 'NetworkOption']:
    fill_options(scope)

fill_options('ErrorPredicate', True)

options = _NetworkOptions(sys.modules[__name__])
predicates = _ErrorPredicates(sys.modules[__name__])


def _set_option(option, param, length):
    _capi.fdb_network_set_option(option, param, length)


def _error_predicate(predicate, error_code):
    return bool(_capi.fdb_error_predicate(predicate, error_code))


def make_enum(scope):
    _dict = getattr(_opts, scope)

    x = type(scope, (), {})

    def makeprop(value, doc):
        return property(fget=lambda o: value, doc=doc)
    for k, v in _dict.items():
        setattr(x, k.lower(), makeprop(v[0], v[1]))

    globals()[scope] = x()


make_enum("StreamingMode")
make_enum("ConflictRangeType")


def transactional(*tr_args, **tr_kwargs):
    """Decorate a funcation as transactional.

    The decorator looks for a named argument (default 'tr') and takes
    one of two actions, depending on the type of the parameter passed
    to the function at call time.

    If given a Database, a Transaction will be created and passed into
    the wrapped code in place of the Database. After the function is
    complete, the newly created transaction will be committed.

    It is important to note that the wrapped method may be called
    multiple times in the event of a commit failure, until the commit
    succeeds.  This restriction requires that the wrapped function
    may not be a generator, or a function that returns a closure that
    contains the `tr` object.

    If given a Transaction, the Transaction will be passed into the
    wrapped code, and WILL NOT be committed at completion of the
    function. This allows new transactional functions to be composed
    of other transactional methods.

    The transactional decorator may be used with or without
    arguments. The keyword argument 'parameter' is recognized and
    specifies the name of the parameter to the wrapped function that
    will contain either a Database or Transaction.

    """
    def decorate(func):
        try:
            parameter = tr_kwargs['parameter']
        except:
            parameter = 'tr'

        wfunc = func
        while getattr(wfunc, '__wrapped__', None):
            wfunc = wfunc.__wrapped__
        if hasattr(inspect, 'getfullargspec'):
            index = inspect.getfullargspec(wfunc).args.index(parameter)
        else:
            index = inspect.getargspec(wfunc).args.index(parameter)

        if getattr(func, '_is_coroutine', False):
            @functools.wraps(func)
            def wrapper(*args, **kwargs):
                if isinstance(args[index], TransactionRead):
                    raise asyncio.Return((yield asyncio.From(func(*args, **kwargs))))

                largs = list(args)
                tr = largs[index] = args[index].create_transaction()

                while True:
                    try:
                        ret = yield asyncio.From(func(*largs, **kwargs))
                        yield asyncio.From(tr.commit())
                        raise asyncio.Return(ret)
                    except FDBError as e:
                        yield asyncio.From(tr.on_error(e.code))
        else:
            @functools.wraps(func)
            def wrapper(*args, **kwargs):
                # We can't throw this from the decorator, as when a user runs
                # >>> import fdb ; fdb.api_version(700)
                # the code above uses @transactional before the API version is set
                if fdb.get_api_version() >= 630 and inspect.isgeneratorfunction(func):
                    raise ValueError("Generators can not be wrapped with fdb.transactional")

                if isinstance(args[index], TransactionRead):
                    return func(*args, **kwargs)

                largs = list(args)
                tr = largs[index] = args[index].create_transaction()

                committed = False
                # retries = 0
                # start = datetime.datetime.now()
                # last = start

                while not committed:
                    ret = None
                    try:
                        ret = func(*largs, **kwargs)
                        if fdb.get_api_version() >= 630 and inspect.isgenerator(ret):
                            raise ValueError("Generators can not be wrapped with fdb.transactional")
                        tr.commit().wait()
                        committed = True
                    except FDBError as e:
                        tr.on_error(e.code).wait()

                    # now = datetime.datetime.now()
                    # td = now - last
                    # elapsed = (td.microseconds + (td.seconds + td.days * 24 * 3600) * 10**6) / float(10**6)
                    # if elapsed >= 1:
                    #     td = now - start
                    #     print ('fdb WARNING: long transaction (%gs elapsed in transactional function \'%s\' (%d retries, %s))'
                    #            % (elapsed, func.__name__, retries, committed and 'committed' or 'not yet committed'))
                    #     last = now

                    # retries += 1
                return ret
        return wrapper

    if not tr_args:
        # Being called with parameters (possibly none); return a
        # decorator
        return decorate
    elif len(tr_args) == 1 and not tr_kwargs:
        # Being called as a decorator
        return decorate(tr_args[0])
    else:
        raise Exception('Invalid use of transactional decorator.')


class FDBError(Exception):
    """This exception is raised when an FDB API call returns an
    error. The error code will be stored in the code attribute, and a
    textual description of the error will be stored in the description
    attribute.

    """

    def __init__(self, code):
        self.code = code
        self._description = None

    @property
    def description(self):
        if not self._description:
            self._description = _capi.fdb_get_error(self.code)
        return self._description

    def __str__(self):
        return '%s (%d)' % (self.description, self.code)

    def __repr__(self):
        return 'FDBError(%d)' % self.code


class _FDBBase(object):
    # By inheriting from _FDBBase, every class gets access to self.capi
    # (set below when we open libfdb_capi)
    pass


class FDBRange(object):
    """Iterates over the results of an FDB range query. Returns
    KeyValue objects.

    """

    def __init__(self, tr, begin, end, limit, reverse, streaming_mode):
        self._tr = tr

        self._bsel = begin
        self._esel = end

        self._limit = limit
        self._reverse = reverse
        self._mode = streaming_mode

        self._future = self._tr._get_range(begin, end, limit, streaming_mode, 1, reverse)

    def to_list(self):
        if self._mode == StreamingMode.iterator:
            if self._limit > 0:
                mode = StreamingMode.exact
            else:
                mode = StreamingMode.want_all
        else:
            mode = self._mode

        return list(self.__iter__(mode=mode))

    def __iter__(self, mode=None):
        if mode is None:
            mode = self._mode
        bsel = self._bsel
        esel = self._esel
        limit = self._limit

        iteration = 1  # the first read was fired off when the FDBRange was initialized
        future = self._future

        done = False

        while not done:
            if future:
                (kvs, count, more) = future.wait()
                index = 0
                future = None

                if not count:
                    return

            result = kvs[index]
            index += 1

            if index == count:
                if not more or limit == count:
                    done = True
                else:
                    iteration += 1
                    if limit > 0:
                        limit = limit - count
                    if self._reverse:
                        esel = KeySelector.first_greater_or_equal(kvs[-1].key)
                    else:
                        bsel = KeySelector.first_greater_than(kvs[-1].key)
                    future = self._tr._get_range(bsel, esel, limit, mode, iteration, self._reverse)

            yield result


class TransactionRead(_FDBBase):
    def __init__(self, tpointer, db, snapshot):
        self.tpointer = tpointer
        self.db = db
        self._snapshot = snapshot

    def __del__(self):
        # print('Destroying transactionread 0x%x' % self.tpointer)
        self.capi.fdb_transaction_destroy(self.tpointer)

    def get_read_version(self):
        """Get the read version of the transaction."""
        return FutureInt64(self.capi.fdb_transaction_get_read_version(self.tpointer))

    def get(self, key):
        key = keyToBytes(key)
        return Value(self.capi.fdb_transaction_get(self.tpointer, key, len(key), self._snapshot))

    def get_key(self, key_selector):
        key = keyToBytes(key_selector.key)

        return Key(self.capi.fdb_transaction_get_key(
            self.tpointer, key, len(key), key_selector.or_equal, key_selector.offset, self._snapshot))

    def _get_range(self, begin, end, limit, streaming_mode, iteration, reverse):
        beginKey = keyToBytes(begin.key)
        endKey = keyToBytes(end.key)

        return FutureKeyValueArray(
            self.capi.fdb_transaction_get_range(
                self.tpointer, beginKey, len(beginKey), begin.or_equal, begin.offset,
                endKey, len(endKey), end.or_equal, end.offset,
                limit, 0, streaming_mode, iteration, self._snapshot, reverse))

    def _to_selector(self, key_or_selector):
        if not isinstance(key_or_selector, KeySelector):
            key_or_selector = KeySelector.first_greater_or_equal(key_or_selector)
        return key_or_selector

    def get_range(self, begin, end, limit=0, reverse=False, streaming_mode=StreamingMode.iterator):
        if begin is None:
            begin = b''
        if end is None:
            end = b'\xff'
        begin = self._to_selector(begin)
        end = self._to_selector(end)
        return FDBRange(self, begin, end, limit, reverse, streaming_mode)

    def get_range_startswith(self, prefix, *args, **kwargs):
        prefix = keyToBytes(prefix)
        return self.get_range(prefix, strinc(prefix), *args, **kwargs)

    def __getitem__(self, key):
        if isinstance(key, slice):
            return self.get_range(key.start, key.stop, reverse=(key.step == -1))
        return self.get(key)
    
    def get_estimated_range_size_bytes(self, begin_key, end_key):
        if begin_key is None or end_key is None:
            if fdb.get_api_version() >= 700:
                raise Exception('Invalid begin key or end key')
            else:
                if begin_key is None:
                    begin_key = b''
                if end_key is None:
                    end_key = b'\xff'
        return FutureInt64(self.capi.fdb_transaction_get_estimated_range_size_bytes(
            self.tpointer,
            begin_key, len(begin_key),
            end_key, len(end_key)
            ))
    
    def get_range_split_points(self, begin_key, end_key, chunk_size):
        if begin_key is None or end_key is None or chunk_size <=0:
            raise Exception('Invalid begin key, end key or chunk size')
        return FutureKeyArray(self.capi.fdb_transaction_get_range_split_points(
            self.tpointer,
            begin_key, len(begin_key),
            end_key, len(end_key),
            chunk_size
            ))

class Transaction(TransactionRead):
    """A modifiable snapshot of a Database.

    """

    def __init__(self, tpointer, db):
        super(Transaction, self).__init__(tpointer, db, False)
        self.options = _TransactionOptions(self)
        self.__snapshot = self.snapshot = TransactionRead(tpointer, db, True)

    def __del__(self):
        pass

    def set_read_version(self, version):
        """Set the read version of the transaction."""
        self.capi.fdb_transaction_set_read_version(self.tpointer, version)

    def _set_option(self, option, param, length):
        self.capi.fdb_transaction_set_option(self.tpointer, option, param, length)

    def _atomic_operation(self, opcode, key, param):
        paramBytes = valueToBytes(param)
        paramLength = len(paramBytes)
        keyBytes = keyToBytes(key)
        keyLength = len(keyBytes)
        self.capi.fdb_transaction_atomic_op(self.tpointer, keyBytes, keyLength, paramBytes, paramLength, opcode)

    def set(self, key, value):
        key = keyToBytes(key)
        value = valueToBytes(value)
        self.capi.fdb_transaction_set(self.tpointer, key, len(key), value, len(value))

    def clear(self, key):
        if isinstance(key, KeySelector):
            key = self.get_key(key)

        key = keyToBytes(key)

        self.capi.fdb_transaction_clear(self.tpointer, key, len(key))

    def clear_range(self, begin, end):
        if begin is None:
            begin = b''
        if end is None:
            end = b'\xff'
        if isinstance(begin, KeySelector):
            begin = self.get_key(begin)
        if isinstance(end, KeySelector):
            end = self.get_key(end)

        begin = keyToBytes(begin)
        end = keyToBytes(end)

        self.capi.fdb_transaction_clear_range(self.tpointer, begin, len(begin),
                                              end, len(end))

    def clear_range_startswith(self, prefix):
        prefix = keyToBytes(prefix)
        return self.clear_range(prefix, strinc(prefix))

    def watch(self, key):
        key = keyToBytes(key)
        return FutureVoid(self.capi.fdb_transaction_watch(self.tpointer, key, len(key)))

    def add_read_conflict_range(self, begin, end):
        begin = keyToBytes(begin)
        end = keyToBytes(end)
        self.capi.fdb_transaction_add_conflict_range(self.tpointer, begin, len(begin), end, len(end), ConflictRangeType.read)

    def add_read_conflict_key(self, key):
        key = keyToBytes(key)
        self.add_read_conflict_range(key, key + b'\x00')

    def add_write_conflict_range(self, begin, end):
        begin = keyToBytes(begin)
        end = keyToBytes(end)
        self.capi.fdb_transaction_add_conflict_range(self.tpointer, begin, len(begin), end, len(end), ConflictRangeType.write)

    def add_write_conflict_key(self, key):
        key = keyToBytes(key)
        self.add_write_conflict_range(key, key + b'\x00')

    def commit(self):
        return FutureVoid(self.capi.fdb_transaction_commit(self.tpointer))

    def get_committed_version(self):
        version = ctypes.c_int64()
        self.capi.fdb_transaction_get_committed_version(self.tpointer, ctypes.byref(version))
        return version.value

    def get_approximate_size(self):
        """Get the approximate commit size of the transaction."""
        return FutureInt64(self.capi.fdb_transaction_get_approximate_size(self.tpointer))

    def get_versionstamp(self):
        return Key(self.capi.fdb_transaction_get_versionstamp(self.tpointer))

    def on_error(self, error):
        if isinstance(error, FDBError):
            code = error.code
        elif isinstance(error, int):
            code = error
        else:
            raise error
        return FutureVoid(self.capi.fdb_transaction_on_error(self.tpointer, code))

    def reset(self):
        self.capi.fdb_transaction_reset(self.tpointer)

    def cancel(self):
        self.capi.fdb_transaction_cancel(self.tpointer)

    def __setitem__(self, key, value):
        self.set(key, value)

    def __delitem__(self, key):
        if isinstance(key, slice):
            self.clear_range(key.start, key.stop)
        else:
            self.clear(key)


class Future(_FDBBase):
    Event = threading.Event
    _state = None  # < Hack for trollius

    def __init__(self, fpointer):
        # print('Creating future 0x%x' % fpointer)
        self.fpointer = fpointer

    def __del__(self):
        if self.fpointer:
            # print('Destroying future 0x%x' % self.fpointer)
            self.capi.fdb_future_destroy(self.fpointer)
            self.fpointer = None

    def cancel(self):
        self.capi.fdb_future_cancel(self.fpointer)

    def _release_memory(self):
        self.capi.fdb_future_release_memory(self.fpointer)

    def wait(self):
        raise NotImplementedError

    def is_ready(self):
        return bool(self.capi.fdb_future_is_ready(self.fpointer))

    def block_until_ready(self):
        # Checking readiness is faster than using the callback, so it saves us time if we are already
        # ready. It also doesn't add much to the cost of this function
        if not self.is_ready():
            # Blocking in the native client from the main thread prevents Python from handling signals.
            # To avoid that behavior, we implement the blocking in Python using semaphores and on_ready.
            # Using a Semaphore is faster than an Event, and we create only one per thread to avoid the 
            # cost of creating one every time.
            semaphore = getattr(_thread_local_storage, 'future_block_semaphore', None)
            if semaphore is None:
                semaphore = multiprocessing.Semaphore(0)
                _thread_local_storage.future_block_semaphore = semaphore

            self.on_ready(lambda self: semaphore.release())

            try:
                semaphore.acquire()
            except:
                # If this semaphore didn't actually get released, then we need to replace our thread-local
                # copy so that later callers still function correctly
                _thread_local_storage.future_block_semaphore = multiprocessing.Semaphore(0)
                raise

    def on_ready(self, callback):
        def cb_and_delref(ignore):
            _unpin_callback(cbfunc[0])
            del cbfunc[:]
            try:
                callback(self)
            except:
                try:
                    sys.stderr.write("Discarding uncaught exception from user FDB callback:\n")
                    traceback.print_exception(*sys.exc_info(), file=sys.stderr)
                except:
                    pass
        cbfunc = [_CBFUNC(cb_and_delref)]
        del cb_and_delref
        _pin_callback(cbfunc[0])
        self.capi.fdb_future_set_callback(self.fpointer, cbfunc[0], None)

    @staticmethod
    def wait_for_any(*futures):
        """Does not return until at least one of the given futures is ready.
        Returns the index in the parameter list of a ready future."""
        if not futures:
            raise ValueError("wait_for_any requires at least one future")
        d = {}
        ev = futures[0].Event()
        for i, f in enumerate(futures):
            def cb(ignore, i=i):
                if d.setdefault('i', i) == i:
                    ev.set()
            f.on_ready(cb)
        ev.wait()
        return d['i']

    # asyncio future protocol
    def cancelled(self):
        if not self.done():
            return False
        e = self.exception()
        return getattr(e, 'code', 0) == 1101
    done = is_ready

    def result(self):
        if not self.done():
            raise Exception("Future result not available")
        return self.wait()

    def exception(self):
        if not self.done():
            raise Exception("Future result not available")
        try:
            self.wait()
            return None
        except BaseException as e:
            return e

    def add_done_callback(self, fn):
        self.on_ready(lambda f: self.call_soon_threadsafe(fn, f))

    def remove_done_callback(self, fn):
        raise NotImplementedError()


class FutureVoid(Future):
    def wait(self):
        self.block_until_ready()
        self.capi.fdb_future_get_error(self.fpointer)
        return None


class FutureInt64(Future):
    def wait(self):
        self.block_until_ready()
        value = ctypes.c_int64()
        self.capi.fdb_future_get_int64(self.fpointer, ctypes.byref(value))
        return value.value

class FutureUInt64(Future):
    def wait(self):
        self.block_until_ready()
        value = ctypes.c_uint64()
        self.capi.fdb_future_get_uint64(self.fpointer, ctypes.byref(value))
        return value.value

class FutureKeyValueArray(Future):
    def wait(self):
        self.block_until_ready()
        kvs = ctypes.pointer(KeyValueStruct())
        count = ctypes.c_int()
        more = ctypes.c_int()
        self.capi.fdb_future_get_keyvalue_array(self.fpointer, ctypes.byref(kvs), ctypes.byref(count), ctypes.byref(more))
        return ([KeyValue(ctypes.string_at(x.key, x.key_length), ctypes.string_at(x.value, x.value_length))
                for x in kvs[0:count.value]], count.value, more.value)

        # Logically, we should self._release_memory() after extracting the
        # KVs but before returning, but then we would have to store
        # the KVs on the python side and in most cases we are about to
        # destroy the future anyway

class FutureKeyArray(Future):
    def wait(self):
        self.block_until_ready()
        ks = ctypes.pointer(KeyStruct())
        count = ctypes.c_int()
        self.capi.fdb_future_get_key_array(self.fpointer, ctypes.byref(ks), ctypes.byref(count))
        return [ctypes.string_at(x.key, x.key_length) for x in ks[0:count.value]]


class FutureStringArray(Future):
    def wait(self):
        self.block_until_ready()
        strings = ctypes.pointer(ctypes.c_char_p())
        count = ctypes.c_int()
        self.capi.fdb_future_get_string_array(self.fpointer, ctypes.byref(strings), ctypes.byref(count))
        return list(strings[0:count.value])


class replaceable_property(object):
    def __get__(self, obj, cls=None):
        return self.method(obj)

    def __init__(self, method):
        self.method = method


class LazyFuture(Future):
    def __init__(self, *args, **kwargs):
        super(LazyFuture, self).__init__(*args, **kwargs)

    def wait(self):
        self.value
        return self

    def _getter(self):
        raise NotImplementedError

    @replaceable_property
    def value(self):
        self.block_until_ready()

        try:
            self._getter()
            self._release_memory()

        except:
            e = sys.exc_info()
            if not (isinstance(e[1], FDBError) and e[1].code == 1102):  # future_released
                raise

        return self.value


# This is a workaround to avoid a compiler issue as described here:
# http://bugs.python.org/issue12370
_super = super


class FutureString(LazyFuture):
    def __init__(self, *args):
        self._error = None
        _super(FutureString, self).__init__(*args)

    def getclass(self):
        return bytes
    __class__ = property(getclass)

    def as_foundationdb_key(self):
        return self.value

    def as_foundationdb_value(self):
        return self.value

    def __str__(self):
        return self.value.__str__()

    def __bytes__(self):
        return self.value

    def __repr__(self):
        return self.value.__repr__()

    def __add__(self, rhs):
        if isinstance(rhs, FutureString):
            rhs = rhs.value
        return self.value + rhs

    def __radd__(self, lhs):
        if isinstance(lhs, FutureString):
            lhs = lhs.value
        return lhs + self.value

    def __mul__(self, rhs):
        return self.value * rhs

    def __rmul__(self, lhs):
        return lhs * self.value

    def __lt__(self, rhs):
        if isinstance(rhs, FutureString):
            rhs = rhs.value
        return self.value < rhs

    def __le__(self, rhs):
        if isinstance(rhs, FutureString):
            rhs = rhs.value
        return self.value <= rhs

    def __gt__(self, rhs):
        if isinstance(rhs, FutureString):
            rhs = rhs.value
        return self.value > rhs

    def __ge__(self, rhs):
        if isinstance(rhs, FutureString):
            rhs = rhs.value
        return self.value >= rhs

    def __eq__(self, rhs):
        if isinstance(rhs, FutureString):
            rhs = rhs.value
        return self.value == rhs

    def __ne__(self, rhs):
        return not self == rhs

    def __nonzero__(self):
        return bool(self.value)

    def __int__(self):
        return int(self.value)


def makewrapper(func):
    def tmpfunc(self, *args):
        return func(self.value, *args)
    return tmpfunc


for i in dir(bytes):
    if not i.startswith('_') or i in ('__getitem__', '__getslice__', '__hash__', '__len__'):
        setattr(FutureString, i, makewrapper(getattr(bytes, i)))


class Value(FutureString):
    def _getter(self):
        present = ctypes.c_int()
        value = ctypes.pointer(ctypes.c_byte())
        value_length = ctypes.c_int()
        self.capi.fdb_future_get_value(self.fpointer, ctypes.byref(present),
                                       ctypes.byref(value), ctypes.byref(value_length))
        if present.value:
            self.value = ctypes.string_at(value, value_length.value)
        else:
            self.value = None

    def present(self):
        return self.value is not None


class Key(FutureString):
    def _getter(self):
        key = ctypes.pointer(ctypes.c_byte())
        key_length = ctypes.c_int()
        self.capi.fdb_future_get_key(self.fpointer, ctypes.byref(key), ctypes.byref(key_length))
        self.value = ctypes.string_at(key, key_length.value)


class FormerFuture(_FDBBase):
    def wait(self):
        return self

    def is_ready(self):
        return True

    def block_until_ready(self):
        pass

    def on_ready(self, callback):
        try:
            callback(self)
        except:
            try:
                sys.stderr.write("Discarding uncaught exception from user FDB callback:\n")
                traceback.print_exception(*sys.exc_info(), file=sys.stderr)
            except:
                pass


class Database(_FDBBase):
    def __init__(self, dpointer):
        self.dpointer = dpointer
        self.options = _DatabaseOptions(self)

    def __del__(self):
        # print('Destroying database 0x%x' % self.dpointer)
        self.capi.fdb_database_destroy(self.dpointer)

    def get(self, key):
        return Database.__database_getitem(self, key)

    def __getitem__(self, key):
        if isinstance(key, slice):
            return self.get_range(key.start, key.stop, reverse=(key.step == -1))
        return Database.__database_getitem(self, key)

    def get_key(self, key_selector):
        return Database.__database_get_key(self, key_selector)

    def get_range(self, begin, end, limit=0, reverse=False, streaming_mode=StreamingMode.want_all):
        return Database.__database_get_range(self, begin, end, limit, reverse, streaming_mode)

    def get_range_startswith(self, prefix, *args, **kwargs):
        return Database.__database_get_range_startswith(self, prefix, *args, **kwargs)

    def set(self, key, value):
        Database.__database_setitem(self, key, value)

    def __setitem__(self, key, value):
        Database.__database_setitem(self, key, value)

    def clear(self, key):
        Database.__database_delitem(self, key)

    def clear_range(self, begin, end):
        Database.__database_delitem(self, slice(begin, end))

    def __delitem__(self, key_or_slice):
        Database.__database_delitem(self, key_or_slice)

    def clear_range_startswith(self, prefix):
        Database.__database_clear_range_startswith(self, prefix)

    def get_and_watch(self, key):
        return Database.__database_get_and_watch(self, key)

    def set_and_watch(self, key, value):
        return Database.__database_set_and_watch(self, key, value)

    def clear_and_watch(self, key):
        return Database.__database_clear_and_watch(self, key)

    def create_transaction(self):
        pointer = ctypes.c_void_p()
        self.capi.fdb_database_create_transaction(self.dpointer, ctypes.byref(pointer))
        return Transaction(pointer.value, self)

    def _set_option(self, option, param, length):
        self.capi.fdb_database_set_option(self.dpointer, option, param, length)

    def _atomic_operation(self, opcode, key, param):
        Database.__database_atomic_operation(self, opcode, key, param)

    #### Transaction implementations ####
    @staticmethod
    @transactional
    def __database_getitem(tr, key):
        return tr[key].value

    @staticmethod
    @transactional
    def __database_get_key(tr, key_selector):
        return tr.get_key(key_selector).value

    @staticmethod
    @transactional
    def __database_get_range(tr, begin, end, limit, reverse, streaming_mode):
        return tr.get_range(begin, end, limit, reverse, streaming_mode).to_list()

    @staticmethod
    @transactional
    def __database_get_range_startswith(tr, prefix, *args, **kwargs):
        return tr.get_range_startswith(prefix, *args, **kwargs).to_list()

    @staticmethod
    @transactional
    def __database_setitem(tr, key, value):
        tr[key] = value

    @staticmethod
    @transactional
    def __database_clear_range_startswith(tr, prefix):
        tr.clear_range_startswith(prefix)

    @staticmethod
    @transactional
    def __database_get_and_watch(tr, key):
        v = tr.get(key)
        return v, tr.watch(key)

    @staticmethod
    @transactional
    def __database_set_and_watch(tr, key, value):
        tr.set(key, value)
        return tr.watch(key)

    @staticmethod
    @transactional
    def __database_clear_and_watch(tr, key):
        del tr[key]
        return tr.watch(key)

    @staticmethod
    @transactional
    def __database_delitem(tr, key_or_slice):
        del tr[key_or_slice]

    @staticmethod
    @transactional
    def __database_atomic_operation(tr, opcode, key, param):
        tr._atomic_operation(opcode, key, param)

    # Asynchronous transactions
    @staticmethod
    def declare_asynchronous_transactions():
        Return = asyncio.Return
        From = asyncio.From
        coroutine = asyncio.coroutine

        class Database:
            @staticmethod
            @transactional
            @coroutine
            def __database_getitem(tr, key):
                # raise Return(( yield From( tr[key] ) ))
                raise Return(tr[key])
                yield None

            @staticmethod
            @transactional
            @coroutine
            def __database_get_key(tr, key_selector):
                raise Return(tr.get_key(key_selector))
                yield None

            @staticmethod
            @transactional
            @coroutine
            def __database_get_range(tr, begin, end, limit, reverse, streaming_mode):
                raise Return((yield From(tr.get_range(begin, end, limit, reverse, streaming_mode).to_list())))

            @staticmethod
            @transactional
            @coroutine
            def __database_get_range_startswith(tr, prefix, *args, **kwargs):
                raise Return((yield From(tr.get_range_startswith(prefix, *args, **kwargs).to_list())))

            @staticmethod
            @transactional
            @coroutine
            def __database_setitem(tr, key, value):
                tr[key] = value
                raise Return()
                yield None

            @staticmethod
            @transactional
            @coroutine
            def __database_clear_range_startswith(tr, prefix):
                tr.clear_range_startswith(prefix)
                raise Return()
                yield None

            @staticmethod
            @transactional
            @coroutine
            def __database_get_and_watch(tr, key):
                v = tr.get(key)
                raise Return(v, tr.watch(key))
                yield None

            @staticmethod
            @transactional
            @coroutine
            def __database_set_and_watch(tr, key, value):
                tr.set(key, value)
                raise Return(tr.watch(key))
                yield None

            @staticmethod
            @transactional
            @coroutine
            def __database_clear_and_watch(tr, key):
                del tr[key]
                raise Return(tr.watch(key))
                yield None

            @staticmethod
            @transactional
            @coroutine
            def __database_delitem(tr, key_or_slice):
                del tr[key_or_slice]
                raise Return()
                yield None

            @staticmethod
            @transactional
            @coroutine
            def __database_atomic_operation(tr, opcode, key, param):
                tr._atomic_operation(opcode, key, param)
                raise Return()
                yield None
        return Database


fill_operations()


class Cluster(_FDBBase):
    def __init__(self, cluster_file):
        self.cluster_file = cluster_file
        self.options = None

    def open_database(self, name):
        if name != b'DB':
            raise FDBError(2013) # invalid_database_name

        return create_database(self.cluster_file)


def create_database(cluster_file=None):
    pointer = ctypes.c_void_p()
    _FDBBase.capi.fdb_create_database(optionalParamToBytes(cluster_file)[0], ctypes.byref(pointer))
    return Database(pointer)

def create_cluster(cluster_file=None):
    return Cluster(cluster_file)


class KeySelector(object):
    def __init__(self, key, or_equal, offset):
        self.key = key
        self.or_equal = or_equal
        self.offset = offset

    def __add__(self, offset):
        return KeySelector(self.key, self.or_equal, self.offset + offset)

    def __sub__(self, offset):
        return KeySelector(self.key, self.or_equal, self.offset - offset)

    @classmethod
    def last_less_than(cls, key):
        return cls(key, False, 0)

    @classmethod
    def last_less_or_equal(cls, key):
        return cls(key, True, 0)

    @classmethod
    def first_greater_than(cls, key):
        return cls(key, True, 1)

    @classmethod
    def first_greater_or_equal(cls, key):
        return cls(key, False, 1)

    def __repr__(self):
        return 'KeySelector(%r, %r, %r)' % (self.key, self.or_equal, self.offset)


class KVIter(object):
    def __init__(self, obj):
        self.obj = obj
        self.index = 0

    def __iter__(self):
        return self

    def next(self):
        self.index += 1
        if self.index == 1:
            return self.obj.key
        elif self.index == 2:
            return self.obj.value
        else:
            raise StopIteration

    def __next__(self):
        return self.next()


class KeyValueStruct(ctypes.Structure):
    _fields_ = [('key', ctypes.POINTER(ctypes.c_byte)),
                ('key_length', ctypes.c_int),
                ('value', ctypes.POINTER(ctypes.c_byte)),
                ('value_length', ctypes.c_int)]
    _pack_ = 4

class KeyStruct(ctypes.Structure):
    _fields_ = [('key', ctypes.POINTER(ctypes.c_byte)),
                ('key_length', ctypes.c_int)]
    _pack_ = 4


class KeyValue(object):
    def __init__(self, key, value):
        self.key = key
        self.value = value

    def __repr__(self):
        return '%s: %s' % (repr(self.key), repr(self.value))

    def __iter__(self):
        return KVIter(self)


def check_error_code(code, func, arguments):
    if code:
        raise FDBError(code)
    return None


if sys.maxsize <= 2**32:
    raise Exception("FoundationDB API requires a 64-bit python interpreter!")
if platform.system() == 'Windows':
    capi_name = 'fdb_c.dll'
elif platform.system() == 'Linux':
    capi_name = 'libfdb_c.so'
elif platform.system() == 'FreeBSD':
    capi_name = 'libfdb_c.so'
elif platform.system() == 'Darwin':
    capi_name = 'libfdb_c.dylib'
elif sys.platform == 'win32':
    capi_name = 'fdb_c.dll'
elif sys.platform.startswith('cygwin'):
    capi_name = 'fdb_c.dll'
elif sys.platform.startswith('linux'):
    capi_name = 'libfdb_c.so'
elif sys.platform == 'darwin':
    capi_name = 'libfdb_c.dylib'
else:
    raise Exception("Platform (%s) %s is not supported by the FoundationDB API!" % (sys.platform, platform.system()))
this_dir = os.path.dirname(__file__)


# Preferred installation: The C API library or a symbolic link to the
#    library should be in the same directory as this module.
# Failing that, a file named $(capi_name).pth should be in the same directory,
#    and a relative path to the library (including filename)
# Failing that, we try to load the C API library without qualification, and
#    the library should be on the platform's dynamic library search path
def read_pth_file():
    pth_file = os.path.join(this_dir, capi_name + '.pth')
    if not os.path.exists(pth_file):
        return None
    pth = _open_file(pth_file, "rt").read().strip()
    if pth[0] != '/':
        pth = os.path.join(this_dir, pth)
    return pth


for pth in [
    lambda: os.path.join(this_dir, capi_name),
    # lambda: os.path.join(this_dir, '../../lib', capi_name),  # For compatibility with existing unix installation process... should be removed
    read_pth_file
]:
    p = pth()
    if p and os.path.exists(p):
        _capi = ctypes.CDLL(os.path.abspath(p))
        break
else:
    try:
        _capi = ctypes.CDLL(capi_name)
    except:
        # The system python on OS X can't find the library installed to /usr/local/lib if SIP is enabled
        # find_library does find the location in /usr/local/lib, so if the above fails fallback to using it
        lib_path = ctypes.util.find_library(capi_name)
        if lib_path is not None:
            try:
                _capi = ctypes.CDLL(lib_path)
            except:
                raise Exception("Unable to locate the FoundationDB API shared library!")
        else:
            raise Exception("Unable to locate the FoundationDB API shared library!")


def keyToBytes(k):
    if hasattr(k, 'as_foundationdb_key'):
        k = k.as_foundationdb_key()
    if not isinstance(k, bytes):
        raise TypeError('Key must be of type ' + bytes.__name__)
    return k


def valueToBytes(v):
    if hasattr(v, 'as_foundationdb_value'):
        v = v.as_foundationdb_value()
    if not isinstance(v, bytes):
        raise TypeError('Value must be of type ' + bytes.__name__)
    return v


def paramToBytes(v):
    if isinstance(v, FutureString):
        v = v.value
    if not isinstance(v, bytes) and hasattr(v, 'encode'):
        v = v.encode('utf8')
    if not isinstance(v, bytes):
        raise TypeError('Parameter must be a string')
    return v


def optionalParamToBytes(v):
    if v is None:
        return (None, 0)
    else:
        v = paramToBytes(v)
        return (v, len(v))


_FDBBase.capi = _capi
_CBFUNC = ctypes.CFUNCTYPE(None, ctypes.c_void_p)

def init_c_api():
    _capi.fdb_select_api_version_impl.argtypes = [ctypes.c_int, ctypes.c_int]
    _capi.fdb_select_api_version_impl.restype = ctypes.c_int

    _capi.fdb_get_error.argtypes = [ctypes.c_int]
    _capi.fdb_get_error.restype = ctypes.c_char_p

    _capi.fdb_error_predicate.argtypes = [ctypes.c_int, ctypes.c_int]
    _capi.fdb_error_predicate.restype = ctypes.c_int

    _capi.fdb_setup_network.argtypes = []
    _capi.fdb_setup_network.restype = ctypes.c_int
    _capi.fdb_setup_network.errcheck = check_error_code

    _capi.fdb_network_set_option.argtypes = [ctypes.c_int, ctypes.c_void_p, ctypes.c_int]
    _capi.fdb_network_set_option.restype = ctypes.c_int
    _capi.fdb_network_set_option.errcheck = check_error_code

    _capi.fdb_run_network.argtypes = []
    _capi.fdb_run_network.restype = ctypes.c_int
    _capi.fdb_run_network.errcheck = check_error_code

    _capi.fdb_stop_network.argtypes = []
    _capi.fdb_stop_network.restype = ctypes.c_int
    _capi.fdb_stop_network.errcheck = check_error_code

    _capi.fdb_future_destroy.argtypes = [ctypes.c_void_p]
    _capi.fdb_future_destroy.restype = None

    _capi.fdb_future_release_memory.argtypes = [ctypes.c_void_p]
    _capi.fdb_future_release_memory.restype = None

    _capi.fdb_future_cancel.argtypes = [ctypes.c_void_p]
    _capi.fdb_future_cancel.restype = None

    _capi.fdb_future_block_until_ready.argtypes = [ctypes.c_void_p]
    _capi.fdb_future_block_until_ready.restype = ctypes.c_int
    _capi.fdb_future_block_until_ready.errcheck = check_error_code

    _capi.fdb_future_is_ready.argtypes = [ctypes.c_void_p]
    _capi.fdb_future_is_ready.restype = ctypes.c_int

    _capi.fdb_future_set_callback.argtypes = [ctypes.c_void_p, ctypes.c_void_p, ctypes.c_void_p]
    _capi.fdb_future_set_callback.restype = int
    _capi.fdb_future_set_callback.errcheck = check_error_code

    _capi.fdb_future_get_error.argtypes = [ctypes.c_void_p]
    _capi.fdb_future_get_error.restype = int
    _capi.fdb_future_get_error.errcheck = check_error_code

    _capi.fdb_future_get_int64.argtypes = [ctypes.c_void_p, ctypes.POINTER(ctypes.c_int64)]
    _capi.fdb_future_get_int64.restype = ctypes.c_int
    _capi.fdb_future_get_int64.errcheck = check_error_code

<<<<<<< HEAD
    _capi.fdb_future_get_int64.argtypes = [ctypes.c_void_p, ctypes.POINTER(ctypes.c_uint64)]
    _capi.fdb_future_get_int64.restype = ctypes.c_uint
    _capi.fdb_future_get_int64.errcheck = check_error_code
=======
    _capi.fdb_future_get_uint64.argtypes = [ctypes.c_void_p, ctypes.POINTER(ctypes.c_uint64)]
    _capi.fdb_future_get_uint64.restype = ctypes.c_uint
    _capi.fdb_future_get_uint64.errcheck = check_error_code
>>>>>>> b4ea8243

    _capi.fdb_future_get_key.argtypes = [ctypes.c_void_p, ctypes.POINTER(ctypes.POINTER(ctypes.c_byte)),
                                         ctypes.POINTER(ctypes.c_int)]
    _capi.fdb_future_get_key.restype = ctypes.c_int
    _capi.fdb_future_get_key.errcheck = check_error_code

    _capi.fdb_future_get_value.argtypes = [ctypes.c_void_p, ctypes.POINTER(ctypes.c_int),
                                           ctypes.POINTER(ctypes.POINTER(ctypes.c_byte)), ctypes.POINTER(ctypes.c_int)]
    _capi.fdb_future_get_value.restype = ctypes.c_int
    _capi.fdb_future_get_value.errcheck = check_error_code

    _capi.fdb_future_get_keyvalue_array.argtypes = [ctypes.c_void_p, ctypes.POINTER(
        ctypes.POINTER(KeyValueStruct)), ctypes.POINTER(ctypes.c_int), ctypes.POINTER(ctypes.c_int)]
    _capi.fdb_future_get_keyvalue_array.restype = int
    _capi.fdb_future_get_keyvalue_array.errcheck = check_error_code

    _capi.fdb_future_get_key_array.argtypes = [ctypes.c_void_p, ctypes.POINTER(
        ctypes.POINTER(KeyStruct)), ctypes.POINTER(ctypes.c_int)]
    _capi.fdb_future_get_key_array.restype = int
    _capi.fdb_future_get_key_array.errcheck = check_error_code

    _capi.fdb_future_get_string_array.argtypes = [ctypes.c_void_p, ctypes.POINTER(ctypes.POINTER(ctypes.c_char_p)), ctypes.POINTER(ctypes.c_int)]
    _capi.fdb_future_get_string_array.restype = int
    _capi.fdb_future_get_string_array.errcheck = check_error_code

    _capi.fdb_create_database.argtypes = [ctypes.c_char_p, ctypes.POINTER(ctypes.c_void_p)]
    _capi.fdb_create_database.restype = ctypes.c_int
    _capi.fdb_create_database.errcheck = check_error_code

    _capi.fdb_database_destroy.argtypes = [ctypes.c_void_p]
    _capi.fdb_database_destroy.restype = None

    _capi.fdb_database_create_transaction.argtypes = [ctypes.c_void_p, ctypes.POINTER(ctypes.c_void_p)]
    _capi.fdb_database_create_transaction.restype = ctypes.c_int
    _capi.fdb_database_create_transaction.errcheck = check_error_code

    _capi.fdb_database_set_option.argtypes = [ctypes.c_void_p, ctypes.c_int, ctypes.c_void_p, ctypes.c_int]
    _capi.fdb_database_set_option.restype = ctypes.c_int
    _capi.fdb_database_set_option.errcheck = check_error_code

    _capi.fdb_transaction_destroy.argtypes = [ctypes.c_void_p]
    _capi.fdb_transaction_destroy.restype = None

    _capi.fdb_transaction_cancel.argtypes = [ctypes.c_void_p]
    _capi.fdb_transaction_cancel.restype = None

    _capi.fdb_transaction_set_read_version.argtypes = [ctypes.c_void_p, ctypes.c_int64]
    _capi.fdb_transaction_set_read_version.restype = None

    _capi.fdb_transaction_get_read_version.argtypes = [ctypes.c_void_p]
    _capi.fdb_transaction_get_read_version.restype = ctypes.c_void_p

    _capi.fdb_transaction_get.argtypes = [ctypes.c_void_p, ctypes.c_void_p, ctypes.c_int, ctypes.c_int]
    _capi.fdb_transaction_get.restype = ctypes.c_void_p

    _capi.fdb_transaction_get_key.argtypes = [ctypes.c_void_p, ctypes.c_void_p, ctypes.c_int, ctypes.c_int, ctypes.c_int, ctypes.c_int]
    _capi.fdb_transaction_get_key.restype = ctypes.c_void_p

    _capi.fdb_transaction_get_range.argtypes = [ctypes.c_void_p, ctypes.c_void_p, ctypes.c_int, ctypes.c_int, ctypes.c_int, ctypes.c_void_p,
                                                ctypes.c_int, ctypes.c_int, ctypes.c_int, ctypes.c_int, ctypes.c_int, ctypes.c_int, ctypes.c_int,
                                                ctypes.c_int, ctypes.c_int]
    _capi.fdb_transaction_get_range.restype = ctypes.c_void_p

    _capi.fdb_transaction_get_estimated_range_size_bytes.argtypes = [ctypes.c_void_p, ctypes.c_void_p, ctypes.c_int, ctypes.c_void_p, ctypes.c_int]
    _capi.fdb_transaction_get_estimated_range_size_bytes.restype = ctypes.c_void_p

    _capi.fdb_transaction_get_range_split_points.argtypes = [ctypes.c_void_p, ctypes.c_void_p, ctypes.c_int, ctypes.c_void_p, ctypes.c_int, ctypes.c_int]
    _capi.fdb_transaction_get_range_split_points.restype = ctypes.c_void_p

    _capi.fdb_transaction_add_conflict_range.argtypes = [ctypes.c_void_p, ctypes.c_void_p, ctypes.c_int, ctypes.c_void_p, ctypes.c_int, ctypes.c_int]
    _capi.fdb_transaction_add_conflict_range.restype = ctypes.c_int
    _capi.fdb_transaction_add_conflict_range.errcheck = check_error_code

    _capi.fdb_transaction_get_addresses_for_key.argtypes = [ctypes.c_void_p, ctypes.c_void_p, ctypes.c_int]
    _capi.fdb_transaction_get_addresses_for_key.restype = ctypes.c_void_p

    _capi.fdb_transaction_set_option.argtypes = [ctypes.c_void_p, ctypes.c_int, ctypes.c_void_p, ctypes.c_int]
    _capi.fdb_transaction_set_option.restype = ctypes.c_int
    _capi.fdb_transaction_set_option.errcheck = check_error_code

    _capi.fdb_transaction_atomic_op.argtypes = [ctypes.c_void_p, ctypes.c_void_p, ctypes.c_int, ctypes.c_void_p, ctypes.c_int, ctypes.c_int]
    _capi.fdb_transaction_atomic_op.restype = None

    _capi.fdb_transaction_set.argtypes = [ctypes.c_void_p, ctypes.c_void_p, ctypes.c_int, ctypes.c_void_p, ctypes.c_int]
    _capi.fdb_transaction_set.restype = None

    _capi.fdb_transaction_clear.argtypes = [ctypes.c_void_p, ctypes.c_void_p, ctypes.c_int]
    _capi.fdb_transaction_clear.restype = None

    _capi.fdb_transaction_clear_range.argtypes = [ctypes.c_void_p, ctypes.c_void_p, ctypes.c_int, ctypes.c_void_p, ctypes.c_int]
    _capi.fdb_transaction_clear_range.restype = None

    _capi.fdb_transaction_watch.argtypes = [ctypes.c_void_p, ctypes.c_void_p, ctypes.c_int]
    _capi.fdb_transaction_watch.restype = ctypes.c_void_p

    _capi.fdb_transaction_commit.argtypes = [ctypes.c_void_p]
    _capi.fdb_transaction_commit.restype = ctypes.c_void_p

    _capi.fdb_transaction_get_committed_version.argtypes = [ctypes.c_void_p, ctypes.POINTER(ctypes.c_int64)]
    _capi.fdb_transaction_get_committed_version.restype = ctypes.c_int
    _capi.fdb_transaction_get_committed_version.errcheck = check_error_code

    _capi.fdb_transaction_get_approximate_size.argtypes = [ctypes.c_void_p]
    _capi.fdb_transaction_get_approximate_size.restype = ctypes.c_void_p

<<<<<<< HEAD
    _capi.fdb_get_server_protocol.argtypes = [ctypes.c_char_p, ctypes.POINTER(ctypes.c_uint64)]
=======
    _capi.fdb_get_server_protocol.argtypes = [ctypes.c_char_p]
>>>>>>> b4ea8243
    _capi.fdb_get_server_protocol.restype = ctypes.c_void_p

    _capi.fdb_transaction_get_versionstamp.argtypes = [ctypes.c_void_p]
    _capi.fdb_transaction_get_versionstamp.restype = ctypes.c_void_p

    _capi.fdb_transaction_on_error.argtypes = [ctypes.c_void_p, ctypes.c_int]
    _capi.fdb_transaction_on_error.restype = ctypes.c_void_p

    _capi.fdb_transaction_reset.argtypes = [ctypes.c_void_p]
    _capi.fdb_transaction_reset.restype = None

if hasattr(ctypes.pythonapi, 'Py_IncRef'):
    def _pin_callback(cb):
        ctypes.pythonapi.Py_IncRef(ctypes.py_object(cb))

    def _unpin_callback(cb):
        ctypes.pythonapi.Py_DecRef(ctypes.py_object(cb))
else:
    _active_callbacks = set()
    _pin_callback = _active_callbacks.add
    _unpin_callback = _active_callbacks.remove


def init(event_model=None):
    """Initialize the FDB interface.

    Consider using open() as a higher-level interface.

    Keyword arguments:
    event_model -- the event model to support (default None, also 'gevent')

    """
    with _network_thread_reentrant_lock:
        global _network_thread

        # init should only succeed once; if _network_thread is not
        # None, someone has already successfully called init
        if _network_thread:
            raise FDBError(2000)

        try:
            class NetworkThread(threading.Thread):
                def run(self):
                    try:
                        _capi.fdb_run_network()
                    except FDBError as e:
                        sys.stderr.write('Unhandled error in FoundationDB network thread: %s\n' % e)
                    # print('Network stopped')

            _network_thread = NetworkThread()
            _network_thread.daemon = True

            if event_model is not None:
                if event_model == 'gevent':
                    import gevent

                    if gevent.__version__[0] != '0':
                        def nullf():
                            pass

                        class ThreadEvent(object):
                            has_async_ = hasattr(gevent.get_hub().loop, 'async_')
                            def __init__(self):
                                if ThreadEvent.has_async_:
                                    self.gevent_async = gevent.get_hub().loop.async_()
                                else:
                                    self.gevent_async = getattr(gevent.get_hub().loop, 'async')()

                                self.gevent_async.start(nullf)

                            def set(self):
                                self.gevent_async.send()

                            def wait(self):
                                gevent.get_hub().wait(self.gevent_async)
                    else:
                        # gevent 0.x doesn't have async, so use a pipe.  This doesn't work on Windows.
                        if platform.system() == 'Windows':
                            raise Exception("The 'gevent' event_model requires gevent 1.0 on Windows.")

                        import gevent.socket

                        class ThreadEvent(object):
                            def __init__(self):
                                self.pair = os.pipe()

                            def set(self):
                                os.write(self.pair[1], '!')

                            def wait(self):
                                gevent.socket.wait_read(self.pair[0])

                            def __del__(self):
                                os.close(self.pair[0])
                                os.close(self.pair[1])

                    Future.Event = ThreadEvent

                    def _gevent_block_until_ready(self):
                        e = self.Event()

                        def is_ready_cb(future):
                            e.set()
                        self.on_ready(is_ready_cb)
                        e.wait()

                    Future.block_until_ready = _gevent_block_until_ready
                elif event_model == 'debug':
                    import time

                    class DebugEvent(object):
                        def __init__(self):
                            self.ev = threading.Event()

                        def set(self):
                            self.ev.set()

                        def wait(self):
                            while not self.ev.isSet():
                                self.ev.wait(.001)
                    Future.Event = DebugEvent

                    def _debug_block_until_ready(self):
                        while not self.is_ready():
                            time.sleep(.001)
                    Future.block_until_ready = _debug_block_until_ready
                elif event_model == 'asyncio':
                    global asyncio
                    try:
                        import asyncio
                    except ImportError:
                        import trollius as asyncio

                    if isinstance(asyncio.futures._FUTURE_CLASSES, type):
                        asyncio.futures._FUTURE_CLASSES = (asyncio.futures._FUTURE_CLASSES,)
                    asyncio.futures._FUTURE_CLASSES += (Future,)

                    def _do_not_block(self):
                        if not self.is_ready():
                            raise Exception("Future not ready")
                    Future.block_until_ready = _do_not_block
                    Future.call_soon_threadsafe = asyncio.get_event_loop().call_soon_threadsafe
                    Future._loop = asyncio.get_event_loop()

                    def iterate(self):
                        """Usage:
                            fa = tr.get_range(...).iterate()
                            for k,v in (yield From(fa)):
                                print(k,v)
                                yield From(fa)"""
                        def it():
                            yield asyncio.From(self._future)
                            raise asyncio.Return(self)
                        return it()
                    FDBRange.iterate = iterate
                    AT = Database.declare_asynchronous_transactions()
                    for name in dir(AT):
                        if name.startswith("_Database__database_"):
                            setattr(Database, name, getattr(AT, name))

                    def to_list(self):
                        if self._mode == StreamingMode.iterator:
                            if self._limit > 0:
                                mode = StreamingMode.exact
                            else:
                                mode = StreamingMode.want_all
                        else:
                            mode = self._mode
                        yield asyncio.From(self._future)
                        out = []
                        for kv in self.__iter__(mode=mode):
                            out.append(kv)
                            yield asyncio.From(self._future)
                        raise asyncio.Return(out)
                    FDBRange.to_list = to_list
                else:
                    # Hard coded error
                    raise FDBError(2000)

            _capi.fdb_setup_network()

            # Sketchy... the only error returned by fdb_run_network
            # (invoked by _network_thread) is if the network hasn't
            # been setup, so if we get here without exception we know
            # it has been.
            _network_thread.start()
        except:
            # We assigned _network_thread but didn't succeed in init,
            # so clear it out so the next caller has a chance
            _network_thread = None
            raise


def init_v13(local_address, event_model=None):
    return init(event_model)


open_databases = {}

cacheLock = threading.Lock()

<<<<<<< HEAD
def get_server_protocol(clusterFilePath=None, expectedVersion=None):
=======
def get_server_protocol(clusterFilePath=None):
>>>>>>> b4ea8243
    with _network_thread_reentrant_lock:
        if not _network_thread:
            init()

<<<<<<< HEAD
    expected = ctypes.byref(ctypes.c_uint64(expectedVersion)) if expectedVersion is not None else None
    return FutureUInt64(_capi.fdb_get_server_protocol(optionalParamToBytes(clusterFilePath)[0], expected))
=======
    return FutureUInt64(_capi.fdb_get_server_protocol(optionalParamToBytes(clusterFilePath)[0]))
>>>>>>> b4ea8243

def open(cluster_file=None, event_model=None):
    """Opens the given database (or the default database of the cluster indicated
    by the fdb.cluster file in a platform-specific location, if no cluster_file
    or database_name is provided).  Initializes the FDB interface as required."""

    with _network_thread_reentrant_lock:
        if not _network_thread:
            init(event_model=event_model)

    with cacheLock:
        if cluster_file not in open_databases:
            open_databases[cluster_file] = create_database(cluster_file)

        return open_databases[(cluster_file)]
    

def open_v609(cluster_file=None, database_name=b'DB', event_model=None):
    if database_name != b'DB':
        raise FDBError(2013) # invalid_database_name

    return open(cluster_file, event_model)


def open_v13(cluster_id_path, database_name, local_address=None, event_model=None):
    return open_v609(cluster_id_path, database_name, event_model)


import atexit


@atexit.register
def _stop_on_exit():
    if _network_thread:
        _capi.fdb_stop_network()
        _network_thread.join()


def strinc(key):
    key = key.rstrip(b'\xff')
    if len(key) == 0:
        raise ValueError('Key must contain at least one byte not equal to 0xFF.')

    return key[:-1] + six.int2byte(ord(key[-1:]) + 1)<|MERGE_RESOLUTION|>--- conflicted
+++ resolved
@@ -1423,15 +1423,9 @@
     _capi.fdb_future_get_int64.restype = ctypes.c_int
     _capi.fdb_future_get_int64.errcheck = check_error_code
 
-<<<<<<< HEAD
-    _capi.fdb_future_get_int64.argtypes = [ctypes.c_void_p, ctypes.POINTER(ctypes.c_uint64)]
-    _capi.fdb_future_get_int64.restype = ctypes.c_uint
-    _capi.fdb_future_get_int64.errcheck = check_error_code
-=======
     _capi.fdb_future_get_uint64.argtypes = [ctypes.c_void_p, ctypes.POINTER(ctypes.c_uint64)]
     _capi.fdb_future_get_uint64.restype = ctypes.c_uint
     _capi.fdb_future_get_uint64.errcheck = check_error_code
->>>>>>> b4ea8243
 
     _capi.fdb_future_get_key.argtypes = [ctypes.c_void_p, ctypes.POINTER(ctypes.POINTER(ctypes.c_byte)),
                                          ctypes.POINTER(ctypes.c_int)]
@@ -1537,11 +1531,7 @@
     _capi.fdb_transaction_get_approximate_size.argtypes = [ctypes.c_void_p]
     _capi.fdb_transaction_get_approximate_size.restype = ctypes.c_void_p
 
-<<<<<<< HEAD
     _capi.fdb_get_server_protocol.argtypes = [ctypes.c_char_p, ctypes.POINTER(ctypes.c_uint64)]
-=======
-    _capi.fdb_get_server_protocol.argtypes = [ctypes.c_char_p]
->>>>>>> b4ea8243
     _capi.fdb_get_server_protocol.restype = ctypes.c_void_p
 
     _capi.fdb_transaction_get_versionstamp.argtypes = [ctypes.c_void_p]
@@ -1743,21 +1733,13 @@
 
 cacheLock = threading.Lock()
 
-<<<<<<< HEAD
 def get_server_protocol(clusterFilePath=None, expectedVersion=None):
-=======
-def get_server_protocol(clusterFilePath=None):
->>>>>>> b4ea8243
     with _network_thread_reentrant_lock:
         if not _network_thread:
             init()
 
-<<<<<<< HEAD
     expected = ctypes.byref(ctypes.c_uint64(expectedVersion)) if expectedVersion is not None else None
     return FutureUInt64(_capi.fdb_get_server_protocol(optionalParamToBytes(clusterFilePath)[0], expected))
-=======
-    return FutureUInt64(_capi.fdb_get_server_protocol(optionalParamToBytes(clusterFilePath)[0]))
->>>>>>> b4ea8243
 
 def open(cluster_file=None, event_model=None):
     """Opens the given database (or the default database of the cluster indicated
