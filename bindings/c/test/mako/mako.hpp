/*
 * mako.hpp
 *
 * This source file is part of the FoundationDB open source project
 *
 * Copyright 2013-2022 Apple Inc. and the FoundationDB project authors
 *
 * Licensed under the Apache License, Version 2.0 (the "License");
 * you may not use this file except in compliance with the License.
 * You may obtain a copy of the License at
 *
 *     http://www.apache.org/licenses/LICENSE-2.0
 *
 * Unless required by applicable law or agreed to in writing, software
 * distributed under the License is distributed on an "AS IS" BASIS,
 * WITHOUT WARRANTIES OR CONDITIONS OF ANY KIND, either express or implied.
 * See the License for the specific language governing permissions and
 * limitations under the License.
 */

#ifndef MAKO_HPP
#define MAKO_HPP

#ifndef FDB_API_VERSION
#define FDB_API_VERSION 720
#endif

#include <array>
#include <atomic>
#include <cassert>
#include <chrono>
#include <list>
#include <vector>
#include <string_view>
#include <fdb_api.hpp>
#include <pthread.h>
#include <sys/types.h>
#include <stdbool.h>
#include "limit.hpp"

namespace mako {

constexpr const int MODE_INVALID = -1;
constexpr const int MODE_CLEAN = 0;
constexpr const int MODE_BUILD = 1;
constexpr const int MODE_RUN = 2;
constexpr const int MODE_REPORT = 3;

/* for long arguments */
enum ArgKind {
	ARG_KEYLEN,
	ARG_VALLEN,
	ARG_TPS,
	ARG_ASYNC,
	ARG_COMMITGET,
	ARG_SAMPLING,
	ARG_VERSION,
	ARG_KNOBS,
	ARG_FLATBUFFERS,
	ARG_LOGGROUP,
	ARG_PREFIXPADDING,
	ARG_TRACE,
	ARG_TRACEPATH,
	ARG_TRACEFORMAT,
	ARG_TPSMAX,
	ARG_TPSMIN,
	ARG_TPSINTERVAL,
	ARG_TPSCHANGE,
	ARG_TXNTRACE,
	ARG_TXNTAGGING,
	ARG_TXNTAGGINGPREFIX,
	ARG_STREAMING_MODE,
	ARG_DISABLE_RYW,
	ARG_CLIENT_THREADS_PER_VERSION,
	ARG_JSON_REPORT,
	ARG_BG_FILE_PATH, // if blob granule files are stored locally, mako will read and materialize them if this is set
<<<<<<< HEAD
	ARG_EXPORT_PATH
=======
	ARG_DISTRIBUTED_TRACER_CLIENT
>>>>>>> 043bc411
};

constexpr const int OP_COUNT = 0;
constexpr const int OP_RANGE = 1;
constexpr const int OP_REVERSE = 2;

/* transaction specification */
enum OpKind {
	OP_GETREADVERSION,
	OP_GET,
	OP_GETRANGE,
	OP_SGET,
	OP_SGETRANGE,
	OP_UPDATE,
	OP_INSERT,
	OP_INSERTRANGE,
	OP_OVERWRITE,
	OP_CLEAR,
	OP_SETCLEAR,
	OP_CLEARRANGE,
	OP_SETCLEARRANGE,
	OP_COMMIT,
	OP_TRANSACTION, /* pseudo-operation - time it takes to run one iteration of ops sequence */
	OP_READ_BG,
	MAX_OP /* must be the last item */
};

enum TPSChangeTypes { TPS_SIN, TPS_SQUARE, TPS_PULSE };

/* we set WorkloadSpec and Arguments only once in the master process,
 * and won't be touched by child processes.
 */

struct WorkloadSpec {
	/* for each operation, it stores "count", "range" and "reverse" */
	int ops[MAX_OP][3];
};

constexpr const int LOGGROUP_MAX = 256;
constexpr const int KNOB_MAX = 256;
constexpr const int TAGPREFIXLENGTH_MAX = 8;
constexpr const int NUM_CLUSTERS_MAX = 3;
constexpr const int NUM_DATABASES_MAX = 10;
constexpr const std::string_view KEY_PREFIX{ "mako" };
constexpr const std::string_view TEMP_DATA_STORE{ "/tmp/makoTemp" };
constexpr const int MAX_REPORT_FILES = 200;

/* benchmark parameters */
struct Arguments {
	int api_version;
	int json;
	int num_processes;
	int num_threads;
	int async_xacts;
	int mode;
	int rows; /* is 2 billion enough? */
	int row_digits;
	int seconds;
	int iteration;
	int tpsmax;
	int tpsmin;
	int tpsinterval;
	int tpschange;
	int sampling;
	int key_length;
	int value_length;
	int zipf;
	int commit_get;
	int verbose;
	WorkloadSpec txnspec;
	char cluster_files[NUM_CLUSTERS_MAX][PATH_MAX];
	int num_fdb_clusters;
	int num_databases;
	char log_group[LOGGROUP_MAX];
	int prefixpadding;
	int trace;
	char tracepath[PATH_MAX];
	int traceformat; /* 0 - XML, 1 - JSON */
	char knobs[KNOB_MAX];
	uint8_t flatbuffers;
	int txntrace;
	int txntagging;
	char txntagging_prefix[TAGPREFIXLENGTH_MAX];
	FDBStreamingMode streaming_mode;
	int64_t client_threads_per_version;
	int disable_ryw;
	char json_output_path[PATH_MAX];
	bool bg_materialize_files;
	char bg_file_path[PATH_MAX];
<<<<<<< HEAD
	char stats_export_path[PATH_MAX];
	char report_files[MAX_REPORT_FILES][PATH_MAX];
	int num_report_files;
=======
	int distributed_tracer_client;
>>>>>>> 043bc411
};

} // namespace mako

#endif /* MAKO_HPP */<|MERGE_RESOLUTION|>--- conflicted
+++ resolved
@@ -74,11 +74,8 @@
 	ARG_CLIENT_THREADS_PER_VERSION,
 	ARG_JSON_REPORT,
 	ARG_BG_FILE_PATH, // if blob granule files are stored locally, mako will read and materialize them if this is set
-<<<<<<< HEAD
-	ARG_EXPORT_PATH
-=======
+	ARG_EXPORT_PATH,
 	ARG_DISTRIBUTED_TRACER_CLIENT
->>>>>>> 043bc411
 };
 
 constexpr const int OP_COUNT = 0;
@@ -168,13 +165,10 @@
 	char json_output_path[PATH_MAX];
 	bool bg_materialize_files;
 	char bg_file_path[PATH_MAX];
-<<<<<<< HEAD
 	char stats_export_path[PATH_MAX];
 	char report_files[MAX_REPORT_FILES][PATH_MAX];
 	int num_report_files;
-=======
 	int distributed_tracer_client;
->>>>>>> 043bc411
 };
 
 } // namespace mako
