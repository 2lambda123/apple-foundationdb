# Download doctest repo.
if(EXISTS /opt/doctest_proj_2.4.8)
    set(DOCTEST_INCLUDE_DIR "/opt/doctest_proj_2.4.8/doctest" CACHE INTERNAL "Path to include folder for doctest")
    add_library(doctest INTERFACE)
    add_dependencies(doctest doctest_proj)
    target_include_directories(doctest INTERFACE "${DOCTEST_INCLUDE_DIR}")
else()
    include(ExternalProject)
    find_package(Git REQUIRED)

<<<<<<< HEAD
ExternalProject_Add(
    doctest_proj
    PREFIX ${CMAKE_BINARY_DIR}/doctest
    GIT_REPOSITORY https://github.com/onqtam/doctest.git
    GIT_TAG b7c21ec5ceeadb4951b00396fc1e4642dd347e5f # v2.4.9
    TIMEOUT 10
    CONFIGURE_COMMAND ""
    BUILD_COMMAND ""
    INSTALL_COMMAND ""
    LOG_DOWNLOAD ON
)
=======
    ExternalProject_Add(
        doctest_proj
        PREFIX ${CMAKE_BINARY_DIR}/doctest
        GIT_REPOSITORY https://github.com/onqtam/doctest.git
        GIT_TAG 7b9885133108ae301ddd16e2651320f54cafeba7 # v2.4.8
        TIMEOUT 10
        CONFIGURE_COMMAND ""
        BUILD_COMMAND ""
        INSTALL_COMMAND ""
        LOG_DOWNLOAD ON
    )
>>>>>>> c5b89088

    ExternalProject_Get_Property(doctest_proj source_dir)
    set(DOCTEST_INCLUDE_DIR "${source_dir}/doctest" CACHE INTERNAL "Path to include folder for doctest")
    add_library(doctest INTERFACE)
    add_dependencies(doctest doctest_proj)
    target_include_directories(doctest INTERFACE "${DOCTEST_INCLUDE_DIR}")
endif()<|MERGE_RESOLUTION|>--- conflicted
+++ resolved
@@ -1,6 +1,6 @@
 # Download doctest repo.
-if(EXISTS /opt/doctest_proj_2.4.8)
-    set(DOCTEST_INCLUDE_DIR "/opt/doctest_proj_2.4.8/doctest" CACHE INTERNAL "Path to include folder for doctest")
+if(EXISTS /opt/doctest_proj_2.4.9)
+    set(DOCTEST_INCLUDE_DIR "/opt/doctest_proj_2.4.9/doctest" CACHE INTERNAL "Path to include folder for doctest")
     add_library(doctest INTERFACE)
     add_dependencies(doctest doctest_proj)
     target_include_directories(doctest INTERFACE "${DOCTEST_INCLUDE_DIR}")
@@ -8,31 +8,17 @@
     include(ExternalProject)
     find_package(Git REQUIRED)
 
-<<<<<<< HEAD
-ExternalProject_Add(
-    doctest_proj
-    PREFIX ${CMAKE_BINARY_DIR}/doctest
-    GIT_REPOSITORY https://github.com/onqtam/doctest.git
-    GIT_TAG b7c21ec5ceeadb4951b00396fc1e4642dd347e5f # v2.4.9
-    TIMEOUT 10
-    CONFIGURE_COMMAND ""
-    BUILD_COMMAND ""
-    INSTALL_COMMAND ""
-    LOG_DOWNLOAD ON
-)
-=======
     ExternalProject_Add(
         doctest_proj
         PREFIX ${CMAKE_BINARY_DIR}/doctest
         GIT_REPOSITORY https://github.com/onqtam/doctest.git
-        GIT_TAG 7b9885133108ae301ddd16e2651320f54cafeba7 # v2.4.8
+        GIT_TAG b7c21ec5ceeadb4951b00396fc1e4642dd347e5f # v2.4.9
         TIMEOUT 10
         CONFIGURE_COMMAND ""
         BUILD_COMMAND ""
         INSTALL_COMMAND ""
         LOG_DOWNLOAD ON
     )
->>>>>>> c5b89088
 
     ExternalProject_Get_Property(doctest_proj source_dir)
     set(DOCTEST_INCLUDE_DIR "${source_dir}/doctest" CACHE INTERNAL "Path to include folder for doctest")
