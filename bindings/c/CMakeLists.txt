--- conflicted
+++ resolved
@@ -194,15 +194,7 @@
   target_link_libraries(fdb_c_client_memory_test PRIVATE fdb_c Threads::Threads)
 
   target_include_directories(fdb_c_api_tester_impl PUBLIC ${CMAKE_CURRENT_SOURCE_DIR} ${CMAKE_CURRENT_BINARY_DIR}/foundationdb/ ${CMAKE_SOURCE_DIR}/flow/include ${CMAKE_BINARY_DIR}/flow/include)
-<<<<<<< HEAD
-  if(USE_SANITIZER)
-    target_link_libraries(fdb_c_api_tester_impl PRIVATE fdb_cpp toml11_target Threads::Threads fmt::fmt boost_asan)
-  else()
-    target_link_libraries(fdb_c_api_tester_impl PRIVATE fdb_cpp toml11_target Threads::Threads fmt::fmt boost_target)
-  endif()
-=======
   target_link_libraries(fdb_c_api_tester_impl PRIVATE fdb_cpp toml11_target Threads::Threads fmt::fmt boost_target)
->>>>>>> 5045844e
   target_link_libraries(fdb_c_api_tester_impl PRIVATE SimpleOpt)
 
   target_include_directories(fdb_c_unit_tests_impl PUBLIC ${CMAKE_CURRENT_SOURCE_DIR} ${CMAKE_CURRENT_BINARY_DIR}/foundationdb/)
@@ -436,7 +428,6 @@
 # Generate shim library in Linux builds
 if (OPEN_FOR_IDE)
 
-<<<<<<< HEAD
   add_library(fdb_c_shim OBJECT foundationdb/fdb_c_shim.h fdb_c_shim.cpp)
   target_link_libraries(fdb_c_shim PUBLIC dl)
   target_include_directories(fdb_c_shim PUBLIC ${CMAKE_CURRENT_SOURCE_DIR}/foundationdb/ ${CMAKE_CURRENT_BINARY_DIR}/foundationdb/)
@@ -445,13 +436,7 @@
   target_link_libraries(fdb_c_shim_lib_tester PRIVATE fdb_c_shim SimpleOpt fdb_cpp dl)
   target_include_directories(fdb_c_shim_lib_tester PUBLIC ${CMAKE_CURRENT_SOURCE_DIR} ${CMAKE_CURRENT_BINARY_DIR}/foundationdb/ ${CMAKE_SOURCE_DIR}/flow/include)
 
-elseif(NOT WIN32 AND NOT APPLE) # Linux Only
-=======
-  add_library(fdb_c_shim OBJECT fdb_c_shim.cpp)
-  target_link_libraries(fdb_c_shim PUBLIC dl)
-
-elseif(NOT WIN32 AND NOT APPLE AND NOT OPEN_FOR_IDE AND NOT USE_UBSAN) # Linux, non-ubsan only
->>>>>>> 5045844e
+elseif(NOT WIN32 AND NOT APPLE AND NOT USE_UBSAN) # Linux Only, non-ubsan only
 
   set(SHIM_LIB_OUTPUT_DIR ${CMAKE_CURRENT_BINARY_DIR})
 
@@ -466,16 +451,10 @@
       --dlopen-callback=fdb_shim_dlopen_callback
       $<TARGET_FILE:fdb_c>)
 
-<<<<<<< HEAD
   add_library(fdb_c_shim SHARED ${SHIM_LIB_GEN_SRC} foundationdb/fdb_c_shim.h fdb_c_shim.cpp)
   target_link_options(fdb_c_shim PRIVATE "LINKER:--version-script=${CMAKE_CURRENT_SOURCE_DIR}/fdb_c.map,-z,nodelete,-z,noexecstack")
   target_link_libraries(fdb_c_shim PUBLIC dl)
   target_include_directories(fdb_c_shim PUBLIC ${CMAKE_CURRENT_SOURCE_DIR}/foundationdb/ ${CMAKE_CURRENT_BINARY_DIR}/foundationdb/)
-=======
-  add_library(fdb_c_shim SHARED ${SHIM_LIB_GEN_SRC} fdb_c_shim.cpp)
-  target_link_options(fdb_c_shim PRIVATE "LINKER:--version-script=${CMAKE_CURRENT_SOURCE_DIR}/fdb_c.map,-z,nodelete,-z,noexecstack")
-  target_link_libraries(fdb_c_shim PUBLIC dl)
->>>>>>> 5045844e
 
   add_executable(fdb_c_shim_unit_tests)
   target_link_libraries(fdb_c_shim_unit_tests PRIVATE fdb_c_shim fdb_c_unit_tests_impl)
@@ -483,29 +462,20 @@
   add_executable(fdb_c_shim_api_tester)
   target_link_libraries(fdb_c_shim_api_tester PRIVATE fdb_c_shim fdb_c_api_tester_impl)
 
-<<<<<<< HEAD
   add_executable(fdb_c_shim_lib_tester test/shim_lib_tester.cpp)
   target_link_libraries(fdb_c_shim_lib_tester PRIVATE fdb_c_shim SimpleOpt fdb_cpp dl)
   target_include_directories(fdb_c_shim_lib_tester PUBLIC ${CMAKE_CURRENT_SOURCE_DIR} ${CMAKE_CURRENT_BINARY_DIR}/foundationdb/ ${CMAKE_SOURCE_DIR}/flow/include)
 
-  add_test(NAME fdb_c_shim_library_tests
-    COMMAND $<TARGET_FILE:Python::Interpreter> ${CMAKE_CURRENT_SOURCE_DIR}/test/fdb_c_shim_tests.py
-          --build-dir ${CMAKE_BINARY_DIR}
-          --source-dir ${CMAKE_SOURCE_DIR}
-          )
-
-endif() # End Linux only
-=======
   add_test(NAME fdb_c_shim_library_tests
     COMMAND $<TARGET_FILE:Python::Interpreter> ${CMAKE_CURRENT_SOURCE_DIR}/test/fdb_c_shim_tests.py
           --build-dir ${CMAKE_BINARY_DIR}
           --unit-tests-bin $<TARGET_FILE:fdb_c_shim_unit_tests>
           --api-tester-bin $<TARGET_FILE:fdb_c_shim_api_tester>
+          --shim-lib-tester-bin $<TARGET_FILE:fdb_c_shim_lib_tester>
           --api-test-dir ${CMAKE_SOURCE_DIR}/bindings/c/test/apitester/tests
           )
 
-endif() # End Linux, non-ubsan only
->>>>>>> 5045844e
+endif() # End Linux only, non-ubsan only
 
 # TODO: re-enable once the old vcxproj-based build system is removed.
 #generate_export_header(fdb_c EXPORT_MACRO_NAME "DLLEXPORT"
