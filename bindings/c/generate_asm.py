#!/usr/bin/env python
#
# generate_asm.py
#
# This source file is part of the FoundationDB open source project
#
# Copyright 2013-2018 Apple Inc. and the FoundationDB project authors
#
# Licensed under the Apache License, Version 2.0 (the "License");
# you may not use this file except in compliance with the License.
# You may obtain a copy of the License at
#
#     http://www.apache.org/licenses/LICENSE-2.0
#
# Unless required by applicable law or agreed to in writing, software
# distributed under the License is distributed on an "AS IS" BASIS,
# WITHOUT WARRANTIES OR CONDITIONS OF ANY KIND, either express or implied.
# See the License for the specific language governing permissions and
# limitations under the License.
#


import re
import sys

(platform, source, asm, h) = sys.argv[1:]

functions = {}

func_re = re.compile(
    "^\s*FDB_API_(?:CHANGED|REMOVED)\s*\(\s*([^,]*),\s*([^)]*)\).*")

with open(source, 'r') as srcfile:
    for l in srcfile:
        m = func_re.match(l)
        if m:
            func, ver = m.groups()
            if func not in functions:
                functions[func] = []
            ver = int(ver)
            if ver not in functions[func]:
                functions[func].append(ver)


def write_windows_asm(asmfile, functions):
    asmfile.write(".data\n")
    for f in functions:
        asmfile.write("\textern fdb_api_ptr_%s:qword\n" % f)

    asmfile.write("\n.code\n")

    for f in functions:
        asmfile.write("\n%s proc EXPORT\n" % f)
        asmfile.write("\tmov r11, qword ptr [fdb_api_ptr_%s]\n" % f)
        asmfile.write("\tjmp r11\n")
        asmfile.write("%s endp\n" % f)

    asmfile.write("\nEND\n")


def write_unix_asm(asmfile, functions, prefix):
    asmfile.write(".intel_syntax noprefix\n")

    if platform == "linux" or platform == "freebsd":
        asmfile.write("\n.data\n")
        for f in functions:
            asmfile.write("\t.extern fdb_api_ptr_%s\n" % f)

        asmfile.write("\n.text\n")
        for f in functions:
            asmfile.write("\t.global %s\n\t.type %s, @function\n" % (f, f))

    for f in functions:
        asmfile.write("\n.globl %s%s\n" % (prefix, f))
        asmfile.write("%s%s:\n" % (prefix, f))
        asmfile.write(
            "\tmov r11, qword ptr [%sfdb_api_ptr_%s@GOTPCREL+rip]\n" % (prefix, f))
        asmfile.write("\tmov r11, qword ptr [r11]\n")
        asmfile.write("\tjmp r11\n")


with open(asm, 'w') as asmfile:
    with open(h, 'w') as hfile:
        hfile.write(
            "void fdb_api_ptr_unimpl() { fprintf(stderr, \"UNIMPLEMENTED FDB API FUNCTION\\n\"); abort(); }\n\n")
        hfile.write(
            "void fdb_api_ptr_removed() { fprintf(stderr, \"REMOVED FDB API FUNCTION\\n\"); abort(); }\n\n")

        if platform == "linux":
            write_unix_asm(asmfile, functions, '')
        elif platform == "osx":
            write_unix_asm(asmfile, functions, '_')
        elif platform == "windows":
            write_windows_asm(asmfile, functions)

<<<<<<< HEAD
    if platform == "linux" or platform == "freebsd":
        write_unix_asm(asmfile, functions, '')
    elif platform == "osx":
        write_unix_asm(asmfile, functions, '_')
    elif platform == "windows":
        write_windows_asm(asmfile, functions)

    for f in functions:
        if platform == "windows":
            hfile.write("extern \"C\" ")
        hfile.write("void* fdb_api_ptr_%s = (void*)&fdb_api_ptr_unimpl;\n" % f)
        for v in functions[f]:
            hfile.write("#define %s_v%d_PREV %s_v%d\n" % (f, v, f, v - 1))
=======
        for f in functions:
            if platform == "windows":
                hfile.write("extern \"C\" ")
            hfile.write("void* fdb_api_ptr_%s = (void*)&fdb_api_ptr_unimpl;\n" % f)
            for v in functions[f]:
                hfile.write("#define %s_v%d_PREV %s_v%d\n" % (f, v, f, v - 1))
>>>>>>> 99234726
<|MERGE_RESOLUTION|>--- conflicted
+++ resolved
@@ -93,25 +93,9 @@
         elif platform == "windows":
             write_windows_asm(asmfile, functions)
 
-<<<<<<< HEAD
-    if platform == "linux" or platform == "freebsd":
-        write_unix_asm(asmfile, functions, '')
-    elif platform == "osx":
-        write_unix_asm(asmfile, functions, '_')
-    elif platform == "windows":
-        write_windows_asm(asmfile, functions)
-
-    for f in functions:
-        if platform == "windows":
-            hfile.write("extern \"C\" ")
-        hfile.write("void* fdb_api_ptr_%s = (void*)&fdb_api_ptr_unimpl;\n" % f)
-        for v in functions[f]:
-            hfile.write("#define %s_v%d_PREV %s_v%d\n" % (f, v, f, v - 1))
-=======
         for f in functions:
             if platform == "windows":
                 hfile.write("extern \"C\" ")
             hfile.write("void* fdb_api_ptr_%s = (void*)&fdb_api_ptr_unimpl;\n" % f)
             for v in functions[f]:
-                hfile.write("#define %s_v%d_PREV %s_v%d\n" % (f, v, f, v - 1))
->>>>>>> 99234726
+                hfile.write("#define %s_v%d_PREV %s_v%d\n" % (f, v, f, v - 1))