#!/usr/bin/env python
#
# generate_asm.py
#
# This source file is part of the FoundationDB open source project
#
# Copyright 2013-2018 Apple Inc. and the FoundationDB project authors
#
# Licensed under the Apache License, Version 2.0 (the "License");
# you may not use this file except in compliance with the License.
# You may obtain a copy of the License at
#
#     http://www.apache.org/licenses/LICENSE-2.0
#
# Unless required by applicable law or agreed to in writing, software
# distributed under the License is distributed on an "AS IS" BASIS,
# WITHOUT WARRANTIES OR CONDITIONS OF ANY KIND, either express or implied.
# See the License for the specific language governing permissions and
# limitations under the License.
#


import re
import sys

(os, cpu, source, asm, h) = sys.argv[1:]

functions = {}

func_re = re.compile("^\s*FDB_API_(?:CHANGED|REMOVED)\s*\(\s*([^,]*),\s*([^)]*)\).*")

with open(source, "r") as srcfile:
    for line in srcfile:
        m = func_re.match(line)
        if m:
            func, ver = m.groups()
            if func not in functions:
                functions[func] = []
            ver = int(ver)
            if ver not in functions[func]:
                functions[func].append(ver)


def write_unix_asm(asmfile, functions, prefix):
    if cpu != "aarch64":
        asmfile.write(".intel_syntax noprefix\n")

    i = 0
<<<<<<< HEAD
    if os == 'linux':
=======
    if os == "linux" or os == "freebsd":
>>>>>>> 604e30ff
        asmfile.write("\n.data\n")
        for f in functions:
            asmfile.write("\t.extern fdb_api_ptr_%s\n" % f)

<<<<<<< HEAD
        if os == 'linux':
=======
        if os == "linux" or os == "freebsd":
>>>>>>> 604e30ff
            asmfile.write("\n.text\n")
            for f in functions:
                asmfile.write("\t.global %s\n\t.type %s, @function\n" % (f, f))
    i = 0
    for f in functions:
        asmfile.write("\n.globl %s%s\n" % (prefix, f))
        if cpu == "aarch64" and os == "osx":
            asmfile.write(".p2align\t2\n")
        asmfile.write("%s%s:\n" % (prefix, f))

        # These assembly implementations of versioned fdb c api functions must have the following properties.
        #
        # 1. Don't require dynamic relocation.
        #
        # 2. Perform a tail-call to the function pointer that works for a
        #    function with any number of arguments. For example, since registers x0-x7 are used
        #    to pass arguments in the Arm calling convention we must not use x0-x7
        #    here.
        #
        # You can compile this example c program to get a rough idea of how to
        # load the extern symbol and make a tail call.
        #
        # $ cat test.c
        # typedef int (*function)();
        # extern function f;
        # int g() { return f(); }
        # $ cc -S -O3 -fPIC test.c && grep -A 10 '^g:' test.[sS]
        # g:
        # .LFB0:
        # 	.cfi_startproc
        # 	adrp	x0, :got:f
        # 	ldr	x0, [x0, #:got_lo12:f]
        # 	ldr	x0, [x0]
        # 	br	x0
        # 	.cfi_endproc
        # .LFE0:
        # 	.size	g, .-g
        # 	.ident	"GCC: (GNU) 8.3.1 20190311 (Red Hat 8.3.1-3)"

        if cpu == "aarch64":
            if os == "osx":
                asmfile.write("\tadrp x8, _fdb_api_ptr_%s@GOTPAGE\n" % (f))
                asmfile.write("\tldr x8, [x8, _fdb_api_ptr_%s@GOTPAGEOFF]\n" % (f))
            elif os == "linux":
                asmfile.write("\tadrp x8, :got:fdb_api_ptr_%s\n" % (f))
                asmfile.write("\tldr x8, [x8, #:got_lo12:fdb_api_ptr_%s]\n" % (f))
            else:
                assert False, "{} not supported for Arm yet".format(os)
            asmfile.write("\tldr x8, [x8]\n")
            asmfile.write("\tbr x8\n")
        else:
            asmfile.write(
                "\tmov r11, qword ptr [%sfdb_api_ptr_%s@GOTPCREL+rip]\n" % (prefix, f)
            )
            asmfile.write("\tmov r11, qword ptr [r11]\n")
            asmfile.write("\tjmp r11\n")


with open(asm, "w") as asmfile:
    with open(h, "w") as hfile:
        hfile.write(
            'void fdb_api_ptr_unimpl() { fprintf(stderr, "UNIMPLEMENTED FDB API FUNCTION\\n"); abort(); }\n\n'
        )
        hfile.write(
            'void fdb_api_ptr_removed() { fprintf(stderr, "REMOVED FDB API FUNCTION\\n"); abort(); }\n\n'
        )

        if os == "linux":
            write_unix_asm(asmfile, functions, "")
        elif os == "osx":
<<<<<<< HEAD
            write_unix_asm(asmfile, functions, '_')

        for f in functions:
=======
            write_unix_asm(asmfile, functions, "_")
        elif os == "windows":
            write_windows_asm(asmfile, functions)

        for f in functions:
            if os == "windows":
                hfile.write('extern "C" ')
>>>>>>> 604e30ff
            hfile.write("void* fdb_api_ptr_%s = (void*)&fdb_api_ptr_unimpl;\n" % f)
            for v in functions[f]:
                hfile.write("#define %s_v%d_PREV %s_v%d\n" % (f, v, f, v - 1))<|MERGE_RESOLUTION|>--- conflicted
+++ resolved
@@ -45,25 +45,16 @@
     if cpu != "aarch64":
         asmfile.write(".intel_syntax noprefix\n")
 
-    i = 0
-<<<<<<< HEAD
-    if os == 'linux':
-=======
-    if os == "linux" or os == "freebsd":
->>>>>>> 604e30ff
+    if os == "linux":
         asmfile.write("\n.data\n")
         for f in functions:
             asmfile.write("\t.extern fdb_api_ptr_%s\n" % f)
 
-<<<<<<< HEAD
-        if os == 'linux':
-=======
-        if os == "linux" or os == "freebsd":
->>>>>>> 604e30ff
+        if os == "linux":
             asmfile.write("\n.text\n")
             for f in functions:
                 asmfile.write("\t.global %s\n\t.type %s, @function\n" % (f, f))
-    i = 0
+
     for f in functions:
         asmfile.write("\n.globl %s%s\n" % (prefix, f))
         if cpu == "aarch64" and os == "osx":
@@ -130,19 +121,9 @@
         if os == "linux":
             write_unix_asm(asmfile, functions, "")
         elif os == "osx":
-<<<<<<< HEAD
-            write_unix_asm(asmfile, functions, '_')
+            write_unix_asm(asmfile, functions, "_")
 
         for f in functions:
-=======
-            write_unix_asm(asmfile, functions, "_")
-        elif os == "windows":
-            write_windows_asm(asmfile, functions)
-
-        for f in functions:
-            if os == "windows":
-                hfile.write('extern "C" ')
->>>>>>> 604e30ff
             hfile.write("void* fdb_api_ptr_%s = (void*)&fdb_api_ptr_unimpl;\n" % f)
             for v in functions[f]:
                 hfile.write("#define %s_v%d_PREV %s_v%d\n" % (f, v, f, v - 1))