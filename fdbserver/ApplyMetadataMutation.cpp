/*
 * ApplyMetadataMutation.cpp
 *
 * This source file is part of the FoundationDB open source project
 *
 * Copyright 2013-2022 Apple Inc. and the FoundationDB project authors
 *
 * Licensed under the Apache License, Version 2.0 (the "License");
 * you may not use this file except in compliance with the License.
 * You may obtain a copy of the License at
 *
 *     http://www.apache.org/licenses/LICENSE-2.0
 *
 * Unless required by applicable law or agreed to in writing, software
 * distributed under the License is distributed on an "AS IS" BASIS,
 * WITHOUT WARRANTIES OR CONDITIONS OF ANY KIND, either express or implied.
 * See the License for the specific language governing permissions and
 * limitations under the License.
 */

#include "fdbclient/BackupAgent.actor.h"
#include "fdbclient/KeyBackedTypes.h" // for key backed map codecs for tss mapping
#include "fdbclient/MetaclusterRegistration.h"
#include "fdbclient/MutationList.h"
#include "fdbclient/Notified.h"
#include "fdbclient/SystemData.h"
#include "fdbclient/Tenant.h"
#include "fdbserver/ApplyMetadataMutation.h"
#include "fdbserver/IKeyValueStore.h"
#include "fdbserver/Knobs.h"
#include "fdbserver/LogProtocolMessage.h"
#include "fdbserver/LogSystem.h"
#include "flow/Error.h"
#include "flow/Trace.h"

Reference<StorageInfo> getStorageInfo(UID id,
                                      std::map<UID, Reference<StorageInfo>>* storageCache,
                                      IKeyValueStore* txnStateStore) {
	Reference<StorageInfo> storageInfo;
	auto cacheItr = storageCache->find(id);
	if (cacheItr == storageCache->end()) {
		storageInfo = makeReference<StorageInfo>();
		storageInfo->tag = decodeServerTagValue(txnStateStore->readValue(serverTagKeyFor(id)).get().get());
		storageInfo->interf = decodeServerListValue(txnStateStore->readValue(serverListKeyFor(id)).get().get());
		(*storageCache)[id] = storageInfo;
	} else {
		storageInfo = cacheItr->second;
	}
	return storageInfo;
}
namespace {

// It is incredibly important that any modifications to txnStateStore are done in such a way that the same operations
// will be done on all commit proxies at the same time. Otherwise, the data stored in txnStateStore will become
// corrupted.
class ApplyMetadataMutationsImpl {

public:
	ApplyMetadataMutationsImpl(const SpanContext& spanContext_,
	                           const UID& dbgid_,
	                           Arena& arena_,
	                           const VectorRef<MutationRef>& mutations_,
	                           IKeyValueStore* txnStateStore_)
	  : spanContext(spanContext_), dbgid(dbgid_), arena(arena_), mutations(mutations_), txnStateStore(txnStateStore_),
	    confChange(dummyConfChange), encryptMode(EncryptionAtRestMode::DISABLED) {}

	ApplyMetadataMutationsImpl(const SpanContext& spanContext_,
	                           Arena& arena_,
	                           const VectorRef<MutationRef>& mutations_,
	                           ProxyCommitData& proxyCommitData_,
	                           Reference<ILogSystem> logSystem_,
	                           LogPushData* toCommit_,
	                           const std::unordered_map<EncryptCipherDomainId, Reference<BlobCipherKey>>* cipherKeys_,
	                           EncryptionAtRestMode encryptMode,
	                           bool& confChange_,
	                           Version version,
	                           Version popVersion_,
	                           bool initialCommit_,
	                           bool provisionalCommitProxy_)
	  : spanContext(spanContext_), dbgid(proxyCommitData_.dbgid), arena(arena_), mutations(mutations_),
	    txnStateStore(proxyCommitData_.txnStateStore), toCommit(toCommit_), cipherKeys(cipherKeys_),
	    encryptMode(encryptMode), confChange(confChange_), logSystem(logSystem_), version(version),
	    popVersion(popVersion_), vecBackupKeys(&proxyCommitData_.vecBackupKeys), keyInfo(&proxyCommitData_.keyInfo),
	    cacheInfo(&proxyCommitData_.cacheInfo),
	    uid_applyMutationsData(proxyCommitData_.firstProxy ? &proxyCommitData_.uid_applyMutationsData : nullptr),
	    commit(proxyCommitData_.commit), cx(proxyCommitData_.cx), committedVersion(&proxyCommitData_.committedVersion),
	    storageCache(&proxyCommitData_.storageCache), tag_popped(&proxyCommitData_.tag_popped),
	    tssMapping(&proxyCommitData_.tssMapping), tenantMap(&proxyCommitData_.tenantMap),
	    tenantNameIndex(&proxyCommitData_.tenantNameIndex), lockedTenants(&proxyCommitData_.lockedTenants),
	    initialCommit(initialCommit_), provisionalCommitProxy(provisionalCommitProxy_) {
		if (encryptMode.isEncryptionEnabled()) {
			ASSERT(cipherKeys != nullptr);
			ASSERT(cipherKeys->count(SYSTEM_KEYSPACE_ENCRYPT_DOMAIN_ID) > 0);
			if (FLOW_KNOBS->ENCRYPT_HEADER_AUTH_TOKEN_ENABLED) {
				ASSERT(cipherKeys->count(ENCRYPT_HEADER_DOMAIN_ID));
			}
		}
	}

	ApplyMetadataMutationsImpl(const SpanContext& spanContext_,
	                           ResolverData& resolverData_,
	                           const VectorRef<MutationRef>& mutations_,
	                           const std::unordered_map<EncryptCipherDomainId, Reference<BlobCipherKey>>* cipherKeys_,
	                           EncryptionAtRestMode encryptMode)
	  : spanContext(spanContext_), dbgid(resolverData_.dbgid), arena(resolverData_.arena), mutations(mutations_),
	    cipherKeys(cipherKeys_), encryptMode(encryptMode), txnStateStore(resolverData_.txnStateStore),
	    toCommit(resolverData_.toCommit), confChange(resolverData_.confChanges), logSystem(resolverData_.logSystem),
	    popVersion(resolverData_.popVersion), keyInfo(resolverData_.keyInfo), storageCache(resolverData_.storageCache),
	    initialCommit(resolverData_.initialCommit), forResolver(true) {
		if (encryptMode.isEncryptionEnabled()) {
			ASSERT(cipherKeys != nullptr);
			ASSERT(cipherKeys->count(SYSTEM_KEYSPACE_ENCRYPT_DOMAIN_ID) > 0);
			if (FLOW_KNOBS->ENCRYPT_HEADER_AUTH_TOKEN_ENABLED) {
				ASSERT(cipherKeys->count(ENCRYPT_HEADER_DOMAIN_ID));
			}
		}
	}

private:
	// The following variables are incoming parameters

	const SpanContext& spanContext;

	const UID& dbgid;

	Arena& arena;

	const VectorRef<MutationRef>& mutations;

	// Transaction KV store
	IKeyValueStore* txnStateStore;

	// non-null if these mutations were part of a new commit handled by this commit proxy
	LogPushData* toCommit = nullptr;

	// Cipher keys used to encrypt to be committed mutations
	const std::unordered_map<EncryptCipherDomainId, Reference<BlobCipherKey>>* cipherKeys = nullptr;

	// Flag indicates if the configure is changed
	bool& confChange;

	Reference<ILogSystem> logSystem = Reference<ILogSystem>();
	Version version = invalidVersion;
	Version popVersion = 0;
	KeyRangeMap<std::set<Key>>* vecBackupKeys = nullptr;
	KeyRangeMap<ServerCacheInfo>* keyInfo = nullptr;
	KeyRangeMap<bool>* cacheInfo = nullptr;
	std::map<Key, ApplyMutationsData>* uid_applyMutationsData = nullptr;
	PublicRequestStream<CommitTransactionRequest> commit = PublicRequestStream<CommitTransactionRequest>();
	Database cx = Database();
	NotifiedVersion* committedVersion = nullptr;
	std::map<UID, Reference<StorageInfo>>* storageCache = nullptr;
	std::map<Tag, Version>* tag_popped = nullptr;
	std::unordered_map<UID, StorageServerInterface>* tssMapping = nullptr;

	std::map<int64_t, TenantName>* tenantMap = nullptr;
	std::unordered_map<TenantName, int64_t>* tenantNameIndex = nullptr;
	std::set<int64_t>* lockedTenants = nullptr;
	EncryptionAtRestMode encryptMode;

	// true if the mutations were already written to the txnStateStore as part of recovery
	bool initialCommit = false;

	// true if called from Resolver
	bool forResolver = false;

	// true if called from a provisional commit proxy
	bool provisionalCommitProxy = false;

private:
	// The following variables are used internally

	std::map<KeyRef, MutationRef> cachedRangeInfo;

	// Testing Storage Server removal (clearing serverTagKey) needs to read tss server list value to determine it is a
	// tss + find partner's tag to send the private mutation. Since the removeStorageServer transaction clears both the
	// storage list and server tag, we have to enforce ordering, proccessing the server tag first, and postpone the
	// server list clear until the end;
	std::vector<KeyRangeRef> tssServerListToRemove;

	// Similar to tssServerListToRemove, the TSS mapping change key needs to read the server list at the end of the
	// commit
	std::vector<std::pair<UID, UID>> tssMappingToAdd;

private:
	bool dummyConfChange = false;

private:
	void writeMutation(const MutationRef& m) {
		if (!encryptMode.isEncryptionEnabled()) {
			toCommit->writeTypedMessage(m);
		} else {
			ASSERT(cipherKeys != nullptr);
			Arena arena;
			CODE_PROBE(!forResolver, "encrypting metadata mutations");
			CODE_PROBE(forResolver, "encrypting resolver mutations");
			toCommit->writeTypedMessage(m.encryptMetadata(*cipherKeys, arena, BlobCipherMetrics::TLOG));
		}
	}

	void checkSetKeyServersPrefix(MutationRef m) {
		if (!m.param1.startsWith(keyServersPrefix)) {
			return;
		}

		if (!initialCommit)
			txnStateStore->set(KeyValueRef(m.param1, m.param2));

		if (!keyInfo) {
			return;
		}
		KeyRef k = m.param1.removePrefix(keyServersPrefix);
		if (k == allKeys.end) {
			return;
		}

		KeyRef end = keyInfo->rangeContaining(k).end();
		KeyRangeRef insertRange(k, end);
		std::vector<UID> src, dest;
		// txnStateStore is always an in-memory KVS, and must always be recovered before
		// applyMetadataMutations is called, so a wait here should never be needed.
		Future<RangeResult> fResult = txnStateStore->readRange(serverTagKeys);
		decodeKeyServersValue(fResult.get(), m.param2, src, dest);

		ASSERT(storageCache);
		ServerCacheInfo info;
		info.tags.reserve(src.size() + dest.size());
		info.src_info.reserve(src.size());
		info.dest_info.reserve(dest.size());

		for (const auto& id : src) {
			auto storageInfo = getStorageInfo(id, storageCache, txnStateStore);
			ASSERT(!storageInfo->interf.isTss());
			ASSERT(storageInfo->tag != invalidTag);
			info.tags.push_back(storageInfo->tag);
			info.src_info.push_back(storageInfo);
		}
		for (const auto& id : dest) {
			auto storageInfo = getStorageInfo(id, storageCache, txnStateStore);
			ASSERT(!storageInfo->interf.isTss());
			ASSERT(storageInfo->tag != invalidTag);
			info.tags.push_back(storageInfo->tag);
			info.dest_info.push_back(storageInfo);
		}
		uniquify(info.tags);
		keyInfo->insert(insertRange, info);
		if (toCommit && SERVER_KNOBS->ENABLE_VERSION_VECTOR_TLOG_UNICAST) {
			toCommit->setShardChanged();
		}
	}

	void checkSetServerKeysPrefix(MutationRef m) {
		if (!m.param1.startsWith(serverKeysPrefix)) {
			return;
		}

		if (toCommit) {
			Tag tag = decodeServerTagValue(
			    txnStateStore->readValue(serverTagKeyFor(serverKeysDecodeServer(m.param1))).get().get());
			MutationRef privatized = m;
			privatized.param1 = m.param1.withPrefix(systemKeys.begin, arena);
			TraceEvent(SevDebug, "SendingPrivateMutation", dbgid)
			    .detail("Original", m)
			    .detail("Privatized", privatized)
			    .detail("Server", serverKeysDecodeServer(m.param1))
			    .detail("TagKey", serverTagKeyFor(serverKeysDecodeServer(m.param1)))
			    .detail("Tag", tag.toString());

			toCommit->addTag(tag);
			writeMutation(privatized);
		}
	}

	void checkSetServerTagsPrefix(MutationRef m) {
		if (!m.param1.startsWith(serverTagPrefix)) {
			return;
		}

		UID id = decodeServerTagKey(m.param1);
		Tag tag = decodeServerTagValue(m.param2);

		if (toCommit) {
			MutationRef privatized = m;
			privatized.param1 = m.param1.withPrefix(systemKeys.begin, arena);
			TraceEvent("ServerTag", dbgid).detail("Server", id).detail("Tag", tag.toString());

			TraceEvent(SevDebug, "SendingPrivatized_ServerTag", dbgid).detail("M", "LogProtocolMessage");
			toCommit->addTag(tag);
			toCommit->writeTypedMessage(LogProtocolMessage(), true);
			TraceEvent(SevDebug, "SendingPrivatized_ServerTag", dbgid).detail("M", privatized);
			toCommit->addTag(tag);
			writeMutation(privatized);
		}
		if (!initialCommit) {
			txnStateStore->set(KeyValueRef(m.param1, m.param2));
			if (storageCache) {
				auto cacheItr = storageCache->find(id);
				if (cacheItr == storageCache->end()) {
					Reference<StorageInfo> storageInfo = makeReference<StorageInfo>();
					storageInfo->tag = tag;
					Optional<Key> interfKey = txnStateStore->readValue(serverListKeyFor(id)).get();
					if (interfKey.present()) {
						storageInfo->interf = decodeServerListValue(interfKey.get());
					}
					(*storageCache)[id] = storageInfo;
				} else {
					cacheItr->second->tag = tag;
					// These tag vectors will be repopulated by the proxy when it detects their sizes are 0.
					for (auto& it : keyInfo->ranges()) {
						it.value().tags.clear();
					}
				}
			}
		}
	}

	void checkSetStorageCachePrefix(MutationRef m) {
		if (!m.param1.startsWith(storageCachePrefix))
			return;
		if (cacheInfo || forResolver) {
			KeyRef k = m.param1.removePrefix(storageCachePrefix);

			// Create a private mutation for storage servers
			// This is done to make the storage servers aware of the cached key-ranges
			if (toCommit) {
				MutationRef privatized = m;
				privatized.param1 = m.param1.withPrefix(systemKeys.begin, arena);
				//TraceEvent(SevDebug, "SendingPrivateMutation", dbgid).detail("Original", m.toString()).detail("Privatized", privatized.toString());
				cachedRangeInfo[k] = privatized;
			}
			if (cacheInfo && k != allKeys.end) {
				KeyRef end = cacheInfo->rangeContaining(k).end();
				std::vector<uint16_t> serverIndices;
				decodeStorageCacheValue(m.param2, serverIndices);
				cacheInfo->insert(KeyRangeRef(k, end), serverIndices.size() > 0);
			}
		}
		if (!initialCommit)
			txnStateStore->set(KeyValueRef(m.param1, m.param2));
	}

	void checkSetCacheKeysPrefix(MutationRef m) {
		if (!m.param1.startsWith(cacheKeysPrefix) || toCommit == nullptr) {
			return;
		}
		// Create a private mutation for cache servers
		// This is done to make the cache servers aware of the cached key-ranges
		MutationRef privatized = m;
		privatized.param1 = m.param1.withPrefix(systemKeys.begin, arena);
		TraceEvent(SevDebug, "SendingPrivatized_CacheTag", dbgid).detail("M", privatized);
		toCommit->addTag(cacheTag);
		writeMutation(privatized);
	}

	void checkSetConfigKeys(MutationRef m) {
		if (!m.param1.startsWith(configKeysPrefix) && m.param1 != coordinatorsKey &&
		    m.param1 != previousCoordinatorsKey) {
			return;
		}
		if (Optional<StringRef>(m.param2) !=
		    txnStateStore->readValue(m.param1)
		        .get()
		        .castTo<StringRef>()) { // FIXME: Make this check more specific, here or by reading
			                            // configuration whenever there is a change
			if ((!m.param1.startsWith(excludedServersPrefix) && m.param1 != excludedServersVersionKey) &&
			    (!m.param1.startsWith(failedServersPrefix) && m.param1 != failedServersVersionKey) &&
			    (!m.param1.startsWith(excludedLocalityPrefix) && m.param1 != excludedLocalityVersionKey) &&
			    (!m.param1.startsWith(failedLocalityPrefix) && m.param1 != failedLocalityVersionKey)) {
				auto t = txnStateStore->readValue(m.param1).get();
				TraceEvent("MutationRequiresRestart", dbgid)
				    .detail("M", m)
				    .detail("PrevValue", t.orDefault("(none)"_sr))
				    .detail("ToCommit", toCommit != nullptr)
				    .detail("InitialCommit", initialCommit);
				confChange = true;
			}
		}
		if (!initialCommit)
			txnStateStore->set(KeyValueRef(m.param1, m.param2));
	}

	void checkSetChangeFeedPrefix(MutationRef m) {
		if (!m.param1.startsWith(changeFeedPrefix)) {
			return;
		}
		if (toCommit && keyInfo) {
			KeyRange r = std::get<0>(decodeChangeFeedValue(m.param2));
			MutationRef privatized = m;
			privatized.param1 = m.param1.withPrefix(systemKeys.begin, arena);
			auto ranges = keyInfo->intersectingRanges(r);
			auto firstRange = ranges.begin();
			++firstRange;
			if (firstRange == ranges.end()) {
				ranges.begin().value().populateTags();
				toCommit->addTags(ranges.begin().value().tags);
			} else {
				std::set<Tag> allSources;
				for (auto r : ranges) {
					r.value().populateTags();
					allSources.insert(r.value().tags.begin(), r.value().tags.end());
				}
				toCommit->addTags(allSources);
			}
			TraceEvent(SevDebug, "SendingPrivatized_ChangeFeed", dbgid).detail("M", privatized);
			writeMutation(privatized);
		}
	}

	void checkSetServerListPrefix(MutationRef m) {
		if (!m.param1.startsWith(serverListPrefix)) {
			return;
		}
		if (!initialCommit) {
			txnStateStore->set(KeyValueRef(m.param1, m.param2));
			if (storageCache) {
				UID id = decodeServerListKey(m.param1);
				StorageServerInterface interf = decodeServerListValue(m.param2);

				auto cacheItr = storageCache->find(id);
				if (cacheItr == storageCache->end()) {
					Reference<StorageInfo> storageInfo = makeReference<StorageInfo>();
					storageInfo->interf = interf;
					Optional<Key> tagKey = txnStateStore->readValue(serverTagKeyFor(id)).get();
					if (tagKey.present()) {
						storageInfo->tag = decodeServerTagValue(tagKey.get());
					}
					(*storageCache)[id] = storageInfo;
				} else {
					cacheItr->second->interf = interf;
				}
			}
		}
	}

	void checkSetTSSMappingKeys(MutationRef m) {
		if (!m.param1.startsWith(tssMappingKeys.begin)) {
			return;
		}

		// Normally uses key backed map, so have to use same unpacking code here.
		UID ssId = TupleCodec<UID>::unpack(m.param1.removePrefix(tssMappingKeys.begin));
		UID tssId = TupleCodec<UID>::unpack(m.param2);
		if (!initialCommit) {
			txnStateStore->set(KeyValueRef(m.param1, m.param2));
		}
		if (tssMapping) {
			tssMappingToAdd.push_back(std::pair(ssId, tssId));
		}

		if (toCommit) {
			// send private mutation to SS that it now has a TSS pair
			MutationRef privatized = m;
			privatized.param1 = m.param1.withPrefix(systemKeys.begin, arena);

			Optional<Value> tagV = txnStateStore->readValue(serverTagKeyFor(ssId)).get();
			if (tagV.present()) {
				TraceEvent(SevDebug, "SendingPrivatized_TSSID", dbgid).detail("M", privatized);
				toCommit->addTag(decodeServerTagValue(tagV.get()));
				writeMutation(privatized);
			}
		}
	}

	void checkSetTSSQuarantineKeys(MutationRef m) {
		if (!m.param1.startsWith(tssQuarantineKeys.begin) || initialCommit) {
			return;
		}
		txnStateStore->set(KeyValueRef(m.param1, m.param2));

		if (!toCommit) {
			return;
		}
		UID tssId = decodeTssQuarantineKey(m.param1);
		Optional<Value> ssiV = txnStateStore->readValue(serverListKeyFor(tssId)).get();
		if (!ssiV.present()) {
			return;
		}
		StorageServerInterface ssi = decodeServerListValue(ssiV.get());
		if (!ssi.isTss()) {
			return;
		}
		Optional<Value> tagV = txnStateStore->readValue(serverTagKeyFor(ssi.tssPairID.get())).get();
		if (tagV.present()) {
			MutationRef privatized = m;
			privatized.param1 = m.param1.withPrefix(systemKeys.begin, arena);
			TraceEvent(SevDebug, "SendingPrivatized_TSSQuarantine", dbgid).detail("M", privatized);
			toCommit->addTag(decodeServerTagValue(tagV.get()));
			writeMutation(privatized);
		}
	}

	void checkSetApplyMutationsEndRange(MutationRef m) {
		if (!m.param1.startsWith(applyMutationsEndRange.begin)) {
			return;
		}

		if (!initialCommit)
			txnStateStore->set(KeyValueRef(m.param1, m.param2));

		if (uid_applyMutationsData == nullptr) {
			return;
		}

		Key uid = m.param1.removePrefix(applyMutationsEndRange.begin);
		auto& p = (*uid_applyMutationsData)[uid];
		p.endVersion = BinaryReader::fromStringRef<Version>(m.param2, Unversioned());
		if (p.keyVersion == Reference<KeyRangeMap<Version>>())
			p.keyVersion = makeReference<KeyRangeMap<Version>>();
		if (p.worker.isValid() && !p.worker.isReady()) {
			return;
		}
		auto addPrefixValue = txnStateStore->readValue(uid.withPrefix(applyMutationsAddPrefixRange.begin)).get();
		auto removePrefixValue = txnStateStore->readValue(uid.withPrefix(applyMutationsRemovePrefixRange.begin)).get();
		auto beginValue = txnStateStore->readValue(uid.withPrefix(applyMutationsBeginRange.begin)).get();
		p.worker = applyMutations(
		    cx,
		    uid,
		    addPrefixValue.present() ? addPrefixValue.get() : Key(),
		    removePrefixValue.present() ? removePrefixValue.get() : Key(),
		    beginValue.present() ? BinaryReader::fromStringRef<Version>(beginValue.get(), Unversioned()) : 0,
		    &p.endVersion,
		    commit,
		    committedVersion,
		    p.keyVersion,
		    tenantMap,
		    provisionalCommitProxy);
	}

	void checkSetApplyMutationsKeyVersionMapRange(MutationRef m) {
		if (!m.param1.startsWith(applyMutationsKeyVersionMapRange.begin)) {
			return;
		}
		if (!initialCommit)
			txnStateStore->set(KeyValueRef(m.param1, m.param2));

		if (uid_applyMutationsData == nullptr) {
			return;
		}
		if (m.param1.size() >= applyMutationsKeyVersionMapRange.begin.size() + sizeof(UID)) {
			Key uid = m.param1.substr(applyMutationsKeyVersionMapRange.begin.size(), sizeof(UID));
			Key k = m.param1.substr(applyMutationsKeyVersionMapRange.begin.size() + sizeof(UID));
			auto& p = (*uid_applyMutationsData)[uid];
			if (p.keyVersion == Reference<KeyRangeMap<Version>>())
				p.keyVersion = makeReference<KeyRangeMap<Version>>();
			p.keyVersion->rawInsert(k, BinaryReader::fromStringRef<Version>(m.param2, Unversioned()));
		}
	}

	void checkSetLogRangesRange(MutationRef m) {
		if (!m.param1.startsWith(logRangesRange.begin)) {
			return;
		}
		if (!initialCommit)
			txnStateStore->set(KeyValueRef(m.param1, m.param2));
		if (!vecBackupKeys) {
			return;
		}
		Key logDestination;
		KeyRef logRangeBegin = logRangesDecodeKey(m.param1, nullptr);
		Key logRangeEnd = logRangesDecodeValue(m.param2, &logDestination);

		// Insert the logDestination into each range of vecBackupKeys overlapping the decoded range
		for (auto& logRange : vecBackupKeys->modify(KeyRangeRef(logRangeBegin, logRangeEnd))) {
			logRange->value().insert(logDestination);
		}
		for (auto& logRange : vecBackupKeys->modify(singleKeyRange(metadataVersionKey))) {
			logRange->value().insert(logDestination);
		}

		TraceEvent("LogRangeAdd")
		    .detail("LogRanges", vecBackupKeys->size())
		    .detail("MutationKey", m.param1)
		    .detail("LogRangeBegin", logRangeBegin)
		    .detail("LogRangeEnd", logRangeEnd);
	}

	void checkSetGlobalKeys(MutationRef m) {
		if (!m.param1.startsWith(globalKeysPrefix)) {
			return;
		}
		if (!toCommit) {
			return;
		}
		// Notifies all servers that a Master's server epoch ends
		auto allServers = txnStateStore->readRange(serverTagKeys).get();
		std::set<Tag> allTags;

		if (m.param1 == killStorageKey) {
			int8_t safeLocality = BinaryReader::fromStringRef<int8_t>(m.param2, Unversioned());
			for (auto& kv : allServers) {
				Tag t = decodeServerTagValue(kv.value);
				if (t.locality != safeLocality) {
					allTags.insert(t);
				}
			}
		} else {
			for (auto& kv : allServers) {
				allTags.insert(decodeServerTagValue(kv.value));
			}
		}
		allTags.insert(cacheTag);

		if (m.param1 == lastEpochEndKey) {
			toCommit->addTags(allTags);
			toCommit->writeTypedMessage(LogProtocolMessage(), true);
			TraceEvent(SevDebug, "SendingPrivatized_GlobalKeys", dbgid).detail("M", "LogProtocolMessage");
		}

		MutationRef privatized = m;
		privatized.param1 = m.param1.withPrefix(systemKeys.begin, arena);
		TraceEvent(SevDebug, "SendingPrivatized_GlobalKeys", dbgid).detail("M", privatized);
		toCommit->addTags(allTags);
		writeMutation(privatized);
	}

	// Generates private mutations for the target storage server, instructing it to create a checkpoint.
	void checkSetCheckpointKeys(MutationRef m) {
		if (!m.param1.startsWith(checkpointPrefix)) {
			return;
		}
		if (toCommit) {
			CheckpointMetaData checkpoint = decodeCheckpointValue(m.param2);
			for (const auto& ssID : checkpoint.src) {
<<<<<<< HEAD
				Optional<Value> tagValue = txnStateStore->readValue(serverTagKeyFor(ssID)).get();
				if (!tagValue.present()) {
					TraceEvent(SevWarn, "CheckpointServerTagNotFound", dbgid)
					    .detail("StorageServerID", ssID)
					    .detail("Checkpoint", checkpoint.toString());
					continue;
				}
				const Tag tag = decodeServerTagValue(tagValue.get());
				MutationRef privatized = m;
				privatized.param1 = m.param1.withPrefix(systemKeys.begin, arena);
				TraceEvent("SendingPrivateMutationCheckpoint", dbgid)
				    .detail("Original", m)
				    .detail("Privatized", privatized)
				    .detail("Server", ssID)
				    .detail("TagKey", serverTagKeyFor(ssID))
				    .detail("Tag", tag.toString())
				    .detail("Checkpoint", checkpoint.toString());
=======
				Optional<Value> tagV = txnStateStore->readValue(serverTagKeyFor(ssID)).get();
				if (tagV.present()) {
					Tag tag = decodeServerTagValue(tagV.get());
					MutationRef privatized = m;
					privatized.param1 = m.param1.withPrefix(systemKeys.begin, arena);
					TraceEvent("SendingPrivateMutationCheckpoint", dbgid)
					    .detail("Original", m)
					    .detail("Privatized", privatized)
					    .detail("Server", ssID)
					    .detail("TagKey", serverTagKeyFor(ssID))
					    .detail("Tag", tag.toString())
					    .detail("Checkpoint", checkpoint.toString());
>>>>>>> e81e5846

					toCommit->addTag(tag);
					writeMutation(privatized);
				}
			}
		}
	}

	void checkSetOtherKeys(MutationRef m) {
		if (initialCommit)
			return;
		if (m.param1 == databaseLockedKey || m.param1 == metadataVersionKey ||
		    m.param1 == mustContainSystemMutationsKey || m.param1.startsWith(applyMutationsBeginRange.begin) ||
		    m.param1.startsWith(applyMutationsAddPrefixRange.begin) ||
		    m.param1.startsWith(applyMutationsRemovePrefixRange.begin) || m.param1.startsWith(tagLocalityListPrefix) ||
		    m.param1.startsWith(serverTagHistoryPrefix) ||
		    m.param1.startsWith(testOnlyTxnStateStorePrefixRange.begin)) {

			txnStateStore->set(KeyValueRef(m.param1, m.param2));
		}
	}

	void checkSetMinRequiredCommitVersionKey(MutationRef m) {
		if (m.param1 != minRequiredCommitVersionKey) {
			return;
		}
		Version requested = BinaryReader::fromStringRef<Version>(m.param2, Unversioned());
		TraceEvent("MinRequiredCommitVersion", dbgid).detail("Min", requested).detail("Current", popVersion);
		if (!initialCommit)
			txnStateStore->set(KeyValueRef(m.param1, m.param2));
		confChange = true;
		CODE_PROBE(true, "Recovering at a higher version.");
	}

	void checkSetVersionEpochKey(MutationRef m) {
		if (m.param1 != versionEpochKey) {
			return;
		}
		int64_t versionEpoch = BinaryReader::fromStringRef<int64_t>(m.param2, Unversioned());
		TraceEvent("VersionEpoch", dbgid).detail("Epoch", versionEpoch);
		if (!initialCommit)
			txnStateStore->set(KeyValueRef(m.param1, m.param2));
		confChange = true;
		CODE_PROBE(true, "Setting version epoch", probe::decoration::rare);
	}

	void checkSetWriteRecoverKey(MutationRef m) {
		if (m.param1 != writeRecoveryKey) {
			return;
		}
		TraceEvent("WriteRecoveryKeySet", dbgid).log();
		if (!initialCommit)
			txnStateStore->set(KeyValueRef(m.param1, m.param2));
		CODE_PROBE(true, "Snapshot created, setting writeRecoveryKey in txnStateStore", probe::decoration::rare);
	}

	void checkSetTenantMapPrefix(MutationRef m) {
		KeyRef prefix = TenantMetadata::tenantMap().subspace.begin;
		if (m.param1.startsWith(prefix)) {
			TenantMapEntry tenantEntry;
			if (initialCommit) {
				TenantMapEntryTxnStateStore txnStateStoreEntry = TenantMapEntryTxnStateStore::decode(m.param2);
				tenantEntry.setId(txnStateStoreEntry.id);
				tenantEntry.tenantName = txnStateStoreEntry.tenantName;
				tenantEntry.tenantLockState = txnStateStoreEntry.tenantLockState;
			} else {
				tenantEntry = TenantMapEntry::decode(m.param2);
			}

			if (tenantMap) {
				ASSERT(version != invalidVersion);

				TraceEvent("CommitProxyInsertTenant", dbgid)
				    .detail("Tenant", tenantEntry.tenantName)
				    .detail("Id", tenantEntry.id)
				    .detail("Version", version);

				(*tenantMap)[tenantEntry.id] = tenantEntry.tenantName;
				if (tenantNameIndex) {
					(*tenantNameIndex)[tenantEntry.tenantName] = tenantEntry.id;
				}
			}
			if (lockedTenants) {
				if (tenantEntry.tenantLockState == TenantAPI::TenantLockState::UNLOCKED) {
					lockedTenants->erase(tenantEntry.id);
				} else {
					lockedTenants->insert(tenantEntry.id);
				}
			}

			if (!initialCommit) {
				txnStateStore->set(KeyValueRef(m.param1, tenantEntry.toTxnStateStoreEntry().encode()));
			}

			// For now, this goes to all storage servers.
			// Eventually, we can have each SS store tenants that apply only to the data stored on it.
			if (toCommit) {
				std::set<Tag> allTags;
				auto allServers = txnStateStore->readRange(serverTagKeys).get();
				for (auto& kv : allServers) {
					allTags.insert(decodeServerTagValue(kv.value));
				}

				toCommit->addTags(allTags);

				MutationRef privatized = m;
				privatized.param1 = m.param1.withPrefix(systemKeys.begin, arena);
				writeMutation(privatized);
			}

			CODE_PROBE(true, "Tenant added to map");
		}
	}

	void checkSetMetaclusterRegistration(MutationRef m) {
		if (m.param1 == metacluster::metadata::metaclusterRegistration().key) {
			MetaclusterRegistrationEntry entry = MetaclusterRegistrationEntry::decode(m.param2);

			TraceEvent("SetMetaclusterRegistration", dbgid)
			    .detail("ClusterType", entry.clusterType)
			    .detail("MetaclusterID", entry.metaclusterId)
			    .detail("MetaclusterName", entry.metaclusterName)
			    .detail("ClusterID", entry.id)
			    .detail("ClusterName", entry.name);

			Optional<Value> value =
			    txnStateStore->readValue(metacluster::metadata::metaclusterRegistration().key).get();
			if (!initialCommit) {
				txnStateStore->set(KeyValueRef(m.param1, m.param2));
			}

			if (!value.present() || value.get() != m.param2) {
				confChange = true;
			}

			CODE_PROBE(true, "Metacluster registration set");
		}
	}

	void checkClearKeyServerKeys(KeyRangeRef range) {
		if (!keyServersKeys.intersects(range)) {
			return;
		}
		KeyRangeRef r = range & keyServersKeys;
		if (keyInfo) {
			KeyRangeRef clearRange(r.begin.removePrefix(keyServersPrefix), r.end.removePrefix(keyServersPrefix));
			keyInfo->insert(clearRange,
			                clearRange.begin == StringRef()
			                    ? ServerCacheInfo()
			                    : keyInfo->rangeContainingKeyBefore(clearRange.begin).value());
			if (toCommit && SERVER_KNOBS->ENABLE_VERSION_VECTOR_TLOG_UNICAST) {
				toCommit->setShardChanged();
			}
		}

		if (!initialCommit)
			txnStateStore->clear(r);
	}

	void checkClearConfigKeys(MutationRef m, KeyRangeRef range) {
		if (!configKeys.intersects(range)) {
			return;
		}
		if (!initialCommit)
			txnStateStore->clear(range & configKeys);
		if (!excludedServersKeys.contains(range) && !failedServersKeys.contains(range) &&
		    !excludedLocalityKeys.contains(range) && !failedLocalityKeys.contains(range)) {
			TraceEvent("MutationRequiresRestart", dbgid).detail("M", m);
			confChange = true;
		}
	}

	void checkClearServerListKeys(KeyRangeRef range) {
		if (!serverListKeys.intersects(range)) {
			return;
		}
		if (initialCommit) {
			return;
		}
		KeyRangeRef rangeToClear = range & serverListKeys;
		if (rangeToClear.singleKeyRange()) {
			UID id = decodeServerListKey(rangeToClear.begin);
			Optional<Value> ssiV = txnStateStore->readValue(serverListKeyFor(id)).get();
			if (ssiV.present() && decodeServerListValue(ssiV.get()).isTss()) {
				tssServerListToRemove.push_back(rangeToClear);
			} else {
				txnStateStore->clear(rangeToClear);
			}
		} else {
			txnStateStore->clear(rangeToClear);
		}
	}

	void checkClearTagLocalityListKeys(KeyRangeRef range) {
		if (!tagLocalityListKeys.intersects(range) || initialCommit) {
			return;
		}
		txnStateStore->clear(range & tagLocalityListKeys);
	}

	void checkClearServerTagKeys(MutationRef m, KeyRangeRef range) {
		if (!serverTagKeys.intersects(range)) {
			return;
		}
		// Storage server removal always happens in a separate version from any prior writes (or any subsequent
		// reuse of the tag) so we can safely destroy the tag here without any concern about intra-batch
		// ordering
		if (logSystem && popVersion) {
			auto serverKeysCleared =
			    txnStateStore->readRange(range & serverTagKeys).get(); // read is expected to be immediately available
			for (auto& kv : serverKeysCleared) {
				Tag tag = decodeServerTagValue(kv.value);
				TraceEvent("ServerTagRemove")
				    .detail("PopVersion", popVersion)
				    .detail("Tag", tag.toString())
				    .detail("Server", decodeServerTagKey(kv.key));
				if (!forResolver) {
					logSystem->pop(popVersion, tag);
					(*tag_popped)[tag] = popVersion;
				}
				ASSERT_WE_THINK(forResolver ^ (tag_popped != nullptr));

				if (toCommit) {
					MutationRef privatized = m;
					privatized.param1 = kv.key.withPrefix(systemKeys.begin, arena);
					privatized.param2 = keyAfter(privatized.param1, arena);

					TraceEvent(SevDebug, "SendingPrivatized_ClearServerTag", dbgid).detail("M", privatized);

					toCommit->addTag(tag);
					writeMutation(privatized);
				}
			}
			// Might be a tss removal, which doesn't store a tag there.
			// Chained if is a little verbose, but avoids unnecessary work
			if (toCommit && !initialCommit && !serverKeysCleared.size()) {
				KeyRangeRef maybeTssRange = range & serverTagKeys;
				if (maybeTssRange.singleKeyRange()) {
					UID id = decodeServerTagKey(maybeTssRange.begin);
					Optional<Value> ssiV = txnStateStore->readValue(serverListKeyFor(id)).get();

					if (ssiV.present()) {
						StorageServerInterface ssi = decodeServerListValue(ssiV.get());
						if (ssi.isTss()) {
							Optional<Value> tagV = txnStateStore->readValue(serverTagKeyFor(ssi.tssPairID.get())).get();
							if (tagV.present()) {
								MutationRef privatized = m;
								privatized.param1 = maybeTssRange.begin.withPrefix(systemKeys.begin, arena);
								privatized.param2 =
								    keyAfter(maybeTssRange.begin, arena).withPrefix(systemKeys.begin, arena);

								TraceEvent(SevDebug, "SendingPrivatized_TSSClearServerTag", dbgid)
								    .detail("M", privatized);
								toCommit->addTag(decodeServerTagValue(tagV.get()));
								writeMutation(privatized);
							}
						}
					}
				}
			}
		}

		if (!initialCommit) {
			KeyRangeRef clearRange = range & serverTagKeys;
			txnStateStore->clear(clearRange);
			if (storageCache && clearRange.singleKeyRange()) {
				storageCache->erase(decodeServerTagKey(clearRange.begin));
			}
		}
	}

	void checkClearServerTagHistoryKeys(KeyRangeRef range) {
		if (!serverTagHistoryKeys.intersects(range)) {
			return;
		}
		// Once a tag has been removed from history we should pop it, since we no longer have a record of the
		// tag once it has been removed from history
		if (logSystem && popVersion) {
			auto serverKeysCleared = txnStateStore->readRange(range & serverTagHistoryKeys)
			                             .get(); // read is expected to be immediately available
			for (auto& kv : serverKeysCleared) {
				Tag tag = decodeServerTagValue(kv.value);
				TraceEvent("ServerTagHistoryRemove")
				    .detail("PopVersion", popVersion)
				    .detail("Tag", tag.toString())
				    .detail("Version", decodeServerTagHistoryKey(kv.key));
				if (!forResolver) {
					logSystem->pop(popVersion, tag);
					(*tag_popped)[tag] = popVersion;
				}
				ASSERT_WE_THINK(forResolver ^ (tag_popped != nullptr));
			}
		}
		if (!initialCommit)
			txnStateStore->clear(range & serverTagHistoryKeys);
	}

	void checkClearApplyMutationsEndRange(MutationRef m, KeyRangeRef range) {
		if (!range.intersects(applyMutationsEndRange)) {
			return;
		}
		KeyRangeRef commonEndRange(range & applyMutationsEndRange);
		if (!initialCommit)
			txnStateStore->clear(commonEndRange);
		if (uid_applyMutationsData != nullptr) {
			uid_applyMutationsData->erase(
			    uid_applyMutationsData->lower_bound(m.param1.substr(applyMutationsEndRange.begin.size())),
			    m.param2 == applyMutationsEndRange.end
			        ? uid_applyMutationsData->end()
			        : uid_applyMutationsData->lower_bound(m.param2.substr(applyMutationsEndRange.begin.size())));
		}
	}

	void checkClearApplyMutationKeyVersionMapRange(MutationRef m, KeyRangeRef range) {
		if (!range.intersects(applyMutationsKeyVersionMapRange)) {
			return;
		}
		KeyRangeRef commonApplyRange(range & applyMutationsKeyVersionMapRange);
		if (!initialCommit)
			txnStateStore->clear(commonApplyRange);
		if (uid_applyMutationsData == nullptr) {
			return;
		}
		if (m.param1.size() >= applyMutationsKeyVersionMapRange.begin.size() + sizeof(UID) &&
		    m.param2.size() >= applyMutationsKeyVersionMapRange.begin.size() + sizeof(UID)) {
			Key uid = m.param1.substr(applyMutationsKeyVersionMapRange.begin.size(), sizeof(UID));
			Key uid2 = m.param2.substr(applyMutationsKeyVersionMapRange.begin.size(), sizeof(UID));

			if (uid == uid2) {
				auto& p = (*uid_applyMutationsData)[uid];
				if (p.keyVersion == Reference<KeyRangeMap<Version>>())
					p.keyVersion = makeReference<KeyRangeMap<Version>>();
				p.keyVersion->rawErase(
				    KeyRangeRef(m.param1.substr(applyMutationsKeyVersionMapRange.begin.size() + sizeof(UID)),
				                m.param2.substr(applyMutationsKeyVersionMapRange.begin.size() + sizeof(UID))));
			}
		}
	}

	void checkClearLogRangesRange(KeyRangeRef range) {
		if (!range.intersects(logRangesRange)) {
			return;
		}
		KeyRangeRef commonLogRange(range & logRangesRange);

		TraceEvent("LogRangeClear")
		    .detail("RangeBegin", range.begin)
		    .detail("RangeEnd", range.end)
		    .detail("IntersectBegin", commonLogRange.begin)
		    .detail("IntersectEnd", commonLogRange.end);

		// Remove the key range from the vector, if defined
		if (vecBackupKeys) {
			KeyRef logKeyBegin;
			Key logKeyEnd, logDestination;

			// Identify the backup keys being removed
			// read is expected to be immediately available
			auto logRangesAffected = txnStateStore->readRange(commonLogRange).get();

			TraceEvent("LogRangeClearBegin").detail("AffectedLogRanges", logRangesAffected.size());

			// Add the backup name to the backup locations that do not have it
			for (auto logRangeAffected : logRangesAffected) {
				// Parse the backup key and name
				logKeyBegin = logRangesDecodeKey(logRangeAffected.key, nullptr);

				// Decode the log destination and key value
				logKeyEnd = logRangesDecodeValue(logRangeAffected.value, &logDestination);

				TraceEvent("LogRangeErase")
				    .detail("AffectedKey", logRangeAffected.key)
				    .detail("AffectedValue", logRangeAffected.value)
				    .detail("LogKeyBegin", logKeyBegin)
				    .detail("LogKeyEnd", logKeyEnd)
				    .detail("LogDestination", logDestination);

				// Identify the locations to place the backup key
				auto logRanges = vecBackupKeys->modify(KeyRangeRef(logKeyBegin, logKeyEnd));

				// Remove the log prefix from the ranges which include it
				for (auto logRange : logRanges) {
					auto& logRangeMap = logRange->value();

					// Remove the backup name from the range
					logRangeMap.erase(logDestination);
				}

				bool foundKey = false;
				for (auto& it : vecBackupKeys->intersectingRanges(normalKeys)) {
					if (it.value().count(logDestination) > 0) {
						foundKey = true;
						break;
					}
				}
				auto& systemBackupRanges = getSystemBackupRanges();
				for (auto r = systemBackupRanges.begin(); !foundKey && r != systemBackupRanges.end(); ++r) {
					for (auto& it : vecBackupKeys->intersectingRanges(*r)) {
						if (it.value().count(logDestination) > 0) {
							foundKey = true;
							break;
						}
					}
				}
				if (!foundKey) {
					auto logRanges = vecBackupKeys->modify(singleKeyRange(metadataVersionKey));
					for (auto logRange : logRanges) {
						auto& logRangeMap = logRange->value();
						logRangeMap.erase(logDestination);
					}
				}
			}

			// Coallesce the entire range
			vecBackupKeys->coalesce(allKeys);
		}

		if (!initialCommit)
			txnStateStore->clear(commonLogRange);
	}

	void checkClearTssMappingKeys(MutationRef m, KeyRangeRef range) {
		if (!tssMappingKeys.intersects(range)) {
			return;
		}
		KeyRangeRef rangeToClear = range & tssMappingKeys;
		ASSERT(rangeToClear.singleKeyRange());

		// Normally uses key backed map, so have to use same unpacking code here.
		UID ssId = TupleCodec<UID>::unpack(m.param1.removePrefix(tssMappingKeys.begin));
		if (!initialCommit) {
			txnStateStore->clear(rangeToClear);
		}

		if (tssMapping) {
			tssMapping->erase(ssId);
		}

		if (!toCommit) {
			return;
		}
		// send private mutation to SS to notify that it no longer has a tss pair
		if (Optional<Value> tagV = txnStateStore->readValue(serverTagKeyFor(ssId)).get(); tagV.present()) {
			MutationRef privatized = m;
			privatized.param1 = m.param1.withPrefix(systemKeys.begin, arena);
			privatized.param2 = m.param2.withPrefix(systemKeys.begin, arena);
			TraceEvent(SevDebug, "SendingPrivatized_ClearTSSMapping", dbgid).detail("M", privatized);
			toCommit->addTag(decodeServerTagValue(tagV.get()));
			writeMutation(privatized);
		}
	}

	void checkClearTssQuarantineKeys(MutationRef m, KeyRangeRef range) {
		if (!tssQuarantineKeys.intersects(range) || initialCommit) {
			return;
		}

		KeyRangeRef rangeToClear = range & tssQuarantineKeys;
		ASSERT(rangeToClear.singleKeyRange());
		txnStateStore->clear(rangeToClear);

		if (!toCommit) {
			return;
		}
		UID tssId = decodeTssQuarantineKey(m.param1);
		if (Optional<Value> ssiV = txnStateStore->readValue(serverListKeyFor(tssId)).get(); ssiV.present()) {
			if (StorageServerInterface ssi = decodeServerListValue(ssiV.get()); ssi.isTss()) {
				if (Optional<Value> tagV = txnStateStore->readValue(serverTagKeyFor(ssi.tssPairID.get())).get();
				    tagV.present()) {

					MutationRef privatized = m;
					privatized.param1 = m.param1.withPrefix(systemKeys.begin, arena);
					privatized.param2 = m.param2.withPrefix(systemKeys.begin, arena);
					TraceEvent(SevDebug, "SendingPrivatized_ClearTSSQuarantine", dbgid).detail("M", privatized);
					toCommit->addTag(decodeServerTagValue(tagV.get()));
					writeMutation(privatized);
				}
			}
		}
	}

	void checkClearVersionEpochKeys(MutationRef m, KeyRangeRef range) {
		if (!range.contains(versionEpochKey)) {
			return;
		}
		if (!initialCommit)
			txnStateStore->clear(singleKeyRange(versionEpochKey));
		TraceEvent("MutationRequiresRestart", dbgid).detail("M", m);
		confChange = true;
	}

	void checkClearTenantMapPrefix(KeyRangeRef range) {
		KeyRangeRef subspace = TenantMetadata::tenantMap().subspace;
		if (subspace.intersects(range)) {
			if (tenantMap && tenantNameIndex) {
				ASSERT(version != invalidVersion);

				Optional<int64_t> startId = 0;
				Optional<int64_t> endId;

				if (range.begin > subspace.begin) {
					startId = TenantIdCodec::lowerBound(range.begin.removePrefix(subspace.begin));
				}
				if (range.end.startsWith(subspace.begin)) {
					endId = TenantIdCodec::lowerBound(range.end.removePrefix(subspace.begin));
				}

				TraceEvent("CommitProxyEraseTenants", dbgid)
				    .detail("BeginTenant", startId)
				    .detail("EndTenant", endId)
				    .detail("Version", version);

				auto startItr = startId.present() ? tenantMap->lower_bound(startId.get()) : tenantMap->end();
				auto endItr = endId.present() ? tenantMap->lower_bound(endId.get()) : tenantMap->end();

				auto itr = startItr;
				while (itr != endItr) {
					tenantNameIndex->erase(itr->second);
					itr++;
				}

				tenantMap->erase(startItr, endItr);

				if (lockedTenants) {
					auto startItr = startId.present()
					                    ? std::lower_bound(lockedTenants->begin(), lockedTenants->end(), startId.get())
					                    : lockedTenants->end();
					auto endItr = endId.present()
					                  ? std::lower_bound(lockedTenants->begin(), lockedTenants->end(), endId.get())
					                  : lockedTenants->end();
					lockedTenants->erase(startItr, endItr);
				}
			}

			if (!initialCommit) {
				txnStateStore->clear(range);
			}

			// For now, this goes to all storage servers.
			// Eventually, we can have each SS store tenants that apply only to the data stored on it.
			if (toCommit) {
				std::set<Tag> allTags;
				auto allServers = txnStateStore->readRange(serverTagKeys).get();
				for (auto& kv : allServers) {
					allTags.insert(decodeServerTagValue(kv.value));
				}

				toCommit->addTags(allTags);

				MutationRef privatized;
				privatized.type = MutationRef::ClearRange;
				privatized.param1 = systemKeys.begin.withSuffix(std::max(range.begin, subspace.begin), arena);
				if (range.end < subspace.end) {
					privatized.param2 = systemKeys.begin.withSuffix(range.end, arena);
				} else {
					privatized.param2 = systemKeys.begin.withSuffix(subspace.begin).withSuffix("\xff\xff"_sr, arena);
				}
				writeMutation(privatized);
			}

			CODE_PROBE(true, "Tenant cleared from map");
		}
	}

	void checkClearMetaclusterRegistration(KeyRangeRef range) {
		if (range.contains(metacluster::metadata::metaclusterRegistration().key)) {
			TraceEvent("ClearMetaclusterRegistration", dbgid);

			Optional<Value> value =
			    txnStateStore->readValue(metacluster::metadata::metaclusterRegistration().key).get();
			if (!initialCommit) {
				txnStateStore->clear(singleKeyRange(metacluster::metadata::metaclusterRegistration().key));
			}

			if (value.present()) {
				confChange = true;
			}

			CODE_PROBE(true, "Metacluster registration cleared");
		}
	}

	void checkClearMiscRangeKeys(KeyRangeRef range) {
		if (initialCommit) {
			return;
		}
		if (range.contains(previousCoordinatorsKey)) {
			txnStateStore->clear(singleKeyRange(previousCoordinatorsKey));
		}
		if (range.contains(coordinatorsKey)) {
			txnStateStore->clear(singleKeyRange(coordinatorsKey));
		}
		if (range.contains(databaseLockedKey)) {
			txnStateStore->clear(singleKeyRange(databaseLockedKey));
		}
		if (range.contains(metadataVersionKey)) {
			txnStateStore->clear(singleKeyRange(metadataVersionKey));
		}
		if (range.contains(mustContainSystemMutationsKey)) {
			txnStateStore->clear(singleKeyRange(mustContainSystemMutationsKey));
		}
		if (range.contains(writeRecoveryKey)) {
			txnStateStore->clear(singleKeyRange(writeRecoveryKey));
		}
		if (range.intersects(testOnlyTxnStateStorePrefixRange)) {
			txnStateStore->clear(range & testOnlyTxnStateStorePrefixRange);
		}
	}

	// If we accumulated private mutations for cached key-ranges, we also need to
	// tag them with the relevant storage servers. This is done to make the storage
	// servers aware of the cached key-ranges
	// NOTE: we are assuming non-colliding cached key-ranges

	// TODO Note that, we are currently not handling the case when cached key-ranges move out
	// to different storage servers. This would require some checking when keys in the keyServersPrefix change.
	// For the first implementation, we could just send the entire map to every storage server. Revisit!
	void tagStorageServersForCachedKeyRanges() {
		if (cachedRangeInfo.size() == 0 || !toCommit) {
			return;
		}

		std::map<KeyRef, MutationRef>::iterator itr;
		KeyRef keyBegin, keyEnd;
		std::vector<uint16_t> serverIndices;
		MutationRef mutationBegin, mutationEnd;

		for (itr = cachedRangeInfo.begin(); itr != cachedRangeInfo.end(); ++itr) {
			// first figure out the begin and end keys for the cached-range,
			// the begin and end mutations can be in any order
			decodeStorageCacheValue(itr->second.param2, serverIndices);
			// serverIndices count should be greater than zero for beginKey mutations
			if (serverIndices.size() > 0) {
				keyBegin = itr->first;
				mutationBegin = itr->second;
				++itr;
				if (itr != cachedRangeInfo.end()) {
					keyEnd = itr->first;
					mutationEnd = itr->second;
				} else {
					//TraceEvent(SevDebug, "EndKeyNotFound", dbgid).detail("KeyBegin", keyBegin.toString());
					break;
				}
			} else {
				keyEnd = itr->first;
				mutationEnd = itr->second;
				++itr;
				if (itr != cachedRangeInfo.end()) {
					keyBegin = itr->first;
					mutationBegin = itr->second;
				} else {
					//TraceEvent(SevDebug, "BeginKeyNotFound", dbgid).detail("KeyEnd", keyEnd.toString());
					break;
				}
			}

			// Now get all the storage server tags for the cached key-ranges
			std::set<Tag> allTags;
			auto ranges = keyInfo->intersectingRanges(KeyRangeRef(keyBegin, keyEnd));
			for (auto it : ranges) {
				auto& r = it.value();
				for (auto info : r.src_info) {
					allTags.insert(info->tag);
				}
				for (auto info : r.dest_info) {
					allTags.insert(info->tag);
				}
			}

			// Add the tags to both begin and end mutations
			TraceEvent(SevDebug, "SendingPrivatized_CachedKeyRange", dbgid)
			    .detail("MBegin", mutationBegin)
			    .detail("MEnd", mutationEnd);
			toCommit->addTags(allTags);
			writeMutation(mutationBegin);
			toCommit->addTags(allTags);
			writeMutation(mutationEnd);
		}
	}

public:
	void apply() {
		for (auto const& m : mutations) {
			if (toCommit) {
				toCommit->addTransactionInfo(spanContext);
			}

			if (m.type == MutationRef::SetValue && isSystemKey(m.param1)) {
				checkSetKeyServersPrefix(m);
				checkSetServerKeysPrefix(m);
				checkSetCheckpointKeys(m);
				checkSetServerTagsPrefix(m);
				checkSetStorageCachePrefix(m);
				checkSetCacheKeysPrefix(m);
				checkSetConfigKeys(m);
				checkSetServerListPrefix(m);
				checkSetChangeFeedPrefix(m);
				checkSetTSSMappingKeys(m);
				checkSetTSSQuarantineKeys(m);
				checkSetApplyMutationsEndRange(m);
				checkSetApplyMutationsKeyVersionMapRange(m);
				checkSetLogRangesRange(m);
				checkSetGlobalKeys(m);
				checkSetWriteRecoverKey(m);
				checkSetMinRequiredCommitVersionKey(m);
				checkSetVersionEpochKey(m);
				checkSetTenantMapPrefix(m);
				checkSetMetaclusterRegistration(m);
				checkSetOtherKeys(m);
			} else if (m.type == MutationRef::ClearRange && isSystemKey(m.param2)) {
				KeyRangeRef range(m.param1, m.param2);

				checkClearKeyServerKeys(range);
				checkClearConfigKeys(m, range);
				checkClearServerListKeys(range);
				checkClearTagLocalityListKeys(range);
				checkClearServerTagKeys(m, range);
				checkClearServerTagHistoryKeys(range);
				checkClearApplyMutationsEndRange(m, range);
				checkClearApplyMutationKeyVersionMapRange(m, range);
				checkClearLogRangesRange(range);
				checkClearTssMappingKeys(m, range);
				checkClearTssQuarantineKeys(m, range);
				checkClearVersionEpochKeys(m, range);
				checkClearTenantMapPrefix(range);
				checkClearMetaclusterRegistration(range);
				checkClearMiscRangeKeys(range);
			}
		}

		for (KeyRangeRef& range : tssServerListToRemove) {
			txnStateStore->clear(range);
		}

		for (auto& tssPair : tssMappingToAdd) {
			// read tss server list from txn state store and add it to tss mapping
			StorageServerInterface tssi =
			    decodeServerListValue(txnStateStore->readValue(serverListKeyFor(tssPair.second)).get().get());
			(*tssMapping)[tssPair.first] = tssi;
		}

		tagStorageServersForCachedKeyRanges();
	}
};

} // anonymous namespace

void applyMetadataMutations(SpanContext const& spanContext,
                            ProxyCommitData& proxyCommitData,
                            Arena& arena,
                            Reference<ILogSystem> logSystem,
                            const VectorRef<MutationRef>& mutations,
                            LogPushData* toCommit,
                            const std::unordered_map<EncryptCipherDomainId, Reference<BlobCipherKey>>* pCipherKeys,
                            EncryptionAtRestMode encryptMode,
                            bool& confChange,
                            Version version,
                            Version popVersion,
                            bool initialCommit,
                            bool provisionalCommitProxy) {
	ApplyMetadataMutationsImpl(spanContext,
	                           arena,
	                           mutations,
	                           proxyCommitData,
	                           logSystem,
	                           toCommit,
	                           pCipherKeys,
	                           encryptMode,
	                           confChange,
	                           version,
	                           popVersion,
	                           initialCommit,
	                           provisionalCommitProxy)
	    .apply();
}

void applyMetadataMutations(SpanContext const& spanContext,
                            ResolverData& resolverData,
                            const VectorRef<MutationRef>& mutations,
                            const std::unordered_map<EncryptCipherDomainId, Reference<BlobCipherKey>>* pCipherKeys,
                            EncryptionAtRestMode encryptMode) {
	ApplyMetadataMutationsImpl(spanContext, resolverData, mutations, pCipherKeys, encryptMode).apply();
}

void applyMetadataMutations(SpanContext const& spanContext,
                            const UID& dbgid,
                            Arena& arena,
                            const VectorRef<MutationRef>& mutations,
                            IKeyValueStore* txnStateStore) {
	ApplyMetadataMutationsImpl(spanContext, dbgid, arena, mutations, txnStateStore).apply();
}<|MERGE_RESOLUTION|>--- conflicted
+++ resolved
@@ -621,7 +621,6 @@
 		if (toCommit) {
 			CheckpointMetaData checkpoint = decodeCheckpointValue(m.param2);
 			for (const auto& ssID : checkpoint.src) {
-<<<<<<< HEAD
 				Optional<Value> tagValue = txnStateStore->readValue(serverTagKeyFor(ssID)).get();
 				if (!tagValue.present()) {
 					TraceEvent(SevWarn, "CheckpointServerTagNotFound", dbgid)
@@ -639,24 +638,9 @@
 				    .detail("TagKey", serverTagKeyFor(ssID))
 				    .detail("Tag", tag.toString())
 				    .detail("Checkpoint", checkpoint.toString());
-=======
-				Optional<Value> tagV = txnStateStore->readValue(serverTagKeyFor(ssID)).get();
-				if (tagV.present()) {
-					Tag tag = decodeServerTagValue(tagV.get());
-					MutationRef privatized = m;
-					privatized.param1 = m.param1.withPrefix(systemKeys.begin, arena);
-					TraceEvent("SendingPrivateMutationCheckpoint", dbgid)
-					    .detail("Original", m)
-					    .detail("Privatized", privatized)
-					    .detail("Server", ssID)
-					    .detail("TagKey", serverTagKeyFor(ssID))
-					    .detail("Tag", tag.toString())
-					    .detail("Checkpoint", checkpoint.toString());
->>>>>>> e81e5846
-
-					toCommit->addTag(tag);
-					writeMutation(privatized);
-				}
+
+				toCommit->addTag(tag);
+				writeMutation(privatized);
 			}
 		}
 	}
