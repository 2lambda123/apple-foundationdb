/*
 * ApplyMetadataMutation.cpp
 *
 * This source file is part of the FoundationDB open source project
 *
 * Copyright 2013-2022 Apple Inc. and the FoundationDB project authors
 *
 * Licensed under the Apache License, Version 2.0 (the "License");
 * you may not use this file except in compliance with the License.
 * You may obtain a copy of the License at
 *
 *     http://www.apache.org/licenses/LICENSE-2.0
 *
 * Unless required by applicable law or agreed to in writing, software
 * distributed under the License is distributed on an "AS IS" BASIS,
 * WITHOUT WARRANTIES OR CONDITIONS OF ANY KIND, either express or implied.
 * See the License for the specific language governing permissions and
 * limitations under the License.
 */

#include "fdbclient/BackupAgent.actor.h"
#include "fdbclient/KeyBackedTypes.h" // for key backed map codecs for tss mapping
#include "fdbclient/Metacluster.h"
#include "fdbclient/MutationList.h"
#include "fdbclient/Notified.h"
#include "fdbclient/SystemData.h"
#include "fdbserver/ApplyMetadataMutation.h"
#include "fdbserver/EncryptionOpsUtils.h"
#include "fdbserver/IKeyValueStore.h"
#include "fdbserver/LogProtocolMessage.h"
#include "fdbserver/LogSystem.h"
#include "flow/Error.h"
#include "flow/Trace.h"

Reference<StorageInfo> getStorageInfo(UID id,
                                      std::map<UID, Reference<StorageInfo>>* storageCache,
                                      IKeyValueStore* txnStateStore) {
	Reference<StorageInfo> storageInfo;
	auto cacheItr = storageCache->find(id);
	if (cacheItr == storageCache->end()) {
		storageInfo = makeReference<StorageInfo>();
		storageInfo->tag = decodeServerTagValue(txnStateStore->readValue(serverTagKeyFor(id)).get().get());
		storageInfo->interf = decodeServerListValue(txnStateStore->readValue(serverListKeyFor(id)).get().get());
		(*storageCache)[id] = storageInfo;
	} else {
		storageInfo = cacheItr->second;
	}
	return storageInfo;
}
namespace {

// It is incredibly important that any modifications to txnStateStore are done in such a way that the same operations
// will be done on all commit proxies at the same time. Otherwise, the data stored in txnStateStore will become
// corrupted.
class ApplyMetadataMutationsImpl {

public:
	ApplyMetadataMutationsImpl(const SpanContext& spanContext_,
	                           const UID& dbgid_,
	                           Arena& arena_,
	                           const VectorRef<MutationRef>& mutations_,
	                           IKeyValueStore* txnStateStore_,
	                           Reference<AsyncVar<ServerDBInfo> const> db)
	  : spanContext(spanContext_), dbgid(dbgid_), arena(arena_), mutations(mutations_), txnStateStore(txnStateStore_),
	    confChange(dummyConfChange), dbInfo(db) {}

	ApplyMetadataMutationsImpl(const SpanContext& spanContext_,
	                           Arena& arena_,
	                           const VectorRef<MutationRef>& mutations_,
	                           ProxyCommitData& proxyCommitData_,
	                           Reference<ILogSystem> logSystem_,
	                           LogPushData* toCommit_,
	                           const std::unordered_map<EncryptCipherDomainId, Reference<BlobCipherKey>>* cipherKeys_,
	                           bool& confChange_,
	                           Version version,
	                           Version popVersion_,
	                           bool initialCommit_)
	  : spanContext(spanContext_), dbgid(proxyCommitData_.dbgid), arena(arena_), mutations(mutations_),
	    txnStateStore(proxyCommitData_.txnStateStore), toCommit(toCommit_), cipherKeys(cipherKeys_),
	    confChange(confChange_), logSystem(logSystem_), version(version), popVersion(popVersion_),
	    vecBackupKeys(&proxyCommitData_.vecBackupKeys), keyInfo(&proxyCommitData_.keyInfo),
	    cacheInfo(&proxyCommitData_.cacheInfo),
	    uid_applyMutationsData(proxyCommitData_.firstProxy ? &proxyCommitData_.uid_applyMutationsData : nullptr),
	    commit(proxyCommitData_.commit), cx(proxyCommitData_.cx), committedVersion(&proxyCommitData_.committedVersion),
	    storageCache(&proxyCommitData_.storageCache), tag_popped(&proxyCommitData_.tag_popped),
	    tssMapping(&proxyCommitData_.tssMapping), tenantMap(&proxyCommitData_.tenantMap), initialCommit(initialCommit_),
	    dbInfo(proxyCommitData_.db) {}

	ApplyMetadataMutationsImpl(const SpanContext& spanContext_,
	                           ResolverData& resolverData_,
	                           const VectorRef<MutationRef>& mutations_,
	                           Reference<AsyncVar<ServerDBInfo> const> db)
	  : spanContext(spanContext_), dbgid(resolverData_.dbgid), arena(resolverData_.arena), mutations(mutations_),
	    txnStateStore(resolverData_.txnStateStore), toCommit(resolverData_.toCommit),
	    confChange(resolverData_.confChanges), logSystem(resolverData_.logSystem), popVersion(resolverData_.popVersion),
	    keyInfo(resolverData_.keyInfo), storageCache(resolverData_.storageCache),
	    initialCommit(resolverData_.initialCommit), forResolver(true), dbInfo(db) {}

private:
	// The following variables are incoming parameters

	const SpanContext& spanContext;

	const UID& dbgid;

	Arena& arena;

	const VectorRef<MutationRef>& mutations;

	// Transaction KV store
	IKeyValueStore* txnStateStore;

	// non-null if these mutations were part of a new commit handled by this commit proxy
	LogPushData* toCommit = nullptr;

	// Cipher keys used to encrypt to be committed mutations
	const std::unordered_map<EncryptCipherDomainId, Reference<BlobCipherKey>>* cipherKeys = nullptr;

	// Flag indicates if the configure is changed
	bool& confChange;

	Reference<ILogSystem> logSystem = Reference<ILogSystem>();
	Version version = invalidVersion;
	Version popVersion = 0;
	KeyRangeMap<std::set<Key>>* vecBackupKeys = nullptr;
	KeyRangeMap<ServerCacheInfo>* keyInfo = nullptr;
	KeyRangeMap<bool>* cacheInfo = nullptr;
	std::map<Key, ApplyMutationsData>* uid_applyMutationsData = nullptr;
	PublicRequestStream<CommitTransactionRequest> commit = PublicRequestStream<CommitTransactionRequest>();
	Database cx = Database();
	NotifiedVersion* committedVersion = nullptr;
	std::map<UID, Reference<StorageInfo>>* storageCache = nullptr;
	std::map<Tag, Version>* tag_popped = nullptr;
	std::unordered_map<UID, StorageServerInterface>* tssMapping = nullptr;

	std::map<TenantName, TenantMapEntry>* tenantMap = nullptr;

	// true if the mutations were already written to the txnStateStore as part of recovery
	bool initialCommit = false;

	// true if called from Resolver
	bool forResolver = false;

	Reference<AsyncVar<ServerDBInfo> const> dbInfo;

private:
	// The following variables are used internally

	std::map<KeyRef, MutationRef> cachedRangeInfo;

	// Testing Storage Server removal (clearing serverTagKey) needs to read tss server list value to determine it is a
	// tss + find partner's tag to send the private mutation. Since the removeStorageServer transaction clears both the
	// storage list and server tag, we have to enforce ordering, proccessing the server tag first, and postpone the
	// server list clear until the end;
	std::vector<KeyRangeRef> tssServerListToRemove;

	// Similar to tssServerListToRemove, the TSS mapping change key needs to read the server list at the end of the
	// commit
	std::vector<std::pair<UID, UID>> tssMappingToAdd;

private:
	bool dummyConfChange = false;

private:
	void writeMutation(const MutationRef& m) {
		if (forResolver || !isEncryptionOpSupported(EncryptOperationType::TLOG_ENCRYPTION, dbInfo->get().client)) {
			toCommit->writeTypedMessage(m);
		} else {
			ASSERT(cipherKeys != nullptr);
			Arena arena;
			toCommit->writeTypedMessage(m.encryptMetadata(*cipherKeys, arena));
		}
	}

	void checkSetKeyServersPrefix(MutationRef m) {
		if (!m.param1.startsWith(keyServersPrefix)) {
			return;
		}

		if (!initialCommit)
			txnStateStore->set(KeyValueRef(m.param1, m.param2));

		if (!keyInfo) {
			return;
		}
		KeyRef k = m.param1.removePrefix(keyServersPrefix);
		if (k == allKeys.end) {
			return;
		}

		KeyRef end = keyInfo->rangeContaining(k).end();
		KeyRangeRef insertRange(k, end);
		std::vector<UID> src, dest;
		// txnStateStore is always an in-memory KVS, and must always be recovered before
		// applyMetadataMutations is called, so a wait here should never be needed.
		Future<RangeResult> fResult = txnStateStore->readRange(serverTagKeys);
		decodeKeyServersValue(fResult.get(), m.param2, src, dest);

		ASSERT(storageCache);
		ServerCacheInfo info;
		info.tags.reserve(src.size() + dest.size());
		info.src_info.reserve(src.size());
		info.dest_info.reserve(dest.size());

		for (const auto& id : src) {
			auto storageInfo = getStorageInfo(id, storageCache, txnStateStore);
			ASSERT(!storageInfo->interf.isTss());
			ASSERT(storageInfo->tag != invalidTag);
			info.tags.push_back(storageInfo->tag);
			info.src_info.push_back(storageInfo);
		}
		for (const auto& id : dest) {
			auto storageInfo = getStorageInfo(id, storageCache, txnStateStore);
			ASSERT(!storageInfo->interf.isTss());
			ASSERT(storageInfo->tag != invalidTag);
			info.tags.push_back(storageInfo->tag);
			info.dest_info.push_back(storageInfo);
		}
		uniquify(info.tags);
		keyInfo->insert(insertRange, info);
		if (toCommit && SERVER_KNOBS->ENABLE_VERSION_VECTOR_TLOG_UNICAST) {
			toCommit->setShardChanged();
		}
	}

	void checkSetServerKeysPrefix(MutationRef m) {
		if (!m.param1.startsWith(serverKeysPrefix)) {
			return;
		}

		if (toCommit) {
			Tag tag = decodeServerTagValue(
			    txnStateStore->readValue(serverTagKeyFor(serverKeysDecodeServer(m.param1))).get().get());
			MutationRef privatized = m;
			privatized.param1 = m.param1.withPrefix(systemKeys.begin, arena);
			TraceEvent(SevDebug, "SendingPrivateMutation", dbgid)
			    .detail("Original", m)
			    .detail("Privatized", privatized)
			    .detail("Server", serverKeysDecodeServer(m.param1))
			    .detail("TagKey", serverTagKeyFor(serverKeysDecodeServer(m.param1)))
			    .detail("Tag", tag.toString());

			toCommit->addTag(tag);
			writeMutation(privatized);
		}
	}

	void checkSetServerTagsPrefix(MutationRef m) {
		if (!m.param1.startsWith(serverTagPrefix)) {
			return;
		}

		UID id = decodeServerTagKey(m.param1);
		Tag tag = decodeServerTagValue(m.param2);

		if (toCommit) {
			MutationRef privatized = m;
			privatized.param1 = m.param1.withPrefix(systemKeys.begin, arena);
			TraceEvent("ServerTag", dbgid).detail("Server", id).detail("Tag", tag.toString());

			TraceEvent(SevDebug, "SendingPrivatized_ServerTag", dbgid).detail("M", "LogProtocolMessage");
			toCommit->addTag(tag);
			toCommit->writeTypedMessage(LogProtocolMessage(), true);
			TraceEvent(SevDebug, "SendingPrivatized_ServerTag", dbgid).detail("M", privatized);
			toCommit->addTag(tag);
			writeMutation(privatized);
		}
		if (!initialCommit) {
			txnStateStore->set(KeyValueRef(m.param1, m.param2));
			if (storageCache) {
				auto cacheItr = storageCache->find(id);
				if (cacheItr == storageCache->end()) {
					Reference<StorageInfo> storageInfo = makeReference<StorageInfo>();
					storageInfo->tag = tag;
					Optional<Key> interfKey = txnStateStore->readValue(serverListKeyFor(id)).get();
					if (interfKey.present()) {
						storageInfo->interf = decodeServerListValue(interfKey.get());
					}
					(*storageCache)[id] = storageInfo;
				} else {
					cacheItr->second->tag = tag;
					// These tag vectors will be repopulated by the proxy when it detects their sizes are 0.
					for (auto& it : keyInfo->ranges()) {
						it.value().tags.clear();
					}
				}
			}
		}
	}

	void checkSetStorageCachePrefix(MutationRef m) {
		if (!m.param1.startsWith(storageCachePrefix))
			return;
		if (cacheInfo || forResolver) {
			KeyRef k = m.param1.removePrefix(storageCachePrefix);

			// Create a private mutation for storage servers
			// This is done to make the storage servers aware of the cached key-ranges
			if (toCommit) {
				MutationRef privatized = m;
				privatized.param1 = m.param1.withPrefix(systemKeys.begin, arena);
				//TraceEvent(SevDebug, "SendingPrivateMutation", dbgid).detail("Original", m.toString()).detail("Privatized", privatized.toString());
				cachedRangeInfo[k] = privatized;
			}
			if (cacheInfo && k != allKeys.end) {
				KeyRef end = cacheInfo->rangeContaining(k).end();
				std::vector<uint16_t> serverIndices;
				decodeStorageCacheValue(m.param2, serverIndices);
				cacheInfo->insert(KeyRangeRef(k, end), serverIndices.size() > 0);
			}
		}
		if (!initialCommit)
			txnStateStore->set(KeyValueRef(m.param1, m.param2));
	}

	void checkSetCacheKeysPrefix(MutationRef m) {
		if (!m.param1.startsWith(cacheKeysPrefix) || toCommit == nullptr) {
			return;
		}
		// Create a private mutation for cache servers
		// This is done to make the cache servers aware of the cached key-ranges
		MutationRef privatized = m;
		privatized.param1 = m.param1.withPrefix(systemKeys.begin, arena);
		TraceEvent(SevDebug, "SendingPrivatized_CacheTag", dbgid).detail("M", privatized);
		toCommit->addTag(cacheTag);
		writeMutation(privatized);
	}

	void checkSetConfigKeys(MutationRef m) {
		if (!m.param1.startsWith(configKeysPrefix) && m.param1 != coordinatorsKey) {
			return;
		}
		if (Optional<StringRef>(m.param2) !=
		    txnStateStore->readValue(m.param1)
		        .get()
		        .castTo<StringRef>()) { // FIXME: Make this check more specific, here or by reading
			                            // configuration whenever there is a change
			if ((!m.param1.startsWith(excludedServersPrefix) && m.param1 != excludedServersVersionKey) &&
			    (!m.param1.startsWith(failedServersPrefix) && m.param1 != failedServersVersionKey) &&
			    (!m.param1.startsWith(excludedLocalityPrefix) && m.param1 != excludedLocalityVersionKey) &&
			    (!m.param1.startsWith(failedLocalityPrefix) && m.param1 != failedLocalityVersionKey)) {
				auto t = txnStateStore->readValue(m.param1).get();
				TraceEvent("MutationRequiresRestart", dbgid)
				    .detail("M", m)
				    .detail("PrevValue", t.orDefault("(none)"_sr))
				    .detail("ToCommit", toCommit != nullptr);
				confChange = true;
			}
		}
		if (!initialCommit)
			txnStateStore->set(KeyValueRef(m.param1, m.param2));
	}

	void checkSetChangeFeedPrefix(MutationRef m) {
		if (!m.param1.startsWith(changeFeedPrefix)) {
			return;
		}
		if (toCommit && keyInfo) {
			KeyRange r = std::get<0>(decodeChangeFeedValue(m.param2));
			MutationRef privatized = m;
			privatized.param1 = m.param1.withPrefix(systemKeys.begin, arena);
			auto ranges = keyInfo->intersectingRanges(r);
			auto firstRange = ranges.begin();
			++firstRange;
			if (firstRange == ranges.end()) {
				ranges.begin().value().populateTags();
				toCommit->addTags(ranges.begin().value().tags);
			} else {
				std::set<Tag> allSources;
				for (auto r : ranges) {
					r.value().populateTags();
					allSources.insert(r.value().tags.begin(), r.value().tags.end());
				}
				toCommit->addTags(allSources);
			}
			TraceEvent(SevDebug, "SendingPrivatized_ChangeFeed", dbgid).detail("M", privatized);
			writeMutation(privatized);
		}
	}

	void checkSetServerListPrefix(MutationRef m) {
		if (!m.param1.startsWith(serverListPrefix)) {
			return;
		}
		if (!initialCommit) {
			txnStateStore->set(KeyValueRef(m.param1, m.param2));
			if (storageCache) {
				UID id = decodeServerListKey(m.param1);
				StorageServerInterface interf = decodeServerListValue(m.param2);

				auto cacheItr = storageCache->find(id);
				if (cacheItr == storageCache->end()) {
					Reference<StorageInfo> storageInfo = makeReference<StorageInfo>();
					storageInfo->interf = interf;
					Optional<Key> tagKey = txnStateStore->readValue(serverTagKeyFor(id)).get();
					if (tagKey.present()) {
						storageInfo->tag = decodeServerTagValue(tagKey.get());
					}
					(*storageCache)[id] = storageInfo;
				} else {
					cacheItr->second->interf = interf;
				}
			}
		}
	}

	void checkSetTSSMappingKeys(MutationRef m) {
		if (!m.param1.startsWith(tssMappingKeys.begin)) {
			return;
		}

		// Normally uses key backed map, so have to use same unpacking code here.
		UID ssId = TupleCodec<UID>::unpack(m.param1.removePrefix(tssMappingKeys.begin));
		UID tssId = TupleCodec<UID>::unpack(m.param2);
		if (!initialCommit) {
			txnStateStore->set(KeyValueRef(m.param1, m.param2));
		}
		if (tssMapping) {
			tssMappingToAdd.push_back(std::pair(ssId, tssId));
		}

		if (toCommit) {
			// send private mutation to SS that it now has a TSS pair
			MutationRef privatized = m;
			privatized.param1 = m.param1.withPrefix(systemKeys.begin, arena);

			Optional<Value> tagV = txnStateStore->readValue(serverTagKeyFor(ssId)).get();
			if (tagV.present()) {
				TraceEvent(SevDebug, "SendingPrivatized_TSSID", dbgid).detail("M", privatized);
				toCommit->addTag(decodeServerTagValue(tagV.get()));
				writeMutation(privatized);
			}
		}
	}

	void checkSetTSSQuarantineKeys(MutationRef m) {
		if (!m.param1.startsWith(tssQuarantineKeys.begin) || initialCommit) {
			return;
		}
		txnStateStore->set(KeyValueRef(m.param1, m.param2));

		if (!toCommit) {
			return;
		}
		UID tssId = decodeTssQuarantineKey(m.param1);
		Optional<Value> ssiV = txnStateStore->readValue(serverListKeyFor(tssId)).get();
		if (!ssiV.present()) {
			return;
		}
		StorageServerInterface ssi = decodeServerListValue(ssiV.get());
		if (!ssi.isTss()) {
			return;
		}
		Optional<Value> tagV = txnStateStore->readValue(serverTagKeyFor(ssi.tssPairID.get())).get();
		if (tagV.present()) {
			MutationRef privatized = m;
			privatized.param1 = m.param1.withPrefix(systemKeys.begin, arena);
			TraceEvent(SevDebug, "SendingPrivatized_TSSQuarantine", dbgid).detail("M", privatized);
			toCommit->addTag(decodeServerTagValue(tagV.get()));
			writeMutation(privatized);
		}
	}

	void checkSetApplyMutationsEndRange(MutationRef m) {
		if (!m.param1.startsWith(applyMutationsEndRange.begin)) {
			return;
		}

		if (!initialCommit)
			txnStateStore->set(KeyValueRef(m.param1, m.param2));

		if (uid_applyMutationsData == nullptr) {
			return;
		}

		Key uid = m.param1.removePrefix(applyMutationsEndRange.begin);
		auto& p = (*uid_applyMutationsData)[uid];
		p.endVersion = BinaryReader::fromStringRef<Version>(m.param2, Unversioned());
		if (p.keyVersion == Reference<KeyRangeMap<Version>>())
			p.keyVersion = makeReference<KeyRangeMap<Version>>();
		if (p.worker.isValid() && !p.worker.isReady()) {
			return;
		}
		auto addPrefixValue = txnStateStore->readValue(uid.withPrefix(applyMutationsAddPrefixRange.begin)).get();
		auto removePrefixValue = txnStateStore->readValue(uid.withPrefix(applyMutationsRemovePrefixRange.begin)).get();
		auto beginValue = txnStateStore->readValue(uid.withPrefix(applyMutationsBeginRange.begin)).get();
		p.worker = applyMutations(
		    cx,
		    uid,
		    addPrefixValue.present() ? addPrefixValue.get() : Key(),
		    removePrefixValue.present() ? removePrefixValue.get() : Key(),
		    beginValue.present() ? BinaryReader::fromStringRef<Version>(beginValue.get(), Unversioned()) : 0,
		    &p.endVersion,
		    commit,
		    committedVersion,
		    p.keyVersion);
	}

	void checkSetApplyMutationsKeyVersionMapRange(MutationRef m) {
		if (!m.param1.startsWith(applyMutationsKeyVersionMapRange.begin)) {
			return;
		}
		if (!initialCommit)
			txnStateStore->set(KeyValueRef(m.param1, m.param2));

		if (uid_applyMutationsData == nullptr) {
			return;
		}
		if (m.param1.size() >= applyMutationsKeyVersionMapRange.begin.size() + sizeof(UID)) {
			Key uid = m.param1.substr(applyMutationsKeyVersionMapRange.begin.size(), sizeof(UID));
			Key k = m.param1.substr(applyMutationsKeyVersionMapRange.begin.size() + sizeof(UID));
			auto& p = (*uid_applyMutationsData)[uid];
			if (p.keyVersion == Reference<KeyRangeMap<Version>>())
				p.keyVersion = makeReference<KeyRangeMap<Version>>();
			p.keyVersion->rawInsert(k, BinaryReader::fromStringRef<Version>(m.param2, Unversioned()));
		}
	}

	void checkSetLogRangesRange(MutationRef m) {
		if (!m.param1.startsWith(logRangesRange.begin)) {
			return;
		}
		if (!initialCommit)
			txnStateStore->set(KeyValueRef(m.param1, m.param2));
		if (!vecBackupKeys) {
			return;
		}
		Key logDestination;
		KeyRef logRangeBegin = logRangesDecodeKey(m.param1, nullptr);
		Key logRangeEnd = logRangesDecodeValue(m.param2, &logDestination);

		// Insert the logDestination into each range of vecBackupKeys overlapping the decoded range
		for (auto& logRange : vecBackupKeys->modify(KeyRangeRef(logRangeBegin, logRangeEnd))) {
			logRange->value().insert(logDestination);
		}
		for (auto& logRange : vecBackupKeys->modify(singleKeyRange(metadataVersionKey))) {
			logRange->value().insert(logDestination);
		}

		TraceEvent("LogRangeAdd")
		    .detail("LogRanges", vecBackupKeys->size())
		    .detail("MutationKey", m.param1)
		    .detail("LogRangeBegin", logRangeBegin)
		    .detail("LogRangeEnd", logRangeEnd);
	}

	void checkSetGlobalKeys(MutationRef m) {
		if (!m.param1.startsWith(globalKeysPrefix)) {
			return;
		}
		if (!toCommit) {
			return;
		}
		// Notifies all servers that a Master's server epoch ends
		auto allServers = txnStateStore->readRange(serverTagKeys).get();
		std::set<Tag> allTags;

		if (m.param1 == killStorageKey) {
			int8_t safeLocality = BinaryReader::fromStringRef<int8_t>(m.param2, Unversioned());
			for (auto& kv : allServers) {
				Tag t = decodeServerTagValue(kv.value);
				if (t.locality != safeLocality) {
					allTags.insert(t);
				}
			}
		} else {
			for (auto& kv : allServers) {
				allTags.insert(decodeServerTagValue(kv.value));
			}
		}
		allTags.insert(cacheTag);

		if (m.param1 == lastEpochEndKey) {
			toCommit->addTags(allTags);
			toCommit->writeTypedMessage(LogProtocolMessage(), true);
			TraceEvent(SevDebug, "SendingPrivatized_GlobalKeys", dbgid).detail("M", "LogProtocolMessage");
		}

		MutationRef privatized = m;
		privatized.param1 = m.param1.withPrefix(systemKeys.begin, arena);
		TraceEvent(SevDebug, "SendingPrivatized_GlobalKeys", dbgid).detail("M", privatized);
		toCommit->addTags(allTags);
		writeMutation(privatized);
	}

	// Generates private mutations for the target storage server, instructing it to create a checkpoint.
	void checkSetCheckpointKeys(MutationRef m) {
		if (!m.param1.startsWith(checkpointPrefix)) {
			return;
		}
		if (toCommit) {
			CheckpointMetaData checkpoint = decodeCheckpointValue(m.param2);
			Tag tag = decodeServerTagValue(txnStateStore->readValue(serverTagKeyFor(checkpoint.ssID)).get().get());
			MutationRef privatized = m;
			privatized.param1 = m.param1.withPrefix(systemKeys.begin, arena);
			TraceEvent("SendingPrivateMutationCheckpoint", dbgid)
			    .detail("Original", m)
			    .detail("Privatized", privatized)
			    .detail("Server", checkpoint.ssID)
			    .detail("TagKey", serverTagKeyFor(checkpoint.ssID))
			    .detail("Tag", tag.toString())
			    .detail("Checkpoint", checkpoint.toString());

			toCommit->addTag(tag);
			writeMutation(privatized);
		}
	}

	void checkSetOtherKeys(MutationRef m) {
		if (initialCommit)
			return;
		if (m.param1 == databaseLockedKey || m.param1 == metadataVersionKey ||
		    m.param1 == mustContainSystemMutationsKey || m.param1.startsWith(applyMutationsBeginRange.begin) ||
		    m.param1.startsWith(applyMutationsAddPrefixRange.begin) ||
		    m.param1.startsWith(applyMutationsRemovePrefixRange.begin) || m.param1.startsWith(tagLocalityListPrefix) ||
		    m.param1.startsWith(serverTagHistoryPrefix) ||
		    m.param1.startsWith(testOnlyTxnStateStorePrefixRange.begin) || m.param1 == clusterIdKey) {

			txnStateStore->set(KeyValueRef(m.param1, m.param2));
		}
	}

	void checkSetMinRequiredCommitVersionKey(MutationRef m) {
		if (m.param1 != minRequiredCommitVersionKey) {
			return;
		}
		Version requested = BinaryReader::fromStringRef<Version>(m.param2, Unversioned());
		TraceEvent("MinRequiredCommitVersion", dbgid).detail("Min", requested).detail("Current", popVersion);
		if (!initialCommit)
			txnStateStore->set(KeyValueRef(m.param1, m.param2));
		confChange = true;
		CODE_PROBE(true, "Recovering at a higher version.");
	}

	void checkSetVersionEpochKey(MutationRef m) {
		if (m.param1 != versionEpochKey) {
			return;
		}
		int64_t versionEpoch = BinaryReader::fromStringRef<int64_t>(m.param2, Unversioned());
		TraceEvent("VersionEpoch", dbgid).detail("Epoch", versionEpoch);
		if (!initialCommit)
			txnStateStore->set(KeyValueRef(m.param1, m.param2));
		confChange = true;
		CODE_PROBE(true, "Setting version epoch");
	}

	void checkSetWriteRecoverKey(MutationRef m) {
		if (m.param1 != writeRecoveryKey) {
			return;
		}
		TraceEvent("WriteRecoveryKeySet", dbgid).log();
		if (!initialCommit)
			txnStateStore->set(KeyValueRef(m.param1, m.param2));
		CODE_PROBE(true, "Snapshot created, setting writeRecoveryKey in txnStateStore");
	}

	void checkSetTenantMapPrefix(MutationRef m) {
		KeyRef prefix = TenantMetadata::tenantMap().subspace.begin;
		if (m.param1.startsWith(prefix)) {
			if (tenantMap) {
				ASSERT(version != invalidVersion);
				TenantName tenantName = m.param1.removePrefix(prefix);
				TenantMapEntry tenantEntry = TenantMapEntry::decode(m.param2);

				TraceEvent("CommitProxyInsertTenant", dbgid).detail("Tenant", tenantName).detail("Version", version);
				(*tenantMap)[tenantName] = tenantEntry;
			}

			if (!initialCommit) {
				txnStateStore->set(KeyValueRef(m.param1, m.param2));
			}

			// For now, this goes to all storage servers.
			// Eventually, we can have each SS store tenants that apply only to the data stored on it.
			if (toCommit) {
				std::set<Tag> allTags;
				auto allServers = txnStateStore->readRange(serverTagKeys).get();
				for (auto& kv : allServers) {
					allTags.insert(decodeServerTagValue(kv.value));
				}

				toCommit->addTags(allTags);

				MutationRef privatized = m;
				privatized.param1 = m.param1.withPrefix(systemKeys.begin, arena);
				writeMutation(privatized);
			}

			CODE_PROBE(true, "Tenant added to map");
		}
	}

	void checkSetMetaclusterRegistration(MutationRef m) {
		if (m.param1 == MetaclusterMetadata::metaclusterRegistration().key) {
			MetaclusterRegistrationEntry entry = MetaclusterRegistrationEntry::decode(m.param2);

			TraceEvent("SetMetaclusterRegistration", dbgid)
			    .detail("ClusterType", entry.clusterType)
			    .detail("MetaclusterID", entry.metaclusterId)
			    .detail("MetaclusterName", entry.metaclusterName)
			    .detail("ClusterID", entry.id)
			    .detail("ClusterName", entry.name);

			if (!initialCommit) {
				txnStateStore->set(KeyValueRef(m.param1, m.param2));
			}

			confChange = true;
			CODE_PROBE(true, "Metacluster registration set");
		}
	}

	void checkClearKeyServerKeys(KeyRangeRef range) {
		if (!keyServersKeys.intersects(range)) {
			return;
		}
		KeyRangeRef r = range & keyServersKeys;
		if (keyInfo) {
			KeyRangeRef clearRange(r.begin.removePrefix(keyServersPrefix), r.end.removePrefix(keyServersPrefix));
			keyInfo->insert(clearRange,
			                clearRange.begin == StringRef()
			                    ? ServerCacheInfo()
			                    : keyInfo->rangeContainingKeyBefore(clearRange.begin).value());
			if (toCommit && SERVER_KNOBS->ENABLE_VERSION_VECTOR_TLOG_UNICAST) {
				toCommit->setShardChanged();
			}
		}

		if (!initialCommit)
			txnStateStore->clear(r);
	}

	void checkClearConfigKeys(MutationRef m, KeyRangeRef range) {
		if (!configKeys.intersects(range)) {
			return;
		}
		if (!initialCommit)
			txnStateStore->clear(range & configKeys);
		if (!excludedServersKeys.contains(range) && !failedServersKeys.contains(range) &&
		    !excludedLocalityKeys.contains(range) && !failedLocalityKeys.contains(range)) {
			TraceEvent("MutationRequiresRestart", dbgid).detail("M", m);
			confChange = true;
		}
	}

	void checkClearServerListKeys(KeyRangeRef range) {
		if (!serverListKeys.intersects(range)) {
			return;
		}
		if (initialCommit) {
			return;
		}
		KeyRangeRef rangeToClear = range & serverListKeys;
		if (rangeToClear.singleKeyRange()) {
			UID id = decodeServerListKey(rangeToClear.begin);
			Optional<Value> ssiV = txnStateStore->readValue(serverListKeyFor(id)).get();
			if (ssiV.present() && decodeServerListValue(ssiV.get()).isTss()) {
				tssServerListToRemove.push_back(rangeToClear);
			} else {
				txnStateStore->clear(rangeToClear);
			}
		} else {
			txnStateStore->clear(rangeToClear);
		}
	}

	void checkClearTagLocalityListKeys(KeyRangeRef range) {
		if (!tagLocalityListKeys.intersects(range) || initialCommit) {
			return;
		}
		txnStateStore->clear(range & tagLocalityListKeys);
	}

	void checkClearServerTagKeys(MutationRef m, KeyRangeRef range) {
		if (!serverTagKeys.intersects(range)) {
			return;
		}
		// Storage server removal always happens in a separate version from any prior writes (or any subsequent
		// reuse of the tag) so we can safely destroy the tag here without any concern about intra-batch
		// ordering
		if (logSystem && popVersion) {
			auto serverKeysCleared =
			    txnStateStore->readRange(range & serverTagKeys).get(); // read is expected to be immediately available
			for (auto& kv : serverKeysCleared) {
				Tag tag = decodeServerTagValue(kv.value);
				TraceEvent("ServerTagRemove")
				    .detail("PopVersion", popVersion)
				    .detail("Tag", tag.toString())
<<<<<<< HEAD
				    .detail("Server", decodeServerTagKey(kv.key))
				    .detail("ToCommitSet", toCommit != nullptr);
				logSystem->pop(popVersion, decodeServerTagValue(kv.value));
				(*tag_popped)[tag] = popVersion;
=======
				    .detail("Server", decodeServerTagKey(kv.key));
				if (!forResolver) {
					logSystem->pop(popVersion, decodeServerTagValue(kv.value));
					(*tag_popped)[tag] = popVersion;
				}
				ASSERT_WE_THINK(forResolver ^ (tag_popped != nullptr));
>>>>>>> f75bd100

				if (toCommit) {
					MutationRef privatized = m;
					privatized.param1 = kv.key.withPrefix(systemKeys.begin, arena);
					privatized.param2 = keyAfter(kv.key, arena).withPrefix(systemKeys.begin, arena);

					TraceEvent(SevDebug, "SendingPrivatized_ClearServerTag", dbgid).detail("M", privatized);

					toCommit->addTag(decodeServerTagValue(kv.value));
					writeMutation(privatized);
				}
			}
			// Might be a tss removal, which doesn't store a tag there.
			// Chained if is a little verbose, but avoids unnecessary work
			if (toCommit && !initialCommit && !serverKeysCleared.size()) {
				KeyRangeRef maybeTssRange = range & serverTagKeys;
				if (maybeTssRange.singleKeyRange()) {
					UID id = decodeServerTagKey(maybeTssRange.begin);
					Optional<Value> ssiV = txnStateStore->readValue(serverListKeyFor(id)).get();

					if (ssiV.present()) {
						StorageServerInterface ssi = decodeServerListValue(ssiV.get());
						if (ssi.isTss()) {
							Optional<Value> tagV = txnStateStore->readValue(serverTagKeyFor(ssi.tssPairID.get())).get();
							if (tagV.present()) {
								MutationRef privatized = m;
								privatized.param1 = maybeTssRange.begin.withPrefix(systemKeys.begin, arena);
								privatized.param2 =
								    keyAfter(maybeTssRange.begin, arena).withPrefix(systemKeys.begin, arena);

								TraceEvent(SevDebug, "SendingPrivatized_TSSClearServerTag", dbgid)
								    .detail("M", privatized);
								toCommit->addTag(decodeServerTagValue(tagV.get()));
								writeMutation(privatized);
							}
						}
					}
				}
			}
		}

		if (!initialCommit) {
			KeyRangeRef clearRange = range & serverTagKeys;
			txnStateStore->clear(clearRange);
			if (storageCache && clearRange.singleKeyRange()) {
				storageCache->erase(decodeServerTagKey(clearRange.begin));
			}
		}
	}

	void checkClearServerTagHistoryKeys(KeyRangeRef range) {
		if (!serverTagHistoryKeys.intersects(range)) {
			return;
		}
		// Once a tag has been removed from history we should pop it, since we no longer have a record of the
		// tag once it has been removed from history
		if (logSystem && popVersion) {
			auto serverKeysCleared = txnStateStore->readRange(range & serverTagHistoryKeys)
			                             .get(); // read is expected to be immediately available
			for (auto& kv : serverKeysCleared) {
				Tag tag = decodeServerTagValue(kv.value);
				TraceEvent("ServerTagHistoryRemove")
				    .detail("PopVersion", popVersion)
				    .detail("Tag", tag.toString())
				    .detail("Version", decodeServerTagHistoryKey(kv.key));
				if (!forResolver) {
					logSystem->pop(popVersion, tag);
					(*tag_popped)[tag] = popVersion;
				}
				ASSERT_WE_THINK(forResolver ^ (tag_popped != nullptr));
			}
		}
		if (!initialCommit)
			txnStateStore->clear(range & serverTagHistoryKeys);
	}

	void checkClearApplyMutationsEndRange(MutationRef m, KeyRangeRef range) {
		if (!range.intersects(applyMutationsEndRange)) {
			return;
		}
		KeyRangeRef commonEndRange(range & applyMutationsEndRange);
		if (!initialCommit)
			txnStateStore->clear(commonEndRange);
		if (uid_applyMutationsData != nullptr) {
			uid_applyMutationsData->erase(
			    uid_applyMutationsData->lower_bound(m.param1.substr(applyMutationsEndRange.begin.size())),
			    m.param2 == applyMutationsEndRange.end
			        ? uid_applyMutationsData->end()
			        : uid_applyMutationsData->lower_bound(m.param2.substr(applyMutationsEndRange.begin.size())));
		}
	}

	void checkClearApplyMutationKeyVersionMapRange(MutationRef m, KeyRangeRef range) {
		if (!range.intersects(applyMutationsKeyVersionMapRange)) {
			return;
		}
		KeyRangeRef commonApplyRange(range & applyMutationsKeyVersionMapRange);
		if (!initialCommit)
			txnStateStore->clear(commonApplyRange);
		if (uid_applyMutationsData == nullptr) {
			return;
		}
		if (m.param1.size() >= applyMutationsKeyVersionMapRange.begin.size() + sizeof(UID) &&
		    m.param2.size() >= applyMutationsKeyVersionMapRange.begin.size() + sizeof(UID)) {
			Key uid = m.param1.substr(applyMutationsKeyVersionMapRange.begin.size(), sizeof(UID));
			Key uid2 = m.param2.substr(applyMutationsKeyVersionMapRange.begin.size(), sizeof(UID));

			if (uid == uid2) {
				auto& p = (*uid_applyMutationsData)[uid];
				if (p.keyVersion == Reference<KeyRangeMap<Version>>())
					p.keyVersion = makeReference<KeyRangeMap<Version>>();
				p.keyVersion->rawErase(
				    KeyRangeRef(m.param1.substr(applyMutationsKeyVersionMapRange.begin.size() + sizeof(UID)),
				                m.param2.substr(applyMutationsKeyVersionMapRange.begin.size() + sizeof(UID))));
			}
		}
	}

	void checkClearLogRangesRange(KeyRangeRef range) {
		if (!range.intersects(logRangesRange)) {
			return;
		}
		KeyRangeRef commonLogRange(range & logRangesRange);

		TraceEvent("LogRangeClear")
		    .detail("RangeBegin", range.begin)
		    .detail("RangeEnd", range.end)
		    .detail("IntersectBegin", commonLogRange.begin)
		    .detail("IntersectEnd", commonLogRange.end);

		// Remove the key range from the vector, if defined
		if (vecBackupKeys) {
			KeyRef logKeyBegin;
			Key logKeyEnd, logDestination;

			// Identify the backup keys being removed
			// read is expected to be immediately available
			auto logRangesAffected = txnStateStore->readRange(commonLogRange).get();

			TraceEvent("LogRangeClearBegin").detail("AffectedLogRanges", logRangesAffected.size());

			// Add the backup name to the backup locations that do not have it
			for (auto logRangeAffected : logRangesAffected) {
				// Parse the backup key and name
				logKeyBegin = logRangesDecodeKey(logRangeAffected.key, nullptr);

				// Decode the log destination and key value
				logKeyEnd = logRangesDecodeValue(logRangeAffected.value, &logDestination);

				TraceEvent("LogRangeErase")
				    .detail("AffectedKey", logRangeAffected.key)
				    .detail("AffectedValue", logRangeAffected.value)
				    .detail("LogKeyBegin", logKeyBegin)
				    .detail("LogKeyEnd", logKeyEnd)
				    .detail("LogDestination", logDestination);

				// Identify the locations to place the backup key
				auto logRanges = vecBackupKeys->modify(KeyRangeRef(logKeyBegin, logKeyEnd));

				// Remove the log prefix from the ranges which include it
				for (auto logRange : logRanges) {
					auto& logRangeMap = logRange->value();

					// Remove the backup name from the range
					logRangeMap.erase(logDestination);
				}

				bool foundKey = false;
				for (auto& it : vecBackupKeys->intersectingRanges(normalKeys)) {
					if (it.value().count(logDestination) > 0) {
						foundKey = true;
						break;
					}
				}
				if (!foundKey) {
					auto logRanges = vecBackupKeys->modify(singleKeyRange(metadataVersionKey));
					for (auto logRange : logRanges) {
						auto& logRangeMap = logRange->value();
						logRangeMap.erase(logDestination);
					}
				}
			}

			// Coallesce the entire range
			vecBackupKeys->coalesce(allKeys);
		}

		if (!initialCommit)
			txnStateStore->clear(commonLogRange);
	}

	void checkClearTssMappingKeys(MutationRef m, KeyRangeRef range) {
		if (!tssMappingKeys.intersects(range)) {
			return;
		}
		KeyRangeRef rangeToClear = range & tssMappingKeys;
		ASSERT(rangeToClear.singleKeyRange());

		// Normally uses key backed map, so have to use same unpacking code here.
		UID ssId = TupleCodec<UID>::unpack(m.param1.removePrefix(tssMappingKeys.begin));
		if (!initialCommit) {
			txnStateStore->clear(rangeToClear);
		}

		if (tssMapping) {
			tssMapping->erase(ssId);
		}

		if (!toCommit) {
			return;
		}
		// send private mutation to SS to notify that it no longer has a tss pair
		if (Optional<Value> tagV = txnStateStore->readValue(serverTagKeyFor(ssId)).get(); tagV.present()) {
			MutationRef privatized = m;
			privatized.param1 = m.param1.withPrefix(systemKeys.begin, arena);
			privatized.param2 = m.param2.withPrefix(systemKeys.begin, arena);
			TraceEvent(SevDebug, "SendingPrivatized_ClearTSSMapping", dbgid).detail("M", privatized);
			toCommit->addTag(decodeServerTagValue(tagV.get()));
			writeMutation(privatized);
		}
	}

	void checkClearTssQuarantineKeys(MutationRef m, KeyRangeRef range) {
		if (!tssQuarantineKeys.intersects(range) || initialCommit) {
			return;
		}

		KeyRangeRef rangeToClear = range & tssQuarantineKeys;
		ASSERT(rangeToClear.singleKeyRange());
		txnStateStore->clear(rangeToClear);

		if (!toCommit) {
			return;
		}
		UID tssId = decodeTssQuarantineKey(m.param1);
		if (Optional<Value> ssiV = txnStateStore->readValue(serverListKeyFor(tssId)).get(); ssiV.present()) {
			if (StorageServerInterface ssi = decodeServerListValue(ssiV.get()); ssi.isTss()) {
				if (Optional<Value> tagV = txnStateStore->readValue(serverTagKeyFor(ssi.tssPairID.get())).get();
				    tagV.present()) {

					MutationRef privatized = m;
					privatized.param1 = m.param1.withPrefix(systemKeys.begin, arena);
					privatized.param2 = m.param2.withPrefix(systemKeys.begin, arena);
					TraceEvent(SevDebug, "SendingPrivatized_ClearTSSQuarantine", dbgid).detail("M", privatized);
					toCommit->addTag(decodeServerTagValue(tagV.get()));
					writeMutation(privatized);
				}
			}
		}
	}

	void checkClearVersionEpochKeys(MutationRef m, KeyRangeRef range) {
		if (!range.contains(versionEpochKey)) {
			return;
		}
		if (!initialCommit)
			txnStateStore->clear(singleKeyRange(versionEpochKey));
		TraceEvent("MutationRequiresRestart", dbgid).detail("M", m);
		confChange = true;
	}

	void checkClearTenantMapPrefix(KeyRangeRef range) {
		KeyRangeRef subspace = TenantMetadata::tenantMap().subspace;
		if (subspace.intersects(range)) {
			if (tenantMap) {
				ASSERT(version != invalidVersion);

				StringRef startTenant = std::max(range.begin, subspace.begin).removePrefix(subspace.begin);
				StringRef endTenant =
				    range.end.startsWith(subspace.begin) ? range.end.removePrefix(subspace.begin) : "\xff\xff"_sr;

				TraceEvent("CommitProxyEraseTenants", dbgid)
				    .detail("BeginTenant", startTenant)
				    .detail("EndTenant", endTenant)
				    .detail("Version", version);

				auto startItr = tenantMap->lower_bound(startTenant);
				auto endItr = tenantMap->lower_bound(endTenant);
				tenantMap->erase(startItr, endItr);
			}

			if (!initialCommit) {
				txnStateStore->clear(range);
			}

			// For now, this goes to all storage servers.
			// Eventually, we can have each SS store tenants that apply only to the data stored on it.
			if (toCommit) {
				std::set<Tag> allTags;
				auto allServers = txnStateStore->readRange(serverTagKeys).get();
				for (auto& kv : allServers) {
					allTags.insert(decodeServerTagValue(kv.value));
				}

				toCommit->addTags(allTags);

				MutationRef privatized;
				privatized.type = MutationRef::ClearRange;
				privatized.param1 = range.begin.withPrefix(systemKeys.begin, arena);
				privatized.param2 = range.end.withPrefix(systemKeys.begin, arena);
				writeMutation(privatized);
			}

			CODE_PROBE(true, "Tenant cleared from map");
		}
	}

	void checkClearMetaclusterRegistration(KeyRangeRef range) {
		if (range.contains(MetaclusterMetadata::metaclusterRegistration().key)) {
			TraceEvent("ClearMetaclusterRegistration", dbgid);

			if (!initialCommit) {
				txnStateStore->clear(singleKeyRange(MetaclusterMetadata::metaclusterRegistration().key));
			}

			confChange = true;
			CODE_PROBE(true, "Metacluster registration cleared");
		}
	}

	void checkClearMiscRangeKeys(KeyRangeRef range) {
		if (initialCommit) {
			return;
		}
		if (range.contains(coordinatorsKey)) {
			txnStateStore->clear(singleKeyRange(coordinatorsKey));
		}
		if (range.contains(databaseLockedKey)) {
			txnStateStore->clear(singleKeyRange(databaseLockedKey));
		}
		if (range.contains(metadataVersionKey)) {
			txnStateStore->clear(singleKeyRange(metadataVersionKey));
		}
		if (range.contains(mustContainSystemMutationsKey)) {
			txnStateStore->clear(singleKeyRange(mustContainSystemMutationsKey));
		}
		if (range.contains(writeRecoveryKey)) {
			txnStateStore->clear(singleKeyRange(writeRecoveryKey));
		}
		if (range.intersects(testOnlyTxnStateStorePrefixRange)) {
			txnStateStore->clear(range & testOnlyTxnStateStorePrefixRange);
		}
	}

	// If we accumulated private mutations for cached key-ranges, we also need to
	// tag them with the relevant storage servers. This is done to make the storage
	// servers aware of the cached key-ranges
	// NOTE: we are assuming non-colliding cached key-ranges

	// TODO Note that, we are currently not handling the case when cached key-ranges move out
	// to different storage servers. This would require some checking when keys in the keyServersPrefix change.
	// For the first implementation, we could just send the entire map to every storage server. Revisit!
	void tagStorageServersForCachedKeyRanges() {
		if (cachedRangeInfo.size() == 0 || !toCommit) {
			return;
		}

		std::map<KeyRef, MutationRef>::iterator itr;
		KeyRef keyBegin, keyEnd;
		std::vector<uint16_t> serverIndices;
		MutationRef mutationBegin, mutationEnd;

		for (itr = cachedRangeInfo.begin(); itr != cachedRangeInfo.end(); ++itr) {
			// first figure out the begin and end keys for the cached-range,
			// the begin and end mutations can be in any order
			decodeStorageCacheValue(itr->second.param2, serverIndices);
			// serverIndices count should be greater than zero for beginKey mutations
			if (serverIndices.size() > 0) {
				keyBegin = itr->first;
				mutationBegin = itr->second;
				++itr;
				if (itr != cachedRangeInfo.end()) {
					keyEnd = itr->first;
					mutationEnd = itr->second;
				} else {
					//TraceEvent(SevDebug, "EndKeyNotFound", dbgid).detail("KeyBegin", keyBegin.toString());
					break;
				}
			} else {
				keyEnd = itr->first;
				mutationEnd = itr->second;
				++itr;
				if (itr != cachedRangeInfo.end()) {
					keyBegin = itr->first;
					mutationBegin = itr->second;
				} else {
					//TraceEvent(SevDebug, "BeginKeyNotFound", dbgid).detail("KeyEnd", keyEnd.toString());
					break;
				}
			}

			// Now get all the storage server tags for the cached key-ranges
			std::set<Tag> allTags;
			auto ranges = keyInfo->intersectingRanges(KeyRangeRef(keyBegin, keyEnd));
			for (auto it : ranges) {
				auto& r = it.value();
				for (auto info : r.src_info) {
					allTags.insert(info->tag);
				}
				for (auto info : r.dest_info) {
					allTags.insert(info->tag);
				}
			}

			// Add the tags to both begin and end mutations
			TraceEvent(SevDebug, "SendingPrivatized_CachedKeyRange", dbgid)
			    .detail("MBegin", mutationBegin)
			    .detail("MEnd", mutationEnd);
			toCommit->addTags(allTags);
			writeMutation(mutationBegin);
			toCommit->addTags(allTags);
			writeMutation(mutationEnd);
		}
	}

public:
	void apply() {
		for (auto const& m : mutations) {
			if (toCommit) {
				toCommit->addTransactionInfo(spanContext);
			}

			if (m.type == MutationRef::SetValue && isSystemKey(m.param1)) {
				checkSetKeyServersPrefix(m);
				checkSetServerKeysPrefix(m);
				checkSetCheckpointKeys(m);
				checkSetServerTagsPrefix(m);
				checkSetStorageCachePrefix(m);
				checkSetCacheKeysPrefix(m);
				checkSetConfigKeys(m);
				checkSetServerListPrefix(m);
				checkSetChangeFeedPrefix(m);
				checkSetTSSMappingKeys(m);
				checkSetTSSQuarantineKeys(m);
				checkSetApplyMutationsEndRange(m);
				checkSetApplyMutationsKeyVersionMapRange(m);
				checkSetLogRangesRange(m);
				checkSetGlobalKeys(m);
				checkSetWriteRecoverKey(m);
				checkSetMinRequiredCommitVersionKey(m);
				checkSetVersionEpochKey(m);
				checkSetTenantMapPrefix(m);
				checkSetMetaclusterRegistration(m);
				checkSetOtherKeys(m);
			} else if (m.type == MutationRef::ClearRange && isSystemKey(m.param2)) {
				KeyRangeRef range(m.param1, m.param2);

				checkClearKeyServerKeys(range);
				checkClearConfigKeys(m, range);
				checkClearServerListKeys(range);
				checkClearTagLocalityListKeys(range);
				checkClearServerTagKeys(m, range);
				checkClearServerTagHistoryKeys(range);
				checkClearApplyMutationsEndRange(m, range);
				checkClearApplyMutationKeyVersionMapRange(m, range);
				checkClearLogRangesRange(range);
				checkClearTssMappingKeys(m, range);
				checkClearTssQuarantineKeys(m, range);
				checkClearVersionEpochKeys(m, range);
				checkClearTenantMapPrefix(range);
				checkClearMetaclusterRegistration(range);
				checkClearMiscRangeKeys(range);
			}
		}

		for (KeyRangeRef& range : tssServerListToRemove) {
			txnStateStore->clear(range);
		}

		for (auto& tssPair : tssMappingToAdd) {
			// read tss server list from txn state store and add it to tss mapping
			StorageServerInterface tssi =
			    decodeServerListValue(txnStateStore->readValue(serverListKeyFor(tssPair.second)).get().get());
			(*tssMapping)[tssPair.first] = tssi;
		}

		tagStorageServersForCachedKeyRanges();
	}
};

} // anonymous namespace

void applyMetadataMutations(SpanContext const& spanContext,
                            ProxyCommitData& proxyCommitData,
                            Arena& arena,
                            Reference<ILogSystem> logSystem,
                            const VectorRef<MutationRef>& mutations,
                            LogPushData* toCommit,
                            const std::unordered_map<EncryptCipherDomainId, Reference<BlobCipherKey>>* pCipherKeys,
                            bool& confChange,
                            Version version,
                            Version popVersion,
                            bool initialCommit) {
	ApplyMetadataMutationsImpl(spanContext,
	                           arena,
	                           mutations,
	                           proxyCommitData,
	                           logSystem,
	                           toCommit,
	                           pCipherKeys,
	                           confChange,
	                           version,
	                           popVersion,
	                           initialCommit)
	    .apply();
}

void applyMetadataMutations(SpanContext const& spanContext,
                            ResolverData& resolverData,
                            const VectorRef<MutationRef>& mutations,
                            Reference<AsyncVar<ServerDBInfo> const> dbInfo) {
	ApplyMetadataMutationsImpl(spanContext, resolverData, mutations, dbInfo).apply();
}

void applyMetadataMutations(SpanContext const& spanContext,
                            const UID& dbgid,
                            Arena& arena,
                            const VectorRef<MutationRef>& mutations,
                            IKeyValueStore* txnStateStore,
                            Reference<AsyncVar<ServerDBInfo> const> dbInfo) {
	ApplyMetadataMutationsImpl(spanContext, dbgid, arena, mutations, txnStateStore, dbInfo).apply();
}<|MERGE_RESOLUTION|>--- conflicted
+++ resolved
@@ -786,19 +786,13 @@
 				TraceEvent("ServerTagRemove")
 				    .detail("PopVersion", popVersion)
 				    .detail("Tag", tag.toString())
-<<<<<<< HEAD
 				    .detail("Server", decodeServerTagKey(kv.key))
-				    .detail("ToCommitSet", toCommit != nullptr);
-				logSystem->pop(popVersion, decodeServerTagValue(kv.value));
-				(*tag_popped)[tag] = popVersion;
-=======
-				    .detail("Server", decodeServerTagKey(kv.key));
+				    .detail("ToCommit", toCommit != nullptr);
 				if (!forResolver) {
 					logSystem->pop(popVersion, decodeServerTagValue(kv.value));
 					(*tag_popped)[tag] = popVersion;
 				}
 				ASSERT_WE_THINK(forResolver ^ (tag_popped != nullptr));
->>>>>>> f75bd100
 
 				if (toCommit) {
 					MutationRef privatized = m;
