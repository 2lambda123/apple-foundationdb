/*
 * BlobWorker.actor.cpp
 *
 * This source file is part of the FoundationDB open source project
 *
 * Copyright 2013-2022 Apple Inc. and the FoundationDB project authors
 *
 * Licensed under the Apache License, Version 2.0 (the "License");
 * you may not use this file except in compliance with the License.
 * You may obtain a copy of the License at
 *
 *     http://www.apache.org/licenses/LICENSE-2.0
 *
 * Unless required by applicable law or agreed to in writing, software
 * distributed under the License is distributed on an "AS IS" BASIS,
 * WITHOUT WARRANTIES OR CONDITIONS OF ANY KIND, either express or implied.
 * See the License for the specific language governing permissions and
 * limitations under the License.
 */

#include "fdbclient/ClientBooleanParams.h"
#include "fdbclient/BlobGranuleFiles.h"
#include "fdbclient/FDBTypes.h"
#include "fdbclient/KeyRangeMap.h"
#include "fdbclient/SystemData.h"
#include "fdbclient/BackupContainerFileSystem.h"
#include "fdbclient/BlobConnectionProvider.h"
#include "fdbclient/BlobGranuleCommon.h"
#include "fdbclient/BlobGranuleReader.actor.h"
#include "fdbclient/BlobMetadataUtils.h"
#include "fdbclient/BlobWorkerCommon.h"
#include "fdbclient/BlobWorkerInterface.h"
#include "fdbclient/DatabaseContext.h"
#include "fdbclient/ManagementAPI.actor.h"
#include "fdbclient/NativeAPI.actor.h"
#include "fdbclient/Notified.h"

#include "fdbserver/BlobGranuleServerCommon.actor.h"
#include "fdbserver/EncryptionOpsUtils.h"
#include "fdbserver/GetEncryptCipherKeys.h"
#include "fdbserver/Knobs.h"
#include "fdbserver/MutationTracking.h"
#include "fdbserver/ServerDBInfo.h"
#include "fdbserver/WaitFailure.h"

#include "flow/Arena.h"
#include "flow/BlobCipher.h"
#include "flow/CompressionUtils.h"
#include "flow/EncryptUtils.h"
#include "flow/Error.h"
#include "flow/flow.h"
#include "flow/IRandom.h"
#include "flow/network.h"
#include "flow/Trace.h"
#include "flow/xxhash.h"

#include "fmt/format.h"

#include <limits>
#include <tuple>
#include <utility>
#include <vector>

#include "flow/actorcompiler.h" // has to be last include

#define BW_DEBUG false
#define BW_HISTORY_DEBUG false
#define BW_REQUEST_DEBUG false

/*
 * The Blob Worker is a stateless role assigned a set of granules by the Blob Manager.
 * It is responsible for managing the change feeds for those granules, and for consuming the mutations from
 * those change feeds and writing them out as files to blob storage.
 */

struct GranuleStartState {
	UID granuleID;
	Version changeFeedStartVersion;
	Version previousDurableVersion;
	Optional<std::pair<KeyRange, UID>> splitParentGranule;
	bool doSnapshot;
	std::vector<GranuleFiles> blobFilesToSnapshot;
	Optional<GranuleFiles> existingFiles;
	Optional<GranuleHistory> history;
};

// FIXME: add global byte limit for pending and buffered deltas
struct GranuleMetadata : NonCopyable, ReferenceCounted<GranuleMetadata> {
	KeyRange keyRange;

	GranuleFiles files;
	Standalone<GranuleDeltas>
	    currentDeltas; // only contain deltas in pendingDeltaVersion + 1 through bufferedDeltaVersion

	uint64_t bytesInNewDeltaFiles = 0;
	uint64_t bufferedDeltaBytes = 0;

	// for client to know when it is safe to read a certain version and from where (check waitForVersion)
	Version bufferedDeltaVersion; // largest delta version in currentDeltas (including empty versions)
	Version pendingDeltaVersion = 0; // largest version in progress writing to s3/fdb
	NotifiedVersion durableDeltaVersion; // largest version persisted in s3/fdb
	NotifiedVersion durableSnapshotVersion; // same as delta vars, except for snapshots
	Version pendingSnapshotVersion = 0;
	Version initialSnapshotVersion = invalidVersion;
	Version historyVersion = invalidVersion;
	Version knownCommittedVersion;
	NotifiedVersion forceFlushVersion; // Version to force a flush at, if necessary

	int64_t originalEpoch;
	int64_t originalSeqno;
	int64_t continueEpoch;
	int64_t continueSeqno;

	Promise<Void> cancelled;
	Promise<Void> readable;
	Promise<Void> historyLoaded;

	Promise<Void> resumeSnapshot;

	AsyncVar<Reference<ChangeFeedData>> activeCFData;

	AssignBlobRangeRequest originalReq;

	void resume() {
		if (resumeSnapshot.canBeSet()) {
			resumeSnapshot.send(Void());
		}
	}
};

struct GranuleRangeMetadata {
	int64_t lastEpoch;
	int64_t lastSeqno;
	Reference<GranuleMetadata> activeMetadata;

	Future<GranuleStartState> assignFuture;
	Future<Void> fileUpdaterFuture;
	Future<Void> historyLoaderFuture;

	void cancel() {
		if (activeMetadata->cancelled.canBeSet()) {
			activeMetadata->cancelled.send(Void());
		}
		activeMetadata.clear();
		assignFuture.cancel();
		historyLoaderFuture.cancel();
		fileUpdaterFuture.cancel();
	}

	GranuleRangeMetadata() : lastEpoch(0), lastSeqno(0) {}
	GranuleRangeMetadata(int64_t epoch, int64_t seqno, Reference<GranuleMetadata> activeMetadata)
	  : lastEpoch(epoch), lastSeqno(seqno), activeMetadata(activeMetadata) {}
};

// represents a previous version of a granule, and optionally the files that compose it.
struct GranuleHistoryEntry : NonCopyable, ReferenceCounted<GranuleHistoryEntry> {
	KeyRange range;
	UID granuleID;
	Version startVersion; // version of the first snapshot
	Version endVersion; // version of the last delta file

	// load files lazily, and allows for clearing old cold-queried files to save memory
	// FIXME: add memory limit and evictor for old cached files
	Future<GranuleFiles> files;

	// FIXME: do skip pointers with single back-pointer and neighbor pointers
	std::vector<Reference<GranuleHistoryEntry>> parentGranules;

	GranuleHistoryEntry() : startVersion(invalidVersion), endVersion(invalidVersion) {}
	GranuleHistoryEntry(KeyRange range, UID granuleID, Version startVersion, Version endVersion)
	  : range(range), granuleID(granuleID), startVersion(startVersion), endVersion(endVersion) {}
};

struct BlobWorkerData : NonCopyable, ReferenceCounted<BlobWorkerData> {
	UID id;
	Database db;

	PromiseStream<Future<Void>> addActor;

	LocalityData locality;
	int64_t currentManagerEpoch = -1;

	AsyncVar<ReplyPromiseStream<GranuleStatusReply>> currentManagerStatusStream;
	bool statusStreamInitialized = false;

	// FIXME: refactor out the parts of this that are just for interacting with blob stores from the backup business
	// logic
	Reference<BlobConnectionProvider> bstore;
	KeyRangeMap<GranuleRangeMetadata> granuleMetadata;
	BGTenantMap tenantData;
	Reference<AsyncVar<ServerDBInfo> const> dbInfo;

	// contains the history of completed granules before the existing ones. Maps to the latest one, and has
	// back-pointers to earlier granules
	// FIXME: expire from map after a delay when granule is revoked and the history is no longer needed
	KeyRangeMap<Reference<GranuleHistoryEntry>> granuleHistory;

	PromiseStream<AssignBlobRangeRequest> granuleUpdateErrors;

	Promise<Void> doGRVCheck;
	NotifiedVersion grvVersion;
	Promise<Void> fatalError;

	Reference<FlowLock> initialSnapshotLock;
	Reference<FlowLock> resnapshotLock;
	Reference<FlowLock> deltaWritesLock;

	BlobWorkerStats stats;

	bool shuttingDown = false;

	int changeFeedStreamReplyBufferSize = SERVER_KNOBS->BG_DELTA_FILE_TARGET_BYTES / 4;

<<<<<<< HEAD
	BlobWorkerData(UID id, Reference<AsyncVar<ServerDBInfo> const> dbInfo, Database db)
	  : id(id), db(db), tenantData(BGTenantMap(dbInfo)), dbInfo(dbInfo),
	    initialSnapshotLock(new FlowLock(SERVER_KNOBS->BLOB_WORKER_INITIAL_SNAPSHOT_PARALLELISM)),
	    resnapshotLock(new FlowLock(SERVER_KNOBS->BLOB_WORKER_RESNAPSHOT_PARALLELISM)),
	    deltaWritesLock(new FlowLock(SERVER_KNOBS->BLOB_WORKER_DELTA_FILE_WRITE_PARALLELISM)),
	    stats(id, SERVER_KNOBS->WORKER_LOGGING_INTERVAL, initialSnapshotLock, resnapshotLock, deltaWritesLock) {}
=======
	bool isEncryptionEnabled = false;

	BlobWorkerData(UID id, Reference<AsyncVar<ServerDBInfo> const> dbInf, Database db)
	  : id(id), db(db), stats(id, SERVER_KNOBS->WORKER_LOGGING_INTERVAL), tenantData(BGTenantMap(dbInf)), dbInfo(dbInf),
	    initialSnapshotLock(SERVER_KNOBS->BLOB_WORKER_INITIAL_SNAPSHOT_PARALLELISM),
	    isEncryptionEnabled(
	        isEncryptionOpSupported(EncryptOperationType::BLOB_GRANULE_ENCRYPTION, db->clientInfo->get())) {}
>>>>>>> 8a02b666

	bool managerEpochOk(int64_t epoch) {
		if (epoch < currentManagerEpoch) {
			if (BW_DEBUG) {
				fmt::print("BW {0} got request from old epoch {1}, notifying them they are out of date\n",
				           id.toString(),
				           epoch);
			}
			return false;
		} else {
			if (epoch > currentManagerEpoch) {
				currentManagerEpoch = epoch;
				if (BW_DEBUG) {
					fmt::print("BW {0} found new manager epoch {1}\n", id.toString(), currentManagerEpoch);
				}
				TraceEvent(SevDebug, "BlobWorkerFoundNewManager", id).detail("Epoch", epoch);
			}

			return true;
		}
	}
};

namespace {

Optional<CompressionFilter> getBlobFileCompressFilter() {
	Optional<CompressionFilter> compFilter;
	if (SERVER_KNOBS->ENABLE_BLOB_GRANULE_COMPRESSION) {
		compFilter = CompressionUtils::fromFilterString(SERVER_KNOBS->BLOB_GRANULE_COMPRESSION_FILTER);
	}
	return compFilter;
}

// returns true if we can acquire it
void acquireGranuleLock(int64_t epoch, int64_t seqno, int64_t prevOwnerEpoch, int64_t prevOwnerSeqno) {
	// returns true if our lock (E, S) >= (Eprev, Sprev)
	if (epoch < prevOwnerEpoch || (epoch == prevOwnerEpoch && seqno < prevOwnerSeqno)) {
		if (BW_DEBUG) {
			fmt::print("Lock acquire check failed. Proposed ({0}, {1}) < previous ({2}, {3})\n",
			           epoch,
			           seqno,
			           prevOwnerEpoch,
			           prevOwnerSeqno);
		}
		throw granule_assignment_conflict();
	}
}

void checkGranuleLock(int64_t epoch, int64_t seqno, int64_t ownerEpoch, int64_t ownerSeqno) {
	// sanity check - lock value should never go backwards because of acquireGranuleLock
	ASSERT(epoch <= ownerEpoch);
	ASSERT(epoch < ownerEpoch || (epoch == ownerEpoch && seqno <= ownerSeqno));

	// returns true if we still own the lock, false if someone else does
	if (epoch != ownerEpoch || seqno != ownerSeqno) {
		if (BW_DEBUG) {
			fmt::print("Lock assignment check failed. Expected ({0}, {1}), got ({2}, {3})\n",
			           epoch,
			           seqno,
			           ownerEpoch,
			           ownerSeqno);
		}
		throw granule_assignment_conflict();
	}
}
} // namespace

// Below actors asssit in fetching/lookup desired encryption keys. Following steps are done for an encryption key
// lookup:
// 1. Lookup proccess local in-memory cache `BlobCipherKeyCache` to check if desired EK is 'present' and 'valid'. Given
//    FDB supports 'revocable' & 'non-revocable' EKs; a cached EK can also be 'invalid'.
// 2. Local cache miss will follow with a RPC call to EncryptKeyProxy process (EKP), EKP maintain an in-memory cache of
//    KMS BaseCipher details with KMS defined TTL if applicable. The lookup call can either to serviced by EKP or would
//    lead to desired KMS endpoint invocation.
//
// In most of the cases, the EK lookup should be satisfied by process local in-memory cache and/or EKP in-memory cache,
// unless cluster and/or a process crash/restart.

ACTOR Future<BlobGranuleCipherKeysCtx> getLatestGranuleCipherKeys(Reference<BlobWorkerData> bwData,
                                                                  KeyRange keyRange,
                                                                  Arena* arena) {
	state BlobGranuleCipherKeysCtx cipherKeysCtx;
	state Reference<GranuleTenantData> tenantData = bwData->tenantData.getDataForGranule(keyRange);

	ASSERT(tenantData.isValid());

	std::unordered_map<EncryptCipherDomainId, EncryptCipherDomainName> domains;
	domains.emplace(tenantData->entry.id, StringRef(*arena, tenantData->name));
	std::unordered_map<EncryptCipherDomainId, Reference<BlobCipherKey>> domainKeyMap =
	    wait(getLatestEncryptCipherKeys(bwData->dbInfo, domains));

	auto domainKeyItr = domainKeyMap.find(tenantData->entry.id);
	ASSERT(domainKeyItr != domainKeyMap.end());
	cipherKeysCtx.textCipherKey = BlobGranuleCipherKey::fromBlobCipherKey(domainKeyItr->second, *arena);

	TextAndHeaderCipherKeys systemCipherKeys = wait(getLatestSystemEncryptCipherKeys(bwData->dbInfo));
	cipherKeysCtx.headerCipherKey = BlobGranuleCipherKey::fromBlobCipherKey(systemCipherKeys.cipherHeaderKey, *arena);

	cipherKeysCtx.ivRef = makeString(AES_256_IV_LENGTH, *arena);
	deterministicRandom()->randomBytes(mutateString(cipherKeysCtx.ivRef), AES_256_IV_LENGTH);

	if (BG_ENCRYPT_COMPRESS_DEBUG) {
		TraceEvent(SevDebug, "GetLatestGranuleCipherKey")
		    .detail("TextDomainId", cipherKeysCtx.textCipherKey.encryptDomainId)
		    .detail("TextBaseCipherId", cipherKeysCtx.textCipherKey.baseCipherId)
		    .detail("TextSalt", cipherKeysCtx.textCipherKey.salt)
		    .detail("HeaderDomainId", cipherKeysCtx.textCipherKey.encryptDomainId)
		    .detail("HeaderBaseCipherId", cipherKeysCtx.textCipherKey.baseCipherId)
		    .detail("HeaderSalt", cipherKeysCtx.textCipherKey.salt)
		    .detail("IVChksum", XXH3_64bits(cipherKeysCtx.ivRef.begin(), cipherKeysCtx.ivRef.size()));
	}

	return cipherKeysCtx;
}

ACTOR Future<BlobGranuleCipherKey> lookupCipherKey(Reference<BlobWorkerData> bwData,
                                                   BlobCipherDetails cipherDetails,
                                                   Arena* arena) {
	std::unordered_set<BlobCipherDetails> cipherDetailsSet;
	cipherDetailsSet.emplace(cipherDetails);
	state std::unordered_map<BlobCipherDetails, Reference<BlobCipherKey>> cipherKeyMap =
	    wait(getEncryptCipherKeys(bwData->dbInfo, cipherDetailsSet));

	ASSERT(cipherKeyMap.size() == 1);

	auto cipherKeyMapItr = cipherKeyMap.find(cipherDetails);
	if (cipherKeyMapItr == cipherKeyMap.end()) {
		TraceEvent(SevError, "CipherKeyLookup_Failure")
		    .detail("EncryptDomainId", cipherDetails.encryptDomainId)
		    .detail("BaseCipherId", cipherDetails.baseCipherId)
		    .detail("Salt", cipherDetails.salt);
		throw encrypt_keys_fetch_failed();
	}

	return BlobGranuleCipherKey::fromBlobCipherKey(cipherKeyMapItr->second, *arena);
}

ACTOR Future<BlobGranuleCipherKeysCtx> getGranuleCipherKeysImpl(Reference<BlobWorkerData> bwData,
                                                                BlobCipherDetails textCipherDetails,
                                                                BlobCipherDetails headerCipherDetails,
                                                                StringRef ivRef,
                                                                Arena* arena) {
	state BlobGranuleCipherKeysCtx cipherKeysCtx;

	// Fetch 'textCipher' key
	BlobGranuleCipherKey textCipherKey = wait(lookupCipherKey(bwData, textCipherDetails, arena));
	cipherKeysCtx.textCipherKey = textCipherKey;

	// Fetch 'headerCipher' key
	BlobGranuleCipherKey headerCipherKey = wait(lookupCipherKey(bwData, headerCipherDetails, arena));
	cipherKeysCtx.headerCipherKey = headerCipherKey;

	// Populate 'Intialization Vector'
	ASSERT_EQ(ivRef.size(), AES_256_IV_LENGTH);
	cipherKeysCtx.ivRef = StringRef(*arena, ivRef);

	if (BG_ENCRYPT_COMPRESS_DEBUG) {
		TraceEvent(SevDebug, "GetGranuleCipherKey")
		    .detail("TextDomainId", cipherKeysCtx.textCipherKey.encryptDomainId)
		    .detail("TextBaseCipherId", cipherKeysCtx.textCipherKey.baseCipherId)
		    .detail("TextSalt", cipherKeysCtx.textCipherKey.salt)
		    .detail("HeaderDomainId", cipherKeysCtx.textCipherKey.encryptDomainId)
		    .detail("HeaderBaseCipherId", cipherKeysCtx.textCipherKey.baseCipherId)
		    .detail("HeaderSalt", cipherKeysCtx.textCipherKey.salt)
		    .detail("IVChksum", XXH3_64bits(cipherKeysCtx.ivRef.begin(), cipherKeysCtx.ivRef.size()));
	}

	return cipherKeysCtx;
}

Future<BlobGranuleCipherKeysCtx> getGranuleCipherKeysFromKeysMeta(Reference<BlobWorkerData> bwData,
                                                                  BlobGranuleCipherKeysMeta cipherKeysMeta,
                                                                  Arena* arena) {
	BlobCipherDetails textCipherDetails(
	    cipherKeysMeta.textDomainId, cipherKeysMeta.textBaseCipherId, cipherKeysMeta.textSalt);

	BlobCipherDetails headerCipherDetails(
	    cipherKeysMeta.headerDomainId, cipherKeysMeta.headerBaseCipherId, cipherKeysMeta.headerSalt);

	StringRef ivRef = StringRef(*arena, cipherKeysMeta.ivStr);

	return getGranuleCipherKeysImpl(bwData, textCipherDetails, headerCipherDetails, ivRef, arena);
}

Future<BlobGranuleCipherKeysCtx> getGranuleCipherKeysFromKeysMetaRef(Reference<BlobWorkerData> bwData,
                                                                     BlobGranuleCipherKeysMetaRef cipherKeysMetaRef,
                                                                     Arena* arena) {
	BlobCipherDetails textCipherDetails(
	    cipherKeysMetaRef.textDomainId, cipherKeysMetaRef.textBaseCipherId, cipherKeysMetaRef.textSalt);

	BlobCipherDetails headerCipherDetails(
	    cipherKeysMetaRef.headerDomainId, cipherKeysMetaRef.headerBaseCipherId, cipherKeysMetaRef.headerSalt);

	return getGranuleCipherKeysImpl(bwData, textCipherDetails, headerCipherDetails, cipherKeysMetaRef.ivRef, arena);
}

ACTOR Future<Void> readAndCheckGranuleLock(Reference<ReadYourWritesTransaction> tr,
                                           KeyRange granuleRange,
                                           int64_t epoch,
                                           int64_t seqno) {
	state Key lockKey = blobGranuleLockKeyFor(granuleRange);
	Optional<Value> lockValue = wait(tr->get(lockKey));

	ASSERT(lockValue.present());
	std::tuple<int64_t, int64_t, UID> currentOwner = decodeBlobGranuleLockValue(lockValue.get());
	checkGranuleLock(epoch, seqno, std::get<0>(currentOwner), std::get<1>(currentOwner));

	// if we still own the lock, add a conflict range in case anybody else takes it over while we add this file
	// FIXME: we don't need these conflict ranges
	tr->addReadConflictRange(singleKeyRange(lockKey));

	return Void();
}

// Read snapshot and delta files for granule history, for completed granule
// Retries on error local to this function
ACTOR Future<GranuleFiles> loadHistoryFiles(Reference<BlobWorkerData> bwData, UID granuleID) {
	state Transaction tr(bwData->db);
	state KeyRange range = blobGranuleFileKeyRangeFor(granuleID);
	state Key startKey = range.begin;
	state GranuleFiles files;
	loop {
		try {
			wait(readGranuleFiles(&tr, &startKey, range.end, &files, granuleID));
			return files;
		} catch (Error& e) {
			wait(tr.onError(e));
		}
	}
}

// read snapshot and delta files from previous owner of the active granule
// This is separated out from above because this is done as part of granule open transaction
ACTOR Future<GranuleFiles> loadPreviousFiles(Transaction* tr, UID granuleID) {
	state KeyRange range = blobGranuleFileKeyRangeFor(granuleID);
	// no need to add conflict range for read b/c of granule lock
	state Key startKey = range.begin;
	state GranuleFiles files;
	wait(readGranuleFiles(tr, &startKey, range.end, &files, granuleID));
	return files;
}

// To cleanup of the old change feed for the old granule range, all new sub-granules split from the old range must
// update shared state to coordinate when it is safe to clean up the old change feed.
//  his goes through 3 phases for each new sub-granule:
//  1. Starting - the blob manager writes all sub-granules with this state as a durable intent to split the range
//  2. Assigned - a worker that is assigned a sub-granule updates that granule's state here. This means that the
//  worker
//     has started a new change feed for the new sub-granule, but still needs to consume from the old change feed.
//  3. Done - the worker that is assigned this sub-granule has persisted all of the data from its part of the old
//  change
//     feed in delta files. From this granule's perspective, it is safe to clean up the old change feed.

// Once all sub-granules have reached step 2 (Assigned), the change feed can be safely "stopped" - it needs to
// continue to serve the mutations it has seen so far, but will not need any new mutations after this version. The
// last sub-granule to reach this step is responsible for commiting the change feed stop as part of its transaction.
// Because this change feed stops commits in the same transaction as the worker's new change feed start, it is
// guaranteed that no versions are missed between the old and new change feed.
//
// Once all sub-granules have reached step 3 (Done), the change feed can be safely destroyed, as all of the
// mutations in the old change feed are guaranteed to be persisted in delta files. The last sub-granule to reach
// this step is responsible for committing the change feed destroy, and for cleaning up the split state for all
// sub-granules as part of its transaction.

ACTOR Future<Void> updateGranuleSplitState(Transaction* tr,
                                           KeyRange parentGranuleRange,
                                           UID parentGranuleID,
                                           UID currentGranuleID,
                                           BlobGranuleSplitState newState) {
	state KeyRange currentRange = blobGranuleSplitKeyRangeFor(parentGranuleID);

	state RangeResult totalState = wait(tr->getRange(currentRange, SERVER_KNOBS->BG_MAX_SPLIT_FANOUT + 1));
	// FIXME: remove above conflict range?
	tr->addWriteConflictRange(currentRange);
	ASSERT_WE_THINK(!totalState.more && totalState.size() <= SERVER_KNOBS->BG_MAX_SPLIT_FANOUT);
	// maybe someone decreased the knob, we should gracefully handle it not in simulation
	if (totalState.more || totalState.size() > SERVER_KNOBS->BG_MAX_SPLIT_FANOUT) {
		RangeResult tryAgain = wait(tr->getRange(currentRange, 10000));
		ASSERT(!tryAgain.more);
		totalState = tryAgain;
	}

	if (totalState.empty()) {
		ASSERT(newState == BlobGranuleSplitState::Done);
		if (BW_DEBUG) {
			fmt::print("Found empty split state for parent granule {0}\n", parentGranuleID.toString());
		}
		// must have retried and successfully nuked everything
		return Void();
	}
	ASSERT(totalState.size() >= 2);

	int total = totalState.size();
	int totalStarted = 0;
	int totalDone = 0;
	BlobGranuleSplitState currentState = BlobGranuleSplitState::Unknown;
	for (auto& it : totalState) {
		UID pid;
		UID cid;
		std::pair<UID, UID> k = decodeBlobGranuleSplitKey(it.key);
		pid = k.first;
		cid = k.second;
		ASSERT(pid == parentGranuleID);

		BlobGranuleSplitState st = decodeBlobGranuleSplitValue(it.value).first;
		ASSERT(st != BlobGranuleSplitState::Unknown);
		if (st == BlobGranuleSplitState::Initialized) {
			totalStarted++;
		} else if (st == BlobGranuleSplitState::Done) {
			totalDone++;
		}
		if (cid == currentGranuleID) {
			ASSERT(currentState == BlobGranuleSplitState::Unknown);
			currentState = st;
		}
	}

	ASSERT(currentState != BlobGranuleSplitState::Unknown);

	if (currentState < newState) {
		if (BW_DEBUG) {
			fmt::print("Updating granule {0} split state from {1} {2} -> {3}\n",
			           currentGranuleID.toString(),
			           parentGranuleID.toString(),
			           currentState,
			           newState);
		}

		Key myStateKey = blobGranuleSplitKeyFor(parentGranuleID, currentGranuleID);
		if (newState == BlobGranuleSplitState::Done && currentState == BlobGranuleSplitState::Assigned &&
		    totalDone == total - 1) {
			// we are the last one to change from Assigned -> Done, so everything can be cleaned up for the old
			// change feed and splitting state
			if (BW_DEBUG) {
				fmt::print("{0} destroying old granule {1}\n", currentGranuleID.toString(), parentGranuleID.toString());
			}

			wait(updateChangeFeed(tr, granuleIDToCFKey(parentGranuleID), ChangeFeedStatus::CHANGE_FEED_DESTROY));

			Key oldGranuleLockKey = blobGranuleLockKeyFor(parentGranuleRange);
			// FIXME: deleting granule lock can cause races where another granule with the same range starts way later
			// and thinks it can own the granule! Need to change file cleanup to destroy these, if there is no more
			// granule in the history with that exact key range!
			// Alternative fix could be to, on granule open, query for all overlapping granule locks and ensure none of
			// them have higher (epoch, seqno), but that is much more expensive

			// tr->clear(singleKeyRange(oldGranuleLockKey));
			tr->clear(currentRange);
			CODE_PROBE(true, "Granule split cleanup on last delta file persisted");
		} else {
			tr->atomicOp(myStateKey, blobGranuleSplitValueFor(newState), MutationRef::SetVersionstampedValue);
			if (newState == BlobGranuleSplitState::Assigned && currentState == BlobGranuleSplitState::Initialized &&
			    totalStarted == 1) {
				// We are the last one to change from Start -> Assigned, so we can stop the parent change feed.
				if (BW_DEBUG) {
					fmt::print("{0} stopping change feed for old granule {1}\n",
					           currentGranuleID.toString().c_str(),
					           parentGranuleID.toString().c_str());
				}

				wait(updateChangeFeed(
				    tr, KeyRef(granuleIDToCFKey(parentGranuleID)), ChangeFeedStatus::CHANGE_FEED_STOP));
			}
			CODE_PROBE(true, "Granule split stopping change feed");
		}
	} else if (BW_DEBUG) {
		CODE_PROBE(true, "Out of order granule split state updates ignored");
		fmt::print("Ignoring granule {0} split state from {1} {2} -> {3}\n",
		           currentGranuleID.toString(),
		           parentGranuleID.toString(),
		           currentState,
		           newState);
	}

	return Void();
}

// Returns the split state for a given granule on granule reassignment, or unknown if it doesn't exist (meaning the
// granule splitting finished)
ACTOR Future<std::pair<BlobGranuleSplitState, Version>> getGranuleSplitState(Transaction* tr,
                                                                             UID parentGranuleID,
                                                                             UID currentGranuleID) {
	Key myStateKey = blobGranuleSplitKeyFor(parentGranuleID, currentGranuleID);

	Optional<Value> st = wait(tr->get(myStateKey));
	if (st.present()) {
		return decodeBlobGranuleSplitValue(st.get());
	} else {
		return std::pair(BlobGranuleSplitState::Unknown, invalidVersion);
	}
}

// writeDelta file writes speculatively in the common case to optimize throughput. It creates the s3 object even though
// the data in it may not yet be committed, and even though previous delta files with lower versioned data may still be
// in flight. The synchronization happens after the s3 file is written, but before we update the FDB index of what files
// exist. Before updating FDB, we ensure the version is committed and all previous delta files have updated FDB.
ACTOR Future<BlobFileIndex> writeDeltaFile(Reference<BlobWorkerData> bwData,
                                           Reference<BlobConnectionProvider> bstore,
                                           KeyRange keyRange,
                                           UID granuleID,
                                           int64_t epoch,
                                           int64_t seqno,
                                           Standalone<GranuleDeltas> deltasToWrite,
                                           Version currentDeltaVersion,
                                           Future<BlobFileIndex> previousDeltaFileFuture,
                                           Future<Void> waitCommitted,
                                           Optional<std::pair<KeyRange, UID>> oldGranuleComplete,
                                           Future<Void> startDeltaFileWrite) {
	wait(startDeltaFileWrite);
	state FlowLock::Releaser holdingLock(*bwData->deltaWritesLock);

	wait(delay(0, TaskPriority::BlobWorkerUpdateStorage));

	state std::string fileName = randomBGFilename(bwData->id, granuleID, currentDeltaVersion, ".delta");

	state Optional<BlobGranuleCipherKeysCtx> cipherKeysCtx;
	state Optional<BlobGranuleCipherKeysMeta> cipherKeysMeta;
	state Arena arena;

	if (bwData->isEncryptionEnabled) {
		BlobGranuleCipherKeysCtx ciphKeysCtx = wait(getLatestGranuleCipherKeys(bwData, keyRange, &arena));
		cipherKeysCtx = std::move(ciphKeysCtx);
		cipherKeysMeta = BlobGranuleCipherKeysCtx::toCipherKeysMeta(cipherKeysCtx.get());
	}

	state Optional<CompressionFilter> compressFilter = getBlobFileCompressFilter();
	state Value serialized = serializeChunkedDeltaFile(StringRef(fileName),
	                                                   deltasToWrite,
	                                                   keyRange,
	                                                   SERVER_KNOBS->BG_DELTA_FILE_TARGET_CHUNK_BYTES,
	                                                   compressFilter,
	                                                   cipherKeysCtx);
	state size_t serializedSize = serialized.size();
	bwData->stats.compressionBytesRaw += deltasToWrite.expectedSize();
	bwData->stats.compressionBytesFinal += serializedSize;

	// Free up deltasToWrite here to reduce memory
	deltasToWrite = Standalone<GranuleDeltas>();

	state Reference<BackupContainerFileSystem> writeBStore;
	state std::string fname;
	std::tie(writeBStore, fname) = bstore->createForWrite(fileName);
	state Reference<IBackupFile> objectFile = wait(writeBStore->writeFile(fname));

	++bwData->stats.s3PutReqs;
	++bwData->stats.deltaFilesWritten;
	bwData->stats.deltaBytesWritten += serializedSize;

	wait(objectFile->append(serialized.begin(), serializedSize));
	wait(objectFile->finish());

	// free serialized since it is persisted in blob
	serialized = Value();

	// now that all buffered memory from file is gone, we can release memory flow lock
	// we must unblock here to allow feed to continue to consume, so that waitCommitted returns
	holdingLock.release();

	state int numIterations = 0;
	try {
		// before updating FDB, wait for the delta file version to be committed and previous delta files to finish
		wait(waitCommitted);
		BlobFileIndex prev = wait(previousDeltaFileFuture);
		wait(delay(0, TaskPriority::BlobWorkerUpdateFDB));

		// update FDB with new file
		state Reference<ReadYourWritesTransaction> tr = makeReference<ReadYourWritesTransaction>(bwData->db);
		loop {
			tr->setOption(FDBTransactionOptions::ACCESS_SYSTEM_KEYS);
			try {
				wait(readAndCheckGranuleLock(tr, keyRange, epoch, seqno));
				numIterations++;

				Key dfKey = blobGranuleFileKeyFor(granuleID, currentDeltaVersion, 'D');
				// TODO change once we support file multiplexing
				Value dfValue = blobGranuleFileValueFor(fname, 0, serializedSize, serializedSize, cipherKeysMeta);
				tr->set(dfKey, dfValue);

				if (oldGranuleComplete.present()) {
					wait(updateGranuleSplitState(&tr->getTransaction(),
					                             oldGranuleComplete.get().first,
					                             oldGranuleComplete.get().second,
					                             granuleID,
					                             BlobGranuleSplitState::Done));
				}

				wait(tr->commit());
				if (BW_DEBUG) {
					fmt::print(
					    "Granule {0} [{1} - {2}) updated fdb with delta file {3} of size {4} at version {5}, cv={6}\n",
					    granuleID.toString(),
					    keyRange.begin.printable(),
					    keyRange.end.printable(),
					    fname,
					    serializedSize,
					    currentDeltaVersion,
					    tr->getCommittedVersion());
				}

				if (BUGGIFY_WITH_PROB(0.01)) {
					wait(delay(deterministicRandom()->random01()));
				}

				if (BW_DEBUG) {
					TraceEvent(SevDebug, "DeltaFileWritten")
					    .detail("FileName", fname)
					    .detail("Encrypted", cipherKeysCtx.present())
					    .detail("Compressed", compressFilter.present());
				}

				// FIXME: change when we implement multiplexing
				return BlobFileIndex(currentDeltaVersion, fname, 0, serializedSize, serializedSize, cipherKeysMeta);
			} catch (Error& e) {
				wait(tr->onError(e));
			}
		}
	} catch (Error& e) {
		// If this actor was cancelled, doesn't own the granule anymore, or got some other error before trying to
		// commit a transaction, we can and want to safely delete the file we wrote. Otherwise, we may have updated FDB
		// with file and cannot safely delete it.
		if (numIterations > 0) {
			CODE_PROBE(true, "Granule potentially leaving orphaned delta file");
			throw e;
		}
		if (BW_DEBUG) {
			fmt::print("deleting delta file {0} after error {1}\n", fname, e.name());
		}
		CODE_PROBE(true, "Granule cleaning up delta file after error");
		++bwData->stats.s3DeleteReqs;
		bwData->addActor.send(writeBStore->deleteFile(fname));
		throw e;
	}
}

ACTOR Future<Void> reevaluateInitialSplit(Reference<BlobWorkerData> bwData,
                                          UID granuleID,
                                          KeyRange keyRange,
                                          int64_t epoch,
                                          int64_t seqno,
                                          Key proposedSplitKey);

ACTOR Future<BlobFileIndex> writeSnapshot(Reference<BlobWorkerData> bwData,
                                          Reference<BlobConnectionProvider> bstore,
                                          KeyRange keyRange,
                                          UID granuleID,
                                          int64_t epoch,
                                          int64_t seqno,
                                          Version version,
                                          PromiseStream<RangeResult> rows,
                                          bool initialSnapshot) {
	state std::string fileName = randomBGFilename(bwData->id, granuleID, version, ".snapshot");
	state Standalone<GranuleSnapshot> snapshot;
	state int64_t bytesRead = 0;
	state bool injectTooBig = initialSnapshot && g_network->isSimulated() && BUGGIFY_WITH_PROB(0.1);

	wait(delay(0, TaskPriority::BlobWorkerUpdateStorage));

	loop {
		try {
			if (initialSnapshot && snapshot.size() > 1 &&
			    (injectTooBig || bytesRead >= 3 * SERVER_KNOBS->BG_SNAPSHOT_FILE_TARGET_BYTES)) {
				// throw transaction too old either on injection for simulation, or if snapshot would be too large now
				throw transaction_too_old();
			}
			RangeResult res = waitNext(rows.getFuture());
			snapshot.arena().dependsOn(res.arena());
			snapshot.append(snapshot.arena(), res.begin(), res.size());
			bytesRead += res.expectedSize();
			wait(yield(TaskPriority::BlobWorkerUpdateStorage));
		} catch (Error& e) {
			if (e.code() == error_code_end_of_stream) {
				break;
			}
			// if we got transaction_too_old naturally, have lower threshold for re-evaluating (2xlimit)
			if (initialSnapshot && snapshot.size() > 1 && e.code() == error_code_transaction_too_old &&
			    (injectTooBig || bytesRead >= 2 * SERVER_KNOBS->BG_SNAPSHOT_FILE_TARGET_BYTES)) {
				// idle this actor, while we tell the manager this is too big and to re-evaluate granules and revoke us
				if (BW_DEBUG) {
					fmt::print("Granule [{0} - {1}) re-evaluating snapshot after {2} bytes ({3} limit) {4}\n",
					           keyRange.begin.printable(),
					           keyRange.end.printable(),
					           bytesRead,
					           SERVER_KNOBS->BG_SNAPSHOT_FILE_TARGET_BYTES,
					           injectTooBig ? "(injected)" : "");
				}
				wait(reevaluateInitialSplit(
				    bwData, granuleID, keyRange, epoch, seqno, snapshot[snapshot.size() / 2].key));
				ASSERT(false);
			} else {
				throw e;
			}
		}
	}

	wait(delay(0, TaskPriority::BlobWorkerUpdateStorage));

	if (BW_DEBUG) {
		fmt::print("Granule [{0} - {1}) read {2} snapshot rows ({3} bytes)\n",
		           keyRange.begin.printable(),
		           keyRange.end.printable(),
		           snapshot.size(),
		           bytesRead);
	}

	if (g_network->isSimulated()) {
		if (snapshot.size() > 0) {
			ASSERT(keyRange.begin <= snapshot[0].key);
			ASSERT(keyRange.end > snapshot[snapshot.size() - 1].key);
		}
		for (int i = 0; i < snapshot.size() - 1; i++) {
			if (snapshot[i].key >= snapshot[i + 1].key) {
				fmt::print("SORT ORDER VIOLATION IN SNAPSHOT FILE: {0}, {1}\n",
				           snapshot[i].key.printable(),
				           snapshot[i + 1].key.printable());
			}
			ASSERT(snapshot[i].key < snapshot[i + 1].key);
		}
	}

	state Optional<BlobGranuleCipherKeysCtx> cipherKeysCtx;
	state Optional<BlobGranuleCipherKeysMeta> cipherKeysMeta;
	state Arena arena;

	if (bwData->isEncryptionEnabled) {
		BlobGranuleCipherKeysCtx ciphKeysCtx = wait(getLatestGranuleCipherKeys(bwData, keyRange, &arena));
		cipherKeysCtx = std::move(ciphKeysCtx);
		cipherKeysMeta = BlobGranuleCipherKeysCtx::toCipherKeysMeta(cipherKeysCtx.get());
	}

	state Optional<CompressionFilter> compressFilter = getBlobFileCompressFilter();
	state Value serialized = serializeChunkedSnapshot(StringRef(fileName),
	                                                  snapshot,
	                                                  SERVER_KNOBS->BG_SNAPSHOT_FILE_TARGET_CHUNK_BYTES,
	                                                  compressFilter,
	                                                  cipherKeysCtx);
	state size_t serializedSize = serialized.size();
	bwData->stats.compressionBytesRaw += snapshot.expectedSize();
	bwData->stats.compressionBytesFinal += serializedSize;

	// free snapshot to reduce memory
	snapshot = Standalone<GranuleSnapshot>();

	// write to blob using multi part upload
	state Reference<BackupContainerFileSystem> writeBStore;
	state std::string fname;
	std::tie(writeBStore, fname) = bstore->createForWrite(fileName);
	state Reference<IBackupFile> objectFile = wait(writeBStore->writeFile(fname));

	++bwData->stats.s3PutReqs;
	++bwData->stats.snapshotFilesWritten;
	bwData->stats.snapshotBytesWritten += serializedSize;

	wait(objectFile->append(serialized.begin(), serializedSize));
	wait(objectFile->finish());

	// free serialized since it is persisted in blob
	serialized = Value();

	wait(delay(0, TaskPriority::BlobWorkerUpdateFDB));
	// object uploaded successfully, save it to system key space

	state Reference<ReadYourWritesTransaction> tr = makeReference<ReadYourWritesTransaction>(bwData->db);
	state int numIterations = 0;

	try {
		loop {
			tr->setOption(FDBTransactionOptions::ACCESS_SYSTEM_KEYS);
			try {
				wait(readAndCheckGranuleLock(tr, keyRange, epoch, seqno));
				numIterations++;
				Key snapshotFileKey = blobGranuleFileKeyFor(granuleID, version, 'S');
				// TODO change once we support file multiplexing
				Key snapshotFileValue =
				    blobGranuleFileValueFor(fname, 0, serializedSize, serializedSize, cipherKeysMeta);
				tr->set(snapshotFileKey, snapshotFileValue);
				// create granule history at version if this is a new granule with the initial dump from FDB
				if (initialSnapshot) {
					Key historyKey = blobGranuleHistoryKeyFor(keyRange, version);
					Standalone<BlobGranuleHistoryValue> historyValue;
					historyValue.granuleID = granuleID;
					tr->set(historyKey, blobGranuleHistoryValueFor(historyValue));
				}
				wait(tr->commit());
				break;
			} catch (Error& e) {
				wait(tr->onError(e));
			}
		}
	} catch (Error& e) {
		// If this actor was cancelled, doesn't own the granule anymore, or got some other error before trying to
		// commit a transaction, we can and want to safely delete the file we wrote. Otherwise, we may have updated FDB
		// with file and cannot safely delete it.
		if (numIterations > 0) {
			CODE_PROBE(true, "Granule potentially leaving orphaned snapshot file");
			throw e;
		}
		if (BW_DEBUG) {
			fmt::print("deleting snapshot file {0} after error {1}\n", fname, e.name());
		}
		CODE_PROBE(true, "Granule deleting snapshot file after error");
		++bwData->stats.s3DeleteReqs;
		bwData->addActor.send(writeBStore->deleteFile(fname));
		throw e;
	}

	if (BW_DEBUG) {
		fmt::print("Granule [{0} - {1}) committed new snapshot file {2} with {3} bytes\n\n",
		           keyRange.begin.printable(),
		           keyRange.end.printable(),
		           fname,
		           serializedSize);
	}

	if (BUGGIFY_WITH_PROB(0.1)) {
		wait(delay(deterministicRandom()->random01()));
	}

	if (BW_DEBUG) {
		TraceEvent(SevDebug, "SnapshotFileWritten")
		    .detail("FileName", fileName)
		    .detail("Encrypted", cipherKeysCtx.present())
		    .detail("Compressed", compressFilter.present());
	}

	// FIXME: change when we implement multiplexing
	return BlobFileIndex(version, fname, 0, serializedSize, serializedSize, cipherKeysMeta);
}

ACTOR Future<BlobFileIndex> dumpInitialSnapshotFromFDB(Reference<BlobWorkerData> bwData,
                                                       Reference<BlobConnectionProvider> bstore,
                                                       Reference<GranuleMetadata> metadata,
                                                       UID granuleID,
                                                       Key cfKey,
                                                       std::deque<Future<Void>>* inFlightPops) {
	if (BW_DEBUG) {
		fmt::print("Dumping snapshot from FDB for [{0} - {1})\n",
		           metadata->keyRange.begin.printable(),
		           metadata->keyRange.end.printable());
	}
	wait(bwData->initialSnapshotLock->take());
	state FlowLock::Releaser holdingLock(*bwData->initialSnapshotLock);

	state Reference<ReadYourWritesTransaction> tr = makeReference<ReadYourWritesTransaction>(bwData->db);
	state int retries = 0;
	state Version lastReadVersion = invalidVersion;
	state Version readVersion = invalidVersion;

	loop {
		tr->setOption(FDBTransactionOptions::ACCESS_SYSTEM_KEYS);
		// FIXME: proper tenant support in Blob Worker
		tr->setOption(FDBTransactionOptions::RAW_ACCESS);
		try {
			Version rv = wait(tr->getReadVersion());
			readVersion = rv;
			ASSERT(lastReadVersion <= readVersion);
			state PromiseStream<RangeResult> rowsStream;
			state Future<BlobFileIndex> snapshotWriter = writeSnapshot(bwData,
			                                                           bstore,
			                                                           metadata->keyRange,
			                                                           granuleID,
			                                                           metadata->originalEpoch,
			                                                           metadata->originalSeqno,
			                                                           readVersion,
			                                                           rowsStream,
			                                                           true);
			Future<Void> streamFuture =
			    tr->getTransaction().getRangeStream(rowsStream, metadata->keyRange, GetRangeLimits(), Snapshot::True);
			wait(streamFuture && success(snapshotWriter));
			TraceEvent(SevDebug, "BlobGranuleSnapshotFile", bwData->id)
			    .detail("Granule", metadata->keyRange)
			    .detail("Version", readVersion);
			DEBUG_KEY_RANGE("BlobWorkerFDBSnapshot", readVersion, metadata->keyRange, bwData->id);

			// initial snapshot is committed in fdb, we can pop the change feed up to this version
			inFlightPops->push_back(bwData->db->popChangeFeedMutations(cfKey, readVersion));
			return snapshotWriter.get();
		} catch (Error& e) {
			if (e.code() == error_code_operation_cancelled) {
				throw e;
			}
			if (BW_DEBUG) {
				fmt::print("Dumping snapshot {0} from FDB for [{1} - {2}) got error {3}\n",
				           retries + 1,
				           metadata->keyRange.begin.printable(),
				           metadata->keyRange.end.printable(),
				           e.name());
			}
			state Error err = e;
			if (e.code() == error_code_server_overloaded) {
				wait(delay(FLOW_KNOBS->PREVENT_FAST_SPIN_DELAY));
			} else {
				wait(tr->onError(e));
			}
			retries++;
			CODE_PROBE(true, "Granule initial snapshot failed");
			// FIXME: why can't we supress error event?
			TraceEvent(retries < 10 ? SevDebug : SevWarn, "BlobGranuleInitialSnapshotRetry", bwData->id)
			    .error(err)
			    .detail("Granule", metadata->keyRange)
			    .detail("Count", retries);
			lastReadVersion = readVersion;
			// Pop change feed up to readVersion, because that data will be before the next snapshot
			// Do this to prevent a large amount of CF data from accumulating if we have consecutive failures to
			// snapshot
			// Also somewhat servers as a rate limiting function and checking that the database is available for this
			// key range
			wait(bwData->db->popChangeFeedMutations(cfKey, readVersion));
		}
	}
}

// files might not be the current set of files in metadata, in the case of doing the initial snapshot of a granule that
// was split.
ACTOR Future<BlobFileIndex> compactFromBlob(Reference<BlobWorkerData> bwData,
                                            Reference<BlobConnectionProvider> bstore,
                                            Reference<GranuleMetadata> metadata,
                                            UID granuleID,
                                            std::vector<GranuleFiles> fileSet,
                                            Version version) {
	wait(bwData->resnapshotLock->take());
	state FlowLock::Releaser holdingLock(*bwData->resnapshotLock);
	wait(delay(0, TaskPriority::BlobWorkerUpdateStorage));
	if (BW_DEBUG) {
		fmt::print("Compacting snapshot from blob for [{0} - {1}) @ {2}\n",
		           metadata->keyRange.begin.printable().c_str(),
		           metadata->keyRange.end.printable().c_str(),
		           version);
	}

	state Arena filenameArena;
	state std::vector<Future<RangeResult>> chunksToRead;
	state int64_t compactBytesRead = 0;
	for (auto& f : fileSet) {
		ASSERT(!f.snapshotFiles.empty());
		ASSERT(!f.deltaFiles.empty());

		state BlobGranuleChunkRef chunk;
		state GranuleFiles files = f;
		state Version snapshotVersion = files.snapshotFiles.back().version;
		state BlobFileIndex snapshotF = files.snapshotFiles.back();

		if (snapshotVersion >= version) {
			fmt::print("Chunk snapshot version [{0} - {1}) @ {2} >= compact version {3}\n",
			           chunk.keyRange.begin.printable().c_str(),
			           chunk.keyRange.end.printable().c_str(),
			           snapshotVersion,
			           version);
		}
		ASSERT(snapshotVersion < version);

		state Optional<BlobGranuleCipherKeysCtx> snapCipherKeysCtx;
		if (snapshotF.cipherKeysMeta.present()) {
			ASSERT(bwData->isEncryptionEnabled);

			BlobGranuleCipherKeysCtx keysCtx =
			    wait(getGranuleCipherKeysFromKeysMeta(bwData, snapshotF.cipherKeysMeta.get(), &filenameArena));
			snapCipherKeysCtx = std::move(keysCtx);
		}

		chunk.snapshotFile = BlobFilePointerRef(filenameArena,
		                                        snapshotF.filename,
		                                        snapshotF.offset,
		                                        snapshotF.length,
		                                        snapshotF.fullFileLength,
		                                        snapCipherKeysCtx);

		compactBytesRead += snapshotF.length;
		state int deltaIdx = files.deltaFiles.size() - 1;
		while (deltaIdx >= 0 && files.deltaFiles[deltaIdx].version > snapshotVersion) {
			deltaIdx--;
		}
		deltaIdx++;
		state Version lastDeltaVersion = snapshotVersion;
		state BlobFileIndex deltaF;
		while (deltaIdx < files.deltaFiles.size() && lastDeltaVersion < version) {
			state Optional<BlobGranuleCipherKeysCtx> deltaCipherKeysCtx;

			deltaF = files.deltaFiles[deltaIdx];

			if (deltaF.cipherKeysMeta.present()) {
				ASSERT(isEncryptionOpSupported(EncryptOperationType::BLOB_GRANULE_ENCRYPTION,
				                               bwData->dbInfo->get().client));

				BlobGranuleCipherKeysCtx keysCtx =
				    wait(getGranuleCipherKeysFromKeysMeta(bwData, deltaF.cipherKeysMeta.get(), &filenameArena));
				deltaCipherKeysCtx = std::move(keysCtx);
			}

			chunk.deltaFiles.emplace_back_deep(filenameArena,
			                                   deltaF.filename,
			                                   deltaF.offset,
			                                   deltaF.length,
			                                   deltaF.fullFileLength,
			                                   deltaCipherKeysCtx);
			compactBytesRead += deltaF.length;
			lastDeltaVersion = files.deltaFiles[deltaIdx].version;
			deltaIdx++;
		}
		ASSERT(lastDeltaVersion >= version);
		chunk.includedVersion = version;

		if (BW_DEBUG) {
			fmt::print("Re-snapshotting [{0} - {1}) @ {2} from blob\n",
			           metadata->keyRange.begin.printable(),
			           metadata->keyRange.end.printable(),
			           version);
		}
		chunksToRead.push_back(readBlobGranule(chunk, metadata->keyRange, 0, version, bstore, &bwData->stats));
	}

	try {
		state PromiseStream<RangeResult> rowsStream;
		state Future<BlobFileIndex> snapshotWriter = writeSnapshot(bwData,
		                                                           bstore,
		                                                           metadata->keyRange,
		                                                           granuleID,
		                                                           metadata->originalEpoch,
		                                                           metadata->originalSeqno,
		                                                           version,
		                                                           rowsStream,
		                                                           false);
		state int resultIdx;
		for (resultIdx = 0; resultIdx < chunksToRead.size(); resultIdx++) {
			RangeResult newGranuleChunk = wait(chunksToRead[resultIdx]);
			rowsStream.send(std::move(newGranuleChunk));
		}

		bwData->stats.bytesReadFromS3ForCompaction += compactBytesRead;
		rowsStream.sendError(end_of_stream());

		BlobFileIndex f = wait(snapshotWriter);
		DEBUG_KEY_RANGE("BlobWorkerBlobSnapshot", version, metadata->keyRange, bwData->id);
		return f;
	} catch (Error& e) {
		if (BW_DEBUG) {
			fmt::print("Compacting snapshot from blob for [{0} - {1}) got error {2}\n",
			           metadata->keyRange.begin.printable(),
			           metadata->keyRange.end.printable(),
			           e.name());
		}
		throw e;
	}
}

struct CounterHolder {
	int* counter;
	bool completed;

	CounterHolder() : counter(nullptr), completed(true) {}
	CounterHolder(int* counter) : counter(counter), completed(false) { (*counter)++; }

	void complete() {
		if (!completed) {
			completed = true;
			(*counter)--;
		}
	}

	~CounterHolder() { complete(); }
};

ACTOR Future<BlobFileIndex> checkSplitAndReSnapshot(Reference<BlobWorkerData> bwData,
                                                    Reference<BlobConnectionProvider> bstore,
                                                    Reference<GranuleMetadata> metadata,
                                                    UID granuleID,
                                                    int64_t bytesInNewDeltaFiles,
                                                    Future<BlobFileIndex> lastDeltaBeforeSnapshot,
                                                    int64_t versionsSinceLastSnapshot) {

	BlobFileIndex lastDeltaIdx = wait(lastDeltaBeforeSnapshot);
	state Version reSnapshotVersion = lastDeltaIdx.version;
	while (!bwData->statusStreamInitialized) {
		wait(bwData->currentManagerStatusStream.onChange());
	}

	wait(delay(0, TaskPriority::BlobWorkerUpdateFDB));

	state CounterHolder pendingCounter(&bwData->stats.granulesPendingSplitCheck);

	if (BW_DEBUG) {
		fmt::print("Granule [{0} - {1}) checking with BM for re-snapshot after {2} bytes\n",
		           metadata->keyRange.begin.printable(),
		           metadata->keyRange.end.printable(),
		           metadata->bytesInNewDeltaFiles);
	}

	TraceEvent(SevDebug, "BlobGranuleSnapshotCheck", bwData->id)
	    .detail("Granule", metadata->keyRange)
	    .detail("Version", reSnapshotVersion);

	// Save these from the start so repeated requests are idempotent
	// Need to retry in case response is dropped or manager changes. Eventually, a manager will
	// either reassign the range with continue=true, or will revoke the range. But, we will keep the
	// range open at this version for reads until that assignment change happens
	metadata->resumeSnapshot.reset();
	state int64_t statusEpoch = metadata->continueEpoch;
	state int64_t statusSeqno = metadata->continueSeqno;

	// If two snapshots happen without a split within a low time interval, this granule is "write-hot"
	// FIXME: If a rollback happens, this could incorrectly identify a hot granule as not hot. This should be
	// rare though and is just less efficient.
	state bool writeHot = versionsSinceLastSnapshot <= SERVER_KNOBS->BG_HOT_SNAPSHOT_VERSIONS;
	// FIXME: could probably refactor all of this logic into one large choose/when state machine that's less
	// complex
	loop {
		loop {
			try {
				// wait for manager stream to become ready, and send a message
				loop {
					choose {
						when(wait(bwData->currentManagerStatusStream.get().onReady())) { break; }
						when(wait(bwData->currentManagerStatusStream.onChange())) {}
						when(wait(metadata->resumeSnapshot.getFuture())) { break; }
					}
				}
				if (metadata->resumeSnapshot.isSet()) {
					break;
				}

				bwData->currentManagerStatusStream.get().send(GranuleStatusReply(metadata->keyRange,
				                                                                 true,
				                                                                 writeHot,
				                                                                 false,
				                                                                 statusEpoch,
				                                                                 statusSeqno,
				                                                                 granuleID,
				                                                                 metadata->historyVersion,
				                                                                 reSnapshotVersion,
				                                                                 false,
				                                                                 metadata->originalEpoch,
				                                                                 metadata->originalSeqno));
				break;
			} catch (Error& e) {
				if (e.code() == error_code_operation_cancelled) {
					throw e;
				}
				CODE_PROBE(true, "Blob worker re-sending split evaluation to manager after not error/not hearing back");
				// if we got broken promise while waiting, the old stream was killed, so we don't need to wait
				// on change, just retry
				if (e.code() == error_code_broken_promise) {
					wait(delay(FLOW_KNOBS->PREVENT_FAST_SPIN_DELAY));
				} else {
					wait(bwData->currentManagerStatusStream.onChange());
				}
			}
		}

		// wait for manager reply (which will either cancel this future or call resumeSnapshot), or re-send on
		// manager change/no response
		choose {
			when(wait(bwData->currentManagerStatusStream.onChange())) {}
			when(wait(metadata->resumeSnapshot.getFuture())) { break; }
			when(wait(delay(1.0))) {}
		}

		if (BW_DEBUG) {
			fmt::print("Granule [{0} - {1}), hasn't heard back from BM in BW {2}, re-sending status\n",
			           metadata->keyRange.begin.printable(),
			           metadata->keyRange.end.printable(),
			           bwData->id.toString());
		}
	}

	pendingCounter.complete();

	if (BW_DEBUG) {
		fmt::print("Granule [{0} - {1}) re-snapshotting after {2} bytes\n",
		           metadata->keyRange.begin.printable(),
		           metadata->keyRange.end.printable(),
		           bytesInNewDeltaFiles);
	}
	TraceEvent(SevDebug, "BlobGranuleSnapshotFile", bwData->id)
	    .detail("Granule", metadata->keyRange)
	    .detail("Version", metadata->durableDeltaVersion.get());

	// wait for file updater to make sure that last delta file is in the metadata before
	while (metadata->files.deltaFiles.empty() || metadata->files.deltaFiles.back().version < reSnapshotVersion) {
		wait(delay(FLOW_KNOBS->PREVENT_FAST_SPIN_DELAY));
	}
	std::vector<GranuleFiles> toSnapshot;
	toSnapshot.push_back(metadata->files);
	BlobFileIndex reSnapshotIdx =
	    wait(compactFromBlob(bwData, bstore, metadata, granuleID, toSnapshot, reSnapshotVersion));
	return reSnapshotIdx;
}

// wait indefinitely to tell manager to re-evaluate this split, until the granule is revoked
ACTOR Future<Void> reevaluateInitialSplit(Reference<BlobWorkerData> bwData,
                                          UID granuleID,
                                          KeyRange keyRange,
                                          int64_t epoch,
                                          int64_t seqno,
                                          Key proposedSplitKey) {
	// wait for first stream to be initialized
	while (!bwData->statusStreamInitialized) {
		wait(bwData->currentManagerStatusStream.onChange());
	}
	loop {
		try {
			// wait for manager stream to become ready, and send a message
			loop {
				choose {
					when(wait(bwData->currentManagerStatusStream.get().onReady())) { break; }
					when(wait(bwData->currentManagerStatusStream.onChange())) {}
				}
			}

			GranuleStatusReply reply(keyRange,
			                         true,
			                         false,
			                         true,
			                         epoch,
			                         seqno,
			                         granuleID,
			                         invalidVersion,
			                         invalidVersion,
			                         false,
			                         epoch,
			                         seqno);
			reply.proposedSplitKey = proposedSplitKey;
			bwData->currentManagerStatusStream.get().send(reply);
			// if a new manager appears, also tell it about this granule being splittable, or retry after a certain
			// amount of time of not hearing back
			wait(success(timeout(bwData->currentManagerStatusStream.onChange(), 10.0)));
			wait(delay(0));
			CODE_PROBE(true, "Blob worker re-sending initialsplit too big");
		} catch (Error& e) {
			if (e.code() == error_code_operation_cancelled) {
				throw e;
			}

			CODE_PROBE(true, "Blob worker re-sending merge candidate to manager after not error/not hearing back");

			// if we got broken promise while waiting, the old stream was killed, so we don't need to wait
			// on change, just retry
			if (e.code() == error_code_broken_promise) {
				wait(delay(FLOW_KNOBS->PREVENT_FAST_SPIN_DELAY));
			} else {
				wait(bwData->currentManagerStatusStream.onChange());
			}
		}
	}
}

ACTOR Future<Void> granuleCheckMergeCandidate(Reference<BlobWorkerData> bwData,
                                              Reference<GranuleMetadata> metadata,
                                              UID granuleID,
                                              Future<Void> waitStart) {
	if (!SERVER_KNOBS->BG_ENABLE_MERGING) {
		return Void();
	}
	// wait for the last snapshot to finish, so that the delay is from the last snapshot
	wait(waitStart);
	double jitter = deterministicRandom()->random01() * 0.8 * SERVER_KNOBS->BG_MERGE_CANDIDATE_DELAY_SECONDS;
	wait(delay(SERVER_KNOBS->BG_MERGE_CANDIDATE_THRESHOLD_SECONDS + jitter));
	loop {
		// this actor will be cancelled if a split check happened, or if the granule was moved away, so this
		// being here means that granule is cold enough during that period. Now we just need to check if it is
		// also small enough to be a merge candidate.
		StorageMetrics currentMetrics = wait(bwData->db->getStorageMetrics(metadata->keyRange, CLIENT_KNOBS->TOO_MANY));

		// FIXME: maybe separate knob and/or value for write rate?
		if (currentMetrics.bytes >= SERVER_KNOBS->BG_SNAPSHOT_FILE_TARGET_BYTES / 2 ||
		    currentMetrics.bytesPerKSecond >= SERVER_KNOBS->SHARD_MIN_BYTES_PER_KSEC) {
			wait(delayJittered(SERVER_KNOBS->BG_MERGE_CANDIDATE_THRESHOLD_SECONDS / 2.0));
			CODE_PROBE(true, "wait and check later to see if granule got smaller or colder");
			continue;
		}

		CODE_PROBE(true, "Blob Worker identified merge candidate granule");

		// if we are a merge candidate, send a message to the BM. Once successful, this actor is complete
		while (!bwData->statusStreamInitialized) {
			wait(bwData->currentManagerStatusStream.onChange());
		}

		state double sendTimeGiveUp = now() + SERVER_KNOBS->BG_MERGE_CANDIDATE_THRESHOLD_SECONDS / 2.0;
		loop {
			try {
				// wait for manager stream to become ready, and send a message
				loop {
					choose {
						when(wait(delay(std::max(0.0, sendTimeGiveUp - now())))) { break; }
						when(wait(bwData->currentManagerStatusStream.get().onReady())) { break; }
						when(wait(bwData->currentManagerStatusStream.onChange())) {}
					}
				}

				if (now() >= sendTimeGiveUp) {
					CODE_PROBE(true, "Blob worker could not send merge candidate in time, re-checking status");
					break;
				}

				bwData->currentManagerStatusStream.get().send(GranuleStatusReply(metadata->keyRange,
				                                                                 false,
				                                                                 false,
				                                                                 false,
				                                                                 metadata->continueEpoch,
				                                                                 metadata->continueSeqno,
				                                                                 granuleID,
				                                                                 metadata->historyVersion,
				                                                                 invalidVersion,
				                                                                 true,
				                                                                 metadata->originalEpoch,
				                                                                 metadata->originalSeqno));
				// if a new manager appears, also tell it about this granule being mergeable
				// or if a new stream from the existing manager, it may have missed the message due to a network issue
				wait(bwData->currentManagerStatusStream.onChange());
				wait(delay(0));
				CODE_PROBE(true, "Blob worker re-sending merge candidate to new manager");
			} catch (Error& e) {
				if (e.code() == error_code_operation_cancelled) {
					throw e;
				}

				CODE_PROBE(true, "Blob worker re-sending merge candidate to manager after not error/not hearing back");

				// if we got broken promise while waiting, the old stream was killed, so we don't need to wait
				// on change, just retry
				if (e.code() == error_code_broken_promise) {
					wait(delay(FLOW_KNOBS->PREVENT_FAST_SPIN_DELAY));
				} else {
					wait(bwData->currentManagerStatusStream.onChange());
				}
			}
		}
	}
}

namespace {
void handleCompletedDeltaFile(Reference<BlobWorkerData> bwData,
                              Reference<GranuleMetadata> metadata,
                              BlobFileIndex completedDeltaFile,
                              Key cfKey,
                              Version cfStartVersion,
                              std::deque<std::pair<Version, Version>>* rollbacksCompleted,
                              std::deque<Future<Void>>& inFlightPops) {
	metadata->files.deltaFiles.push_back(completedDeltaFile);
	ASSERT(metadata->durableDeltaVersion.get() < completedDeltaFile.version);
	metadata->durableDeltaVersion.set(completedDeltaFile.version);

	if (completedDeltaFile.version > cfStartVersion) {
		if (BW_DEBUG) {
			fmt::print("Popping change feed {0} at {1}\n",
			           cfKeyToGranuleID(cfKey).toString().c_str(),
			           completedDeltaFile.version);
		}
		// FIXME: for a write-hot shard, we could potentially batch these and only pop the largest one after
		// several have completed
		// FIXME: we actually want to pop at this version + 1 because pop is exclusive?
		// FIXME: since this is async, and worker could die, new blob worker that opens granule should probably
		// kick off an async pop at its previousDurableVersion after opening the granule to guarantee it is
		// eventually popped?
		Future<Void> popFuture = bwData->db->popChangeFeedMutations(cfKey, completedDeltaFile.version);
		// Do pop asynchronously
		inFlightPops.push_back(popFuture);
	}
	while (!rollbacksCompleted->empty() && completedDeltaFile.version >= rollbacksCompleted->front().second) {
		if (BW_DEBUG) {
			fmt::print("Granule [{0} - {1}) on BW {2} completed rollback {3} -> {4} with delta file {5}\n",
			           metadata->keyRange.begin.printable().c_str(),
			           metadata->keyRange.end.printable().c_str(),
			           bwData->id.toString().substr(0, 5).c_str(),
			           rollbacksCompleted->front().second,
			           rollbacksCompleted->front().first,
			           completedDeltaFile.version);
		}
		rollbacksCompleted->pop_front();
	}
}

// if we get an i/o error updating files, or a rollback, reassign the granule to ourselves and start fresh
bool granuleCanRetry(const Error& e) {
	switch (e.code()) {
	case error_code_io_error:
	case error_code_io_timeout:
	// FIXME: handle connection errors in tighter retry loop around individual files.
	// FIXME: if these requests fail at a high enough rate, the whole worker should be marked as unhealthy and
	// its granules should be moved away, as there may be some problem with this host contacting blob storage
	case error_code_http_request_failed:
	case error_code_connection_failed:
	case error_code_lookup_failed: // dns
		return true;
	default:
		return false;
	};
}
} // namespace

struct InFlightFile {
	Future<BlobFileIndex> future;
	Version version;
	uint64_t bytes;
	bool snapshot;

	InFlightFile(Future<BlobFileIndex> future, Version version, uint64_t bytes, bool snapshot)
	  : future(future), version(version), bytes(bytes), snapshot(snapshot) {}
};

namespace {
Version doGranuleRollback(Reference<GranuleMetadata> metadata,
                          Version mutationVersion,
                          Version rollbackVersion,
                          std::deque<InFlightFile>& inFlightFiles,
                          std::deque<std::pair<Version, Version>>& rollbacksInProgress,
                          std::deque<std::pair<Version, Version>>& rollbacksCompleted) {
	Version cfRollbackVersion;
	if (metadata->pendingDeltaVersion > rollbackVersion) {
		// if we already started writing mutations to a delta or snapshot file with version > rollbackVersion,
		// we need to rescind those delta file writes
		ASSERT(!inFlightFiles.empty());
		cfRollbackVersion = metadata->durableDeltaVersion.get();
		metadata->pendingSnapshotVersion = metadata->durableSnapshotVersion.get();
		int toPop = 0;
		bool pendingSnapshot = false;
		for (auto& f : inFlightFiles) {
			if (f.snapshot) {
				if (f.version > rollbackVersion) {
					CODE_PROBE(true, "Granule rollback cancelling snapshot file");
					if (BW_DEBUG) {
						fmt::print("[{0} - {1}) rollback cancelling snapshot file @ {2}\n",
						           metadata->keyRange.begin.printable(),
						           metadata->keyRange.end.printable(),
						           f.version);
					}
					f.future.cancel();
					toPop++;
				} else {
					metadata->pendingSnapshotVersion = f.version;
					metadata->bytesInNewDeltaFiles = 0;
					pendingSnapshot = true;
				}
			} else {
				if (f.version > rollbackVersion) {
					f.future.cancel();
					if (!pendingSnapshot) {
						metadata->bytesInNewDeltaFiles -= f.bytes;
					}
					toPop++;
					CODE_PROBE(true, "Granule rollback cancelling delta file");
					if (BW_DEBUG) {
						fmt::print("[{0} - {1}) rollback cancelling delta file @ {2}\n",
						           metadata->keyRange.begin.printable(),
						           metadata->keyRange.end.printable(),
						           f.version);
					}
				} else {
					ASSERT(f.version > cfRollbackVersion);
					cfRollbackVersion = f.version;
					if (pendingSnapshot) {
						metadata->bytesInNewDeltaFiles += f.bytes;
					}
				}
			}
		}
		ASSERT(toPop > 0);
		while (toPop > 0) {
			inFlightFiles.pop_back();
			toPop--;
		}
		metadata->pendingDeltaVersion = cfRollbackVersion;
		if (BW_DEBUG) {
			fmt::print("[{0} - {1}) rollback discarding all {2} in-memory mutations",
			           metadata->keyRange.begin.printable(),
			           metadata->keyRange.end.printable(),
			           metadata->currentDeltas.size());
			if (metadata->currentDeltas.size()) {
				fmt::print(
				    " {0} - {1}", metadata->currentDeltas.front().version, metadata->currentDeltas.back().version);
			}
			fmt::print("\n");
		}

		// discard all in-memory mutations
		metadata->currentDeltas = Standalone<GranuleDeltas>();
		metadata->bufferedDeltaBytes = 0;
		metadata->bufferedDeltaVersion = cfRollbackVersion;

		// Track that this rollback happened, since we have to re-read mutations up to the rollback
		// Add this rollback to in progress, and put all completed ones back in progress
		rollbacksInProgress.push_back(std::pair(rollbackVersion, mutationVersion));
		while (!rollbacksCompleted.empty()) {
			if (rollbacksCompleted.back().first >= cfRollbackVersion) {
				rollbacksInProgress.push_front(rollbacksCompleted.back());
				rollbacksCompleted.pop_back();
			} else {
				// some rollbacks in completed could still have a delta file in flight after this rollback, they
				// should remain in completed
				break;
			}
		}

	} else {
		// No pending delta files to discard, just in-memory mutations
		CODE_PROBE(true, "Granule rollback discarding in memory mutations");

		// FIXME: could binary search?
		int mIdx = metadata->currentDeltas.size() - 1;
		Version firstDiscarded = invalidVersion;
		Version lastDiscarded = invalidVersion;
		while (mIdx >= 0) {
			if (metadata->currentDeltas[mIdx].version <= rollbackVersion) {
				break;
			}
			for (auto& m : metadata->currentDeltas[mIdx].mutations) {
				metadata->bufferedDeltaBytes -= m.totalSize();
			}
			if (firstDiscarded == invalidVersion) {
				firstDiscarded = metadata->currentDeltas[mIdx].version;
			}
			lastDiscarded = metadata->currentDeltas[mIdx].version;
			mIdx--;
		}

		if (BW_DEBUG) {
			fmt::print("[{0} - {1}) rollback discarding {2} in-memory mutations",
			           metadata->keyRange.begin.printable(),
			           metadata->keyRange.end.printable(),
			           metadata->currentDeltas.size() - mIdx - 1);

			if (firstDiscarded != invalidVersion) {
				fmt::print(" {0} - {1}", lastDiscarded, firstDiscarded);
			}

			fmt::print(", {0} mutations", mIdx);
			if (mIdx >= 0) {
				fmt::print(
				    " ({0} - {1})", metadata->currentDeltas.front().version, metadata->currentDeltas[mIdx].version);
			}
			fmt::print(" and {0} bytes left\n", metadata->bufferedDeltaBytes);
		}

		if (mIdx < 0) {
			metadata->currentDeltas = Standalone<GranuleDeltas>();
			metadata->bufferedDeltaBytes = 0;
		} else {
			metadata->currentDeltas.resize(metadata->currentDeltas.arena(), mIdx + 1);
		}

		// delete all deltas in rollback range, but we can optimize here to just skip the uncommitted mutations
		// directly and immediately pop the rollback out of inProgress to completed

		metadata->bufferedDeltaVersion = rollbackVersion;
		cfRollbackVersion = mutationVersion;
		rollbacksCompleted.push_back(std::pair(rollbackVersion, mutationVersion));
	}

	if (BW_DEBUG) {
		fmt::print("[{0} - {1}) finishing rollback to {2}\n",
		           metadata->keyRange.begin.printable(),
		           metadata->keyRange.end.printable(),
		           cfRollbackVersion);
	}

	return cfRollbackVersion;
}
} // namespace

ACTOR Future<Void> waitOnCFVersion(Reference<GranuleMetadata> metadata, Version waitVersion) {
	loop {
		try {
			// if not valid, we're about to be cancelled anyway
			state Future<Void> atLeast = metadata->activeCFData.get().isValid()
			                                 ? metadata->activeCFData.get()->whenAtLeast(waitVersion)
			                                 : Never();
			choose {
				when(wait(atLeast)) { break; }
				when(wait(metadata->activeCFData.onChange())) {}
			}
		} catch (Error& e) {
			if (e.code() == error_code_operation_cancelled || e.code() == error_code_change_feed_popped) {
				throw e;
			}

			// if waiting on a parent granule change feed and we change to the child, the parent will get
			// end_of_stream, which could cause this waiting whenAtLeast to get change_feed_cancelled. We should
			// simply retry and wait a bit, as blobGranuleUpdateFiles will switch to the new change feed
			wait(delay(0.05));
		}
	}

	// stop after change feed callback
	wait(delay(0, TaskPriority::BlobWorkerReadChangeFeed));

	return Void();
}

ACTOR Future<Void> waitCommittedGrv(Reference<BlobWorkerData> bwData,
                                    Reference<GranuleMetadata> metadata,
                                    Version version) {
	if (version > bwData->grvVersion.get()) {
		// this order is important, since we need to register a waiter on the notified version before waking the
		// GRV actor
		Future<Void> grvAtLeast = bwData->grvVersion.whenAtLeast(version);
		Promise<Void> doGrvCheck = bwData->doGRVCheck;
		if (doGrvCheck.canBeSet()) {
			doGrvCheck.send(Void());
		}
		wait(grvAtLeast);
	}

	Version grvVersion = bwData->grvVersion.get();
	wait(waitOnCFVersion(metadata, grvVersion));
	return Void();
}

ACTOR Future<Void> waitVersionCommitted(Reference<BlobWorkerData> bwData,
                                        Reference<GranuleMetadata> metadata,
                                        Version version) {
	// If GRV is way in the future, we know we can't roll back more than 5 seconds (or whatever this knob is set
	// to) worth of versions
	wait(waitCommittedGrv(bwData, metadata, version) ||
	     waitOnCFVersion(metadata, version + SERVER_KNOBS->MAX_READ_TRANSACTION_LIFE_VERSIONS));
	if (version > metadata->knownCommittedVersion) {
		metadata->knownCommittedVersion = version;
	}
	return Void();
}

// updater for a single granule
// TODO: this is getting kind of large. Should try to split out this actor if it continues to grow?
ACTOR Future<Void> blobGranuleUpdateFiles(Reference<BlobWorkerData> bwData,
                                          Reference<GranuleMetadata> metadata,
                                          Future<GranuleStartState> assignFuture,
                                          Future<Reference<BlobConnectionProvider>> bstoreFuture) {
	state Reference<BlobConnectionProvider> bstore;
	state std::deque<InFlightFile> inFlightFiles;
	state std::deque<Future<Void>> inFlightPops;
	state Future<Void> oldChangeFeedFuture;
	state Future<Void> changeFeedFuture;
	state Future<Void> checkMergeCandidate;
	state GranuleStartState startState;
	state bool readOldChangeFeed;
	state Optional<std::pair<KeyRange, UID>> oldChangeFeedDataComplete;
	state Key cfKey;
	state Optional<Key> oldCFKey;
	state int pendingSnapshots = 0;
	state Version lastForceFlushVersion = invalidVersion;
	state std::deque<Version> forceFlushVersions;

	state std::deque<std::pair<Version, Version>> rollbacksInProgress;
	state std::deque<std::pair<Version, Version>> rollbacksCompleted;
	state Future<Void> startDeltaFileWrite = Future<Void>(Void());

	state bool snapshotEligible; // just wrote a delta file or just took granule over from another worker
	state bool justDidRollback = false;

	try {
		// set resume snapshot so it's not valid until we pause to ask the blob manager for a re-snapshot
		metadata->resumeSnapshot.send(Void());

		// before starting, make sure worker persists range assignment, acquires the granule lock, and has a
		// blob store
		wait(store(startState, assignFuture));
		wait(store(bstore, bstoreFuture));

		wait(delay(0, TaskPriority::BlobWorkerUpdateStorage));

		cfKey = granuleIDToCFKey(startState.granuleID);
		if (startState.splitParentGranule.present()) {
			oldCFKey = granuleIDToCFKey(startState.splitParentGranule.get().second);
		}

		if (BW_DEBUG) {
			fmt::print("Granule File Updater Starting for [{0} - {1}) @ ({2}, {3}):\n",
			           metadata->keyRange.begin.printable(),
			           metadata->keyRange.end.printable(),
			           metadata->originalEpoch,
			           metadata->originalSeqno);
			fmt::print("  CFID: {} ({})\n", startState.granuleID.toString(), cfKey.printable());
			fmt::print("  CF Start Version: {}\n", startState.changeFeedStartVersion);
			fmt::print("  Previous Durable Version: {}\n", startState.previousDurableVersion);
			fmt::print("  doSnapshot={}\n", startState.doSnapshot ? "T" : "F");
			fmt::print("  Prev CFID: {}\n",
			           startState.splitParentGranule.present()
			               ? startState.splitParentGranule.get().second.toString().c_str()
			               : "");
			fmt::print("  blobFilesToSnapshot={}\n", startState.blobFilesToSnapshot.size());
		}

		state Version startVersion;
		state BlobFileIndex newSnapshotFile;

		// if this is a reassign, calculate how close to a snapshot the previous owner was
		if (startState.existingFiles.present()) {
			GranuleFiles files = startState.existingFiles.get();
			if (!files.snapshotFiles.empty() && !files.deltaFiles.empty()) {
				Version snapshotVersion = files.snapshotFiles.back().version;
				for (int i = files.deltaFiles.size() - 1; i >= 0; i--) {
					if (files.deltaFiles[i].version > snapshotVersion) {
						metadata->bytesInNewDeltaFiles += files.deltaFiles[i].length;
					}
				}
			}

			metadata->files = startState.existingFiles.get();
			snapshotEligible = true;
		}

		if (!startState.doSnapshot) {
			CODE_PROBE(true, "Granule moved without split");
			startVersion = startState.previousDurableVersion;
			ASSERT(!metadata->files.snapshotFiles.empty());
			metadata->pendingSnapshotVersion = metadata->files.snapshotFiles.back().version;
			metadata->durableSnapshotVersion.set(metadata->pendingSnapshotVersion);
			metadata->initialSnapshotVersion = metadata->files.snapshotFiles.front().version;
			metadata->historyVersion = startState.history.get().version;
		} else {
			if (!startState.blobFilesToSnapshot.empty()) {
				Version minDurableSnapshotV = MAX_VERSION;
				for (auto& it : startState.blobFilesToSnapshot) {
					minDurableSnapshotV = std::min(minDurableSnapshotV, it.snapshotFiles.back().version);
				}
				startVersion = startState.previousDurableVersion;
				Future<BlobFileIndex> inFlightBlobSnapshot = compactFromBlob(
				    bwData, bstore, metadata, startState.granuleID, startState.blobFilesToSnapshot, startVersion);
				inFlightFiles.push_back(InFlightFile(inFlightBlobSnapshot, startVersion, 0, true));
				pendingSnapshots++;

				metadata->durableSnapshotVersion.set(minDurableSnapshotV);
			} else {
				ASSERT(startState.previousDurableVersion == invalidVersion);
				BlobFileIndex fromFDB = wait(
				    dumpInitialSnapshotFromFDB(bwData, bstore, metadata, startState.granuleID, cfKey, &inFlightPops));
				newSnapshotFile = fromFDB;
				ASSERT(startState.changeFeedStartVersion <= fromFDB.version);
				startVersion = newSnapshotFile.version;
				metadata->files.snapshotFiles.push_back(newSnapshotFile);
				metadata->durableSnapshotVersion.set(startVersion);

				wait(yield(TaskPriority::BlobWorkerUpdateStorage));
			}
			metadata->initialSnapshotVersion = startVersion;
			metadata->pendingSnapshotVersion = startVersion;
			metadata->historyVersion = startState.history.present() ? startState.history.get().version : startVersion;
		}

		checkMergeCandidate = granuleCheckMergeCandidate(bwData,
		                                                 metadata,
		                                                 startState.granuleID,
		                                                 inFlightFiles.empty() ? Future<Void>(Void())
		                                                                       : success(inFlightFiles.back().future));

		metadata->durableDeltaVersion.set(startVersion);
		metadata->pendingDeltaVersion = startVersion;
		metadata->bufferedDeltaVersion = startVersion;
		metadata->knownCommittedVersion = startVersion;

		Reference<ChangeFeedData> cfData = makeReference<ChangeFeedData>();

		if (startState.splitParentGranule.present() && startVersion < startState.changeFeedStartVersion) {
			// read from parent change feed up until our new change feed is started
			// Required to have canReadPopped = false, otherwise another granule can take over the change feed,
			// and pop it. That could cause this worker to think it has the full correct set of data if it then
			// reads the data, until it checks the granule lock again. passing false for canReadPopped means we
			// will get an exception if we try to read any popped data, killing this actor
			readOldChangeFeed = true;

			oldChangeFeedFuture = bwData->db->getChangeFeedStream(cfData,
			                                                      oldCFKey.get(),
			                                                      startVersion + 1,
			                                                      startState.changeFeedStartVersion,
			                                                      metadata->keyRange,
			                                                      bwData->changeFeedStreamReplyBufferSize,
			                                                      false);

		} else {
			readOldChangeFeed = false;
			changeFeedFuture = bwData->db->getChangeFeedStream(cfData,
			                                                   cfKey,
			                                                   startVersion + 1,
			                                                   MAX_VERSION,
			                                                   metadata->keyRange,
			                                                   bwData->changeFeedStreamReplyBufferSize,
			                                                   false);
		}

		// Start actors BEFORE setting new change feed data to ensure the change feed data is properly
		// initialized by the client
		metadata->activeCFData.set(cfData);

		ASSERT(metadata->readable.canBeSet());
		metadata->readable.send(Void());

		loop {
			// check outstanding snapshot/delta files for completion
			while (inFlightFiles.size() > 0) {
				if (inFlightFiles.front().future.isReady()) {
					BlobFileIndex completedFile = wait(inFlightFiles.front().future);
					if (inFlightFiles.front().snapshot) {
						if (metadata->files.deltaFiles.empty()) {
							ASSERT(completedFile.version == metadata->initialSnapshotVersion);
						} else {
							ASSERT(completedFile.version == metadata->files.deltaFiles.back().version);
						}

						metadata->files.snapshotFiles.push_back(completedFile);
						metadata->durableSnapshotVersion.set(completedFile.version);
						pendingSnapshots--;
					} else {
						handleCompletedDeltaFile(bwData,
						                         metadata,
						                         completedFile,
						                         cfKey,
						                         startState.changeFeedStartVersion,
						                         &rollbacksCompleted,
						                         inFlightPops);
					}

					inFlightFiles.pop_front();
					wait(yield(TaskPriority::BlobWorkerUpdateStorage));
				} else {
					break;
				}
			}

			// also check outstanding pops for errors
			while (!inFlightPops.empty() && inFlightPops.front().isReady()) {
				wait(inFlightPops.front());
				inFlightPops.pop_front();
			}

			// inject delay into reading change feed stream
			if (BUGGIFY_WITH_PROB(0.001)) {
				wait(delay(deterministicRandom()->random01(), TaskPriority::BlobWorkerReadChangeFeed));
			} else {
				// FIXME: if we're already BlobWorkerReadChangeFeed, don't do a delay?
				wait(delay(0, TaskPriority::BlobWorkerReadChangeFeed));
			}

			state Standalone<VectorRef<MutationsAndVersionRef>> mutations;
			try {
				// Even if there are no new mutations, there still might be readers waiting on
				// durableDeltaVersion to advance. We need to check whether any outstanding files have finished
				// so we don't wait on mutations forever
				choose {
					when(Standalone<VectorRef<MutationsAndVersionRef>> _mutations =
					         waitNext(metadata->activeCFData.get()->mutations.getFuture())) {
						mutations = _mutations;
						ASSERT(!mutations.empty());
						if (readOldChangeFeed) {
							ASSERT(mutations.back().version < startState.changeFeedStartVersion);
						} else {
							ASSERT(mutations.front().version >= startState.changeFeedStartVersion);
						}

						if (mutations.front().version <= metadata->bufferedDeltaVersion) {
							fmt::print("ERROR: Mutations went backwards for granule [{0} - {1}). "
							           "bufferedDeltaVersion={2}, mutationVersion={3} !!!\n",
							           metadata->keyRange.begin.printable(),
							           metadata->keyRange.end.printable(),
							           metadata->bufferedDeltaVersion,
							           mutations.front().version);
						}
						ASSERT(mutations.front().version > metadata->bufferedDeltaVersion);

						// Check to see if change feed was popped while reading. If so, someone else owns this
						// granule and we are missing data. popVersion is exclusive, so last delta @ V means
						// popped up to V+1 is ok. Or in other words, if the last delta @ V, we only missed data
						// at V+1 onward if popVersion >= V+2
						if (metadata->bufferedDeltaVersion < metadata->activeCFData.get()->popVersion - 1) {
							CODE_PROBE(true, "Blob Worker detected popped");
							TraceEvent("BlobWorkerChangeFeedPopped", bwData->id)
							    .detail("Granule", metadata->keyRange)
							    .detail("GranuleID", startState.granuleID)
							    .detail("BufferedDeltaVersion", metadata->bufferedDeltaVersion)
							    .detail("MutationVersion", mutations.front().version)
							    .detail("PopVersion", metadata->activeCFData.get()->popVersion);
							throw change_feed_popped();
						}
					}
					when(wait(inFlightFiles.empty() ? Never() : success(inFlightFiles.front().future))) {}
					when(wait(metadata->forceFlushVersion.whenAtLeast(lastForceFlushVersion + 1))) {
						if (forceFlushVersions.empty() ||
						    forceFlushVersions.back() < metadata->forceFlushVersion.get()) {
							forceFlushVersions.push_back(metadata->forceFlushVersion.get());
						}
						if (metadata->forceFlushVersion.get() > lastForceFlushVersion) {
							lastForceFlushVersion = metadata->forceFlushVersion.get();
						}
					}
				}
			} catch (Error& e) {
				// only error we should expect here is when we finish consuming old change feed
				if (e.code() != error_code_end_of_stream) {
					throw;
				}
				ASSERT(readOldChangeFeed);

				readOldChangeFeed = false;
				// set this so next delta file write updates granule split metadata to done
				ASSERT(startState.splitParentGranule.present());
				oldChangeFeedDataComplete = startState.splitParentGranule.get();
				if (BW_DEBUG) {
					fmt::print("Granule [{0} - {1}) switching to new change feed {2} @ {3}, {4}\n",
					           metadata->keyRange.begin.printable(),
					           metadata->keyRange.end.printable(),
					           startState.granuleID.toString(),
					           metadata->bufferedDeltaVersion,
					           metadata->activeCFData.get()->getVersion());
				}
				ASSERT(metadata->bufferedDeltaVersion <= metadata->activeCFData.get()->getVersion());
				// update this for change feed popped detection
				metadata->bufferedDeltaVersion = metadata->activeCFData.get()->getVersion();

				Reference<ChangeFeedData> cfData = makeReference<ChangeFeedData>();

				changeFeedFuture = bwData->db->getChangeFeedStream(cfData,
				                                                   cfKey,
				                                                   startState.changeFeedStartVersion,
				                                                   MAX_VERSION,
				                                                   metadata->keyRange,
				                                                   bwData->changeFeedStreamReplyBufferSize,
				                                                   false);

				// Start actors BEFORE setting new change feed data to ensure the change feed data is properly
				// initialized by the client
				metadata->activeCFData.set(cfData);
			}

			// process mutations
			Version lastDeltaVersion = invalidVersion;
			bool processedAnyMutations = false;
			if (!mutations.empty()) {
				for (MutationsAndVersionRef deltas : mutations) {

					// Buffer mutations at this version. There should not be multiple MutationsAndVersionRef
					// with the same version
					ASSERT(deltas.version > metadata->bufferedDeltaVersion);
					ASSERT(deltas.version > lastDeltaVersion);
					// FIXME: this assert isn't true - why
					// ASSERT(!deltas.mutations.empty());
					if (!deltas.mutations.empty()) {
						if (deltas.mutations.size() == 1 && deltas.mutations.back().param1 == lastEpochEndPrivateKey) {
							// Note rollbackVerision is durable, [rollbackVersion+1 - deltas.version] needs to
							// be tossed For correctness right now, there can be no waits and yields either in
							// rollback handling or in handleBlobGranuleFileRequest once waitForVersion has
							// succeeded, otherwise this will race and clobber results
							Version rollbackVersion;
							BinaryReader br(deltas.mutations[0].param2, Unversioned());
							br >> rollbackVersion;

							ASSERT(rollbackVersion >= metadata->durableDeltaVersion.get());

							if (!rollbacksInProgress.empty()) {
								ASSERT(rollbacksInProgress.front().first == rollbackVersion);
								ASSERT(rollbacksInProgress.front().second == deltas.version);
								if (BW_DEBUG) {
									fmt::print("Passed rollback {0} -> {1}\n", deltas.version, rollbackVersion);
								}
								rollbacksCompleted.push_back(rollbacksInProgress.front());
								rollbacksInProgress.pop_front();
							} else {
								// FIXME: add counter for granule rollbacks and rollbacks skipped?
								// explicitly check last delta in currentDeltas because lastVersion and
								// bufferedDeltaVersion include empties
								if (metadata->pendingDeltaVersion <= rollbackVersion &&
								    (metadata->currentDeltas.empty() ||
								     metadata->currentDeltas.back().version <= rollbackVersion)) {
									CODE_PROBE(true, "Granule ignoring rollback");

									if (BW_DEBUG) {
										fmt::print("Granule [{0} - {1}) on BW {2} skipping rollback {3} -> {4} "
										           "completely\n",
										           metadata->keyRange.begin.printable().c_str(),
										           metadata->keyRange.end.printable().c_str(),
										           bwData->id.toString().substr(0, 5).c_str(),
										           deltas.version,
										           rollbackVersion);
									}
									// Still have to add to rollbacksCompleted. If we later roll the granule
									// back past this because of cancelling a delta file, we need to count this
									// as in progress so we can match the rollback mutation to a
									// rollbackInProgress when we restart the stream.
									rollbacksCompleted.push_back(std::pair(rollbackVersion, deltas.version));
								} else {
									CODE_PROBE(true, "Granule processing rollback");
									if (BW_DEBUG) {
										fmt::print("[{0} - {1}) on BW {2} ROLLBACK @ {3} -> {4}\n",
										           metadata->keyRange.begin.printable(),
										           metadata->keyRange.end.printable(),
										           bwData->id.toString().substr(0, 5).c_str(),
										           deltas.version,
										           rollbackVersion);
										TraceEvent(SevDebug, "GranuleRollback", bwData->id)
										    .detail("Granule", metadata->keyRange)
										    .detail("Version", deltas.version)
										    .detail("RollbackVersion", rollbackVersion);
									}

									Version oldPendingSnapshot = metadata->pendingSnapshotVersion;
									Version cfRollbackVersion = doGranuleRollback(metadata,
									                                              deltas.version,
									                                              rollbackVersion,
									                                              inFlightFiles,
									                                              rollbacksInProgress,
									                                              rollbacksCompleted);

									if (oldPendingSnapshot > metadata->pendingSnapshotVersion) {
										// If rollback cancelled in-flight snapshot, merge candidate checker also got
										// cancelled. Restart it
										CODE_PROBE(true,
										           "Restarting merge candidate checker after rolling back snapshot");
										checkMergeCandidate = granuleCheckMergeCandidate(
										    bwData,
										    metadata,
										    startState.granuleID,
										    inFlightFiles.empty() ? Future<Void>(Void())
										                          : success(inFlightFiles.back().future));
									}
									// reset force flush state, requests should retry and add it back once feed is ready
									forceFlushVersions.clear();
									lastForceFlushVersion = 0;
									metadata->forceFlushVersion = NotifiedVersion();

									Reference<ChangeFeedData> cfData = makeReference<ChangeFeedData>();

									if (!readOldChangeFeed && cfRollbackVersion < startState.changeFeedStartVersion) {
										// It isn't possible to roll back across the parent/child feed boundary,
										// but as part of rolling back we may need to cancel in-flight delta
										// files, and those delta files may include stuff from before the
										// parent/child boundary. So we have to go back to reading the old
										// change feed
										ASSERT(cfRollbackVersion >= startState.previousDurableVersion);
										ASSERT(cfRollbackVersion >= metadata->durableDeltaVersion.get());
										CODE_PROBE(true, "rollback crossed change feed boundaries");
										readOldChangeFeed = true;
										oldChangeFeedDataComplete.reset();
									}

									if (readOldChangeFeed) {
										ASSERT(cfRollbackVersion < startState.changeFeedStartVersion);
										ASSERT(oldCFKey.present());
										oldChangeFeedFuture =
										    bwData->db->getChangeFeedStream(cfData,
										                                    oldCFKey.get(),
										                                    cfRollbackVersion + 1,
										                                    startState.changeFeedStartVersion,
										                                    metadata->keyRange,
										                                    bwData->changeFeedStreamReplyBufferSize,
										                                    false);

									} else {
										if (cfRollbackVersion < startState.changeFeedStartVersion) {
											fmt::print("Rollback past CF start??. rollback={0}, start={1}\n",
											           cfRollbackVersion,
											           startState.changeFeedStartVersion);
										}
										ASSERT(cfRollbackVersion >= startState.changeFeedStartVersion);

										changeFeedFuture =
										    bwData->db->getChangeFeedStream(cfData,
										                                    cfKey,
										                                    cfRollbackVersion + 1,
										                                    MAX_VERSION,
										                                    metadata->keyRange,
										                                    bwData->changeFeedStreamReplyBufferSize,
										                                    false);
									}

									// Start actors BEFORE setting new change feed data to ensure the change
									// feed data is properly initialized by the client
									metadata->activeCFData.set(cfData);

									justDidRollback = true;
									lastDeltaVersion = cfRollbackVersion;
									break;
								}
							}
						} else if (!rollbacksInProgress.empty() && rollbacksInProgress.front().first < deltas.version &&
						           rollbacksInProgress.front().second > deltas.version) {
							CODE_PROBE(true, "Granule skipping mutations b/c prior rollback");
							if (BW_DEBUG) {
								fmt::print("Skipping mutations @ {} b/c prior rollback\n", deltas.version);
							}
						} else {
							for (auto& delta : deltas.mutations) {
								metadata->bufferedDeltaBytes += delta.totalSize();
								bwData->stats.changeFeedInputBytes += delta.totalSize();
								bwData->stats.mutationBytesBuffered += delta.totalSize();

								DEBUG_MUTATION("BlobWorkerBuffer", deltas.version, delta, bwData->id)
								    .detail("Granule", metadata->keyRange)
								    .detail("ChangeFeedID",
								            cfKeyToGranuleID(readOldChangeFeed ? oldCFKey.get() : cfKey))
								    .detail("OldChangeFeed", readOldChangeFeed ? "T" : "F");
							}
							metadata->currentDeltas.push_back_deep(metadata->currentDeltas.arena(), deltas);

							processedAnyMutations = true;
							ASSERT(deltas.version != invalidVersion);
							ASSERT(deltas.version > lastDeltaVersion);
							lastDeltaVersion = deltas.version;
						}
					}
					if (justDidRollback) {
						break;
					}
				}
			}
			if (!justDidRollback && processedAnyMutations) {
				// update buffered version
				ASSERT(lastDeltaVersion != invalidVersion);
				ASSERT(lastDeltaVersion > metadata->bufferedDeltaVersion);

				// Update buffered delta version so new waitForVersion checks can bypass waiting entirely
				metadata->bufferedDeltaVersion = lastDeltaVersion;
			}
			justDidRollback = false;

			// Write a new delta file IF we have enough bytes OR force flush.
			// The force flush contract is a version cannot be put in forceFlushVersion unless the change feed
			// is already whenAtLeast that version
			bool forceFlush = !forceFlushVersions.empty() && forceFlushVersions.back() > metadata->pendingDeltaVersion;
			CODE_PROBE(forceFlush, "Force flushing granule");
			if (metadata->bufferedDeltaBytes >= SERVER_KNOBS->BG_DELTA_FILE_TARGET_BYTES || forceFlush) {
				TraceEvent(SevDebug, "BlobGranuleDeltaFile", bwData->id)
				    .detail("Granule", metadata->keyRange)
				    .detail("Version", lastDeltaVersion);

				// sanity check for version order

				if (forceFlush) {
					if (lastDeltaVersion == invalidVersion) {
						lastDeltaVersion = metadata->currentDeltas.empty() ? metadata->pendingDeltaVersion
						                                                   : metadata->currentDeltas.back().version;
					}
					if (lastDeltaVersion < forceFlushVersions.back()) {
						if (BW_DEBUG) {
							fmt::print("Granule [{0} - {1}) force flushing delta version {2} -> {3}\n",
							           metadata->keyRange.begin.printable(),
							           metadata->keyRange.end.printable(),
							           lastDeltaVersion,
							           forceFlushVersions.back());
						}
						lastDeltaVersion = forceFlushVersions.back();
					}
				}
				if (!metadata->currentDeltas.empty()) {
					if (lastDeltaVersion < metadata->currentDeltas.back().version) {
						fmt::print("Granule [{0} - {1}) LDV {2} < DeltaBack {3}\n",
						           metadata->keyRange.begin.printable(),
						           metadata->keyRange.end.printable(),
						           lastDeltaVersion,
						           metadata->currentDeltas.back().version);
					}
					ASSERT(lastDeltaVersion >= metadata->currentDeltas.back().version);
					ASSERT(metadata->pendingDeltaVersion < metadata->currentDeltas.front().version);
				} else {
					// FIXME: could always write special metadata for empty file, so we don't actually
					// write/read a bunch of empty blob files
					ASSERT(forceFlush);
					ASSERT(!forceFlushVersions.empty());
					CODE_PROBE(true, "Force flushing empty delta file!");
				}

				if (BW_DEBUG) {
					fmt::print("Granule [{0} - {1}) flushing delta file after {2} bytes @ {3} {4}\n",
					           metadata->keyRange.begin.printable(),
					           metadata->keyRange.end.printable(),
					           metadata->bufferedDeltaBytes,
					           lastDeltaVersion,
					           oldChangeFeedDataComplete.present() ? ". Finalizing " : "");
				}

				// launch pipelined, but wait for previous operation to complete before persisting to FDB
				Future<BlobFileIndex> previousFuture;
				if (!inFlightFiles.empty()) {
					previousFuture = inFlightFiles.back().future;
				} else {
					previousFuture = Future<BlobFileIndex>(BlobFileIndex());
				}
				startDeltaFileWrite = bwData->deltaWritesLock->take();
				Future<BlobFileIndex> dfFuture =
				    writeDeltaFile(bwData,
				                   bstore,
				                   metadata->keyRange,
				                   startState.granuleID,
				                   metadata->originalEpoch,
				                   metadata->originalSeqno,
				                   metadata->currentDeltas,
				                   lastDeltaVersion,
				                   previousFuture,
				                   waitVersionCommitted(bwData, metadata, lastDeltaVersion),
				                   oldChangeFeedDataComplete,
				                   startDeltaFileWrite);
				inFlightFiles.push_back(InFlightFile(dfFuture, lastDeltaVersion, metadata->bufferedDeltaBytes, false));

				oldChangeFeedDataComplete.reset();
				// add new pending delta file
				ASSERT(metadata->pendingDeltaVersion < lastDeltaVersion);
				metadata->pendingDeltaVersion = lastDeltaVersion;
				metadata->bufferedDeltaVersion = lastDeltaVersion; // In case flush was forced at non-mutation version
				metadata->bytesInNewDeltaFiles += metadata->bufferedDeltaBytes;

				bwData->stats.mutationBytesBuffered -= metadata->bufferedDeltaBytes;

				// reset current deltas
				metadata->currentDeltas = Standalone<GranuleDeltas>();
				metadata->bufferedDeltaBytes = 0;

				while (!forceFlushVersions.empty() && forceFlushVersions.front() <= lastDeltaVersion) {
					forceFlushVersions.pop_front();
				}

				// if we just wrote a delta file, check if we need to compact here.
				// exhaust old change feed before compacting - otherwise we could end up with an endlessly
				// growing list of previous change feeds in the worst case.
				snapshotEligible = true;

				// Wait on delta file starting here. If we have too many pending delta file writes, we need to not
				// continue to consume from the change feed, as that will pile on even more delta files to write
				wait(startDeltaFileWrite);
			}

			// FIXME: if we're still reading from old change feed, we should probably compact if we're
			// making a bunch of extra delta files at some point, even if we don't consider it for a split
			// yet

			// If we have enough delta files, try to re-snapshot
			if (snapshotEligible && metadata->bytesInNewDeltaFiles >= SERVER_KNOBS->BG_DELTA_BYTES_BEFORE_COMPACT &&
			    metadata->pendingDeltaVersion >= startState.changeFeedStartVersion) {
				if (BW_DEBUG && !inFlightFiles.empty()) {
					fmt::print("Granule [{0} - {1}) ready to re-snapshot at {2} after {3} > {4} bytes, "
					           "waiting for "
					           "outstanding {5} files to finish\n",
					           metadata->keyRange.begin.printable(),
					           metadata->keyRange.end.printable(),
					           metadata->pendingDeltaVersion,
					           metadata->bytesInNewDeltaFiles,
					           SERVER_KNOBS->BG_DELTA_BYTES_BEFORE_COMPACT,
					           inFlightFiles.size());
				}

				// cancel previous candidate checker
				checkMergeCandidate.cancel();

				// Speculatively assume we will get the range back. This is both a performance optimization,
				// and necessary to keep consuming versions from the change feed so that we can realize our
				// last delta file is committed and write it

				Future<BlobFileIndex> previousFuture;
				if (!inFlightFiles.empty()) {
					previousFuture = inFlightFiles.back().future;
					ASSERT(!inFlightFiles.back().snapshot);
				} else {
					previousFuture = Future<BlobFileIndex>(metadata->files.deltaFiles.back());
				}
				int64_t versionsSinceLastSnapshot = metadata->pendingDeltaVersion - metadata->pendingSnapshotVersion;
				Future<BlobFileIndex> inFlightBlobSnapshot = checkSplitAndReSnapshot(bwData,
				                                                                     bstore,
				                                                                     metadata,
				                                                                     startState.granuleID,
				                                                                     metadata->bytesInNewDeltaFiles,
				                                                                     previousFuture,
				                                                                     versionsSinceLastSnapshot);
				inFlightFiles.push_back(InFlightFile(inFlightBlobSnapshot, metadata->pendingDeltaVersion, 0, true));
				pendingSnapshots++;

				metadata->pendingSnapshotVersion = metadata->pendingDeltaVersion;

				// reset metadata
				metadata->bytesInNewDeltaFiles = 0;

				// If we have more than one snapshot file and that file is unblocked (committedVersion >=
				// snapshotVersion), wait for it to finish

				if (pendingSnapshots > 1) {
					state int waitIdx = 0;
					int idx = 0;
					Version safeVersion =
					    std::max(metadata->knownCommittedVersion,
					             metadata->bufferedDeltaVersion - SERVER_KNOBS->MAX_READ_TRANSACTION_LIFE_VERSIONS);
					for (auto& f : inFlightFiles) {
						if (f.snapshot && f.version < metadata->pendingSnapshotVersion && f.version <= safeVersion) {
							if (BW_DEBUG) {
								fmt::print("[{0} - {1}) Waiting on previous snapshot file @ {2} <= {3}\n",
								           metadata->keyRange.begin.printable(),
								           metadata->keyRange.end.printable(),
								           f.version,
								           safeVersion);
							}
							waitIdx = idx + 1;
						}
						idx++;
					}
					while (waitIdx > 0) {
						CODE_PROBE(true, "Granule blocking on previous snapshot");
						// TODO don't duplicate code
						BlobFileIndex completedFile = wait(inFlightFiles.front().future);
						if (inFlightFiles.front().snapshot) {
							if (metadata->files.deltaFiles.empty()) {
								ASSERT(completedFile.version == metadata->initialSnapshotVersion);
							} else {
								ASSERT(completedFile.version == metadata->files.deltaFiles.back().version);
							}
							metadata->files.snapshotFiles.push_back(completedFile);
							metadata->durableSnapshotVersion.set(completedFile.version);
							pendingSnapshots--;
						} else {
							handleCompletedDeltaFile(bwData,
							                         metadata,
							                         completedFile,
							                         cfKey,
							                         startState.changeFeedStartVersion,
							                         &rollbacksCompleted,
							                         inFlightPops);
						}

						inFlightFiles.pop_front();
						waitIdx--;
						wait(yield(TaskPriority::BlobWorkerUpdateStorage));
					}
				}

				// restart merge candidate checker
				checkMergeCandidate = granuleCheckMergeCandidate(
				    bwData,
				    metadata,
				    startState.granuleID,
				    inFlightFiles.empty() ? Future<Void>(Void()) : success(inFlightFiles.back().future));

			} else if (snapshotEligible &&
			           metadata->bytesInNewDeltaFiles >= SERVER_KNOBS->BG_DELTA_BYTES_BEFORE_COMPACT) {
				// if we're in the old change feed case and can't snapshot but we have enough data to, don't
				// queue too many files in parallel, and slow down change feed consuming to let file writing
				// catch up

				CODE_PROBE(true, "Granule processing long tail of old change feed");
				if (inFlightFiles.size() > 10 && inFlightFiles.front().version <= metadata->knownCommittedVersion) {
					if (BW_DEBUG) {
						fmt::print("[{0} - {1}) Waiting on delta file b/c old change feed\n",
						           metadata->keyRange.begin.printable(),
						           metadata->keyRange.end.printable());
					}
					choose {
						when(BlobFileIndex completedDeltaFile = wait(inFlightFiles.front().future)) {}
						when(wait(delay(0.1))) {}
					}
				}
			}
			snapshotEligible = false;
		}
	} catch (Error& e) {
		if (BW_DEBUG) {
			fmt::print("Granule file updater for [{0} - {1}) got error {2}, exiting\n",
			           metadata->keyRange.begin.printable(),
			           metadata->keyRange.end.printable(),
			           e.name());
		}
		// Free last change feed data
		metadata->activeCFData.set(Reference<ChangeFeedData>());

		if (e.code() == error_code_operation_cancelled) {
			throw;
		}

		if (metadata->cancelled.canBeSet()) {
			metadata->cancelled.send(Void());
		}

		if (e.code() == error_code_granule_assignment_conflict) {
			TraceEvent("GranuleAssignmentConflict", bwData->id)
			    .detail("Granule", metadata->keyRange)
			    .detail("GranuleID", startState.granuleID);
			return Void();
		}
		if (e.code() == error_code_change_feed_popped) {
			TraceEvent("GranuleChangeFeedPopped", bwData->id)
			    .detail("Granule", metadata->keyRange)
			    .detail("GranuleID", startState.granuleID);
			return Void();
		}
		if (e.code() == error_code_change_feed_not_registered) {
			TraceEvent(SevInfo, "GranuleDestroyed", bwData->id)
			    .detail("Granule", metadata->keyRange)
			    .detail("GranuleID", startState.granuleID);
			return Void();
		}
		++bwData->stats.granuleUpdateErrors;

		if (granuleCanRetry(e)) {
			CODE_PROBE(true, "Granule close and re-open on error");
			TraceEvent("GranuleFileUpdaterRetriableError", bwData->id)
			    .error(e)
			    .detail("Granule", metadata->keyRange)
			    .detail("GranuleID", startState.granuleID);
			// explicitly cancel all outstanding write futures BEFORE updating promise stream, to ensure
			// they can't update files after the re-assigned granule acquires the lock do it backwards
			// though because future depends on previous one, so it could cause a cascade
			for (int i = inFlightFiles.size() - 1; i >= 0; i--) {
				inFlightFiles[i].future.cancel();
			}

			// if we retry and re-open, we need to use a normal request (no continue) and update the
			// seqno
			metadata->originalReq.managerEpoch = metadata->continueEpoch;
			metadata->originalReq.managerSeqno = metadata->continueSeqno;
			metadata->originalReq.type = AssignRequestType::Normal;

			bwData->granuleUpdateErrors.send(metadata->originalReq);
			throw e;
		}

		TraceEvent(SevError, "GranuleFileUpdaterUnexpectedError", bwData->id)
		    .error(e)
		    .detail("Granule", metadata->keyRange)
		    .detail("GranuleID", startState.granuleID);
		ASSERT_WE_THINK(false);

		// if not simulation, kill the BW
		if (bwData->fatalError.canBeSet()) {
			bwData->fatalError.sendError(e);
		}
		throw e;
	}
}

// <start version, granule id>
using OrderedHistoryKey = std::pair<Version, UID>;

struct ForwardHistoryValue {
	std::vector<OrderedHistoryKey> childGranules;
	Reference<GranuleHistoryEntry> entry;
};

static int64_t nextHistoryLoadId = 0;

// walk graph back to previous known version
// Once loaded, go reverse direction, inserting each into the graph and setting its parent pointer.
// If a racing granule already loaded a prefix of the history, skip inserting entries already present
// For the optimization that future and racing loads can reuse previous loads, a granule load must load all
// transitive parent granules, not just ones that intersect its own range.
ACTOR Future<Void> blobGranuleLoadHistory(Reference<BlobWorkerData> bwData,
                                          Reference<GranuleMetadata> metadata,
                                          Future<GranuleStartState> assignFuture) {
	try {
		GranuleStartState startState = wait(assignFuture);
		state Optional<GranuleHistory> activeHistory = startState.history;

		if (activeHistory.present() && activeHistory.get().value.parentVersions.size() > 0) {
			state int64_t loadId = nextHistoryLoadId++;
			if (BW_HISTORY_DEBUG) {
				fmt::print("HL {0} {1}) Loading history data for [{2} - {3})\n",
				           bwData->id.shortString().substr(0, 5),
				           loadId,
				           metadata->keyRange.begin.printable(),
				           metadata->keyRange.end.printable());
			}
			state std::unordered_map<UID, ForwardHistoryValue> forwardHistory;
			state std::deque<GranuleHistory> queue;
			// important this sorts by lower version
			state
			    std::priority_queue<OrderedHistoryKey, std::vector<OrderedHistoryKey>, std::greater<OrderedHistoryKey>>
			        rootGranules;
			state Transaction tr(bwData->db);
			if (!activeHistory.get().value.parentVersions.empty()) {
				if (BW_HISTORY_DEBUG) {
					fmt::print("HL {0} {1}) Starting history [{2} - {3}) @ {4}\n",
					           bwData->id.shortString().substr(0, 5),
					           loadId,
					           activeHistory.get().range.begin.printable(),
					           activeHistory.get().range.end.printable(),
					           activeHistory.get().version);
				}
				queue.push_back(activeHistory.get());
			}

			// while the start version of the current granule is not past already loaded metadata, walk
			// backwards
			while (!queue.empty()) {
				state GranuleHistory curHistory = queue.front();
				queue.pop_front();
				state GranuleHistory next;

				if (BW_HISTORY_DEBUG) {
					fmt::print("HL {0} {1}) [{2} - {3}) @ {4}: Loading\n",
					           bwData->id.shortString().substr(0, 5),
					           loadId,
					           curHistory.range.begin.printable(),
					           curHistory.range.end.printable(),
					           curHistory.version);
				}

				auto prev = bwData->granuleHistory.intersectingRanges(curHistory.range);
				bool allLess = true; // if the version is less than all existing granules
				for (auto& it : prev) {
					if (it.cvalue().isValid() && curHistory.version >= it.cvalue()->endVersion) {
						allLess = false;
						break;
					} else if (!it.cvalue().isValid()) {
						allLess = false;
						break;
					} else {
						if (BW_HISTORY_DEBUG) {
							fmt::print("HL {0} {1}) [{2} - {3}) @ {4}:    Superceded by existing [{5} - "
							           "{6}) @ {7}\n",
							           bwData->id.shortString().substr(0, 5),
							           loadId,
							           curHistory.range.begin.printable(),
							           curHistory.range.end.printable(),
							           curHistory.version,
							           it.cvalue()->range.begin.printable(),
							           it.cvalue()->range.end.printable(),
							           it.cvalue()->endVersion);
						}
					}
				}
				if (allLess) {
					if (BW_HISTORY_DEBUG) {
						fmt::print("HL {0} {1}) [{2} - {3}) @ {4}: root b/c superceded\n",
						           bwData->id.shortString().substr(0, 5),
						           loadId,
						           curHistory.range.begin.printable(),
						           curHistory.range.end.printable(),
						           curHistory.version);
					}
					rootGranules.push(OrderedHistoryKey(curHistory.version, curHistory.value.granuleID));
					continue;
				}

				state int pIdx = 0;
				state bool anyParentsMissing = curHistory.value.parentVersions.empty();
				state std::vector<GranuleHistory> nexts;
				nexts.reserve(curHistory.value.parentVersions.size());
				// FIXME: parallelize this for all parents/all entries in queue?
				loop {
					if (pIdx >= curHistory.value.parentVersions.size()) {
						break;
					}
					try {
						state KeyRangeRef parentRange(curHistory.value.parentBoundaries[pIdx],
						                              curHistory.value.parentBoundaries[pIdx + 1]);
						state Version parentVersion = curHistory.value.parentVersions[pIdx];
						Optional<Value> v = wait(tr.get(blobGranuleHistoryKeyFor(parentRange, parentVersion)));
						if (v.present()) {
							next = GranuleHistory(parentRange, parentVersion, decodeBlobGranuleHistoryValue(v.get()));
							ASSERT(next.version != invalidVersion);

							auto inserted = forwardHistory.insert({ next.value.granuleID, ForwardHistoryValue() });
							inserted.first->second.childGranules.push_back(
							    OrderedHistoryKey(curHistory.version, curHistory.value.granuleID));
							if (inserted.second) {
								// granule next.granuleID goes from the version range [next.version,
								// curHistory.version]
								inserted.first->second.entry = makeReference<GranuleHistoryEntry>(
								    next.range, next.value.granuleID, next.version, curHistory.version);
								nexts.push_back(next);
								if (BW_HISTORY_DEBUG) {
									fmt::print("HL {0} {1}) [{2} - {3}) @ {4}: loaded parent [{5} - {6}) @ {7}\n",
									           bwData->id.shortString().substr(0, 5),
									           loadId,
									           curHistory.range.begin.printable(),
									           curHistory.range.end.printable(),
									           curHistory.version,
									           next.range.begin.printable(),
									           next.range.end.printable(),
									           next.version);
								}
							} else {
								CODE_PROBE(true, "duplicate parent in granule history (split then merge)");
								if (BW_HISTORY_DEBUG) {
									fmt::print("HL {0} {1}) [{2} - {3}) @ {4}: duplicate parent [{5} - "
									           "{6}) @ {7}\n",
									           bwData->id.shortString().substr(0, 5),
									           loadId,
									           curHistory.range.begin.printable(),
									           curHistory.range.end.printable(),
									           curHistory.version,
									           next.range.begin.printable(),
									           next.range.end.printable(),
									           next.version);
								}
								ASSERT(inserted.first->second.entry->endVersion == curHistory.version);
							}
						} else {
							anyParentsMissing = true;
						}

						pIdx++;
					} catch (Error& e) {
						wait(tr.onError(e));
					}
				}

				if (anyParentsMissing) {
					if (BW_HISTORY_DEBUG) {
						fmt::print("HL {0} {1}) [{2} - {3}) @ {4}: root b/c parents missing\n",
						           bwData->id.shortString().substr(0, 5),
						           loadId,
						           curHistory.range.begin.printable(),
						           curHistory.range.end.printable(),
						           curHistory.version);
					}

					rootGranules.push(OrderedHistoryKey(curHistory.version, curHistory.value.granuleID));
				} else {
					for (auto& it : nexts) {
						queue.push_back(it);
					}
				}
			}

			if (BW_HISTORY_DEBUG) {
				fmt::print("HL {0} {1}) Done loading, processing {2}\n",
				           bwData->id.shortString().substr(0, 5),
				           loadId,
				           rootGranules.size());
			}

			state int loadedCount = 0;
			state int skippedCount = 0;
			while (!rootGranules.empty()) {
				OrderedHistoryKey cur = rootGranules.top();
				rootGranules.pop();

				if (BW_HISTORY_DEBUG) {
					fmt::print("HL {0} {1}): Checking process {2}\n",
					           bwData->id.shortString().substr(0, 5),
					           loadId,
					           cur.second.shortString().substr(0, 6));
				}

				auto val = forwardHistory.find(cur.second);
				if (val == forwardHistory.end()) {
					continue;
				}

				if (BW_HISTORY_DEBUG) {
					fmt::print("HL {0} {1}) [{2} - {3}) @ {4}: Processing {5}\n",
					           bwData->id.shortString().substr(0, 5),
					           loadId,
					           val->second.entry->range.begin.printable(),
					           val->second.entry->range.end.printable(),
					           cur.first,
					           cur.second.shortString().substr(0, 6));
				}

				auto intersectingRanges = bwData->granuleHistory.intersectingRanges(val->second.entry->range);

				int intersectingCount = 0;
				bool foundDuplicate = false;
				std::vector<std::pair<KeyRange, Reference<GranuleHistoryEntry>>> newerHistory;
				for (auto& r : intersectingRanges) {
					intersectingCount++;
					if (r.cvalue().isValid() && r.cvalue()->endVersion == val->second.entry->endVersion) {
						// this granule is already in the history.
						foundDuplicate = true;
						break;
					} else if (r.cvalue().isValid() && r.cvalue()->endVersion > val->second.entry->endVersion) {
						if (BW_HISTORY_DEBUG) {
							fmt::print("HL {0} {1}) [{2} - {3}) @ {4}:    Superceded by existing [{5} - "
							           "{6}) @ {7}\n",
							           bwData->id.shortString().substr(0, 5),
							           loadId,
							           val->second.entry->range.begin.printable(),
							           val->second.entry->range.end.printable(),
							           cur.first,
							           r.cvalue()->range.begin.printable(),
							           r.cvalue()->range.end.printable(),
							           r.cvalue()->endVersion);
						}
						newerHistory.push_back(std::make_pair(r.range(), r.value()));
					} else if (r.value().isValid() && r.cvalue()->endVersion == val->second.entry->startVersion) {
						if (BW_HISTORY_DEBUG) {
							fmt::print("HL {0} {1}) [{2} - {3}) @ {4}:    Adding existing parent [{5} - "
							           "{6}) @ {7}\n",
							           bwData->id.shortString().substr(0, 5),
							           loadId,
							           val->second.entry->range.begin.printable(),
							           val->second.entry->range.end.printable(),
							           cur.first,
							           r.cvalue()->range.begin.printable(),
							           r.cvalue()->range.end.printable(),
							           r.cvalue()->endVersion);
						}
						val->second.entry->parentGranules.push_back(r.value());
					}
				}

				if (!foundDuplicate && !val->second.entry->parentGranules.empty() &&
				    val->second.entry->parentGranules.size() < intersectingCount) {
					// parents did not cover whole granule space, then no parents (could have been pruned or
					// other issues)
					val->second.entry->parentGranules.clear();
					if (BW_HISTORY_DEBUG) {
						fmt::print("HL {0} {1}) [{2} - {3}) @ {4}:    Clearing parents\n",
						           bwData->id.shortString().substr(0, 5),
						           loadId,
						           val->second.entry->range.begin.printable(),
						           val->second.entry->range.end.printable(),
						           cur.first);
					}
				}

				// only insert if this granule is not already in the history, or its key range is not
				// covered by later child granules in the history
				if (!foundDuplicate && newerHistory.size() < intersectingCount) {
					loadedCount++;
					if (BW_HISTORY_DEBUG) {
						fmt::print("HL {0} {1}) [{2} - {3}) @ {4}:    Adding to history\n",
						           bwData->id.shortString().substr(0, 5),
						           loadId,
						           val->second.entry->range.begin.printable(),
						           val->second.entry->range.end.printable(),
						           cur.first);
					}
					// not all granules newer, insert this guy
					bwData->granuleHistory.insert(val->second.entry->range, val->second.entry);

					// insert any newer granules over this one to maintain history space
					for (auto& it : newerHistory) {
						bwData->granuleHistory.insert(it.first, it.second);
					}
				} else {
					if (BW_HISTORY_DEBUG) {
						fmt::print("HL {0} {1}) [{2} - {3}) @ {4}:    Skipping\n",
						           bwData->id.shortString().substr(0, 5),
						           loadId,
						           val->second.entry->range.begin.printable(),
						           val->second.entry->range.end.printable(),
						           cur.first);
					}
					skippedCount++;
				}

				for (auto& c : val->second.childGranules) {
					// TODO: check for visited (and erasing) before push instead of before pop - a bit more
					// efficient
					if (BW_HISTORY_DEBUG) {
						fmt::print("HL {0} {1}) [{2} - {3}) @ {4}:    Queueing child {5} @ {6}\n",
						           bwData->id.shortString().substr(0, 5),
						           loadId,
						           val->second.entry->range.begin.printable(),
						           val->second.entry->range.end.printable(),
						           cur.first,
						           c.second.shortString().substr(0, 6),
						           c.first);
					}
					rootGranules.push(c);
				}

				// erase this granule so we don't re-process
				forwardHistory.erase(val);

				wait(yield());
			}

			if (BW_HISTORY_DEBUG) {
				fmt::print("Loaded {0} history entries for granule [{1} - {2}) ({3} skipped)\n",
				           loadedCount,
				           metadata->keyRange.begin.printable(),
				           metadata->keyRange.end.printable(),
				           skippedCount);
			}
		}

		metadata->historyLoaded.send(Void());
		return Void();
	} catch (Error& e) {
		if (e.code() == error_code_operation_cancelled) {
			throw e;
		}
		if (e.code() == error_code_granule_assignment_conflict) {
			return Void();
		}
		// SplitStorageMetrics explicitly has a SevError if it gets an error, so no errors should propagate
		// here
		TraceEvent(SevError, "BlobWorkerUnexpectedErrorLoadGranuleHistory", bwData->id).error(e);
		ASSERT_WE_THINK(false);

		// if not simulation, kill the BW
		if (bwData->fatalError.canBeSet()) {
			bwData->fatalError.sendError(e);
		}
		throw e;
	}
}

struct sort_result_chunks {
	inline bool operator()(const std::pair<KeyRange, Future<GranuleFiles>>& chunk1,
	                       const std::pair<KeyRange, Future<GranuleFiles>>& chunk2) {
		return (chunk1.first.begin < chunk2.first.begin);
	}
};

namespace {
int64_t nextHistoryQueryId = 0;
std::vector<std::pair<KeyRange, Future<GranuleFiles>>> loadHistoryChunks(Reference<BlobWorkerData> bwData,
                                                                         Version expectedEndVersion,
                                                                         KeyRange keyRange,
                                                                         Version readVersion) {
	std::unordered_set<UID> visited;
	std::deque<Reference<GranuleHistoryEntry>> queue;
	std::vector<std::pair<KeyRange, Future<GranuleFiles>>> resultChunks;
	int64_t hqId = nextHistoryQueryId++;

	if (BW_HISTORY_DEBUG) {
		fmt::print("HQ {0} {1}) [{2} - {3}) @ {4}: Starting Query\n",
		           bwData->id.shortString().substr(0, 5),
		           hqId,
		           keyRange.begin.printable(),
		           keyRange.end.printable(),
		           readVersion);
	}

	auto parents = bwData->granuleHistory.intersectingRanges(keyRange);

	for (auto it : parents) {
		if (!it.cvalue().isValid()) {
			throw blob_granule_transaction_too_old();
		}
		if (expectedEndVersion > it.cvalue()->endVersion) {
			if (BW_DEBUG) {
				// history must have been pruned up to live granule, but BW still has previous history cached.
				fmt::print("live granule history version {0} for [{1} - {2}) != history end version {3} for "
				           "[{4} - {5}) on BW {6}\n",
				           expectedEndVersion,
				           keyRange.begin.printable(),
				           keyRange.end.printable(),
				           it.cvalue()->endVersion,
				           it.begin().printable(),
				           it.end().printable(),
				           bwData->id.toString().substr(0, 5));
			}
			throw blob_granule_transaction_too_old();
		}
		visited.insert(it.cvalue()->granuleID);
		queue.push_back(it.cvalue());

		if (BW_HISTORY_DEBUG) {
			fmt::print("HQ {0} {1}) [{2} - {3}) @ {4}:     Adding immediate parent [{5} - {6}) @ {7} - {8}\n",
			           bwData->id.shortString().substr(0, 5),
			           hqId,
			           keyRange.begin.printable(),
			           keyRange.end.printable(),
			           readVersion,
			           it.cvalue()->range.begin.printable(),
			           it.cvalue()->range.end.printable(),
			           it.cvalue()->startVersion,
			           it->cvalue()->endVersion);
		}
	}

	while (!queue.empty()) {
		auto cur = queue.front();
		queue.pop_front();
		ASSERT(cur.isValid());

		if (BW_HISTORY_DEBUG) {
			fmt::print("HQ {0} {1}) [{2} - {3}) @ {4}: Processing [{5} - {6}) @ {7}, {8} parents\n",
			           bwData->id.shortString().substr(0, 5),
			           hqId,
			           keyRange.begin.printable(),
			           keyRange.end.printable(),
			           readVersion,
			           cur->range.begin.printable(),
			           cur->range.end.printable(),
			           cur->startVersion,
			           cur->parentGranules.size());
		}

		if (readVersion >= cur->startVersion) {
			if (BW_HISTORY_DEBUG) {
				fmt::print("HQ {0} {1}) [{2} - {3}) @ {4}:     Granule included!\n",
				           bwData->id.shortString().substr(0, 5),
				           hqId,
				           keyRange.begin.printable(),
				           keyRange.end.printable(),
				           readVersion);
			}
			// part of request
			ASSERT(cur->endVersion > readVersion);
			if (!cur->files.isValid() || cur->files.isError()) {
				cur->files = loadHistoryFiles(bwData->db, cur->granuleID);
			}
			resultChunks.push_back(std::pair(cur->range, cur->files));
		} else if (cur->parentGranules.empty()) {
			throw blob_granule_transaction_too_old();
		} else {
			for (auto it : cur->parentGranules) {
				if (!it.isValid()) {
					throw blob_granule_transaction_too_old();
				}
				if (BW_HISTORY_DEBUG) {
					fmt::print("HQ {0} {1}) [{2} - {3}) @ {4}:   Considering parent [{5} - {6}) @ {7} - {8}\n",
					           bwData->id.shortString().substr(0, 5),
					           hqId,
					           keyRange.begin.printable(),
					           keyRange.end.printable(),
					           readVersion,
					           it->range.begin.printable(),
					           it->range.end.printable(),
					           it->startVersion,
					           it->endVersion);
				}
				ASSERT(cur->startVersion == it->endVersion);
				if (it->range.intersects(keyRange) && visited.insert(it->granuleID).second) {
					queue.push_back(it);
					if (BW_HISTORY_DEBUG) {
						fmt::print("HQ {0} {1}) [{2} - {3}) @ {4}:        Adding parent [{5} - {6}) @ {7} - {8}\n",
						           bwData->id.shortString().substr(0, 5),
						           hqId,
						           keyRange.begin.printable(),
						           keyRange.end.printable(),
						           readVersion,
						           it->range.begin.printable(),
						           it->range.end.printable(),
						           it->startVersion,
						           it->endVersion);
					}
				}
			}
		}
	}

	ASSERT(!resultChunks.empty());
	if (resultChunks.size() >= 2) {
		CODE_PROBE(true, "Multiple history chunks for time travel query");
		std::sort(resultChunks.begin(), resultChunks.end(), sort_result_chunks());
		// Assert contiguous
		for (int i = 0; i < resultChunks.size() - 1; i++) {
			if (resultChunks[i].first.end != resultChunks[i + 1].first.begin) {
				fmt::print("HQ {0} {1}) ERROR: history chunks {2} and {3} not contiguous!! ({4}, {5})\n",
				           bwData->id.shortString().substr(0, 5),
				           hqId,
				           i,
				           i + 1,
				           resultChunks[i].first.end.printable(),
				           resultChunks[i + 1].first.begin.printable());
				fmt::print("Chunks: {0}\n", resultChunks.size());
				for (auto& it : resultChunks) {
					fmt::print("    [{0} - {1})\n", it.first.begin.printable(), it.first.end.printable());
				}
			}
			ASSERT(resultChunks[i].first.end == resultChunks[i + 1].first.begin);
		}
		ASSERT(resultChunks.front().first.begin <= keyRange.begin);
		ASSERT(resultChunks.back().first.end >= keyRange.end);
	}

	if (BW_REQUEST_DEBUG) {
		fmt::print("[{0} - {1}) @ {2} time traveled back to {3} granules [{4} - {5})\n",
		           keyRange.begin.printable(),
		           keyRange.end.printable(),
		           readVersion,
		           resultChunks.size(),
		           resultChunks.front().first.begin.printable(),
		           resultChunks.back().first.end.printable());
	}

	return resultChunks;
}

// TODO might want to separate this out for valid values for range assignments vs read requests. Assignment
// conflict isn't valid for read requests but is for assignments
bool canReplyWith(Error e) {
	switch (e.code()) {
	case error_code_blob_granule_transaction_too_old:
	case error_code_transaction_too_old:
	case error_code_future_version: // not thrown yet
	case error_code_wrong_shard_server:
	case error_code_process_behind: // not thrown yet
		return true;
	default:
		return false;
	};
}
} // namespace

// assumes metadata is already readable and the query is reading from the active granule, not a history one
ACTOR Future<Void> waitForVersion(Reference<GranuleMetadata> metadata, Version v) {
	// if we don't have to wait for change feed version to catch up or wait for any pending file writes to
	// complete, nothing to do

	if (BW_REQUEST_DEBUG) {
		fmt::print("WFV {0}) CF={1}, pendingD={2}, durableD={3}, pendingS={4}, durableS={5}\n",
		           v,
		           metadata->activeCFData.get()->getVersion(),
		           metadata->pendingDeltaVersion,
		           metadata->durableDeltaVersion.get(),
		           metadata->pendingSnapshotVersion,
		           metadata->durableSnapshotVersion.get());
	}

	ASSERT(metadata->activeCFData.get().isValid());

	if (v <= metadata->activeCFData.get()->getVersion() &&
	    (v <= metadata->durableDeltaVersion.get() ||
	     metadata->durableDeltaVersion.get() == metadata->pendingDeltaVersion) &&
	    (v <= metadata->durableSnapshotVersion.get() ||
	     metadata->durableSnapshotVersion.get() == metadata->pendingSnapshotVersion)) {
		CODE_PROBE(true, "Granule read not waiting");
		return Void();
	}

	// wait for change feed version to catch up to ensure we have all data
	if (metadata->activeCFData.get()->getVersion() < v) {
		wait(metadata->activeCFData.get()->whenAtLeast(v));
		ASSERT(metadata->activeCFData.get()->getVersion() >= v);
	}

	// wait for any pending delta and snapshot files as of the moment the change feed version caught up.
	state Version pendingDeltaV = metadata->pendingDeltaVersion;
	state Version pendingSnapshotV = metadata->pendingSnapshotVersion;

	// If there are mutations that are no longer buffered but have not been
	// persisted to a delta file that are necessary for the query, wait for them
	if (pendingDeltaV > metadata->durableDeltaVersion.get() && v > metadata->durableDeltaVersion.get()) {
		CODE_PROBE(true, "Granule read waiting for pending delta");
		wait(metadata->durableDeltaVersion.whenAtLeast(pendingDeltaV));
		ASSERT(metadata->durableDeltaVersion.get() >= pendingDeltaV);
	}

	// This isn't strictly needed, but if we're in the process of re-snapshotting, we'd likely rather
	// return that snapshot file than the previous snapshot file and all its delta files.
	if (pendingSnapshotV > metadata->durableSnapshotVersion.get() && v > metadata->durableSnapshotVersion.get()) {
		CODE_PROBE(true, "Granule read waiting for pending snapshot");
		wait(metadata->durableSnapshotVersion.whenAtLeast(pendingSnapshotV));
		ASSERT(metadata->durableSnapshotVersion.get() >= pendingSnapshotV);
	}

	// There is a race here - we wait for pending delta files before this to finish, but while we do, we
	// kick off another delta file and roll the mutations. In that case, we must return the new delta
	// file instead of in memory mutations, so we wait for that delta file to complete

	while (v > metadata->durableDeltaVersion.get() && metadata->pendingDeltaVersion > pendingDeltaV) {
		CODE_PROBE(true, "Granule mutations flushed while waiting for files to complete");
		Version waitVersion = std::min(v, metadata->pendingDeltaVersion);
		pendingDeltaV = metadata->pendingDeltaVersion;
		wait(metadata->durableDeltaVersion.whenAtLeast(waitVersion));
	}

	return Void();
}

ACTOR Future<Void> doBlobGranuleFileRequest(Reference<BlobWorkerData> bwData, BlobGranuleFileRequest req) {
	if (BW_REQUEST_DEBUG) {
		fmt::print("BW {0} processing blobGranuleFileRequest for range [{1} - {2}) @ ",
		           bwData->id.toString(),
		           req.keyRange.begin.printable(),
		           req.keyRange.end.printable());
		if (req.beginVersion > 0) {
			fmt::print("{0} - {1}\n", req.beginVersion, req.readVersion);
		} else {
			fmt::print("{}\n", req.readVersion);
		}
	}

	state Optional<Key> tenantPrefix;
	state Arena arena;
	if (req.tenantInfo.name.present()) {
		ASSERT(req.tenantInfo.tenantId != TenantInfo::INVALID_TENANT);
		Optional<TenantMapEntry> tenantEntry = bwData->tenantData.getTenantById(req.tenantInfo.tenantId);
		if (tenantEntry.present()) {
			ASSERT(tenantEntry.get().id == req.tenantInfo.tenantId);
			tenantPrefix = tenantEntry.get().prefix;
		} else {
			CODE_PROBE(true, "Blob worker unknown tenant");
			// FIXME - better way. Wait on retry here, or just have better model for tenant metadata?
			// Just throw wrong_shard_server and make the client retry and assume we load it later
			TraceEvent(SevDebug, "BlobWorkerRequestUnknownTenant", bwData->id)
			    .suppressFor(5.0)
			    .detail("TenantName", req.tenantInfo.name.get())
			    .detail("TenantId", req.tenantInfo.tenantId);
			throw unknown_tenant();
		}
		req.keyRange = KeyRangeRef(req.keyRange.begin.withPrefix(tenantPrefix.get(), req.arena),
		                           req.keyRange.end.withPrefix(tenantPrefix.get(), req.arena));
	}

	state bool didCollapse = false;
	try {
		// TODO remove requirement for canCollapseBegin once we implement early replying
		ASSERT(req.beginVersion == 0 || req.canCollapseBegin);
		if (req.beginVersion != 0) {
			ASSERT(req.beginVersion > 0);
		}
		state BlobGranuleFileReply rep;
		state std::vector<Reference<GranuleMetadata>> granules;

		if (tenantPrefix.present()) {
			rep.arena.dependsOn(tenantPrefix.get().arena());
		}

		auto checkRanges = bwData->granuleMetadata.intersectingRanges(req.keyRange);
		// check for gaps as errors and copy references to granule metadata before yielding or doing any
		// work
		KeyRef lastRangeEnd = req.keyRange.begin;

		for (auto& r : checkRanges) {
			bool isValid = r.value().activeMetadata.isValid();
			if (lastRangeEnd < r.begin() || !isValid) {
				if (BW_REQUEST_DEBUG) {
					fmt::print("No {0} blob data for [{1} - {2}) in request range [{3} - {4}), skipping request\n",
					           isValid ? "" : "valid",
					           lastRangeEnd.printable(),
					           r.begin().printable(),
					           req.keyRange.begin.printable(),
					           req.keyRange.end.printable());
				}

				throw wrong_shard_server();
			}
			granules.push_back(r.value().activeMetadata);
			lastRangeEnd = r.end();
		}
		if (lastRangeEnd < req.keyRange.end) {
			if (BW_REQUEST_DEBUG) {
				fmt::print("No blob data for [{0} - {1}) in request range [{2} - {3}), skipping request\n",
				           lastRangeEnd.printable(),
				           req.keyRange.end.printable(),
				           req.keyRange.begin.printable(),
				           req.keyRange.end.printable());
			}

			throw wrong_shard_server();
		}

		// do work for each range
		state Key readThrough = req.keyRange.begin;
		for (auto m : granules) {
			if (readThrough >= m->keyRange.end) {
				// previous read did time travel that already included this granule
				continue;
			}
			state Reference<GranuleMetadata> metadata = m;
			state Version granuleBeginVersion = req.beginVersion;

			choose {
				when(wait(metadata->readable.getFuture())) {}
				when(wait(metadata->cancelled.getFuture())) { throw wrong_shard_server(); }
			}

			// in case both readable and cancelled are ready, check cancelled
			if (!metadata->cancelled.canBeSet()) {
				throw wrong_shard_server();
			}

			state std::vector<std::pair<KeyRange, GranuleFiles>> rangeGranulePair;

			if (req.readVersion < metadata->historyVersion) {
				CODE_PROBE(true, "Granule Time Travel Read");
				// this is a time travel query, find previous granule
				if (metadata->historyLoaded.canBeSet()) {
					choose {
						when(wait(metadata->historyLoaded.getFuture())) {}
						when(wait(metadata->cancelled.getFuture())) { throw wrong_shard_server(); }
					}
				}

				state std::vector<std::pair<KeyRange, Future<GranuleFiles>>> finalChunks = loadHistoryChunks(
				    bwData, metadata->historyVersion, req.keyRange & metadata->keyRange, req.readVersion);
				state int chunkIdx;
				for (chunkIdx = 0; chunkIdx < finalChunks.size(); chunkIdx++) {
					choose {
						when(GranuleFiles f = wait(finalChunks[chunkIdx].second)) {
							rangeGranulePair.push_back(std::pair(finalChunks[chunkIdx].first, f));
						}
						when(wait(metadata->cancelled.getFuture())) { throw wrong_shard_server(); }
					}

					if (rangeGranulePair.back().second.snapshotFiles.empty()) {
						// a snapshot file must have been purged
						throw blob_granule_transaction_too_old();
					}

					ASSERT(!rangeGranulePair.back().second.deltaFiles.empty());
					ASSERT(rangeGranulePair.back().second.deltaFiles.back().version > req.readVersion);
					if (rangeGranulePair.back().second.snapshotFiles.front().version > req.readVersion) {
						// a snapshot file must have been purged
						throw blob_granule_transaction_too_old();
					}
				}

			} else {
				if (req.readVersion < metadata->initialSnapshotVersion) {
					// a snapshot file must have been pruned
					throw blob_granule_transaction_too_old();
				}

				CODE_PROBE(true, "Granule Active Read");
				// this is an active granule query
				loop {
					if (!metadata->activeCFData.get().isValid() || !metadata->cancelled.canBeSet()) {
						throw wrong_shard_server();
					}
					Future<Void> waitForVersionFuture = waitForVersion(metadata, req.readVersion);
					if (waitForVersionFuture.isReady() && !waitForVersionFuture.isError()) {
						// didn't wait, so no need to check rollback stuff
						break;
					}
					// rollback resets all of the version information, so we have to redo wait for
					// version on rollback
					try {
						choose {
							when(wait(waitForVersionFuture)) { break; }
							when(wait(metadata->activeCFData.onChange())) {}
							when(wait(metadata->cancelled.getFuture())) { throw wrong_shard_server(); }
						}
					} catch (Error& e) {
						// We can get change feed cancelled from whenAtLeast. This means the change feed may
						// retry, or may be cancelled. Wait a bit and try again to see
						if (e.code() == error_code_change_feed_popped) {
							CODE_PROBE(true, "Change feed popped while read waiting");
							throw wrong_shard_server();
						}
						if (e.code() != error_code_change_feed_cancelled) {
							throw e;
						}
						CODE_PROBE(true, "Change feed switched while read waiting");
						// wait 1ms and try again
						wait(delay(0.001));
					}
					if ((BW_REQUEST_DEBUG) && metadata->activeCFData.get().isValid()) {
						fmt::print("{0} - {1}) @ {2} hit CF change, restarting waitForVersion\n",
						           req.keyRange.begin.printable().c_str(),
						           req.keyRange.end.printable().c_str(),
						           req.readVersion);
					}
				}
				rangeGranulePair.push_back(std::pair(metadata->keyRange, metadata->files));
			}

			if (!metadata->cancelled.canBeSet()) {
				fmt::print("ERROR: Request [{0} - {1}) @ {2} cancelled for granule [{3} - {4}) after "
				           "waitForVersion!\n",
				           req.keyRange.begin.printable(),
				           req.keyRange.end.printable(),
				           req.readVersion,
				           metadata->keyRange.begin.printable(),
				           metadata->keyRange.end.printable());
			}

			// granule is up to date, do read
			ASSERT(metadata->cancelled.canBeSet());

			for (auto& item : rangeGranulePair) {
				Version granuleBeginVersion = req.beginVersion;
				// Right now we force a collapse if the version range crosses granule boundaries, for simplicity
				if (granuleBeginVersion > 0 && granuleBeginVersion <= item.second.snapshotFiles.front().version) {
					CODE_PROBE(true, "collapsed begin version request because of boundaries");
					didCollapse = true;
					granuleBeginVersion = 0;
				}
				state BlobGranuleChunkRef chunk;
				// TODO change with early reply
				chunk.includedVersion = req.readVersion;
				chunk.keyRange =
				    KeyRangeRef(StringRef(rep.arena, item.first.begin), StringRef(rep.arena, item.first.end));
				if (tenantPrefix.present()) {
					chunk.tenantPrefix = Optional<StringRef>(tenantPrefix.get());
				}

				int64_t deltaBytes = 0;
				item.second.getFiles(
				    granuleBeginVersion, req.readVersion, req.canCollapseBegin, chunk, rep.arena, deltaBytes);
				bwData->stats.readReqDeltaBytesReturned += deltaBytes;
				if (granuleBeginVersion > 0 && chunk.snapshotFile.present()) {
					CODE_PROBE(true, "collapsed begin version request for efficiency");
					didCollapse = true;
				}

				// Invoke calls to populate 'EncryptionKeysCtx' for snapshot and/or deltaFiles asynchronously
				state Optional<Future<BlobGranuleCipherKeysCtx>> snapCipherKeysCtx;
				if (chunk.snapshotFile.present()) {
					const bool encrypted = chunk.snapshotFile.get().cipherKeysMetaRef.present();

					if (BW_DEBUG) {
						TraceEvent("DoBlobGranuleFileRequestDelta_KeysCtxPrepare")
						    .detail("FileName", chunk.snapshotFile.get().filename.toString())
						    .detail("Encrypted", encrypted);
					}

					if (encrypted) {
						ASSERT(bwData->isEncryptionEnabled);
						ASSERT(!chunk.snapshotFile.get().cipherKeysCtx.present());

						snapCipherKeysCtx = getGranuleCipherKeysFromKeysMetaRef(
						    bwData, chunk.snapshotFile.get().cipherKeysMetaRef.get(), &rep.arena);
					}
				}
				state std::unordered_map<int, Future<BlobGranuleCipherKeysCtx>> deltaCipherKeysCtxs;
				for (int deltaIdx = 0; deltaIdx < chunk.deltaFiles.size(); deltaIdx++) {
					const bool encrypted = chunk.deltaFiles[deltaIdx].cipherKeysMetaRef.present();

					if (BW_DEBUG) {
						TraceEvent("DoBlobGranuleFileRequestDelta_KeysCtxPrepare")
						    .detail("FileName", chunk.deltaFiles[deltaIdx].filename.toString())
						    .detail("Encrypted", encrypted);
					}

					if (encrypted) {
						ASSERT(bwData->isEncryptionEnabled);
						ASSERT(!chunk.deltaFiles[deltaIdx].cipherKeysCtx.present());

						deltaCipherKeysCtxs.emplace(
						    deltaIdx,
						    getGranuleCipherKeysFromKeysMetaRef(
						        bwData, chunk.deltaFiles[deltaIdx].cipherKeysMetaRef.get(), &rep.arena));
					}
				}

				// FIXME: get cipher keys for delta files too!

				// new deltas (if version is larger than version of last delta file)
				// FIXME: do trivial key bounds here if key range is not fully contained in request key
				// range
				if (req.readVersion > metadata->durableDeltaVersion.get() && !metadata->currentDeltas.empty()) {
					if (metadata->durableDeltaVersion.get() != metadata->pendingDeltaVersion) {
						fmt::print(
						    "real-time read [{0} - {1}) @ {2} doesn't have mutations!! durable={3}, pending={4}\n",
						    metadata->keyRange.begin.printable(),
						    metadata->keyRange.end.printable(),
						    req.readVersion,
						    metadata->durableDeltaVersion.get(),
						    metadata->pendingDeltaVersion);
					}

					// prune mutations based on begin version, if possible
					ASSERT(metadata->durableDeltaVersion.get() == metadata->pendingDeltaVersion);
					// FIXME: I think we can remove this dependsOn since we are doing push_back_deep
					rep.arena.dependsOn(metadata->currentDeltas.arena());
					MutationsAndVersionRef* mutationIt = metadata->currentDeltas.begin();
					if (granuleBeginVersion > metadata->currentDeltas.back().version) {
						CODE_PROBE(true, "beginVersion pruning all in-memory mutations");
						mutationIt = metadata->currentDeltas.end();
					} else if (granuleBeginVersion > metadata->currentDeltas.front().version) {
						// binary search for beginVersion
						CODE_PROBE(true, "beginVersion pruning some in-memory mutations");
						mutationIt = std::lower_bound(metadata->currentDeltas.begin(),
						                              metadata->currentDeltas.end(),
						                              MutationsAndVersionRef(granuleBeginVersion, 0),
						                              MutationsAndVersionRef::OrderByVersion());
					}

					// add mutations to response
					while (mutationIt != metadata->currentDeltas.end()) {
						if (mutationIt->version > req.readVersion) {
							CODE_PROBE(true, "readVersion pruning some in-memory mutations");
							break;
						}
						chunk.newDeltas.push_back_deep(rep.arena, *mutationIt);
						mutationIt++;
					}
				}

				// Update EncryptionKeysCtx information for the chunk->snapshotFile
				if (chunk.snapshotFile.present() && snapCipherKeysCtx.present()) {
					ASSERT(chunk.snapshotFile.get().cipherKeysMetaRef.present());

					BlobGranuleCipherKeysCtx keysCtx = wait(snapCipherKeysCtx.get());
					chunk.snapshotFile.get().cipherKeysCtx = std::move(keysCtx);
					// reclaim memory from non-serializable field
					chunk.snapshotFile.get().cipherKeysMetaRef.reset();

					if (BW_DEBUG) {
						TraceEvent("DoBlobGranuleFileRequestSnap_KeysCtxDone")
						    .detail("FileName", chunk.snapshotFile.get().filename.toString());
					}
				}

				// Update EncryptionKeysCtx information for the chunk->deltaFiles
				if (!deltaCipherKeysCtxs.empty()) {
					ASSERT(!chunk.deltaFiles.empty());

					state std::unordered_map<int, Future<BlobGranuleCipherKeysCtx>>::const_iterator itr;
					for (itr = deltaCipherKeysCtxs.begin(); itr != deltaCipherKeysCtxs.end(); itr++) {
						BlobGranuleCipherKeysCtx keysCtx = wait(itr->second);
						chunk.deltaFiles[itr->first].cipherKeysCtx = std::move(keysCtx);
						// reclaim memory from non-serializable field
						chunk.deltaFiles[itr->first].cipherKeysMetaRef.reset();

						if (BW_DEBUG) {
							TraceEvent("DoBlobGranuleFileRequestDelta_KeysCtxDone")
							    .detail("FileName", chunk.deltaFiles[itr->first].filename.toString());
						}
					}
				}

				rep.chunks.push_back(rep.arena, chunk);

				bwData->stats.readReqTotalFilesReturned += chunk.deltaFiles.size() + int(chunk.snapshotFile.present());
				readThrough = chunk.keyRange.end;
			}

			wait(yield(TaskPriority::DefaultEndpoint));
		}
		// do these together to keep them synchronous
		if (req.beginVersion != 0) {
			++bwData->stats.readRequestsWithBegin;
		}
		if (didCollapse) {
			++bwData->stats.readRequestsCollapsed;
		}
		ASSERT(!req.reply.isSet());
		req.reply.send(rep);
		--bwData->stats.activeReadRequests;
	} catch (Error& e) {
		if (e.code() == error_code_operation_cancelled) {
			req.reply.sendError(wrong_shard_server());
			throw;
		}

		if (e.code() == error_code_wrong_shard_server) {
			++bwData->stats.wrongShardServer;
		}
		--bwData->stats.activeReadRequests;
		if (canReplyWith(e)) {
			req.reply.sendError(e);
		} else {
			throw e;
		}
	}
	return Void();
}

ACTOR Future<Void> handleBlobGranuleFileRequest(Reference<BlobWorkerData> bwData, BlobGranuleFileRequest req) {
	choose {
		when(wait(doBlobGranuleFileRequest(bwData, req))) {}
		when(wait(delay(SERVER_KNOBS->BLOB_WORKER_REQUEST_TIMEOUT))) {
			if (!req.reply.isSet()) {
				CODE_PROBE(true, "Blob Worker request timeout hit");
				if (BW_DEBUG) {
					fmt::print("BW {0} request [{1} - {2}) @ {3} timed out, sending WSS\n",
					           bwData->id.toString().substr(0, 5),
					           req.keyRange.begin.printable(),
					           req.keyRange.end.printable(),
					           req.readVersion);
				}
				--bwData->stats.activeReadRequests;
				++bwData->stats.granuleRequestTimeouts;

				// return wrong_shard_server because it's possible that someone else actually owns the
				// granule now
				req.reply.sendError(wrong_shard_server());
			}
		}
	}
	return Void();
}

ACTOR Future<GranuleFiles> loadParentGranuleForMergeSnapshot(Transaction* tr, KeyRange range, Version historyVersion) {
	// translate key range to granule id
	Optional<Value> historyParentValue = wait(tr->get(blobGranuleHistoryKeyFor(range, historyVersion)));
	ASSERT(historyParentValue.present());
	Standalone<BlobGranuleHistoryValue> val = decodeBlobGranuleHistoryValue(historyParentValue.get());
	UID parentGranuleID = val.granuleID;

	// load previous files for granule
	GranuleFiles prevFiles = wait(loadPreviousFiles(tr, parentGranuleID));
	return prevFiles;
}

// FIXME: move this up by other granule state stuff like BGUF
ACTOR Future<GranuleStartState> openGranule(Reference<BlobWorkerData> bwData, AssignBlobRangeRequest req) {
	ASSERT(req.type != AssignRequestType::Continue);
	state Transaction tr(bwData->db);
	state Key lockKey = blobGranuleLockKeyFor(req.keyRange);
	state UID newGranuleID = deterministicRandom()->randomUniqueID();

	if (BW_DEBUG) {
		fmt::print("{0} [{1} - {2}) open ({3}, {4})\n",
		           bwData->id.toString().substr(0, 5),
		           req.keyRange.begin.printable(),
		           req.keyRange.end.printable(),
		           req.managerEpoch,
		           req.managerSeqno);
	}

	loop {
		try {
			tr.setOption(FDBTransactionOptions::ACCESS_SYSTEM_KEYS);
			tr.setOption(FDBTransactionOptions::PRIORITY_SYSTEM_IMMEDIATE);

			state GranuleStartState info;
			info.changeFeedStartVersion = invalidVersion;

			state Future<Optional<Value>> fLockValue = tr.get(lockKey);
			Future<Optional<GranuleHistory>> fHistory = getLatestGranuleHistory(&tr, req.keyRange);
			Optional<GranuleHistory> history = wait(fHistory);
			info.history = history;
			Optional<Value> prevLockValue = wait(fLockValue);
			state bool hasPrevOwner = prevLockValue.present();
			state bool createChangeFeed = false;
			if (hasPrevOwner) {
				CODE_PROBE(true, "Granule open found previous owner");
				std::tuple<int64_t, int64_t, UID> prevOwner = decodeBlobGranuleLockValue(prevLockValue.get());

				info.granuleID = std::get<2>(prevOwner);

				state bool doLockCheck = true;
				// if it's the first snapshot of a new granule, history won't be present
				if (info.history.present()) {
					if (info.granuleID != info.history.get().value.granuleID) {
						CODE_PROBE(true, "Blob Worker re-opening granule after merge+resplit");
						// The only case this can happen is when a granule was merged into a larger granule,
						// then split back out to the same one. Validate that this is a new granule that was
						// split previously. Just check lock based on epoch, since seqno is intentionally
						// changed
						ASSERT(std::get<1>(prevOwner) == std::numeric_limits<int64_t>::max());
						if (req.managerEpoch < std::get<0>(prevOwner)) {
							throw granule_assignment_conflict();
						}
						doLockCheck = false;
						info.granuleID = info.history.get().value.granuleID;
						createChangeFeed = true;
					}
				}
				if (doLockCheck) {
					acquireGranuleLock(
					    req.managerEpoch, req.managerSeqno, std::get<0>(prevOwner), std::get<1>(prevOwner));
				}

				GranuleFiles granuleFiles = wait(loadPreviousFiles(&tr, info.granuleID));
				info.existingFiles = granuleFiles;
				info.doSnapshot = false;

				if (!doLockCheck) {
					// validate new granule id is empty
					ASSERT(granuleFiles.snapshotFiles.empty());
					ASSERT(granuleFiles.deltaFiles.empty());
				}

				if (!info.history.present()) {
					// the only time history can be not present if a lock already exists is if it's a
					// new granule and it died before it could persist the initial snapshot from FDB
					ASSERT(info.existingFiles.get().snapshotFiles.empty());
				}

				if (info.existingFiles.get().snapshotFiles.empty()) {
					ASSERT(info.existingFiles.get().deltaFiles.empty());
					info.previousDurableVersion = invalidVersion;
					info.doSnapshot = true;
				} else if (info.existingFiles.get().deltaFiles.empty()) {
					info.previousDurableVersion = info.existingFiles.get().snapshotFiles.back().version;
				} else {
					info.previousDurableVersion = info.existingFiles.get().deltaFiles.back().version;
				}

				// for the non-splitting cases, this doesn't need to be 100% accurate, it just needs to
				// be smaller than the next delta file write.
				info.changeFeedStartVersion = info.previousDurableVersion;
			} else {
				// else we are first, no need to check for owner conflict
				if (info.history.present()) {
					// if this granule is derived from a split or merge, this history entry is already
					// present (written by the blob manager)
					info.granuleID = info.history.get().value.granuleID;
				} else {
					// FIXME: could avoid max uid for granule ids here
					// if this granule is not derived from a split or merge, use new granule id
					info.granuleID = newGranuleID;
				}
				createChangeFeed = true;
				info.doSnapshot = true;
				info.previousDurableVersion = invalidVersion;
			}

			if (createChangeFeed) {
				// create new change feed for new version of granule
				wait(updateChangeFeed(
				    &tr, granuleIDToCFKey(info.granuleID), ChangeFeedStatus::CHANGE_FEED_CREATE, req.keyRange));
			}

			tr.set(lockKey, blobGranuleLockValueFor(req.managerEpoch, req.managerSeqno, info.granuleID));
			wait(krmSetRange(&tr, blobGranuleMappingKeys.begin, req.keyRange, blobGranuleMappingValueFor(bwData->id)));

			// If anything in previousGranules, need to do the handoff logic and set
			// ret.previousChangeFeedId, and the previous durable version will come from the previous
			// granules
			if (info.history.present() && info.history.get().value.parentVersions.size() > 0) {
				CODE_PROBE(true, "Granule open found parent");
				if (info.history.get().value.parentVersions.size() == 1) { // split
					state KeyRangeRef parentRange(info.history.get().value.parentBoundaries[0],
					                              info.history.get().value.parentBoundaries[1]);
					state Version parentVersion = info.history.get().value.parentVersions[0];
					state Key parentHistoryKey = blobGranuleHistoryKeyFor(parentRange, parentVersion);

					Optional<Value> historyParentValue = wait(tr.get(parentHistoryKey));

					if (historyParentValue.present()) {
						Standalone<BlobGranuleHistoryValue> val =
						    decodeBlobGranuleHistoryValue(historyParentValue.get());
						UID parentGranuleID = val.granuleID;

						info.splitParentGranule = std::pair(parentRange, parentGranuleID);

						state std::pair<BlobGranuleSplitState, Version> granuleSplitState =
						    std::pair(BlobGranuleSplitState::Initialized, invalidVersion);
						if (hasPrevOwner) {
							std::pair<BlobGranuleSplitState, Version> _gss =
							    wait(getGranuleSplitState(&tr, parentGranuleID, info.granuleID));
							granuleSplitState = _gss;
						}

						if (granuleSplitState.first == BlobGranuleSplitState::Assigned) {
							CODE_PROBE(true, "Granule open found granule in assign state");
							// was already assigned, use change feed start version
							ASSERT(granuleSplitState.second > 0);
							info.changeFeedStartVersion = granuleSplitState.second;
						} else if (granuleSplitState.first == BlobGranuleSplitState::Initialized) {
							CODE_PROBE(true, "Granule open found granule in initialized state");
							wait(updateGranuleSplitState(&tr,
							                             info.splitParentGranule.get().first,
							                             info.splitParentGranule.get().second,
							                             info.granuleID,
							                             BlobGranuleSplitState::Assigned));
							// change feed was created as part of this transaction, changeFeedStartVersion
							// will be set later
						} else {
							CODE_PROBE(true, "Granule open found granule in done state");
							// this sub-granule is done splitting, no need for split logic.
							info.splitParentGranule.reset();
						}
					}

					if (info.doSnapshot) {
						ASSERT(info.splitParentGranule.present());
						// only need to do snapshot if no files exist yet for this granule.
						ASSERT(info.previousDurableVersion == invalidVersion);
						GranuleFiles prevFiles = wait(loadPreviousFiles(&tr, info.splitParentGranule.get().second));
						ASSERT(!prevFiles.snapshotFiles.empty() || !prevFiles.deltaFiles.empty());

						info.blobFilesToSnapshot.push_back(prevFiles);
						info.previousDurableVersion = info.blobFilesToSnapshot[0].deltaFiles.empty()
						                                  ? info.blobFilesToSnapshot[0].snapshotFiles.back().version
						                                  : info.blobFilesToSnapshot[0].deltaFiles.back().version;
					}
				} else if (info.doSnapshot) {
					CODE_PROBE(true, "merge needs to snapshot at start");
					state std::vector<Future<GranuleFiles>> parentGranulesToSnapshot;
					ASSERT(info.previousDurableVersion == invalidVersion);
					// need first snapshot to be at history version so this granule can serve the full range
					// of data for its version range, even if the previous granule happened to persist data
					// beyond that
					info.previousDurableVersion = info.history.get().version;
					// Can't roll back past re-snapshot version
					info.changeFeedStartVersion = info.history.get().version;

					for (int i = 0; i < info.history.get().value.parentVersions.size(); i++) {
						KeyRangeRef parentRange(info.history.get().value.parentBoundaries[i],
						                        info.history.get().value.parentBoundaries[i + 1]);
						Version parentVersion = info.history.get().value.parentVersions[i];
						parentGranulesToSnapshot.push_back(
						    loadParentGranuleForMergeSnapshot(&tr, parentRange, parentVersion));
					}

					state int pIdx;
					for (pIdx = 0; pIdx < parentGranulesToSnapshot.size(); pIdx++) {
						GranuleFiles parentFiles = wait(parentGranulesToSnapshot[pIdx]);
						info.blobFilesToSnapshot.push_back(parentFiles);
						ASSERT(!parentFiles.deltaFiles.empty());
						ASSERT(parentFiles.deltaFiles.back().version >= info.previousDurableVersion);
					}
				}
			}
			wait(tr.commit());

			if (info.changeFeedStartVersion == invalidVersion) {
				info.changeFeedStartVersion = tr.getCommittedVersion();
			}

			TraceEvent openEv("GranuleOpen", bwData->id);
			openEv.detail("GranuleID", info.granuleID)
			    .detail("Granule", req.keyRange)
			    .detail("Epoch", req.managerEpoch)
			    .detail("Seqno", req.managerSeqno)
			    .detail("CFStartVersion", info.changeFeedStartVersion)
			    .detail("PreviousDurableVersion", info.previousDurableVersion);
			if (info.splitParentGranule.present()) {
				openEv.detail("SplitParentGranuleID", info.splitParentGranule.get().second);
			}

			return info;
		} catch (Error& e) {
			if (e.code() == error_code_granule_assignment_conflict) {
				throw e;
			}
			wait(tr.onError(e));
		}
	}
}

ACTOR Future<Reference<BlobConnectionProvider>> loadBStoreForTenant(Reference<BlobWorkerData> bwData,
                                                                    KeyRange keyRange) {
	state int retryCount = 0;
	loop {
		state Reference<GranuleTenantData> data = bwData->tenantData.getDataForGranule(keyRange);
		if (data.isValid()) {
			wait(data->bstoreLoaded.getFuture());
			wait(delay(0));
			return data->bstore;
		} else {
			CODE_PROBE(true, "bstore for unknown tenant");
			// Assume not loaded yet, just wait a bit. Could do sophisticated mechanism but will redo tenant
			// loading to be versioned anyway. 10 retries means it's likely not a transient race with
			// loading tenants, and instead a persistent issue.
			retryCount++;
			TraceEvent(retryCount <= 10 ? SevDebug : SevWarn, "BlobWorkerUnknownTenantForGranule", bwData->id)
			    .detail("KeyRange", keyRange);
			wait(delay(0.1));
		}
	}
}

ACTOR Future<Void> start(Reference<BlobWorkerData> bwData, GranuleRangeMetadata* meta, AssignBlobRangeRequest req) {
	ASSERT(meta->activeMetadata.isValid());

	Future<Reference<BlobConnectionProvider>> loadBStore;
	if (SERVER_KNOBS->BG_METADATA_SOURCE != "tenant") {
		loadBStore = Future<Reference<BlobConnectionProvider>>(bwData->bstore); // done
	} else {
		loadBStore = loadBStoreForTenant(bwData, req.keyRange);
	}

	meta->activeMetadata->originalReq = req;
	meta->assignFuture = openGranule(bwData, req);
	meta->fileUpdaterFuture = blobGranuleUpdateFiles(bwData, meta->activeMetadata, meta->assignFuture, loadBStore);
	meta->historyLoaderFuture = blobGranuleLoadHistory(bwData, meta->activeMetadata, meta->assignFuture);
	wait(success(meta->assignFuture));
	return Void();
}

namespace {
GranuleRangeMetadata constructActiveBlobRange(Reference<BlobWorkerData> bwData,
                                              KeyRange keyRange,
                                              int64_t epoch,
                                              int64_t seqno) {

	Reference<GranuleMetadata> newMetadata = makeReference<GranuleMetadata>();
	newMetadata->keyRange = keyRange;
	// FIXME: original Epoch/Seqno is now not necessary with originalReq
	newMetadata->originalEpoch = epoch;
	newMetadata->originalSeqno = seqno;
	newMetadata->continueEpoch = epoch;
	newMetadata->continueSeqno = seqno;

	return GranuleRangeMetadata(epoch, seqno, newMetadata);
}

GranuleRangeMetadata constructInactiveBlobRange(int64_t epoch, int64_t seqno) {
	return GranuleRangeMetadata(epoch, seqno, Reference<GranuleMetadata>());
}

// ignore stale assignments and make repeating the same one idempotent
bool newerRangeAssignment(GranuleRangeMetadata oldMetadata, int64_t epoch, int64_t seqno) {
	return epoch > oldMetadata.lastEpoch || (epoch == oldMetadata.lastEpoch && seqno > oldMetadata.lastSeqno);
}

// TODO unit test this assignment, particularly out-of-order insertions!

// The contract from the blob manager is:
// If a key range [A, B) was assigned to the worker at seqno S1, no part of the keyspace that intersects
// [A, B] may be re-assigned to the worker until the range has been revoked from this worker. This
// revoking can either happen by the blob manager willingly relinquishing the range, or by the blob
// manager reassigning it somewhere else. This means that if the worker gets an assignment for any range
// that intersects [A, B) at S3, there must have been a revoke message for [A, B) with seqno S3 where S1
// < S2 < S3, that was delivered out of order. This means that if there are any intersecting but not
// fully overlapping ranges with a new range assignment, they had already been revoked. So the worker
// will mark them as revoked, but leave the sequence number as S1, so that when the actual revoke
// message comes in, it is a no-op, but updates the sequence number. Similarly, if a worker gets an
// assign message for any range that already has a higher sequence number, that range was either
// revoked, or revoked and then re-assigned. Either way, this assignment is no longer valid.

// Returns future to wait on to ensure prior work of other granules is done before responding to the
// manager with a successful assignment And if the change produced a new granule that needs to start
// doing work, returns the new granule so that the caller can start() it with the appropriate starting
// state.

// Not an actor because we need to guarantee it changes the synchronously as part of the request
bool changeBlobRange(Reference<BlobWorkerData> bwData,
                     KeyRange keyRange,
                     int64_t epoch,
                     int64_t seqno,
                     bool active,
                     bool disposeOnCleanup,
                     bool selfReassign,
                     std::vector<Future<Void>>& toWaitOut,
                     Optional<AssignRequestType> assignType = Optional<AssignRequestType>()) {
	ASSERT(active == assignType.present());

	if (BW_DEBUG) {
		fmt::print("{0} range for [{1} - {2}): {3} @ ({4}, {5})\n",
		           selfReassign ? "Re-assigning" : "Changing",
		           keyRange.begin.printable(),
		           keyRange.end.printable(),
		           active ? "T" : "F",
		           epoch,
		           seqno);
	}

	// For each range that intersects this update:
	// If the identical range already exists at the same assignment sequence number and it is not a
	// self-reassign, this is a noop. Otherwise, this will consist of a series of ranges that are either
	// older, or newer. For each older range, cancel it if it is active. Insert the current range.
	// Re-insert all newer ranges over the current range.

	std::vector<std::pair<KeyRange, GranuleRangeMetadata>> newerRanges;

	auto ranges = bwData->granuleMetadata.intersectingRanges(keyRange);
	bool alreadyAssigned = false;
	for (auto& r : ranges) {
		bool thisAssignmentNewer = newerRangeAssignment(r.value(), epoch, seqno);
		if (BW_DEBUG) {
			fmt::print("thisAssignmentNewer={}\n", thisAssignmentNewer ? "true" : "false");
		}

		if (BW_DEBUG) {
			fmt::print("last: ({0}, {1}). now: ({2}, {3})\n", r.value().lastEpoch, r.value().lastSeqno, epoch, seqno);
		}

		if (r.value().lastEpoch == epoch && r.value().lastSeqno == seqno) {
			// the range in our map can be different if later the range was split, but then an old request
			// gets retried. Assume that it's the same as initially

			if (selfReassign) {
				thisAssignmentNewer = true;
			} else {
				if (BW_DEBUG) {
					printf("same assignment\n");
				}
				// applied the same assignment twice, make idempotent
				if (r.value().activeMetadata.isValid()) {
					toWaitOut.push_back(success(r.value().assignFuture));
				}
				alreadyAssigned = true;
				break;
			}
		}

		if (r.value().activeMetadata.isValid() && thisAssignmentNewer) {
			// cancel actors for old range and clear reference
			if (BW_DEBUG) {
				fmt::print("  [{0} - {1}): @ ({2}, {3}) (cancelling)\n",
				           r.begin().printable(),
				           r.end().printable(),
				           r.value().lastEpoch,
				           r.value().lastSeqno);
			}
			if (!active) {
				bwData->stats.numRangesAssigned--;
			}
			r.value().cancel();
		} else if (!thisAssignmentNewer) {
			// re-insert the known newer range over this existing range
			newerRanges.push_back(std::pair(r.range(), r.value()));
		}
	}

	if (alreadyAssigned) {
		return false;
	}

	// if range is active, and isn't surpassed by a newer range already, insert an active range
	GranuleRangeMetadata newMetadata = (active && newerRanges.empty())
	                                       ? constructActiveBlobRange(bwData, keyRange, epoch, seqno)
	                                       : constructInactiveBlobRange(epoch, seqno);

	bwData->granuleMetadata.insert(keyRange, newMetadata);
	if (BW_DEBUG) {
		fmt::print("Inserting new range [{0} - {1}): {2} @ ({3}, {4})\n",
		           keyRange.begin.printable(),
		           keyRange.end.printable(),
		           newMetadata.activeMetadata.isValid() ? "T" : "F",
		           newMetadata.lastEpoch,
		           newMetadata.lastSeqno);
	}

	for (auto& it : newerRanges) {
		if (BW_DEBUG) {
			fmt::print("Re-inserting newer range [{0} - {1}): {2} @ ({3}, {4})\n",
			           it.first.begin.printable(),
			           it.first.end.printable(),
			           it.second.activeMetadata.isValid() ? "T" : "F",
			           it.second.lastEpoch,
			           it.second.lastSeqno);
		}
		bwData->granuleMetadata.insert(it.first, it.second);
	}

	return newerRanges.size() == 0;
}

bool resumeBlobRange(Reference<BlobWorkerData> bwData, KeyRange keyRange, int64_t epoch, int64_t seqno) {
	auto existingRange = bwData->granuleMetadata.rangeContaining(keyRange.begin);
	// if range boundaries don't match, or this (epoch, seqno) is old or the granule is inactive, ignore
	if (keyRange.begin != existingRange.begin() || keyRange.end != existingRange.end() ||
	    existingRange.value().lastEpoch > epoch ||
	    (existingRange.value().lastEpoch == epoch && existingRange.value().lastSeqno > seqno) ||
	    !existingRange.value().activeMetadata.isValid()) {

		if (BW_DEBUG) {
			fmt::print("BW {0} got out of date resume range for [{1} - {2}) @ ({3}, {4}). Currently  [{5} "
			           "- {6}) @ ({7}, "
			           "{8}): {9}\n",
			           bwData->id.toString(),
			           existingRange.begin().printable(),
			           existingRange.end().printable(),
			           existingRange.value().lastEpoch,
			           existingRange.value().lastSeqno,
			           keyRange.begin.printable(),
			           keyRange.end.printable(),
			           epoch,
			           seqno,
			           existingRange.value().activeMetadata.isValid() ? "T" : "F");
		}

		return false;
	}
	if (existingRange.value().lastEpoch != epoch || existingRange.value().lastSeqno != seqno) {
		// update the granule metadata map, and the continueEpoch/seqno.  Saves an extra transaction
		existingRange.value().lastEpoch = epoch;
		existingRange.value().lastSeqno = seqno;
		existingRange.value().activeMetadata->continueEpoch = epoch;
		existingRange.value().activeMetadata->continueSeqno = seqno;
		existingRange.value().activeMetadata->resume();
	}
	// else we already processed this continue, do nothing
	return true;
}
} // namespace

// the contract of handleRangeAssign and handleRangeRevoke is that they change the mapping before doing any
// waiting. This ensures GetGranuleAssignment returns an up-to-date set of ranges
ACTOR Future<Void> handleRangeAssign(Reference<BlobWorkerData> bwData,
                                     AssignBlobRangeRequest req,
                                     bool isSelfReassign) {
	try {
		if (req.type == AssignRequestType::Continue) {
			resumeBlobRange(bwData, req.keyRange, req.managerEpoch, req.managerSeqno);
		} else {
			std::vector<Future<Void>> toWait;
			state bool shouldStart = changeBlobRange(bwData,
			                                         req.keyRange,
			                                         req.managerEpoch,
			                                         req.managerSeqno,
			                                         true,
			                                         false,
			                                         isSelfReassign,
			                                         toWait,
			                                         req.type);
			wait(waitForAll(toWait));

			if (shouldStart) {
				bwData->stats.numRangesAssigned++;
				auto m = bwData->granuleMetadata.rangeContaining(req.keyRange.begin);
				ASSERT(m.begin() == req.keyRange.begin && m.end() == req.keyRange.end);
				if (m.value().activeMetadata.isValid()) {
					wait(start(bwData, &m.value(), req));
				}
			}
		}
		if (!isSelfReassign) {
			ASSERT(!req.reply.isSet());
			req.reply.send(Void());
		}
		return Void();
	} catch (Error& e) {
		if (e.code() == error_code_operation_cancelled) {
			if (!bwData->shuttingDown) {
				// the cancelled was because the granule open was cancelled, not because the whole blob
				// worker was.
				req.reply.sendError(granule_assignment_conflict());
			}
			throw e;
		}
		if (BW_DEBUG) {
			fmt::print("AssignRange [{0} - {1}) ({2}, {3}) in BW {4} got error {5}\n",
			           req.keyRange.begin.printable().c_str(),
			           req.keyRange.end.printable().c_str(),
			           req.managerEpoch,
			           req.managerSeqno,
			           bwData->id.toString().c_str(),
			           e.name());
		}

		if (!isSelfReassign) {
			if (e.code() == error_code_granule_assignment_conflict) {
				req.reply.sendError(e);
				bwData->stats.numRangesAssigned--;
				return Void();
			}

			if (canReplyWith(e)) {
				req.reply.sendError(e);
			}
		}

		TraceEvent(SevError, "BlobWorkerUnexpectedErrorRangeAssign", bwData->id)
		    .error(e)
		    .detail("Range", req.keyRange)
		    .detail("ManagerEpoch", req.managerEpoch)
		    .detail("SeqNo", req.managerSeqno);
		ASSERT_WE_THINK(false);

		// if not simulation, kill the BW
		if (bwData->fatalError.canBeSet()) {
			bwData->fatalError.sendError(e);
		}
		throw e;
	}
}

ACTOR Future<Void> handleRangeRevoke(Reference<BlobWorkerData> bwData, RevokeBlobRangeRequest req) {
	try {
		std::vector<Future<Void>> toWait;
		changeBlobRange(bwData, req.keyRange, req.managerEpoch, req.managerSeqno, false, req.dispose, false, toWait);
		wait(waitForAll(toWait));
		req.reply.send(Void());
		return Void();
	} catch (Error& e) {
		// FIXME: retry on error if dispose fails?
		if (BW_DEBUG) {
			fmt::print("RevokeRange [{0} - {1}) ({2}, {3}) got error {4}\n",
			           req.keyRange.begin.printable(),
			           req.keyRange.end.printable(),
			           req.managerEpoch,
			           req.managerSeqno,
			           e.name());
		}
		if (canReplyWith(e)) {
			req.reply.sendError(e);
		}
		throw;
	}
}

ACTOR Future<Void> registerBlobWorker(Reference<BlobWorkerData> bwData, BlobWorkerInterface interf) {
	state Reference<ReadYourWritesTransaction> tr = makeReference<ReadYourWritesTransaction>(bwData->db);
	TraceEvent("BlobWorkerRegister", bwData->id);
	loop {
		tr->setOption(FDBTransactionOptions::ACCESS_SYSTEM_KEYS);
		tr->setOption(FDBTransactionOptions::PRIORITY_SYSTEM_IMMEDIATE);
		try {
			Key blobWorkerListKey = blobWorkerListKeyFor(interf.id());
			// FIXME: should be able to remove this conflict range
			tr->addReadConflictRange(singleKeyRange(blobWorkerListKey));
			tr->set(blobWorkerListKey, blobWorkerListValue(interf));

			// Get manager lock from DB
			Optional<Value> currentLockValue = wait(tr->get(blobManagerEpochKey));
			ASSERT(currentLockValue.present());
			int64_t currentEpoch = decodeBlobManagerEpochValue(currentLockValue.get());
			bwData->managerEpochOk(currentEpoch);

			wait(tr->commit());

			if (BW_DEBUG) {
				fmt::print("Registered blob worker {}\n", interf.id().toString());
			}
			TraceEvent("BlobWorkerRegistered", bwData->id);
			return Void();
		} catch (Error& e) {
			if (BW_DEBUG) {
				fmt::print("Registering blob worker {0} got error {1}\n", interf.id().toString(), e.name());
			}
			wait(tr->onError(e));
		}
	}
}

ACTOR Future<Void> monitorRemoval(Reference<BlobWorkerData> bwData) {
	state Key blobWorkerListKey = blobWorkerListKeyFor(bwData->id);
	loop {
		loop {
			state ReadYourWritesTransaction tr(bwData->db);
			try {
				tr.setOption(FDBTransactionOptions::READ_SYSTEM_KEYS);
				tr.setOption(FDBTransactionOptions::PRIORITY_SYSTEM_IMMEDIATE);

				Optional<Value> val = wait(tr.get(blobWorkerListKey));
				if (!val.present()) {
					CODE_PROBE(true, "Blob worker found out BM killed it from reading DB");
					return Void();
				}

				state Future<Void> watchFuture = tr.watch(blobWorkerListKey);

				wait(tr.commit());
				wait(watchFuture);
			} catch (Error& e) {
				wait(tr.onError(e));
			}
		}
	}
}

// Because change feeds send uncommitted data and explicit rollback messages, we speculatively buffer/write
// uncommitted data. This means we must ensure the data is actually committed before "committing" those
// writes in the blob granule. The simplest way to do this is to have the blob worker do a periodic GRV,
// which is guaranteed to be an earlier committed version. Then, once the change feed has consumed up
// through the GRV's data, we can guarantee nothing will roll back the in-memory mutations
ACTOR Future<Void> runGRVChecks(Reference<BlobWorkerData> bwData) {
	state Transaction tr(bwData->db);
	loop {
		// only do grvs to get committed version if we need it to persist delta files
		while (bwData->grvVersion.numWaiting() == 0) {
			wait(bwData->doGRVCheck.getFuture());
			bwData->doGRVCheck = Promise<Void>();
		}

		// batch potentially multiple delta files into one GRV, and also rate limit GRVs for this worker
		wait(delay(SERVER_KNOBS->BLOB_WORKER_BATCH_GRV_INTERVAL));

		tr.reset();
		try {
			Version readVersion = wait(tr.getReadVersion());
			ASSERT(readVersion >= bwData->grvVersion.get());
			bwData->grvVersion.set(readVersion);

			++bwData->stats.commitVersionChecks;
		} catch (Error& e) {
			wait(tr.onError(e));
		}
	}
}

// FIXME: better way to do this?
// monitor system keyspace for new tenants
ACTOR Future<Void> monitorTenants(Reference<BlobWorkerData> bwData) {
	loop {
		state Reference<ReadYourWritesTransaction> tr = makeReference<ReadYourWritesTransaction>(bwData->db);
		loop {
			try {
				tr->setOption(FDBTransactionOptions::ACCESS_SYSTEM_KEYS);
				tr->setOption(FDBTransactionOptions::PRIORITY_SYSTEM_IMMEDIATE);
				state KeyBackedRangeResult<std::pair<TenantName, TenantMapEntry>> tenantResults;
				wait(store(tenantResults,
				           TenantMetadata::tenantMap().getRange(tr,
				                                                Optional<TenantName>(),
				                                                Optional<TenantName>(),
				                                                CLIENT_KNOBS->MAX_TENANTS_PER_CLUSTER + 1)));
				ASSERT(tenantResults.results.size() <= CLIENT_KNOBS->MAX_TENANTS_PER_CLUSTER && !tenantResults.more);

				std::vector<std::pair<TenantName, TenantMapEntry>> tenants;
				for (auto& it : tenantResults.results) {
					// FIXME: handle removing/moving tenants!
					tenants.push_back(std::pair(it.first, it.second));
				}
				bwData->tenantData.addTenants(tenants);

				state Future<Void> watchChange = tr->watch(TenantMetadata::lastTenantId().key);
				wait(tr->commit());
				wait(watchChange);
				tr->reset();
			} catch (Error& e) {
				wait(tr->onError(e));
			}
		}
	}
}

namespace {
void handleGetGranuleAssignmentsRequest(Reference<BlobWorkerData> self, const GetGranuleAssignmentsRequest& req) {
	GetGranuleAssignmentsReply reply;
	auto allRanges = self->granuleMetadata.intersectingRanges(normalKeys);
	for (auto& it : allRanges) {
		if (it.value().activeMetadata.isValid()) {
			// range is active, copy into reply's arena
			StringRef start = StringRef(reply.arena, it.begin());
			StringRef end = StringRef(reply.arena, it.end());

			reply.assignments.push_back(
			    reply.arena, GranuleAssignmentRef(KeyRangeRef(start, end), it.value().lastEpoch, it.value().lastSeqno));
		}
	}
	if (BW_DEBUG) {
		fmt::print("Worker {0} sending {1} granule assignments back to BM {2}\n",
		           self->id.toString(),
		           reply.assignments.size(),
		           req.managerEpoch);
	}
	req.reply.send(reply);
}
} // namespace

ACTOR Future<Void> handleFlushGranuleReq(Reference<BlobWorkerData> self, FlushGranuleRequest req) {
	++self->stats.flushGranuleReqs;

	auto myGranule = self->granuleMetadata.rangeContaining(req.granuleRange.begin);
	state Reference<GranuleMetadata> metadata = myGranule.cvalue().activeMetadata;
	if (req.granuleRange != myGranule.range() || !metadata.isValid() || !metadata->cancelled.canBeSet()) {
		if (BW_DEBUG) {
			fmt::print("BW {0} cannot flush granule [{1} - {2})\n",
			           self->id.toString().substr(0, 5),
			           req.granuleRange.begin.printable(),
			           req.granuleRange.end.printable());
		}
		req.reply.sendError(wrong_shard_server());
		return Void();
	}

	if (metadata->durableDeltaVersion.get() < req.flushVersion) {
		try {
			if (BW_DEBUG) {
				fmt::print("BW {0} flushing granule [{1} - {2}) @ {3}\n",
				           self->id.toString().substr(0, 5),
				           req.granuleRange.begin.printable(),
				           req.granuleRange.end.printable(),
				           req.flushVersion);
			}
			state Promise<Void> granuleCancelled = metadata->cancelled;
			choose {
				when(wait(metadata->readable.getFuture())) {}
				when(wait(granuleCancelled.getFuture())) {
					if (BW_DEBUG) {
						fmt::print("BW {0} flush granule [{1} - {2}) cancelled 2\n",
						           self->id.toString().substr(0, 5),
						           req.granuleRange.begin.printable(),
						           req.granuleRange.end.printable());
					}
					req.reply.sendError(wrong_shard_server());
					return Void();
				}
			}

			loop {
				// force granule to flush at this version, and wait
				if (req.flushVersion > metadata->pendingDeltaVersion) {
					// first, wait for granule active
					if (!metadata->activeCFData.get().isValid()) {
						req.reply.sendError(wrong_shard_server());
						return Void();
					}

					// wait for change feed version to catch up to ensure we have all data
					if (metadata->activeCFData.get()->getVersion() < req.flushVersion) {
						if (BW_DEBUG) {
							fmt::print("BW {0} flushing granule [{1} - {2}) @ {3}: waiting for CF version "
							           "(currently {4})\n",
							           self->id.toString().substr(0, 5),
							           req.granuleRange.begin.printable(),
							           req.granuleRange.end.printable(),
							           req.flushVersion,
							           metadata->activeCFData.get()->getVersion());
						}

						loop {
							choose {
								when(wait(metadata->activeCFData.get().isValid()
								              ? metadata->activeCFData.get()->whenAtLeast(req.flushVersion)
								              : Never())) {
									break;
								}
								when(wait(metadata->activeCFData.onChange())) {}
								when(wait(granuleCancelled.getFuture())) {
									if (BW_DEBUG) {
										fmt::print("BW {0} flush granule [{1} - {2}) cancelled 2\n",
										           self->id.toString().substr(0, 5),
										           req.granuleRange.begin.printable(),
										           req.granuleRange.end.printable());
									}
									req.reply.sendError(wrong_shard_server());
									return Void();
								}
							}
						}

						ASSERT(metadata->activeCFData.get()->getVersion() >= req.flushVersion);
						if (BW_DEBUG) {
							fmt::print("BW {0} flushing granule [{1} - {2}) @ {3}: got CF version\n",
							           self->id.toString().substr(0, 5),
							           req.granuleRange.begin.printable(),
							           req.granuleRange.end.printable(),
							           req.flushVersion);
						}
					}

					if (req.flushVersion > metadata->pendingDeltaVersion) {
						if (BW_DEBUG) {
							fmt::print("BW {0} flushing granule [{1} - {2}) @ {3}: setting force flush version\n",
							           self->id.toString().substr(0, 5),
							           req.granuleRange.begin.printable(),
							           req.granuleRange.end.printable(),
							           req.flushVersion);
						}
						// if after waiting for CF version, flushVersion still higher than pendingDeltaVersion,
						// set forceFlushVersion
						metadata->forceFlushVersion.set(req.flushVersion);
					}
				}

				if (BW_DEBUG) {
					fmt::print("BW {0} flushing granule [{1} - {2}) @ {3}: waiting durable\n",
					           self->id.toString().substr(0, 5),
					           req.granuleRange.begin.printable(),
					           req.granuleRange.end.printable(),
					           req.flushVersion);
				}
				choose {
					when(wait(metadata->durableDeltaVersion.whenAtLeast(req.flushVersion))) {
						if (BW_DEBUG) {
							fmt::print("BW {0} flushing granule [{1} - {2}) @ {3}: got durable\n",
							           self->id.toString().substr(0, 5),
							           req.granuleRange.begin.printable(),
							           req.granuleRange.end.printable(),
							           req.flushVersion);
						}

						req.reply.send(Void());
						return Void();
					}
					when(wait(metadata->activeCFData.onChange())) {
						// if a rollback happens, need to restart flush process
					}
					when(wait(granuleCancelled.getFuture())) {
						if (BW_DEBUG) {
							fmt::print("BW {0} flush granule [{1} - {2}) cancelled 3\n",
							           self->id.toString().substr(0, 5),
							           req.granuleRange.begin.printable(),
							           req.granuleRange.end.printable());
						}
						req.reply.sendError(wrong_shard_server());
						return Void();
					}
				}
			}
		} catch (Error& e) {
			if (BW_DEBUG) {
				fmt::print("BW {0} flushing granule [{1} - {2}) @ {3}: got unexpected error {4}\n",
				           self->id.toString().substr(0, 5),
				           req.granuleRange.begin.printable(),
				           req.granuleRange.end.printable(),
				           req.flushVersion,
				           e.name());
			}
			throw e;
		}
	} else {
		if (BW_DEBUG) {
			fmt::print("BW {0} already flushed granule [{1} - {2}) @ {3}\n",
			           self->id.toString().substr(0, 5),
			           req.granuleRange.begin.printable(),
			           req.granuleRange.end.printable(),
			           req.flushVersion);
		}

		req.reply.send(Void());
		return Void();
	}
}

ACTOR Future<Void> simForceFileWriteContention(Reference<BlobWorkerData> bwData) {
	// take the file write contention lock down to just 1 or 2 open writes
	int numToLeave = deterministicRandom()->randomInt(1, 3);
	state int numToTake = SERVER_KNOBS->BLOB_WORKER_DELTA_FILE_WRITE_PARALLELISM - numToLeave;
	ASSERT(bwData->deltaWritesLock->available() >= numToTake);

	if (numToTake <= 0) {
		return Void();
	}
	if (BW_DEBUG) {
		fmt::print("BW {0} forcing file contention down to {1}\n", bwData->id.toString().substr(0, 5), numToTake);
	}

	wait(bwData->deltaWritesLock->take(TaskPriority::DefaultYield, numToTake));
	if (BW_DEBUG) {
		fmt::print("BW {0} force acquired {1} file writes\n", bwData->id.toString().substr(0, 5), numToTake);
	}
	state FlowLock::Releaser holdingLock(*bwData->deltaWritesLock, numToTake);
	state Future<Void> delayFor = delay(deterministicRandom()->randomInt(10, 60));
	loop {
		choose {
			when(wait(delayFor)) {
				if (BW_DEBUG) {
					fmt::print("BW {0} releasing {1} file writes\n", bwData->id.toString().substr(0, 5), numToTake);
				}
				return Void();
			}
			// check for speed up sim
			when(wait(delay(5.0))) {
				if (g_simulator.speedUpSimulation) {
					if (BW_DEBUG) {
						fmt::print("BW {0} releasing {1} file writes b/c speed up simulation\n",
						           bwData->id.toString().substr(0, 5),
						           numToTake);
					}
					return Void();
				}
			}
		}
	}
}

ACTOR Future<Void> blobWorker(BlobWorkerInterface bwInterf,
                              ReplyPromise<InitializeBlobWorkerReply> recruitReply,
                              Reference<AsyncVar<ServerDBInfo> const> dbInfo) {
	state Reference<BlobWorkerData> self(new BlobWorkerData(
	    bwInterf.id(), dbInfo, openDBOnServer(dbInfo, TaskPriority::DefaultEndpoint, LockAware::True)));
	self->id = bwInterf.id();
	self->locality = bwInterf.locality;

	state Future<Void> collection = actorCollection(self->addActor.getFuture());

	if (BW_DEBUG) {
		printf("Initializing blob worker s3 stuff\n");
	}

	try {
		if (SERVER_KNOBS->BG_METADATA_SOURCE != "tenant") {
			if (BW_DEBUG) {
				fmt::print("BW constructing backup container from {0}\n", SERVER_KNOBS->BG_URL);
			}
			self->bstore = BlobConnectionProvider::newBlobConnectionProvider(SERVER_KNOBS->BG_URL);
			if (BW_DEBUG) {
				printf("BW constructed backup container\n");
			}
		}

		// register the blob worker to the system keyspace
		wait(registerBlobWorker(self, bwInterf));
	} catch (Error& e) {
		if (BW_DEBUG) {
			fmt::print("BW got init error {0}\n", e.name());
		}
		// if any errors came up while initializing the blob worker, let the blob manager know
		// that recruitment failed
		if (!recruitReply.isSet()) {
			recruitReply.sendError(recruitment_failed());
		}
		throw e;
	}

	// By now, we know that initialization was successful, so
	// respond to the initialization request with the interface itself
	// Note: this response gets picked up by the blob manager
	InitializeBlobWorkerReply rep;
	rep.interf = bwInterf;
	recruitReply.send(rep);

	self->addActor.send(waitFailureServer(bwInterf.waitFailure.getFuture()));
	self->addActor.send(runGRVChecks(self));
	self->addActor.send(monitorTenants(self));
	state Future<Void> selfRemoved = monitorRemoval(self);
	if (g_network->isSimulated() && BUGGIFY_WITH_PROB(0.25)) {
		self->addActor.send(simForceFileWriteContention(self));
	}

	TraceEvent("BlobWorkerInit", self->id).log();

	try {
		loop choose {
			when(BlobGranuleFileRequest req = waitNext(bwInterf.blobGranuleFileRequest.getFuture())) {
				++self->stats.readRequests;
				++self->stats.activeReadRequests;
				self->addActor.send(handleBlobGranuleFileRequest(self, req));
			}
			when(state GranuleStatusStreamRequest req = waitNext(bwInterf.granuleStatusStreamRequest.getFuture())) {
				if (self->managerEpochOk(req.managerEpoch)) {
					if (BW_DEBUG) {
						fmt::print("Worker {0} got new granule status endpoint {1} from BM {2}\n",
						           self->id.toString(),
						           req.reply.getEndpoint().token.toString().c_str(),
						           req.managerEpoch);
					}

					// send an error to the old stream before closing it, so it doesn't get broken_promise
					// and mark this endpoint as failed
					self->currentManagerStatusStream.get().sendError(connection_failed());

					// hold a copy of the previous stream if it exists, so any waiting send calls don't get
					// proken_promise before onChange
					ReplyPromiseStream<GranuleStatusReply> copy;
					if (self->statusStreamInitialized) {
						copy = self->currentManagerStatusStream.get();
					}
					// TODO: pick a reasonable byte limit instead of just piggy-backing
					req.reply.setByteLimit(SERVER_KNOBS->BLOBWORKERSTATUSSTREAM_LIMIT_BYTES);
					self->statusStreamInitialized = true;

					self->currentManagerStatusStream.set(req.reply);
				} else {
					req.reply.sendError(blob_manager_replaced());
				}
			}
			when(AssignBlobRangeRequest _req = waitNext(bwInterf.assignBlobRangeRequest.getFuture())) {
				++self->stats.rangeAssignmentRequests;
				state AssignBlobRangeRequest assignReq = _req;
				if (BW_DEBUG) {
					fmt::print("Worker {0} assigned range [{1} - {2}) @ ({3}, {4}):\n  type={5}\n",
					           self->id.toString(),
					           assignReq.keyRange.begin.printable(),
					           assignReq.keyRange.end.printable(),
					           assignReq.managerEpoch,
					           assignReq.managerSeqno,
					           assignReq.type);
				}

				if (self->managerEpochOk(assignReq.managerEpoch)) {
					self->addActor.send(handleRangeAssign(self, assignReq, false));
				} else {
					assignReq.reply.sendError(blob_manager_replaced());
				}
			}
			when(RevokeBlobRangeRequest _req = waitNext(bwInterf.revokeBlobRangeRequest.getFuture())) {
				state RevokeBlobRangeRequest revokeReq = _req;
				if (BW_DEBUG) {
					fmt::print("Worker {0} revoked range [{1} - {2}) @ ({3}, {4}):\n  dispose={5}\n",
					           self->id.toString(),
					           revokeReq.keyRange.begin.printable(),
					           revokeReq.keyRange.end.printable(),
					           revokeReq.managerEpoch,
					           revokeReq.managerSeqno,
					           revokeReq.dispose ? "T" : "F");
				}

				if (self->managerEpochOk(revokeReq.managerEpoch)) {
					self->addActor.send(handleRangeRevoke(self, revokeReq));
				} else {
					revokeReq.reply.sendError(blob_manager_replaced());
				}
			}
			when(AssignBlobRangeRequest granuleToReassign = waitNext(self->granuleUpdateErrors.getFuture())) {
				self->addActor.send(handleRangeAssign(self, granuleToReassign, true));
			}
			when(GetGranuleAssignmentsRequest req = waitNext(bwInterf.granuleAssignmentsRequest.getFuture())) {
				if (self->managerEpochOk(req.managerEpoch)) {
					if (BW_DEBUG) {
						fmt::print("Worker {0} got granule assignments request from BM {1}\n",
						           self->id.toString(),
						           req.managerEpoch);
					}
					handleGetGranuleAssignmentsRequest(self, req);
				} else {
					req.reply.sendError(blob_manager_replaced());
				}
			}
			when(HaltBlobWorkerRequest req = waitNext(bwInterf.haltBlobWorker.getFuture())) {
				if (self->managerEpochOk(req.managerEpoch)) {
					TraceEvent("BlobWorkerHalted", self->id)
					    .detail("ReqID", req.requesterID)
					    .detail("ManagerEpoch", req.managerEpoch);
					if (BW_DEBUG) {
						fmt::print("BW {0} was halted by manager {1}\n", bwInterf.id().toString(), req.managerEpoch);
					}
					req.reply.send(Void());
					break;
				} else {
					req.reply.sendError(blob_manager_replaced());
				}
			}
			when(FlushGranuleRequest req = waitNext(bwInterf.flushGranuleRequest.getFuture())) {
				if (self->managerEpochOk(req.managerEpoch)) {
					if (BW_DEBUG) {
						fmt::print("BW {0} got flush granule req from {1}: [{2} - {3}) @ {4}\n",
						           bwInterf.id().toString(),
						           req.managerEpoch,
						           req.granuleRange.begin.printable(),
						           req.granuleRange.end.printable(),
						           req.flushVersion);
					}
					self->addActor.send(handleFlushGranuleReq(self, req));
				} else {
					req.reply.sendError(blob_manager_replaced());
				}
			}
			when(wait(collection)) {
				self->shuttingDown = true;
				TraceEvent("BlobWorkerActorCollectionError", self->id);
				ASSERT(false);
				throw internal_error();
			}
			when(wait(selfRemoved)) {
				if (BW_DEBUG) {
					printf("Blob worker detected removal. Exiting...\n");
				}
				TraceEvent("BlobWorkerRemoved", self->id);
				break;
			}
			when(wait(self->fatalError.getFuture())) {
				TraceEvent(SevError, "BlobWorkerActorCollectionFatalErrorNotError", self->id);
				ASSERT(false);
			}
		}
	} catch (Error& e) {
		self->shuttingDown = true;
		if (e.code() == error_code_operation_cancelled) {
			self->granuleMetadata.clear();
			throw;
		}
		if (BW_DEBUG) {
			printf("Blob worker got error %s. Exiting...\n", e.name());
		}
		TraceEvent("BlobWorkerDied", self->id).errorUnsuppressed(e);
	}

	self->shuttingDown = true;

	wait(self->granuleMetadata.clearAsync());
	return Void();
}

// TODO add unit tests for assign/revoke range, especially version ordering<|MERGE_RESOLUTION|>--- conflicted
+++ resolved
@@ -211,22 +211,16 @@
 
 	int changeFeedStreamReplyBufferSize = SERVER_KNOBS->BG_DELTA_FILE_TARGET_BYTES / 4;
 
-<<<<<<< HEAD
+	bool isEncryptionEnabled = false;
+
 	BlobWorkerData(UID id, Reference<AsyncVar<ServerDBInfo> const> dbInfo, Database db)
 	  : id(id), db(db), tenantData(BGTenantMap(dbInfo)), dbInfo(dbInfo),
 	    initialSnapshotLock(new FlowLock(SERVER_KNOBS->BLOB_WORKER_INITIAL_SNAPSHOT_PARALLELISM)),
 	    resnapshotLock(new FlowLock(SERVER_KNOBS->BLOB_WORKER_RESNAPSHOT_PARALLELISM)),
 	    deltaWritesLock(new FlowLock(SERVER_KNOBS->BLOB_WORKER_DELTA_FILE_WRITE_PARALLELISM)),
-	    stats(id, SERVER_KNOBS->WORKER_LOGGING_INTERVAL, initialSnapshotLock, resnapshotLock, deltaWritesLock) {}
-=======
-	bool isEncryptionEnabled = false;
-
-	BlobWorkerData(UID id, Reference<AsyncVar<ServerDBInfo> const> dbInf, Database db)
-	  : id(id), db(db), stats(id, SERVER_KNOBS->WORKER_LOGGING_INTERVAL), tenantData(BGTenantMap(dbInf)), dbInfo(dbInf),
-	    initialSnapshotLock(SERVER_KNOBS->BLOB_WORKER_INITIAL_SNAPSHOT_PARALLELISM),
+	    stats(id, SERVER_KNOBS->WORKER_LOGGING_INTERVAL, initialSnapshotLock, resnapshotLock, deltaWritesLock),
 	    isEncryptionEnabled(
 	        isEncryptionOpSupported(EncryptOperationType::BLOB_GRANULE_ENCRYPTION, db->clientInfo->get())) {}
->>>>>>> 8a02b666
 
 	bool managerEpochOk(int64_t epoch) {
 		if (epoch < currentManagerEpoch) {
