--- conflicted
+++ resolved
@@ -4373,10 +4373,9 @@
 					req.reply.sendError(blob_manager_replaced());
 				}
 			}
-<<<<<<< HEAD
 			when(MinBlobVersionRequest req = waitNext(bwInterf.minBlobVersionRequest.getFuture())) {
 				handleBlobVersionRequest(self, req);
-=======
+			}
 			when(FlushGranuleRequest req = waitNext(bwInterf.flushGranuleRequest.getFuture())) {
 				if (self->managerEpochOk(req.managerEpoch)) {
 					if (BW_DEBUG) {
@@ -4391,7 +4390,6 @@
 				} else {
 					req.reply.sendError(blob_manager_replaced());
 				}
->>>>>>> 9caece6f
 			}
 			when(wait(collection)) {
 				self->shuttingDown = true;
