/*
 * BlobWorker.actor.cpp
 *
 * This source file is part of the FoundationDB open source project
 *
 * Copyright 2013-2022 Apple Inc. and the FoundationDB project authors
 *
 * Licensed under the Apache License, Version 2.0 (the "License");
 * you may not use this file except in compliance with the License.
 * You may obtain a copy of the License at
 *
 *     http://www.apache.org/licenses/LICENSE-2.0
 *
 * Unless required by applicable law or agreed to in writing, software
 * distributed under the License is distributed on an "AS IS" BASIS,
 * WITHOUT WARRANTIES OR CONDITIONS OF ANY KIND, either express or implied.
 * See the License for the specific language governing permissions and
 * limitations under the License.
 */

#include <limits>
#include <tuple>
#include <utility>
#include <vector>

#include "fmt/format.h"
#include "fdbclient/BlobGranuleFiles.h"
#include "fdbclient/FDBTypes.h"
#include "fdbclient/KeyRangeMap.h"
#include "fdbclient/SystemData.h"
#include "fdbclient/BackupContainerFileSystem.h"
#include "fdbclient/BlobConnectionProvider.h"
#include "fdbclient/BlobGranuleCommon.h"
#include "fdbclient/BlobGranuleReader.actor.h"
#include "fdbclient/BlobMetadataUtils.h"
#include "fdbclient/BlobWorkerCommon.h"
#include "fdbclient/BlobWorkerInterface.h"
#include "fdbclient/DatabaseContext.h"
#include "fdbclient/ManagementAPI.actor.h"
#include "fdbclient/NativeAPI.actor.h"
#include "fdbclient/Notified.h"

#include "fdbserver/Knobs.h"
#include "fdbserver/BlobGranuleServerCommon.actor.h"

#include "fdbserver/MutationTracking.h"
#include "fdbserver/WaitFailure.h"
#include "fdbserver/ServerDBInfo.h"
#include "flow/Arena.h"
#include "flow/Error.h"
#include "flow/IRandom.h"
#include "flow/Trace.h"
#include "flow/flow.h"
#include "flow/network.h"

#include "flow/actorcompiler.h" // has to be last include

#define BW_DEBUG false
#define BW_HISTORY_DEBUG false
#define BW_REQUEST_DEBUG false

/*
 * The Blob Worker is a stateless role assigned a set of granules by the Blob Manager.
 * It is responsible for managing the change feeds for those granules, and for consuming the mutations from those change
 * feeds and writing them out as files to blob storage.
 */

struct GranuleStartState {
	UID granuleID;
	Version changeFeedStartVersion;
	Version previousDurableVersion;
	Optional<std::pair<KeyRange, UID>> splitParentGranule;
	bool doSnapshot;
	std::vector<GranuleFiles> blobFilesToSnapshot;
	Optional<GranuleFiles> existingFiles;
	Optional<GranuleHistory> history;
};

// FIXME: add global byte limit for pending and buffered deltas
struct GranuleMetadata : NonCopyable, ReferenceCounted<GranuleMetadata> {
	KeyRange keyRange;

	GranuleFiles files;
	Standalone<GranuleDeltas>
	    currentDeltas; // only contain deltas in pendingDeltaVersion + 1 through bufferedDeltaVersion

	uint64_t bytesInNewDeltaFiles = 0;
	uint64_t bufferedDeltaBytes = 0;

	// for client to know when it is safe to read a certain version and from where (check waitForVersion)
	Version bufferedDeltaVersion; // largest delta version in currentDeltas (including empty versions)
	Version pendingDeltaVersion = 0; // largest version in progress writing to s3/fdb
	NotifiedVersion durableDeltaVersion; // largest version persisted in s3/fdb
	NotifiedVersion durableSnapshotVersion; // same as delta vars, except for snapshots
	Version pendingSnapshotVersion = 0;
	Version initialSnapshotVersion = invalidVersion;
	Version historyVersion = invalidVersion;
	Version knownCommittedVersion;
	NotifiedVersion forceFlushVersion; // Version to force a flush at, if necessary

	int64_t originalEpoch;
	int64_t originalSeqno;
	int64_t continueEpoch;
	int64_t continueSeqno;

	Promise<Void> cancelled;
	Promise<Void> readable;
	Promise<Void> historyLoaded;

	Promise<Void> resumeSnapshot;

	AsyncVar<Reference<ChangeFeedData>> activeCFData;

	AssignBlobRangeRequest originalReq;

	void resume() {
		if (resumeSnapshot.canBeSet()) {
			resumeSnapshot.send(Void());
		}
	}
};

struct GranuleRangeMetadata {
	int64_t lastEpoch;
	int64_t lastSeqno;
	Reference<GranuleMetadata> activeMetadata;

	Future<GranuleStartState> assignFuture;
	Future<Void> fileUpdaterFuture;
	Future<Void> historyLoaderFuture;

	void cancel() {
		if (activeMetadata->cancelled.canBeSet()) {
			activeMetadata->cancelled.send(Void());
		}
		activeMetadata.clear();
		assignFuture.cancel();
		historyLoaderFuture.cancel();
		fileUpdaterFuture.cancel();
	}

	GranuleRangeMetadata() : lastEpoch(0), lastSeqno(0) {}
	GranuleRangeMetadata(int64_t epoch, int64_t seqno, Reference<GranuleMetadata> activeMetadata)
	  : lastEpoch(epoch), lastSeqno(seqno), activeMetadata(activeMetadata) {}
};

// represents a previous version of a granule, and optionally the files that compose it.
struct GranuleHistoryEntry : NonCopyable, ReferenceCounted<GranuleHistoryEntry> {
	KeyRange range;
	UID granuleID;
	Version startVersion; // version of the first snapshot
	Version endVersion; // version of the last delta file

	// load files lazily, and allows for clearing old cold-queried files to save memory
	// FIXME: add memory limit and evictor for old cached files
	Future<GranuleFiles> files;

	// FIXME: do skip pointers with single back-pointer and neighbor pointers
	std::vector<Reference<GranuleHistoryEntry>> parentGranules;

	GranuleHistoryEntry() : startVersion(invalidVersion), endVersion(invalidVersion) {}
	GranuleHistoryEntry(KeyRange range, UID granuleID, Version startVersion, Version endVersion)
	  : range(range), granuleID(granuleID), startVersion(startVersion), endVersion(endVersion) {}
};

struct BlobWorkerData : NonCopyable, ReferenceCounted<BlobWorkerData> {
	UID id;
	Database db;

	BlobWorkerStats stats;

	PromiseStream<Future<Void>> addActor;

	LocalityData locality;
	int64_t currentManagerEpoch = -1;

	AsyncVar<ReplyPromiseStream<GranuleStatusReply>> currentManagerStatusStream;
	bool statusStreamInitialized = false;

	// FIXME: refactor out the parts of this that are just for interacting with blob stores from the backup business
	// logic
	Reference<BlobConnectionProvider> bstore;
	KeyRangeMap<GranuleRangeMetadata> granuleMetadata;
	BGTenantMap tenantData;

	// contains the history of completed granules before the existing ones. Maps to the latest one, and has
	// back-pointers to earlier granules
	// FIXME: expire from map after a delay when granule is revoked and the history is no longer needed
	KeyRangeMap<Reference<GranuleHistoryEntry>> granuleHistory;

	PromiseStream<AssignBlobRangeRequest> granuleUpdateErrors;

	Promise<Void> doGRVCheck;
	NotifiedVersion grvVersion;
	Promise<Void> fatalError;

	FlowLock initialSnapshotLock;
	bool shuttingDown = false;

	int changeFeedStreamReplyBufferSize = SERVER_KNOBS->BG_DELTA_FILE_TARGET_BYTES / 2;

	BlobWorkerData(UID id, Reference<AsyncVar<ServerDBInfo> const> dbInfo, Database db)
	  : id(id), db(db), stats(id, SERVER_KNOBS->WORKER_LOGGING_INTERVAL), tenantData(BGTenantMap(dbInfo)),
	    initialSnapshotLock(SERVER_KNOBS->BLOB_WORKER_INITIAL_SNAPSHOT_PARALLELISM) {}

	bool managerEpochOk(int64_t epoch) {
		if (epoch < currentManagerEpoch) {
			if (BW_DEBUG) {
				fmt::print("BW {0} got request from old epoch {1}, notifying them they are out of date\n",
				           id.toString(),
				           epoch);
			}
			return false;
		} else {
			if (epoch > currentManagerEpoch) {
				currentManagerEpoch = epoch;
				if (BW_DEBUG) {
					fmt::print("BW {0} found new manager epoch {1}\n", id.toString(), currentManagerEpoch);
				}
				TraceEvent(SevDebug, "BlobWorkerFoundNewManager", id).detail("Epoch", epoch);
			}

			return true;
		}
	}
};

// returns true if we can acquire it
static void acquireGranuleLock(int64_t epoch, int64_t seqno, int64_t prevOwnerEpoch, int64_t prevOwnerSeqno) {
	// returns true if our lock (E, S) >= (Eprev, Sprev)
	if (epoch < prevOwnerEpoch || (epoch == prevOwnerEpoch && seqno < prevOwnerSeqno)) {
		if (BW_DEBUG) {
			fmt::print("Lock acquire check failed. Proposed ({0}, {1}) < previous ({2}, {3})\n",
			           epoch,
			           seqno,
			           prevOwnerEpoch,
			           prevOwnerSeqno);
		}
		throw granule_assignment_conflict();
	}
}

static void checkGranuleLock(int64_t epoch, int64_t seqno, int64_t ownerEpoch, int64_t ownerSeqno) {
	// sanity check - lock value should never go backwards because of acquireGranuleLock
	ASSERT(epoch <= ownerEpoch);
	ASSERT(epoch < ownerEpoch || (epoch == ownerEpoch && seqno <= ownerSeqno));

	// returns true if we still own the lock, false if someone else does
	if (epoch != ownerEpoch || seqno != ownerSeqno) {
		if (BW_DEBUG) {
			fmt::print("Lock assignment check failed. Expected ({0}, {1}), got ({2}, {3})\n",
			           epoch,
			           seqno,
			           ownerEpoch,
			           ownerSeqno);
		}
		throw granule_assignment_conflict();
	}
}

ACTOR Future<Void> readAndCheckGranuleLock(Reference<ReadYourWritesTransaction> tr,
                                           KeyRange granuleRange,
                                           int64_t epoch,
                                           int64_t seqno) {
	state Key lockKey = blobGranuleLockKeyFor(granuleRange);
	Optional<Value> lockValue = wait(tr->get(lockKey));

	ASSERT(lockValue.present());
	std::tuple<int64_t, int64_t, UID> currentOwner = decodeBlobGranuleLockValue(lockValue.get());
	checkGranuleLock(epoch, seqno, std::get<0>(currentOwner), std::get<1>(currentOwner));

	// if we still own the lock, add a conflict range in case anybody else takes it over while we add this file
	// FIXME: we don't need these conflict ranges
	tr->addReadConflictRange(singleKeyRange(lockKey));

	return Void();
}

// Read snapshot and delta files for granule history, for completed granule
// Retries on error local to this function
ACTOR Future<GranuleFiles> loadHistoryFiles(Reference<BlobWorkerData> bwData, UID granuleID) {
	state Transaction tr(bwData->db);
	state KeyRange range = blobGranuleFileKeyRangeFor(granuleID);
	state Key startKey = range.begin;
	state GranuleFiles files;
	loop {
		try {
			wait(readGranuleFiles(&tr, &startKey, range.end, &files, granuleID));
			return files;
		} catch (Error& e) {
			wait(tr.onError(e));
		}
	}
}

// read snapshot and delta files from previous owner of the active granule
// This is separated out from above because this is done as part of granule open transaction
ACTOR Future<GranuleFiles> loadPreviousFiles(Transaction* tr, UID granuleID) {
	state KeyRange range = blobGranuleFileKeyRangeFor(granuleID);
	// no need to add conflict range for read b/c of granule lock
	state Key startKey = range.begin;
	state GranuleFiles files;
	wait(readGranuleFiles(tr, &startKey, range.end, &files, granuleID));
	return files;
}

// To cleanup of the old change feed for the old granule range, all new sub-granules split from the old range must
// update shared state to coordinate when it is safe to clean up the old change feed.
//  his goes through 3 phases for each new sub-granule:
//  1. Starting - the blob manager writes all sub-granules with this state as a durable intent to split the range
//  2. Assigned - a worker that is assigned a sub-granule updates that granule's state here. This means that the
//  worker
//     has started a new change feed for the new sub-granule, but still needs to consume from the old change feed.
//  3. Done - the worker that is assigned this sub-granule has persisted all of the data from its part of the old
//  change
//     feed in delta files. From this granule's perspective, it is safe to clean up the old change feed.

// Once all sub-granules have reached step 2 (Assigned), the change feed can be safely "stopped" - it needs to
// continue to serve the mutations it has seen so far, but will not need any new mutations after this version. The
// last sub-granule to reach this step is responsible for commiting the change feed stop as part of its transaction.
// Because this change feed stops commits in the same transaction as the worker's new change feed start, it is
// guaranteed that no versions are missed between the old and new change feed.
//
// Once all sub-granules have reached step 3 (Done), the change feed can be safely destroyed, as all of the
// mutations in the old change feed are guaranteed to be persisted in delta files. The last sub-granule to reach
// this step is responsible for committing the change feed destroy, and for cleaning up the split state for all
// sub-granules as part of its transaction.

ACTOR Future<Void> updateGranuleSplitState(Transaction* tr,
                                           KeyRange parentGranuleRange,
                                           UID parentGranuleID,
                                           UID currentGranuleID,
                                           BlobGranuleSplitState newState) {
	state KeyRange currentRange = blobGranuleSplitKeyRangeFor(parentGranuleID);

	state RangeResult totalState = wait(tr->getRange(currentRange, SERVER_KNOBS->BG_MAX_SPLIT_FANOUT + 1));
	// FIXME: remove above conflict range?
	tr->addWriteConflictRange(currentRange);
	ASSERT_WE_THINK(!totalState.more && totalState.size() <= SERVER_KNOBS->BG_MAX_SPLIT_FANOUT);
	// maybe someone decreased the knob, we should gracefully handle it not in simulation
	if (totalState.more || totalState.size() > SERVER_KNOBS->BG_MAX_SPLIT_FANOUT) {
		RangeResult tryAgain = wait(tr->getRange(currentRange, 10000));
		ASSERT(!tryAgain.more);
		totalState = tryAgain;
	}

	if (totalState.empty()) {
		ASSERT(newState == BlobGranuleSplitState::Done);
		if (BW_DEBUG) {
			fmt::print("Found empty split state for parent granule {0}\n", parentGranuleID.toString());
		}
		// must have retried and successfully nuked everything
		return Void();
	}
	ASSERT(totalState.size() >= 2);

	int total = totalState.size();
	int totalStarted = 0;
	int totalDone = 0;
	BlobGranuleSplitState currentState = BlobGranuleSplitState::Unknown;
	for (auto& it : totalState) {
		UID pid;
		UID cid;
		std::pair<UID, UID> k = decodeBlobGranuleSplitKey(it.key);
		pid = k.first;
		cid = k.second;
		ASSERT(pid == parentGranuleID);

		BlobGranuleSplitState st = decodeBlobGranuleSplitValue(it.value).first;
		ASSERT(st != BlobGranuleSplitState::Unknown);
		if (st == BlobGranuleSplitState::Initialized) {
			totalStarted++;
		} else if (st == BlobGranuleSplitState::Done) {
			totalDone++;
		}
		if (cid == currentGranuleID) {
			ASSERT(currentState == BlobGranuleSplitState::Unknown);
			currentState = st;
		}
	}

	ASSERT(currentState != BlobGranuleSplitState::Unknown);

	if (currentState < newState) {
		if (BW_DEBUG) {
			fmt::print("Updating granule {0} split state from {1} {2} -> {3}\n",
			           currentGranuleID.toString(),
			           parentGranuleID.toString(),
			           currentState,
			           newState);
		}

		Key myStateKey = blobGranuleSplitKeyFor(parentGranuleID, currentGranuleID);
		if (newState == BlobGranuleSplitState::Done && currentState == BlobGranuleSplitState::Assigned &&
		    totalDone == total - 1) {
			// we are the last one to change from Assigned -> Done, so everything can be cleaned up for the old
			// change feed and splitting state
			if (BW_DEBUG) {
				fmt::print("{0} destroying old granule {1}\n", currentGranuleID.toString(), parentGranuleID.toString());
			}

			wait(updateChangeFeed(tr, granuleIDToCFKey(parentGranuleID), ChangeFeedStatus::CHANGE_FEED_DESTROY));

			Key oldGranuleLockKey = blobGranuleLockKeyFor(parentGranuleRange);
			// FIXME: deleting granule lock can cause races where another granule with the same range starts way later
			// and thinks it can own the granule! Need to change file cleanup to destroy these, if there is no more
			// granule in the history with that exact key range!
			// Alternative fix could be to, on granule open, query for all overlapping granule locks and ensure none of
			// them have higher (epoch, seqno), but that is much more expensive

			// tr->clear(singleKeyRange(oldGranuleLockKey));
			tr->clear(currentRange);
			CODE_PROBE(true, "Granule split cleanup on last delta file persisted");
		} else {
			tr->atomicOp(myStateKey, blobGranuleSplitValueFor(newState), MutationRef::SetVersionstampedValue);
			if (newState == BlobGranuleSplitState::Assigned && currentState == BlobGranuleSplitState::Initialized &&
			    totalStarted == 1) {
				// We are the last one to change from Start -> Assigned, so we can stop the parent change feed.
				if (BW_DEBUG) {
					fmt::print("{0} stopping change feed for old granule {1}\n",
					           currentGranuleID.toString().c_str(),
					           parentGranuleID.toString().c_str());
				}

				wait(updateChangeFeed(
				    tr, KeyRef(granuleIDToCFKey(parentGranuleID)), ChangeFeedStatus::CHANGE_FEED_STOP));
			}
			CODE_PROBE(true, "Granule split stopping change feed");
		}
	} else if (BW_DEBUG) {
		CODE_PROBE(true, "Out of order granule split state updates ignored");
		fmt::print("Ignoring granule {0} split state from {1} {2} -> {3}\n",
		           currentGranuleID.toString(),
		           parentGranuleID.toString(),
		           currentState,
		           newState);
	}

	return Void();
}

// Returns the split state for a given granule on granule reassignment, or unknown if it doesn't exist (meaning the
// granule splitting finished)
ACTOR Future<std::pair<BlobGranuleSplitState, Version>> getGranuleSplitState(Transaction* tr,
                                                                             UID parentGranuleID,
                                                                             UID currentGranuleID) {
	Key myStateKey = blobGranuleSplitKeyFor(parentGranuleID, currentGranuleID);

	Optional<Value> st = wait(tr->get(myStateKey));
	if (st.present()) {
		return decodeBlobGranuleSplitValue(st.get());
	} else {
		return std::pair(BlobGranuleSplitState::Unknown, invalidVersion);
	}
}

// writeDelta file writes speculatively in the common case to optimize throughput. It creates the s3 object even though
// the data in it may not yet be committed, and even though previous delta files with lower versioned data may still be
// in flight. The synchronization happens after the s3 file is written, but before we update the FDB index of what files
// exist. Before updating FDB, we ensure the version is committed and all previous delta files have updated FDB.
ACTOR Future<BlobFileIndex> writeDeltaFile(Reference<BlobWorkerData> bwData,
                                           Reference<BlobConnectionProvider> bstore,
                                           KeyRange keyRange,
                                           UID granuleID,
                                           int64_t epoch,
                                           int64_t seqno,
                                           Standalone<GranuleDeltas> deltasToWrite,
                                           Version currentDeltaVersion,
                                           Future<BlobFileIndex> previousDeltaFileFuture,
                                           Future<Void> waitCommitted,
                                           Optional<std::pair<KeyRange, UID>> oldGranuleComplete) {
	wait(delay(0, TaskPriority::BlobWorkerUpdateStorage));

	state std::string fileName = randomBGFilename(bwData->id, granuleID, currentDeltaVersion, ".delta");

	state Value serialized = ObjectWriter::toValue(deltasToWrite, Unversioned());
	state size_t serializedSize = serialized.size();

	// Free up deltasToWrite here to reduce memory
	deltasToWrite = Standalone<GranuleDeltas>();

	state Reference<BackupContainerFileSystem> writeBStore;
	state std::string fname;
	std::tie(writeBStore, fname) = bstore->createForWrite(fileName);
	state Reference<IBackupFile> objectFile = wait(writeBStore->writeFile(fname));

	++bwData->stats.s3PutReqs;
	++bwData->stats.deltaFilesWritten;
	bwData->stats.deltaBytesWritten += serializedSize;

	wait(objectFile->append(serialized.begin(), serializedSize));
	wait(objectFile->finish());

	// free serialized since it is persisted in blob
	serialized = Value();

	state int numIterations = 0;
	try {
		// before updating FDB, wait for the delta file version to be committed and previous delta files to finish
		wait(waitCommitted);
		BlobFileIndex prev = wait(previousDeltaFileFuture);
		wait(delay(0, TaskPriority::BlobWorkerUpdateFDB));

		// update FDB with new file
		state Reference<ReadYourWritesTransaction> tr = makeReference<ReadYourWritesTransaction>(bwData->db);
		loop {
			tr->setOption(FDBTransactionOptions::ACCESS_SYSTEM_KEYS);
			try {
				wait(readAndCheckGranuleLock(tr, keyRange, epoch, seqno));
				numIterations++;

				Key dfKey = blobGranuleFileKeyFor(granuleID, currentDeltaVersion, 'D');
				// TODO change once we support file multiplexing
				Value dfValue = blobGranuleFileValueFor(fname, 0, serializedSize, serializedSize);
				tr->set(dfKey, dfValue);

				if (oldGranuleComplete.present()) {
					wait(updateGranuleSplitState(&tr->getTransaction(),
					                             oldGranuleComplete.get().first,
					                             oldGranuleComplete.get().second,
					                             granuleID,
					                             BlobGranuleSplitState::Done));
				}

				wait(tr->commit());
				if (BW_DEBUG) {
					fmt::print(
					    "Granule {0} [{1} - {2}) updated fdb with delta file {3} of size {4} at version {5}, cv={6}\n",
					    granuleID.toString(),
					    keyRange.begin.printable(),
					    keyRange.end.printable(),
					    fname,
					    serializedSize,
					    currentDeltaVersion,
					    tr->getCommittedVersion());
				}

				if (BUGGIFY_WITH_PROB(0.01)) {
					wait(delay(deterministicRandom()->random01()));
				}
				// FIXME: change when we implement multiplexing
				return BlobFileIndex(currentDeltaVersion, fname, 0, serializedSize, serializedSize);
			} catch (Error& e) {
				wait(tr->onError(e));
			}
		}
	} catch (Error& e) {
		// If this actor was cancelled, doesn't own the granule anymore, or got some other error before trying to
		// commit a transaction, we can and want to safely delete the file we wrote. Otherwise, we may have updated FDB
		// with file and cannot safely delete it.
		if (numIterations > 0) {
			CODE_PROBE(true, "Granule potentially leaving orphaned delta file");
			throw e;
		}
		if (BW_DEBUG) {
			fmt::print("deleting delta file {0} after error {1}\n", fname, e.name());
		}
		CODE_PROBE(true, "Granule cleaning up delta file after error");
		++bwData->stats.s3DeleteReqs;
		bwData->addActor.send(writeBStore->deleteFile(fname));
		throw e;
	}
}

ACTOR Future<BlobFileIndex> writeSnapshot(Reference<BlobWorkerData> bwData,
                                          Reference<BlobConnectionProvider> bstore,
                                          KeyRange keyRange,
                                          UID granuleID,
                                          int64_t epoch,
                                          int64_t seqno,
                                          Version version,
                                          PromiseStream<RangeResult> rows,
                                          bool createGranuleHistory) {
	state std::string fileName = randomBGFilename(bwData->id, granuleID, version, ".snapshot");
	state Standalone<GranuleSnapshot> snapshot;

	wait(delay(0, TaskPriority::BlobWorkerUpdateStorage));

	loop {
		try {
			RangeResult res = waitNext(rows.getFuture());
			snapshot.arena().dependsOn(res.arena());
			snapshot.append(snapshot.arena(), res.begin(), res.size());
			wait(yield(TaskPriority::BlobWorkerUpdateStorage));
		} catch (Error& e) {
			if (e.code() == error_code_end_of_stream) {
				break;
			}
			throw e;
		}
	}

	wait(delay(0, TaskPriority::BlobWorkerUpdateStorage));

	if (BW_DEBUG) {
		fmt::print("Granule [{0} - {1}) read {2} snapshot rows\n",
		           keyRange.begin.printable(),
		           keyRange.end.printable(),
		           snapshot.size());
	}

	if (g_network->isSimulated()) {
		if (snapshot.size() > 0) {
			ASSERT(keyRange.begin <= snapshot[0].key);
			ASSERT(keyRange.end > snapshot[snapshot.size() - 1].key);
		}
		for (int i = 0; i < snapshot.size() - 1; i++) {
			if (snapshot[i].key >= snapshot[i + 1].key) {
				fmt::print("SORT ORDER VIOLATION IN SNAPSHOT FILE: {0}, {1}\n",
				           snapshot[i].key.printable(),
				           snapshot[i + 1].key.printable());
			}
			ASSERT(snapshot[i].key < snapshot[i + 1].key);
		}
	}

	state Value serialized = serializeChunkedSnapshot(snapshot, SERVER_KNOBS->BG_SNAPSHOT_FILE_TARGET_CHUNKS);
	state size_t serializedSize = serialized.size();

	// free snapshot to reduce memory
	snapshot = Standalone<GranuleSnapshot>();

	// write to blob using multi part upload
	state Reference<BackupContainerFileSystem> writeBStore;
	state std::string fname;
	std::tie(writeBStore, fname) = bstore->createForWrite(fileName);
	state Reference<IBackupFile> objectFile = wait(writeBStore->writeFile(fname));

	++bwData->stats.s3PutReqs;
	++bwData->stats.snapshotFilesWritten;
	bwData->stats.snapshotBytesWritten += serializedSize;

	wait(objectFile->append(serialized.begin(), serializedSize));
	wait(objectFile->finish());

	// free serialized since it is persisted in blob
	serialized = Value();

	wait(delay(0, TaskPriority::BlobWorkerUpdateFDB));
	// object uploaded successfully, save it to system key space

	state Reference<ReadYourWritesTransaction> tr = makeReference<ReadYourWritesTransaction>(bwData->db);
	state int numIterations = 0;

	try {
		loop {
			tr->setOption(FDBTransactionOptions::ACCESS_SYSTEM_KEYS);
			try {
				wait(readAndCheckGranuleLock(tr, keyRange, epoch, seqno));
				numIterations++;
				Key snapshotFileKey = blobGranuleFileKeyFor(granuleID, version, 'S');
				// TODO change once we support file multiplexing
				Key snapshotFileValue = blobGranuleFileValueFor(fname, 0, serializedSize, serializedSize);
				tr->set(snapshotFileKey, snapshotFileValue);
				// create granule history at version if this is a new granule with the initial dump from FDB
				if (createGranuleHistory) {
					Key historyKey = blobGranuleHistoryKeyFor(keyRange, version);
					Standalone<BlobGranuleHistoryValue> historyValue;
					historyValue.granuleID = granuleID;
					tr->set(historyKey, blobGranuleHistoryValueFor(historyValue));
				}
				wait(tr->commit());
				break;
			} catch (Error& e) {
				wait(tr->onError(e));
			}
		}
	} catch (Error& e) {
		// If this actor was cancelled, doesn't own the granule anymore, or got some other error before trying to
		// commit a transaction, we can and want to safely delete the file we wrote. Otherwise, we may have updated FDB
		// with file and cannot safely delete it.
		if (numIterations > 0) {
			CODE_PROBE(true, "Granule potentially leaving orphaned snapshot file");
			throw e;
		}
		if (BW_DEBUG) {
			fmt::print("deleting snapshot file {0} after error {1}\n", fname, e.name());
		}
		CODE_PROBE(true, "Granule deleting snapshot file after error");
		++bwData->stats.s3DeleteReqs;
		bwData->addActor.send(writeBStore->deleteFile(fname));
		throw e;
	}

	if (BW_DEBUG) {
		fmt::print("Granule [{0} - {1}) committed new snapshot file {2} with {3} bytes\n\n",
		           keyRange.begin.printable(),
		           keyRange.end.printable(),
		           fname,
		           serializedSize);
	}

	if (BUGGIFY_WITH_PROB(0.1)) {
		wait(delay(deterministicRandom()->random01()));
	}

	// FIXME: change when we implement multiplexing
	return BlobFileIndex(version, fname, 0, serializedSize, serializedSize);
}

ACTOR Future<BlobFileIndex> dumpInitialSnapshotFromFDB(Reference<BlobWorkerData> bwData,
                                                       Reference<BlobConnectionProvider> bstore,
                                                       Reference<GranuleMetadata> metadata,
                                                       UID granuleID,
                                                       Key cfKey,
                                                       std::deque<Future<Void>>* inFlightPops) {
	if (BW_DEBUG) {
		fmt::print("Dumping snapshot from FDB for [{0} - {1})\n",
		           metadata->keyRange.begin.printable(),
		           metadata->keyRange.end.printable());
	}
	wait(bwData->initialSnapshotLock.take());
	state FlowLock::Releaser holdingDVL(bwData->initialSnapshotLock);

	state Reference<ReadYourWritesTransaction> tr = makeReference<ReadYourWritesTransaction>(bwData->db);
	state int64_t bytesRead = 0;
	state int retries = 0;
	state Version lastReadVersion = invalidVersion;
	state Version readVersion = invalidVersion;

	loop {
		tr->setOption(FDBTransactionOptions::ACCESS_SYSTEM_KEYS);
		// FIXME: proper tenant support in Blob Worker
		tr->setOption(FDBTransactionOptions::RAW_ACCESS);
		try {
			Version rv = wait(tr->getReadVersion());
			readVersion = rv;
			ASSERT(lastReadVersion <= readVersion);
			state PromiseStream<RangeResult> rowsStream;
			state Future<BlobFileIndex> snapshotWriter = writeSnapshot(bwData,
			                                                           bstore,
			                                                           metadata->keyRange,
			                                                           granuleID,
			                                                           metadata->originalEpoch,
			                                                           metadata->originalSeqno,
			                                                           readVersion,
			                                                           rowsStream,
			                                                           true);
			Future<Void> streamFuture =
			    tr->getTransaction().getRangeStream(rowsStream, metadata->keyRange, GetRangeLimits(), Snapshot::True);
			wait(streamFuture && success(snapshotWriter));
			TraceEvent(SevDebug, "BlobGranuleSnapshotFile", bwData->id)
			    .detail("Granule", metadata->keyRange)
			    .detail("Version", readVersion);
			DEBUG_KEY_RANGE("BlobWorkerFDBSnapshot", readVersion, metadata->keyRange, bwData->id);

			// initial snapshot is committed in fdb, we can pop the change feed up to this version
			inFlightPops->push_back(bwData->db->popChangeFeedMutations(cfKey, readVersion));
			return snapshotWriter.get();
		} catch (Error& e) {
			if (e.code() == error_code_operation_cancelled) {
				throw e;
			}
			if (BW_DEBUG) {
				fmt::print("Dumping snapshot {0} from FDB for [{1} - {2}) got error {3} after {4} bytes\n",
				           retries + 1,
				           metadata->keyRange.begin.printable(),
				           metadata->keyRange.end.printable(),
				           e.name(),
				           bytesRead);
			}
			state Error err = e;
			if (e.code() == error_code_server_overloaded) {
				wait(delay(FLOW_KNOBS->PREVENT_FAST_SPIN_DELAY));
			} else {
				wait(tr->onError(e));
			}
			retries++;
			CODE_PROBE(true, "Granule initial snapshot failed");
			// FIXME: why can't we supress error event?
			TraceEvent(retries < 10 ? SevDebug : SevWarn, "BlobGranuleInitialSnapshotRetry", bwData->id)
			    .error(err)
			    .detail("Granule", metadata->keyRange)
			    .detail("Count", retries);
			bytesRead = 0;
			lastReadVersion = readVersion;
			// Pop change feed up to readVersion, because that data will be before the next snapshot
			// Do this to prevent a large amount of CF data from accumulating if we have consecutive failures to
			// snapshot
			// Also somewhat servers as a rate limiting function and checking that the database is available for this
			// key range
			wait(bwData->db->popChangeFeedMutations(cfKey, readVersion));
		}
	}
}

// files might not be the current set of files in metadata, in the case of doing the initial snapshot of a granule that
// was split.
ACTOR Future<BlobFileIndex> compactFromBlob(Reference<BlobWorkerData> bwData,
                                            Reference<BlobConnectionProvider> bstore,
                                            Reference<GranuleMetadata> metadata,
                                            UID granuleID,
                                            std::vector<GranuleFiles> fileSet,
                                            Version version) {
	wait(delay(0, TaskPriority::BlobWorkerUpdateStorage));
	if (BW_DEBUG) {
		fmt::print("Compacting snapshot from blob for [{0} - {1}) @ {2}\n",
		           metadata->keyRange.begin.printable().c_str(),
		           metadata->keyRange.end.printable().c_str(),
		           version);
	}

	state Arena filenameArena;
	state std::vector<Future<RangeResult>> chunksToRead;
	state int64_t compactBytesRead = 0;
	for (auto& files : fileSet) {
		ASSERT(!files.snapshotFiles.empty());
		ASSERT(!files.deltaFiles.empty());

		state BlobGranuleChunkRef chunk;

		state Version snapshotVersion = files.snapshotFiles.back().version;
		BlobFileIndex snapshotF = files.snapshotFiles.back();

		if (snapshotVersion >= version) {
			fmt::print("Chunk snapshot version [{0} - {1}) @ {2} >= compact version {3}\n",
			           chunk.keyRange.begin.printable().c_str(),
			           chunk.keyRange.end.printable().c_str(),
			           snapshotVersion,
			           version);
		}
		ASSERT(snapshotVersion < version);

		chunk.snapshotFile = BlobFilePointerRef(
		    filenameArena, snapshotF.filename, snapshotF.offset, snapshotF.length, snapshotF.fullFileLength);
		compactBytesRead += snapshotF.length;
		int deltaIdx = files.deltaFiles.size() - 1;
		while (deltaIdx >= 0 && files.deltaFiles[deltaIdx].version > snapshotVersion) {
			deltaIdx--;
		}
		deltaIdx++;
		Version lastDeltaVersion = snapshotVersion;
		while (deltaIdx < files.deltaFiles.size() && lastDeltaVersion < version) {
			BlobFileIndex deltaF = files.deltaFiles[deltaIdx];
			chunk.deltaFiles.emplace_back_deep(
			    filenameArena, deltaF.filename, deltaF.offset, deltaF.length, deltaF.fullFileLength);
			compactBytesRead += deltaF.length;
			lastDeltaVersion = files.deltaFiles[deltaIdx].version;
			deltaIdx++;
		}
		ASSERT(lastDeltaVersion >= version);
		chunk.includedVersion = version;

		if (BW_DEBUG) {
			fmt::print("Re-snapshotting [{0} - {1}) @ {2} from blob\n",
			           metadata->keyRange.begin.printable(),
			           metadata->keyRange.end.printable(),
			           version);
		}
		chunksToRead.push_back(readBlobGranule(chunk, metadata->keyRange, 0, version, bstore, &bwData->stats));
	}

	try {
		state PromiseStream<RangeResult> rowsStream;
		state Future<BlobFileIndex> snapshotWriter = writeSnapshot(bwData,
		                                                           bstore,
		                                                           metadata->keyRange,
		                                                           granuleID,
		                                                           metadata->originalEpoch,
		                                                           metadata->originalSeqno,
		                                                           version,
		                                                           rowsStream,
		                                                           false);
		state int resultIdx;
		for (resultIdx = 0; resultIdx < chunksToRead.size(); resultIdx++) {
			RangeResult newGranuleChunk = wait(chunksToRead[resultIdx]);
			rowsStream.send(std::move(newGranuleChunk));
		}

		bwData->stats.bytesReadFromS3ForCompaction += compactBytesRead;
		rowsStream.sendError(end_of_stream());

		BlobFileIndex f = wait(snapshotWriter);
		DEBUG_KEY_RANGE("BlobWorkerBlobSnapshot", version, metadata->keyRange, bwData->id);
		return f;
	} catch (Error& e) {
		if (BW_DEBUG) {
			fmt::print("Compacting snapshot from blob for [{0} - {1}) got error {2}\n",
			           metadata->keyRange.begin.printable(),
			           metadata->keyRange.end.printable(),
			           e.name());
		}
		throw e;
	}
}

struct CounterHolder {
	int* counter;
	bool completed;

	CounterHolder() : counter(nullptr), completed(true) {}
	CounterHolder(int* counter) : counter(counter), completed(false) { (*counter)++; }

	void complete() {
		if (!completed) {
			completed = true;
			(*counter)--;
		}
	}

	~CounterHolder() { complete(); }
};

ACTOR Future<BlobFileIndex> checkSplitAndReSnapshot(Reference<BlobWorkerData> bwData,
                                                    Reference<BlobConnectionProvider> bstore,
                                                    Reference<GranuleMetadata> metadata,
                                                    UID granuleID,
                                                    int64_t bytesInNewDeltaFiles,
                                                    Future<BlobFileIndex> lastDeltaBeforeSnapshot,
                                                    int64_t versionsSinceLastSnapshot) {

	BlobFileIndex lastDeltaIdx = wait(lastDeltaBeforeSnapshot);
	state Version reSnapshotVersion = lastDeltaIdx.version;
	while (!bwData->statusStreamInitialized) {
		wait(bwData->currentManagerStatusStream.onChange());
	}

	wait(delay(0, TaskPriority::BlobWorkerUpdateFDB));

	state CounterHolder pendingCounter(&bwData->stats.granulesPendingSplitCheck);

	if (BW_DEBUG) {
		fmt::print("Granule [{0} - {1}) checking with BM for re-snapshot after {2} bytes\n",
		           metadata->keyRange.begin.printable(),
		           metadata->keyRange.end.printable(),
		           metadata->bytesInNewDeltaFiles);
	}

	TraceEvent(SevDebug, "BlobGranuleSnapshotCheck", bwData->id)
	    .detail("Granule", metadata->keyRange)
	    .detail("Version", reSnapshotVersion);

	// Save these from the start so repeated requests are idempotent
	// Need to retry in case response is dropped or manager changes. Eventually, a manager will
	// either reassign the range with continue=true, or will revoke the range. But, we will keep the
	// range open at this version for reads until that assignment change happens
	metadata->resumeSnapshot.reset();
	state int64_t statusEpoch = metadata->continueEpoch;
	state int64_t statusSeqno = metadata->continueSeqno;

	// If two snapshots happen without a split within a low time interval, this granule is "write-hot"
	// FIXME: If a rollback happens, this could incorrectly identify a hot granule as not hot. This should be
	// rare though and is just less efficient.
	state bool writeHot = versionsSinceLastSnapshot <= SERVER_KNOBS->BG_HOT_SNAPSHOT_VERSIONS;
	// FIXME: could probably refactor all of this logic into one large choose/when state machine that's less
	// complex
	loop {
		loop {
			try {
				// wait for manager stream to become ready, and send a message
				loop {
					choose {
						when(wait(bwData->currentManagerStatusStream.get().onReady())) { break; }
						when(wait(bwData->currentManagerStatusStream.onChange())) {}
						when(wait(metadata->resumeSnapshot.getFuture())) { break; }
					}
				}
				if (metadata->resumeSnapshot.isSet()) {
					break;
				}

				bwData->currentManagerStatusStream.get().send(GranuleStatusReply(metadata->keyRange,
				                                                                 true,
				                                                                 writeHot,
				                                                                 statusEpoch,
				                                                                 statusSeqno,
				                                                                 granuleID,
				                                                                 metadata->historyVersion,
				                                                                 reSnapshotVersion,
				                                                                 false,
				                                                                 metadata->originalEpoch,
				                                                                 metadata->originalSeqno));
				break;
			} catch (Error& e) {
				if (e.code() == error_code_operation_cancelled) {
					throw e;
				}
<<<<<<< HEAD
				CODE_PROBE(true, "Blob worker re-sending split evaluation to manager after not error/not hearing back");
				// if we got broken promise while waiting, the old stream was killed, so we don't need to wait on
				// change, just retry
=======
				TEST(true); // Blob worker re-sending split evaluation to manager after not error/not hearing
				            // back
				// if we got broken promise while waiting, the old stream was killed, so we don't need to wait
				// on change, just retry
>>>>>>> 4cbe5dd6
				if (e.code() == error_code_broken_promise) {
					wait(delay(FLOW_KNOBS->PREVENT_FAST_SPIN_DELAY));
				} else {
					wait(bwData->currentManagerStatusStream.onChange());
				}
			}
		}

		// wait for manager reply (which will either cancel this future or call resumeSnapshot), or re-send on
		// manager change/no response
		choose {
			when(wait(bwData->currentManagerStatusStream.onChange())) {}
			when(wait(metadata->resumeSnapshot.getFuture())) { break; }
			when(wait(delay(1.0))) {}
		}

		if (BW_DEBUG) {
			fmt::print("Granule [{0} - {1}), hasn't heard back from BM in BW {2}, re-sending status\n",
			           metadata->keyRange.begin.printable(),
			           metadata->keyRange.end.printable(),
			           bwData->id.toString());
		}
	}

	pendingCounter.complete();

	if (BW_DEBUG) {
		fmt::print("Granule [{0} - {1}) re-snapshotting after {2} bytes\n",
		           metadata->keyRange.begin.printable(),
		           metadata->keyRange.end.printable(),
		           bytesInNewDeltaFiles);
	}
	TraceEvent(SevDebug, "BlobGranuleSnapshotFile", bwData->id)
	    .detail("Granule", metadata->keyRange)
	    .detail("Version", metadata->durableDeltaVersion.get());

	// wait for file updater to make sure that last delta file is in the metadata before
	while (metadata->files.deltaFiles.empty() || metadata->files.deltaFiles.back().version < reSnapshotVersion) {
		wait(delay(FLOW_KNOBS->PREVENT_FAST_SPIN_DELAY));
	}
	std::vector<GranuleFiles> toSnapshot;
	toSnapshot.push_back(metadata->files);
	BlobFileIndex reSnapshotIdx =
	    wait(compactFromBlob(bwData, bstore, metadata, granuleID, toSnapshot, reSnapshotVersion));
	return reSnapshotIdx;
}

ACTOR Future<Void> granuleCheckMergeCandidate(Reference<BlobWorkerData> bwData,
                                              Reference<GranuleMetadata> metadata,
                                              UID granuleID,
                                              Future<Void> waitStart) {
	if (!SERVER_KNOBS->BG_ENABLE_MERGING) {
		return Void();
	}
	// wait for the last snapshot to finish, so that the delay is from the last snapshot
	wait(waitStart);
	wait(delayJittered(SERVER_KNOBS->BG_MERGE_CANDIDATE_THRESHOLD_SECONDS));
	loop {
		// this actor will be cancelled if a split check happened, or if the granule was moved away, so this
		// being here means that granule is cold enough during that period. Now we just need to check if it is
		// also small enough to be a merge candidate.
		StorageMetrics currentMetrics = wait(bwData->db->getStorageMetrics(metadata->keyRange, CLIENT_KNOBS->TOO_MANY));
		state int64_t granuleBytes = currentMetrics.bytes;

		// FIXME: maybe separate knob and/or value for write rate?
		if (currentMetrics.bytes >= SERVER_KNOBS->BG_SNAPSHOT_FILE_TARGET_BYTES / 2 ||
		    currentMetrics.bytesPerKSecond >= SERVER_KNOBS->SHARD_MIN_BYTES_PER_KSEC) {
			wait(delayJittered(SERVER_KNOBS->BG_MERGE_CANDIDATE_THRESHOLD_SECONDS / 2.0));
			TEST(true); // wait and check later to see if granule got smaller or colder
			continue;
		}

		TEST(true); // Blob Worker identified merge candidate granule

		// if we are a merge candidate, send a message to the BM. Once successful, this actor is complete
		while (!bwData->statusStreamInitialized) {
			wait(bwData->currentManagerStatusStream.onChange());
		}

		// FIXME: after a certain amount of retries/time, we may want to re-check anyway
		state double sendTimeGiveUp = now() + SERVER_KNOBS->BG_MERGE_CANDIDATE_THRESHOLD_SECONDS / 2.0;
		loop {
			try {
				// wait for manager stream to become ready, and send a message
				loop {
					choose {
						when(wait(delay(std::max(0.0, sendTimeGiveUp - now())))) { break; }
						when(wait(bwData->currentManagerStatusStream.get().onReady())) { break; }
						when(wait(bwData->currentManagerStatusStream.onChange())) {}
					}
				}

				if (now() >= sendTimeGiveUp) {
					TEST(true); // Blob worker could not send merge candidate in time, re-checking status
					break;
				}

				bwData->currentManagerStatusStream.get().send(GranuleStatusReply(metadata->keyRange,
				                                                                 false,
				                                                                 false,
				                                                                 metadata->continueEpoch,
				                                                                 metadata->continueSeqno,
				                                                                 granuleID,
				                                                                 metadata->historyVersion,
				                                                                 invalidVersion,
				                                                                 true,
				                                                                 metadata->originalEpoch,
				                                                                 metadata->originalSeqno));
				// if a new manager appears, also tell it about this granule being mergeable
				state int64_t lastSendEpoch = bwData->currentManagerEpoch;
				while (lastSendEpoch == bwData->currentManagerEpoch) {
					wait(bwData->currentManagerStatusStream.onChange());
					wait(delay(0));
				}
				TEST(true); // Blob worker re-sending merge candidate to new manager
			} catch (Error& e) {
				if (e.code() == error_code_operation_cancelled) {
					throw e;
				}

				TEST(true); // Blob worker re-sending merge candidate to manager after not error/not hearing back

				// if we got broken promise while waiting, the old stream was killed, so we don't need to wait
				// on change, just retry
				if (e.code() == error_code_broken_promise) {
					wait(delay(FLOW_KNOBS->PREVENT_FAST_SPIN_DELAY));
				} else {
					wait(bwData->currentManagerStatusStream.onChange());
				}
			}
		}
	}
}

static void handleCompletedDeltaFile(Reference<BlobWorkerData> bwData,
                                     Reference<GranuleMetadata> metadata,
                                     BlobFileIndex completedDeltaFile,
                                     Key cfKey,
                                     Version cfStartVersion,
                                     std::deque<std::pair<Version, Version>>* rollbacksCompleted,
                                     std::deque<Future<Void>>& inFlightPops) {
	metadata->files.deltaFiles.push_back(completedDeltaFile);
	ASSERT(metadata->durableDeltaVersion.get() < completedDeltaFile.version);
	metadata->durableDeltaVersion.set(completedDeltaFile.version);

	if (completedDeltaFile.version > cfStartVersion) {
		if (BW_DEBUG) {
			fmt::print("Popping change feed {0} at {1}\n",
			           cfKeyToGranuleID(cfKey).toString().c_str(),
			           completedDeltaFile.version);
		}
		// FIXME: for a write-hot shard, we could potentially batch these and only pop the largest one after
		// several have completed
		// FIXME: we actually want to pop at this version + 1 because pop is exclusive?
		// FIXME: since this is async, and worker could die, new blob worker that opens granule should probably
		// kick off an async pop at its previousDurableVersion after opening the granule to guarantee it is
		// eventually popped?
		Future<Void> popFuture = bwData->db->popChangeFeedMutations(cfKey, completedDeltaFile.version);
		// Do pop asynchronously
		inFlightPops.push_back(popFuture);
	}
	while (!rollbacksCompleted->empty() && completedDeltaFile.version >= rollbacksCompleted->front().second) {
		if (BW_DEBUG) {
			fmt::print("Granule [{0} - {1}) on BW {2} completed rollback {3} -> {4} with delta file {5}\n",
			           metadata->keyRange.begin.printable().c_str(),
			           metadata->keyRange.end.printable().c_str(),
			           bwData->id.toString().substr(0, 5).c_str(),
			           rollbacksCompleted->front().second,
			           rollbacksCompleted->front().first,
			           completedDeltaFile.version);
		}
		rollbacksCompleted->pop_front();
	}
}

// if we get an i/o error updating files, or a rollback, reassign the granule to ourselves and start fresh
static bool granuleCanRetry(const Error& e) {
	switch (e.code()) {
	case error_code_io_error:
	case error_code_io_timeout:
	// FIXME: handle connection errors in tighter retry loop around individual files.
	// FIXME: if these requests fail at a high enough rate, the whole worker should be marked as unhealthy and
	// its granules should be moved away, as there may be some problem with this host contacting blob storage
	case error_code_http_request_failed:
	case error_code_connection_failed:
	case error_code_lookup_failed: // dns
		return true;
	default:
		return false;
	};
}

struct InFlightFile {
	Future<BlobFileIndex> future;
	Version version;
	uint64_t bytes;
	bool snapshot;

	InFlightFile(Future<BlobFileIndex> future, Version version, uint64_t bytes, bool snapshot)
	  : future(future), version(version), bytes(bytes), snapshot(snapshot) {}
};

static Version doGranuleRollback(Reference<GranuleMetadata> metadata,
                                 Version mutationVersion,
                                 Version rollbackVersion,
                                 std::deque<InFlightFile>& inFlightFiles,
                                 std::deque<std::pair<Version, Version>>& rollbacksInProgress,
                                 std::deque<std::pair<Version, Version>>& rollbacksCompleted) {
	Version cfRollbackVersion;
	if (metadata->pendingDeltaVersion > rollbackVersion) {
		// if we already started writing mutations to a delta or snapshot file with version > rollbackVersion,
		// we need to rescind those delta file writes
		ASSERT(!inFlightFiles.empty());
		cfRollbackVersion = metadata->durableDeltaVersion.get();
		metadata->pendingSnapshotVersion = metadata->durableSnapshotVersion.get();
		int toPop = 0;
		bool pendingSnapshot = false;
		for (auto& f : inFlightFiles) {
			if (f.snapshot) {
				if (f.version > rollbackVersion) {
					CODE_PROBE(true, "Granule rollback cancelling snapshot file");
					if (BW_DEBUG) {
						fmt::print("[{0} - {1}) rollback cancelling snapshot file @ {2}\n",
						           metadata->keyRange.begin.printable(),
						           metadata->keyRange.end.printable(),
						           f.version);
					}
					f.future.cancel();
					toPop++;
				} else {
					metadata->pendingSnapshotVersion = f.version;
					metadata->bytesInNewDeltaFiles = 0;
					pendingSnapshot = true;
				}
			} else {
				if (f.version > rollbackVersion) {
					f.future.cancel();
					if (!pendingSnapshot) {
						metadata->bytesInNewDeltaFiles -= f.bytes;
					}
					toPop++;
					CODE_PROBE(true, "Granule rollback cancelling delta file");
					if (BW_DEBUG) {
						fmt::print("[{0} - {1}) rollback cancelling delta file @ {2}\n",
						           metadata->keyRange.begin.printable(),
						           metadata->keyRange.end.printable(),
						           f.version);
					}
				} else {
					ASSERT(f.version > cfRollbackVersion);
					cfRollbackVersion = f.version;
					if (pendingSnapshot) {
						metadata->bytesInNewDeltaFiles += f.bytes;
					}
				}
			}
		}
		ASSERT(toPop > 0);
		while (toPop > 0) {
			inFlightFiles.pop_back();
			toPop--;
		}
		metadata->pendingDeltaVersion = cfRollbackVersion;
		if (BW_DEBUG) {
			fmt::print("[{0} - {1}) rollback discarding all {2} in-memory mutations",
			           metadata->keyRange.begin.printable(),
			           metadata->keyRange.end.printable(),
			           metadata->currentDeltas.size());
			if (metadata->currentDeltas.size()) {
				fmt::print(
				    " {0} - {1}", metadata->currentDeltas.front().version, metadata->currentDeltas.back().version);
			}
			fmt::print("\n");
		}

		// discard all in-memory mutations
		metadata->currentDeltas = Standalone<GranuleDeltas>();
		metadata->bufferedDeltaBytes = 0;
		metadata->bufferedDeltaVersion = cfRollbackVersion;

		// Track that this rollback happened, since we have to re-read mutations up to the rollback
		// Add this rollback to in progress, and put all completed ones back in progress
		rollbacksInProgress.push_back(std::pair(rollbackVersion, mutationVersion));
		while (!rollbacksCompleted.empty()) {
			if (rollbacksCompleted.back().first >= cfRollbackVersion) {
				rollbacksInProgress.push_front(rollbacksCompleted.back());
				rollbacksCompleted.pop_back();
			} else {
				// some rollbacks in completed could still have a delta file in flight after this rollback, they
				// should remain in completed
				break;
			}
		}

	} else {
		// No pending delta files to discard, just in-memory mutations
		CODE_PROBE(true, "Granule rollback discarding in memory mutations");

		// FIXME: could binary search?
		int mIdx = metadata->currentDeltas.size() - 1;
		Version firstDiscarded = invalidVersion;
		Version lastDiscarded = invalidVersion;
		while (mIdx >= 0) {
			if (metadata->currentDeltas[mIdx].version <= rollbackVersion) {
				break;
			}
			for (auto& m : metadata->currentDeltas[mIdx].mutations) {
				metadata->bufferedDeltaBytes -= m.totalSize();
			}
			if (firstDiscarded == invalidVersion) {
				firstDiscarded = metadata->currentDeltas[mIdx].version;
			}
			lastDiscarded = metadata->currentDeltas[mIdx].version;
			mIdx--;
		}

		if (BW_DEBUG) {
			fmt::print("[{0} - {1}) rollback discarding {2} in-memory mutations",
			           metadata->keyRange.begin.printable(),
			           metadata->keyRange.end.printable(),
			           metadata->currentDeltas.size() - mIdx - 1);

			if (firstDiscarded != invalidVersion) {
				fmt::print(" {0} - {1}", lastDiscarded, firstDiscarded);
			}

			fmt::print(", {0} mutations", mIdx);
			if (mIdx >= 0) {
				fmt::print(
				    " ({0} - {1})", metadata->currentDeltas.front().version, metadata->currentDeltas[mIdx].version);
			}
			fmt::print(" and {0} bytes left\n", metadata->bufferedDeltaBytes);
		}

		if (mIdx < 0) {
			metadata->currentDeltas = Standalone<GranuleDeltas>();
			metadata->bufferedDeltaBytes = 0;
		} else {
			metadata->currentDeltas.resize(metadata->currentDeltas.arena(), mIdx + 1);
		}

		// delete all deltas in rollback range, but we can optimize here to just skip the uncommitted mutations
		// directly and immediately pop the rollback out of inProgress to completed

		metadata->bufferedDeltaVersion = rollbackVersion;
		cfRollbackVersion = mutationVersion;
		rollbacksCompleted.push_back(std::pair(rollbackVersion, mutationVersion));
	}

	if (BW_DEBUG) {
		fmt::print("[{0} - {1}) finishing rollback to {2}\n",
		           metadata->keyRange.begin.printable(),
		           metadata->keyRange.end.printable(),
		           cfRollbackVersion);
	}

	return cfRollbackVersion;
}

ACTOR Future<Void> waitOnCFVersion(Reference<GranuleMetadata> metadata, Version waitVersion) {
	loop {
		try {
			// if not valid, we're about to be cancelled anyway
			state Future<Void> atLeast = metadata->activeCFData.get().isValid()
			                                 ? metadata->activeCFData.get()->whenAtLeast(waitVersion)
			                                 : Never();
			choose {
				when(wait(atLeast)) { break; }
				when(wait(metadata->activeCFData.onChange())) {}
			}
		} catch (Error& e) {
			if (e.code() == error_code_operation_cancelled || e.code() == error_code_change_feed_popped) {
				throw e;
			}

			// if waiting on a parent granule change feed and we change to the child, the parent will get
			// end_of_stream, which could cause this waiting whenAtLeast to get change_feed_cancelled. We should
			// simply retry and wait a bit, as blobGranuleUpdateFiles will switch to the new change feed
			wait(delay(0.05));
		}
	}

	// stop after change feed callback
	wait(delay(0, TaskPriority::BlobWorkerReadChangeFeed));

	return Void();
}

ACTOR Future<Void> waitCommittedGrv(Reference<BlobWorkerData> bwData,
                                    Reference<GranuleMetadata> metadata,
                                    Version version) {
	if (version > bwData->grvVersion.get()) {
		// this order is important, since we need to register a waiter on the notified version before waking the
		// GRV actor
		Future<Void> grvAtLeast = bwData->grvVersion.whenAtLeast(version);
		Promise<Void> doGrvCheck = bwData->doGRVCheck;
		if (doGrvCheck.canBeSet()) {
			doGrvCheck.send(Void());
		}
		wait(grvAtLeast);
	}

	Version grvVersion = bwData->grvVersion.get();
	wait(waitOnCFVersion(metadata, grvVersion));
	return Void();
}

ACTOR Future<Void> waitVersionCommitted(Reference<BlobWorkerData> bwData,
                                        Reference<GranuleMetadata> metadata,
                                        Version version) {
	// If GRV is way in the future, we know we can't roll back more than 5 seconds (or whatever this knob is set
	// to) worth of versions
	wait(waitCommittedGrv(bwData, metadata, version) ||
	     waitOnCFVersion(metadata, version + SERVER_KNOBS->MAX_READ_TRANSACTION_LIFE_VERSIONS));
	if (version > metadata->knownCommittedVersion) {
		metadata->knownCommittedVersion = version;
	}
	return Void();
}

// updater for a single granule
// TODO: this is getting kind of large. Should try to split out this actor if it continues to grow?
ACTOR Future<Void> blobGranuleUpdateFiles(Reference<BlobWorkerData> bwData,
                                          Reference<GranuleMetadata> metadata,
                                          Future<GranuleStartState> assignFuture,
                                          Future<Reference<BlobConnectionProvider>> bstoreFuture) {
	state Reference<BlobConnectionProvider> bstore;
	state std::deque<InFlightFile> inFlightFiles;
	state std::deque<Future<Void>> inFlightPops;
	state Future<Void> oldChangeFeedFuture;
	state Future<Void> changeFeedFuture;
	state Future<Void> checkMergeCandidate;
	state GranuleStartState startState;
	state bool readOldChangeFeed;
	state Optional<std::pair<KeyRange, UID>> oldChangeFeedDataComplete;
	state Key cfKey;
	state Optional<Key> oldCFKey;
	state int pendingSnapshots = 0;
	state Version lastForceFlushVersion = invalidVersion;
	state std::deque<Version> forceFlushVersions;

	state std::deque<std::pair<Version, Version>> rollbacksInProgress;
	state std::deque<std::pair<Version, Version>> rollbacksCompleted;

	state bool snapshotEligible; // just wrote a delta file or just took granule over from another worker
	state bool justDidRollback = false;

	try {
		// set resume snapshot so it's not valid until we pause to ask the blob manager for a re-snapshot
		metadata->resumeSnapshot.send(Void());

		// before starting, make sure worker persists range assignment, acquires the granule lock, and has a
		// blob store
		wait(store(startState, assignFuture));
		wait(store(bstore, bstoreFuture));

		wait(delay(0, TaskPriority::BlobWorkerUpdateStorage));

		cfKey = granuleIDToCFKey(startState.granuleID);
		if (startState.splitParentGranule.present()) {
			oldCFKey = granuleIDToCFKey(startState.splitParentGranule.get().second);
		}

		if (BW_DEBUG) {
			fmt::print("Granule File Updater Starting for [{0} - {1}) @ ({2}, {3}):\n",
			           metadata->keyRange.begin.printable(),
			           metadata->keyRange.end.printable(),
			           metadata->originalEpoch,
			           metadata->originalSeqno);
			fmt::print("  CFID: {} ({})\n", startState.granuleID.toString(), cfKey.printable());
			fmt::print("  CF Start Version: {}\n", startState.changeFeedStartVersion);
			fmt::print("  Previous Durable Version: {}\n", startState.previousDurableVersion);
			fmt::print("  doSnapshot={}\n", startState.doSnapshot ? "T" : "F");
			fmt::print("  Prev CFID: {}\n",
			           startState.splitParentGranule.present()
			               ? startState.splitParentGranule.get().second.toString().c_str()
			               : "");
			fmt::print("  blobFilesToSnapshot={}\n", startState.blobFilesToSnapshot.size());
		}

		state Version startVersion;
		state BlobFileIndex newSnapshotFile;

		// if this is a reassign, calculate how close to a snapshot the previous owner was
		if (startState.existingFiles.present()) {
			GranuleFiles files = startState.existingFiles.get();
			if (!files.snapshotFiles.empty() && !files.deltaFiles.empty()) {
				Version snapshotVersion = files.snapshotFiles.back().version;
				for (int i = files.deltaFiles.size() - 1; i >= 0; i--) {
					if (files.deltaFiles[i].version > snapshotVersion) {
						metadata->bytesInNewDeltaFiles += files.deltaFiles[i].length;
					}
				}
			}

			metadata->files = startState.existingFiles.get();
			snapshotEligible = true;
		}

		if (!startState.doSnapshot) {
			CODE_PROBE(true, "Granule moved without split");
			startVersion = startState.previousDurableVersion;
			ASSERT(!metadata->files.snapshotFiles.empty());
			metadata->pendingSnapshotVersion = metadata->files.snapshotFiles.back().version;
			metadata->durableSnapshotVersion.set(metadata->pendingSnapshotVersion);
			metadata->initialSnapshotVersion = metadata->files.snapshotFiles.front().version;
			metadata->historyVersion = startState.history.get().version;
		} else {
			if (!startState.blobFilesToSnapshot.empty()) {
				Version minDurableSnapshotV = MAX_VERSION;
				for (auto& it : startState.blobFilesToSnapshot) {
					minDurableSnapshotV = std::min(minDurableSnapshotV, it.snapshotFiles.back().version);
				}
				startVersion = startState.previousDurableVersion;
				Future<BlobFileIndex> inFlightBlobSnapshot = compactFromBlob(
				    bwData, bstore, metadata, startState.granuleID, startState.blobFilesToSnapshot, startVersion);
				inFlightFiles.push_back(InFlightFile(inFlightBlobSnapshot, startVersion, 0, true));
				pendingSnapshots++;

				metadata->durableSnapshotVersion.set(minDurableSnapshotV);
			} else {
				ASSERT(startState.previousDurableVersion == invalidVersion);
				BlobFileIndex fromFDB = wait(
				    dumpInitialSnapshotFromFDB(bwData, bstore, metadata, startState.granuleID, cfKey, &inFlightPops));
				newSnapshotFile = fromFDB;
				ASSERT(startState.changeFeedStartVersion <= fromFDB.version);
				startVersion = newSnapshotFile.version;
				metadata->files.snapshotFiles.push_back(newSnapshotFile);
				metadata->durableSnapshotVersion.set(startVersion);

				wait(yield(TaskPriority::BlobWorkerUpdateStorage));
			}
			metadata->initialSnapshotVersion = startVersion;
			metadata->pendingSnapshotVersion = startVersion;
			metadata->historyVersion = startState.history.present() ? startState.history.get().version : startVersion;
		}

		checkMergeCandidate = granuleCheckMergeCandidate(bwData,
		                                                 metadata,
		                                                 startState.granuleID,
		                                                 inFlightFiles.empty() ? Future<Void>(Void())
		                                                                       : success(inFlightFiles.back().future));

		metadata->durableDeltaVersion.set(startVersion);
		metadata->pendingDeltaVersion = startVersion;
		metadata->bufferedDeltaVersion = startVersion;
		metadata->knownCommittedVersion = startVersion;

		Reference<ChangeFeedData> cfData = makeReference<ChangeFeedData>();

		if (startState.splitParentGranule.present() && startVersion < startState.changeFeedStartVersion) {
			// read from parent change feed up until our new change feed is started
			// Required to have canReadPopped = false, otherwise another granule can take over the change feed,
			// and pop it. That could cause this worker to think it has the full correct set of data if it then
			// reads the data, until it checks the granule lock again. passing false for canReadPopped means we
			// will get an exception if we try to read any popped data, killing this actor
			readOldChangeFeed = true;

			oldChangeFeedFuture = bwData->db->getChangeFeedStream(cfData,
			                                                      oldCFKey.get(),
			                                                      startVersion + 1,
			                                                      startState.changeFeedStartVersion,
			                                                      metadata->keyRange,
			                                                      bwData->changeFeedStreamReplyBufferSize,
			                                                      false);

		} else {
			readOldChangeFeed = false;
			changeFeedFuture = bwData->db->getChangeFeedStream(cfData,
			                                                   cfKey,
			                                                   startVersion + 1,
			                                                   MAX_VERSION,
			                                                   metadata->keyRange,
			                                                   bwData->changeFeedStreamReplyBufferSize,
			                                                   false);
		}

		// Start actors BEFORE setting new change feed data to ensure the change feed data is properly
		// initialized by the client
		metadata->activeCFData.set(cfData);

		ASSERT(metadata->readable.canBeSet());
		metadata->readable.send(Void());

		loop {
			// check outstanding snapshot/delta files for completion
			while (inFlightFiles.size() > 0) {
				if (inFlightFiles.front().future.isReady()) {
					BlobFileIndex completedFile = wait(inFlightFiles.front().future);
					if (inFlightFiles.front().snapshot) {
						if (metadata->files.deltaFiles.empty()) {
							ASSERT(completedFile.version == metadata->initialSnapshotVersion);
						} else {
							ASSERT(completedFile.version == metadata->files.deltaFiles.back().version);
						}

						metadata->files.snapshotFiles.push_back(completedFile);
						metadata->durableSnapshotVersion.set(completedFile.version);
						pendingSnapshots--;
					} else {
						handleCompletedDeltaFile(bwData,
						                         metadata,
						                         completedFile,
						                         cfKey,
						                         startState.changeFeedStartVersion,
						                         &rollbacksCompleted,
						                         inFlightPops);
					}

					inFlightFiles.pop_front();
					wait(yield(TaskPriority::BlobWorkerUpdateStorage));
				} else {
					break;
				}
			}

			// also check outstanding pops for errors
			while (!inFlightPops.empty() && inFlightPops.front().isReady()) {
				wait(inFlightPops.front());
				inFlightPops.pop_front();
			}

			// inject delay into reading change feed stream
			if (BUGGIFY_WITH_PROB(0.001)) {
				wait(delay(deterministicRandom()->random01(), TaskPriority::BlobWorkerReadChangeFeed));
			} else {
				// FIXME: if we're already BlobWorkerReadChangeFeed, don't do a delay?
				wait(delay(0, TaskPriority::BlobWorkerReadChangeFeed));
			}

			state Standalone<VectorRef<MutationsAndVersionRef>> mutations;
			try {
				// Even if there are no new mutations, there still might be readers waiting on
				// durableDeltaVersion to advance. We need to check whether any outstanding files have finished
				// so we don't wait on mutations forever
				choose {
					when(Standalone<VectorRef<MutationsAndVersionRef>> _mutations =
					         waitNext(metadata->activeCFData.get()->mutations.getFuture())) {
						mutations = _mutations;
						ASSERT(!mutations.empty());
						if (readOldChangeFeed) {
							ASSERT(mutations.back().version < startState.changeFeedStartVersion);
						} else {
							ASSERT(mutations.front().version >= startState.changeFeedStartVersion);
						}

						if (mutations.front().version <= metadata->bufferedDeltaVersion) {
							fmt::print("ERROR: Mutations went backwards for granule [{0} - {1}). "
							           "bufferedDeltaVersion={2}, mutationVersion={3} !!!\n",
							           metadata->keyRange.begin.printable(),
							           metadata->keyRange.end.printable(),
							           metadata->bufferedDeltaVersion,
							           mutations.front().version);
						}
						ASSERT(mutations.front().version > metadata->bufferedDeltaVersion);

<<<<<<< HEAD
						// Rare race from merge cursor where no individual server detected popped in their response
						if (mutations.front().version < metadata->activeCFData.get()->popVersion) {
							CODE_PROBE(true, "Blob Worker detected popped instead of change feed");
=======
						// Check to see if change feed was popped while reading. If so, someone else owns this
						// granule and we are missing data. popVersion is exclusive, so last delta @ V means
						// popped up to V+1 is ok. Or in other words, if the last delta @ V, we only missed data
						// at V+1 onward if popVersion >= V+2
						if (metadata->bufferedDeltaVersion < metadata->activeCFData.get()->popVersion - 1) {
							TEST(true); // Blob Worker detected popped
>>>>>>> 4cbe5dd6
							TraceEvent("BlobWorkerChangeFeedPopped", bwData->id)
							    .detail("Granule", metadata->keyRange)
							    .detail("GranuleID", startState.granuleID)
							    .detail("BufferedDeltaVersion", metadata->bufferedDeltaVersion)
							    .detail("MutationVersion", mutations.front().version)
							    .detail("PopVersion", metadata->activeCFData.get()->popVersion);
							throw change_feed_popped();
						}
					}
					when(wait(inFlightFiles.empty() ? Never() : success(inFlightFiles.front().future))) {}
					when(wait(metadata->forceFlushVersion.whenAtLeast(lastForceFlushVersion + 1))) {
						if (forceFlushVersions.empty() ||
						    forceFlushVersions.back() < metadata->forceFlushVersion.get()) {
							forceFlushVersions.push_back(metadata->forceFlushVersion.get());
						}
						if (metadata->forceFlushVersion.get() > lastForceFlushVersion) {
							lastForceFlushVersion = metadata->forceFlushVersion.get();
						}
					}
				}
			} catch (Error& e) {
				// only error we should expect here is when we finish consuming old change feed
				if (e.code() != error_code_end_of_stream) {
					throw;
				}
				ASSERT(readOldChangeFeed);

				readOldChangeFeed = false;
				// set this so next delta file write updates granule split metadata to done
				ASSERT(startState.splitParentGranule.present());
				oldChangeFeedDataComplete = startState.splitParentGranule.get();
				if (BW_DEBUG) {
					fmt::print("Granule [{0} - {1}) switching to new change feed {2} @ {3}, {4}\n",
					           metadata->keyRange.begin.printable(),
					           metadata->keyRange.end.printable(),
					           startState.granuleID.toString(),
					           metadata->bufferedDeltaVersion,
					           metadata->activeCFData.get()->getVersion());
				}
				ASSERT(metadata->bufferedDeltaVersion <= metadata->activeCFData.get()->getVersion());
				// update this for change feed popped detection
				metadata->bufferedDeltaVersion = metadata->activeCFData.get()->getVersion();

				Reference<ChangeFeedData> cfData = makeReference<ChangeFeedData>();

				changeFeedFuture = bwData->db->getChangeFeedStream(cfData,
				                                                   cfKey,
				                                                   startState.changeFeedStartVersion,
				                                                   MAX_VERSION,
				                                                   metadata->keyRange,
				                                                   bwData->changeFeedStreamReplyBufferSize,
				                                                   false);

				// Start actors BEFORE setting new change feed data to ensure the change feed data is properly
				// initialized by the client
				metadata->activeCFData.set(cfData);
			}

			// process mutations
			Version lastDeltaVersion = invalidVersion;
			bool processedAnyMutations = false;
			if (!mutations.empty()) {
				for (MutationsAndVersionRef deltas : mutations) {

					// Buffer mutations at this version. There should not be multiple MutationsAndVersionRef
					// with the same version
					ASSERT(deltas.version > metadata->bufferedDeltaVersion);
					ASSERT(deltas.version > lastDeltaVersion);
					// FIXME: this assert isn't true - why
					// ASSERT(!deltas.mutations.empty());
					if (!deltas.mutations.empty()) {
						if (deltas.mutations.size() == 1 && deltas.mutations.back().param1 == lastEpochEndPrivateKey) {
							// Note rollbackVerision is durable, [rollbackVersion+1 - deltas.version] needs to
							// be tossed For correctness right now, there can be no waits and yields either in
							// rollback handling or in handleBlobGranuleFileRequest once waitForVersion has
							// succeeded, otherwise this will race and clobber results
							Version rollbackVersion;
							BinaryReader br(deltas.mutations[0].param2, Unversioned());
							br >> rollbackVersion;

							ASSERT(rollbackVersion >= metadata->durableDeltaVersion.get());

							if (!rollbacksInProgress.empty()) {
								ASSERT(rollbacksInProgress.front().first == rollbackVersion);
								ASSERT(rollbacksInProgress.front().second == deltas.version);
								if (BW_DEBUG) {
									fmt::print("Passed rollback {0} -> {1}\n", deltas.version, rollbackVersion);
								}
								rollbacksCompleted.push_back(rollbacksInProgress.front());
								rollbacksInProgress.pop_front();
							} else {
								// FIXME: add counter for granule rollbacks and rollbacks skipped?
								// explicitly check last delta in currentDeltas because lastVersion and
								// bufferedDeltaVersion include empties
								if (metadata->pendingDeltaVersion <= rollbackVersion &&
								    (metadata->currentDeltas.empty() ||
								     metadata->currentDeltas.back().version <= rollbackVersion)) {
									CODE_PROBE(true, "Granule ignoring rollback");

									if (BW_DEBUG) {
										fmt::print("Granule [{0} - {1}) on BW {2} skipping rollback {3} -> {4} "
										           "completely\n",
										           metadata->keyRange.begin.printable().c_str(),
										           metadata->keyRange.end.printable().c_str(),
										           bwData->id.toString().substr(0, 5).c_str(),
										           deltas.version,
										           rollbackVersion);
									}
									// Still have to add to rollbacksCompleted. If we later roll the granule
									// back past this because of cancelling a delta file, we need to count this
									// as in progress so we can match the rollback mutation to a
									// rollbackInProgress when we restart the stream.
									rollbacksCompleted.push_back(std::pair(rollbackVersion, deltas.version));
								} else {
									CODE_PROBE(true, "Granule processing rollback");
									if (BW_DEBUG) {
										fmt::print("[{0} - {1}) on BW {2} ROLLBACK @ {3} -> {4}\n",
										           metadata->keyRange.begin.printable(),
										           metadata->keyRange.end.printable(),
										           bwData->id.toString().substr(0, 5).c_str(),
										           deltas.version,
										           rollbackVersion);
										TraceEvent(SevDebug, "GranuleRollback", bwData->id)
										    .detail("Granule", metadata->keyRange)
										    .detail("Version", deltas.version)
										    .detail("RollbackVersion", rollbackVersion);
									}

									Version cfRollbackVersion = doGranuleRollback(metadata,
									                                              deltas.version,
									                                              rollbackVersion,
									                                              inFlightFiles,
									                                              rollbacksInProgress,
									                                              rollbacksCompleted);

									Reference<ChangeFeedData> cfData = makeReference<ChangeFeedData>();

									if (!readOldChangeFeed && cfRollbackVersion < startState.changeFeedStartVersion) {
										// It isn't possible to roll back across the parent/child feed boundary,
										// but as part of rolling back we may need to cancel in-flight delta
										// files, and those delta files may include stuff from before the
										// parent/child boundary. So we have to go back to reading the old
										// change feed
										ASSERT(cfRollbackVersion >= startState.previousDurableVersion);
										ASSERT(cfRollbackVersion >= metadata->durableDeltaVersion.get());
										CODE_PROBE(true, "rollback crossed change feed boundaries");
										readOldChangeFeed = true;
										oldChangeFeedDataComplete.reset();
									}

									if (readOldChangeFeed) {
										ASSERT(cfRollbackVersion < startState.changeFeedStartVersion);
										ASSERT(oldCFKey.present());
										oldChangeFeedFuture =
										    bwData->db->getChangeFeedStream(cfData,
										                                    oldCFKey.get(),
										                                    cfRollbackVersion + 1,
										                                    startState.changeFeedStartVersion,
										                                    metadata->keyRange,
										                                    bwData->changeFeedStreamReplyBufferSize,
										                                    false);

									} else {
										if (cfRollbackVersion < startState.changeFeedStartVersion) {
											fmt::print("Rollback past CF start??. rollback={0}, start={1}\n",
											           cfRollbackVersion,
											           startState.changeFeedStartVersion);
										}
										ASSERT(cfRollbackVersion >= startState.changeFeedStartVersion);

										changeFeedFuture =
										    bwData->db->getChangeFeedStream(cfData,
										                                    cfKey,
										                                    cfRollbackVersion + 1,
										                                    MAX_VERSION,
										                                    metadata->keyRange,
										                                    bwData->changeFeedStreamReplyBufferSize,
										                                    false);
									}

									// Start actors BEFORE setting new change feed data to ensure the change
									// feed data is properly initialized by the client
									metadata->activeCFData.set(cfData);

									justDidRollback = true;
									lastDeltaVersion = cfRollbackVersion;
									break;
								}
							}
						} else if (!rollbacksInProgress.empty() && rollbacksInProgress.front().first < deltas.version &&
						           rollbacksInProgress.front().second > deltas.version) {
							CODE_PROBE(true, "Granule skipping mutations b/c prior rollback");
							if (BW_DEBUG) {
								fmt::print("Skipping mutations @ {} b/c prior rollback\n", deltas.version);
							}
						} else {
							for (auto& delta : deltas.mutations) {
								metadata->bufferedDeltaBytes += delta.totalSize();
								bwData->stats.changeFeedInputBytes += delta.totalSize();
								bwData->stats.mutationBytesBuffered += delta.totalSize();

								DEBUG_MUTATION("BlobWorkerBuffer", deltas.version, delta, bwData->id)
								    .detail("Granule", metadata->keyRange)
								    .detail("ChangeFeedID",
								            cfKeyToGranuleID(readOldChangeFeed ? oldCFKey.get() : cfKey))
								    .detail("OldChangeFeed", readOldChangeFeed ? "T" : "F");
							}
							metadata->currentDeltas.push_back_deep(metadata->currentDeltas.arena(), deltas);

							processedAnyMutations = true;
							ASSERT(deltas.version != invalidVersion);
							ASSERT(deltas.version > lastDeltaVersion);
							lastDeltaVersion = deltas.version;
						}
					}
					if (justDidRollback) {
						break;
					}
				}
			}
			if (!justDidRollback && processedAnyMutations) {
				// update buffered version
				ASSERT(lastDeltaVersion != invalidVersion);
				ASSERT(lastDeltaVersion > metadata->bufferedDeltaVersion);

				// Update buffered delta version so new waitForVersion checks can bypass waiting entirely
				metadata->bufferedDeltaVersion = lastDeltaVersion;
			}
			justDidRollback = false;

			// Write a new delta file IF we have enough bytes OR force flush.
			// The force flush contract is a version cannot be put in forceFlushVersion unless the change feed
			// is already whenAtLeast that version
			bool forceFlush = !forceFlushVersions.empty() && forceFlushVersions.back() > metadata->pendingDeltaVersion;
			TEST(forceFlush); // Force flushing granule
			if (metadata->bufferedDeltaBytes >= SERVER_KNOBS->BG_DELTA_FILE_TARGET_BYTES || forceFlush) {
				TraceEvent(SevDebug, "BlobGranuleDeltaFile", bwData->id)
				    .detail("Granule", metadata->keyRange)
				    .detail("Version", lastDeltaVersion);

				// sanity check for version order

				if (forceFlush) {
					if (lastDeltaVersion == invalidVersion) {
						lastDeltaVersion = metadata->currentDeltas.empty() ? metadata->pendingDeltaVersion
						                                                   : metadata->currentDeltas.back().version;
					}
					if (lastDeltaVersion < forceFlushVersions.back()) {
						if (BW_DEBUG) {
							fmt::print("Granule [{0} - {1}) force flushing delta version {2} -> {3}\n",
							           metadata->keyRange.begin.printable(),
							           metadata->keyRange.end.printable(),
							           lastDeltaVersion,
							           forceFlushVersions.back());
						}
						lastDeltaVersion = forceFlushVersions.back();
					}
				}
				if (!metadata->currentDeltas.empty()) {
					if (lastDeltaVersion < metadata->currentDeltas.back().version) {
						fmt::print("Granule [{0} - {1}) LDV {2} < DeltaBack {3}\n",
						           metadata->keyRange.begin.printable(),
						           metadata->keyRange.end.printable(),
						           lastDeltaVersion,
						           metadata->currentDeltas.back().version);
					}
					ASSERT(lastDeltaVersion >= metadata->currentDeltas.back().version);
					ASSERT(metadata->pendingDeltaVersion < metadata->currentDeltas.front().version);
				} else {
					// FIXME: could always write special metadata for empty file, so we don't actually
					// write/read a bunch of empty blob files
					ASSERT(forceFlush);
					ASSERT(!forceFlushVersions.empty());
					TEST(true); // Force flushing empty delta file!
				}

				if (BW_DEBUG) {
					fmt::print("Granule [{0} - {1}) flushing delta file after {2} bytes @ {3} {4}\n",
					           metadata->keyRange.begin.printable(),
					           metadata->keyRange.end.printable(),
					           metadata->bufferedDeltaBytes,
					           lastDeltaVersion,
					           oldChangeFeedDataComplete.present() ? ". Finalizing " : "");
				}

				// launch pipelined, but wait for previous operation to complete before persisting to FDB
				Future<BlobFileIndex> previousFuture;
				if (!inFlightFiles.empty()) {
					previousFuture = inFlightFiles.back().future;
				} else {
					previousFuture = Future<BlobFileIndex>(BlobFileIndex());
				}
				Future<BlobFileIndex> dfFuture =
				    writeDeltaFile(bwData,
				                   bstore,
				                   metadata->keyRange,
				                   startState.granuleID,
				                   metadata->originalEpoch,
				                   metadata->originalSeqno,
				                   metadata->currentDeltas,
				                   lastDeltaVersion,
				                   previousFuture,
				                   waitVersionCommitted(bwData, metadata, lastDeltaVersion),
				                   oldChangeFeedDataComplete);
				inFlightFiles.push_back(InFlightFile(dfFuture, lastDeltaVersion, metadata->bufferedDeltaBytes, false));

				oldChangeFeedDataComplete.reset();
				// add new pending delta file
				ASSERT(metadata->pendingDeltaVersion < lastDeltaVersion);
				metadata->pendingDeltaVersion = lastDeltaVersion;
				metadata->bufferedDeltaVersion = lastDeltaVersion; // In case flush was forced at non-mutation version
				metadata->bytesInNewDeltaFiles += metadata->bufferedDeltaBytes;

				bwData->stats.mutationBytesBuffered -= metadata->bufferedDeltaBytes;

				// reset current deltas
				metadata->currentDeltas = Standalone<GranuleDeltas>();
				metadata->bufferedDeltaBytes = 0;

				while (!forceFlushVersions.empty() && forceFlushVersions.front() <= lastDeltaVersion) {
					forceFlushVersions.pop_front();
				}

				// if we just wrote a delta file, check if we need to compact here.
				// exhaust old change feed before compacting - otherwise we could end up with an endlessly
				// growing list of previous change feeds in the worst case.
				snapshotEligible = true;
			}

			// FIXME: if we're still reading from old change feed, we should probably compact if we're
			// making a bunch of extra delta files at some point, even if we don't consider it for a split
			// yet

			// If we have enough delta files, try to re-snapshot
			if (snapshotEligible && metadata->bytesInNewDeltaFiles >= SERVER_KNOBS->BG_DELTA_BYTES_BEFORE_COMPACT &&
			    metadata->pendingDeltaVersion >= startState.changeFeedStartVersion) {
				if (BW_DEBUG && !inFlightFiles.empty()) {
					fmt::print("Granule [{0} - {1}) ready to re-snapshot at {2} after {3} > {4} bytes, "
					           "waiting for "
					           "outstanding {5} files to finish\n",
					           metadata->keyRange.begin.printable(),
					           metadata->keyRange.end.printable(),
					           metadata->pendingDeltaVersion,
					           metadata->bytesInNewDeltaFiles,
					           SERVER_KNOBS->BG_DELTA_BYTES_BEFORE_COMPACT,
					           inFlightFiles.size());
				}

				// cancel previous candidate checker
				checkMergeCandidate.cancel();

				// Speculatively assume we will get the range back. This is both a performance optimization,
				// and necessary to keep consuming versions from the change feed so that we can realize our
				// last delta file is committed and write it

				Future<BlobFileIndex> previousFuture;
				if (!inFlightFiles.empty()) {
					previousFuture = inFlightFiles.back().future;
					ASSERT(!inFlightFiles.back().snapshot);
				} else {
					previousFuture = Future<BlobFileIndex>(metadata->files.deltaFiles.back());
				}
				int64_t versionsSinceLastSnapshot = metadata->pendingDeltaVersion - metadata->pendingSnapshotVersion;
				Future<BlobFileIndex> inFlightBlobSnapshot = checkSplitAndReSnapshot(bwData,
				                                                                     bstore,
				                                                                     metadata,
				                                                                     startState.granuleID,
				                                                                     metadata->bytesInNewDeltaFiles,
				                                                                     previousFuture,
				                                                                     versionsSinceLastSnapshot);
				inFlightFiles.push_back(InFlightFile(inFlightBlobSnapshot, metadata->pendingDeltaVersion, 0, true));
				pendingSnapshots++;

				metadata->pendingSnapshotVersion = metadata->pendingDeltaVersion;

				// reset metadata
				metadata->bytesInNewDeltaFiles = 0;

				// If we have more than one snapshot file and that file is unblocked (committedVersion >=
				// snapshotVersion), wait for it to finish

				if (pendingSnapshots > 1) {
					state int waitIdx = 0;
					int idx = 0;
					Version safeVersion =
					    std::max(metadata->knownCommittedVersion,
					             metadata->bufferedDeltaVersion - SERVER_KNOBS->MAX_READ_TRANSACTION_LIFE_VERSIONS);
					for (auto& f : inFlightFiles) {
						if (f.snapshot && f.version < metadata->pendingSnapshotVersion && f.version <= safeVersion) {
							if (BW_DEBUG) {
								fmt::print("[{0} - {1}) Waiting on previous snapshot file @ {2} <= {3}\n",
								           metadata->keyRange.begin.printable(),
								           metadata->keyRange.end.printable(),
								           f.version,
								           safeVersion);
							}
							waitIdx = idx + 1;
						}
<<<<<<< HEAD
						while (waitIdx > 0) {
							CODE_PROBE(true, "Granule blocking on previous snapshot");
							// TODO don't duplicate code
							BlobFileIndex completedFile = wait(inFlightFiles.front().future);
							if (inFlightFiles.front().snapshot) {
								if (metadata->files.deltaFiles.empty()) {
									ASSERT(completedFile.version == metadata->initialSnapshotVersion);
								} else {
									ASSERT(completedFile.version == metadata->files.deltaFiles.back().version);
								}
								metadata->files.snapshotFiles.push_back(completedFile);
								metadata->durableSnapshotVersion.set(completedFile.version);
								pendingSnapshots--;
=======
						idx++;
					}
					while (waitIdx > 0) {
						TEST(true); // Granule blocking on previous snapshot
						// TODO don't duplicate code
						BlobFileIndex completedFile = wait(inFlightFiles.front().future);
						if (inFlightFiles.front().snapshot) {
							if (metadata->files.deltaFiles.empty()) {
								ASSERT(completedFile.version == metadata->initialSnapshotVersion);
>>>>>>> 4cbe5dd6
							} else {
								ASSERT(completedFile.version == metadata->files.deltaFiles.back().version);
							}
							metadata->files.snapshotFiles.push_back(completedFile);
							metadata->durableSnapshotVersion.set(completedFile.version);
							pendingSnapshots--;
						} else {
							handleCompletedDeltaFile(bwData,
							                         metadata,
							                         completedFile,
							                         cfKey,
							                         startState.changeFeedStartVersion,
							                         &rollbacksCompleted,
							                         inFlightPops);
						}

						inFlightFiles.pop_front();
						waitIdx--;
						wait(yield(TaskPriority::BlobWorkerUpdateStorage));
					}
				}

<<<<<<< HEAD
					CODE_PROBE(true, "Granule processing long tail of old change feed");
					if (inFlightFiles.size() > 10 && inFlightFiles.front().version <= metadata->knownCommittedVersion) {
						if (BW_DEBUG) {
							fmt::print("[{0} - {1}) Waiting on delta file b/c old change feed\n",
							           metadata->keyRange.begin.printable(),
							           metadata->keyRange.end.printable());
						}
						choose {
							when(BlobFileIndex completedDeltaFile = wait(inFlightFiles.front().future)) {}
							when(wait(delay(0.1))) {}
						}
=======
				// restart merge candidate checker
				checkMergeCandidate = granuleCheckMergeCandidate(
				    bwData,
				    metadata,
				    startState.granuleID,
				    inFlightFiles.empty() ? Future<Void>(Void()) : success(inFlightFiles.back().future));

			} else if (snapshotEligible &&
			           metadata->bytesInNewDeltaFiles >= SERVER_KNOBS->BG_DELTA_BYTES_BEFORE_COMPACT) {
				// if we're in the old change feed case and can't snapshot but we have enough data to, don't
				// queue too many files in parallel, and slow down change feed consuming to let file writing
				// catch up

				TEST(true); // Granule processing long tail of old change feed
				if (inFlightFiles.size() > 10 && inFlightFiles.front().version <= metadata->knownCommittedVersion) {
					if (BW_DEBUG) {
						fmt::print("[{0} - {1}) Waiting on delta file b/c old change feed\n",
						           metadata->keyRange.begin.printable(),
						           metadata->keyRange.end.printable());
					}
					choose {
						when(BlobFileIndex completedDeltaFile = wait(inFlightFiles.front().future)) {}
						when(wait(delay(0.1))) {}
>>>>>>> 4cbe5dd6
					}
				}
			}
			snapshotEligible = false;
		}
	} catch (Error& e) {
		if (BW_DEBUG) {
			fmt::print("Granule file updater for [{0} - {1}) got error {2}, exiting\n",
			           metadata->keyRange.begin.printable(),
			           metadata->keyRange.end.printable(),
			           e.name());
		}
		// Free last change feed data
		metadata->activeCFData.set(Reference<ChangeFeedData>());

		if (e.code() == error_code_operation_cancelled) {
			throw;
		}

		if (metadata->cancelled.canBeSet()) {
			metadata->cancelled.send(Void());
		}

		if (e.code() == error_code_granule_assignment_conflict) {
			TraceEvent("GranuleAssignmentConflict", bwData->id)
			    .detail("Granule", metadata->keyRange)
			    .detail("GranuleID", startState.granuleID);
			return Void();
		}
		if (e.code() == error_code_change_feed_popped) {
			TraceEvent("GranuleChangeFeedPopped", bwData->id)
			    .detail("Granule", metadata->keyRange)
			    .detail("GranuleID", startState.granuleID);
			return Void();
		}
		if (e.code() == error_code_change_feed_not_registered) {
			TraceEvent(SevInfo, "GranuleDestroyed", bwData->id)
			    .detail("Granule", metadata->keyRange)
			    .detail("GranuleID", startState.granuleID);
			return Void();
		}
		++bwData->stats.granuleUpdateErrors;

		if (granuleCanRetry(e)) {
			CODE_PROBE(true, "Granule close and re-open on error");
			TraceEvent("GranuleFileUpdaterRetriableError", bwData->id)
			    .error(e)
			    .detail("Granule", metadata->keyRange)
			    .detail("GranuleID", startState.granuleID);
			// explicitly cancel all outstanding write futures BEFORE updating promise stream, to ensure
			// they can't update files after the re-assigned granule acquires the lock do it backwards
			// though because future depends on previous one, so it could cause a cascade
			for (int i = inFlightFiles.size() - 1; i >= 0; i--) {
				inFlightFiles[i].future.cancel();
			}

			// if we retry and re-open, we need to use a normal request (no continue) and update the
			// seqno
			metadata->originalReq.managerEpoch = metadata->continueEpoch;
			metadata->originalReq.managerSeqno = metadata->continueSeqno;
			metadata->originalReq.type = AssignRequestType::Normal;

			bwData->granuleUpdateErrors.send(metadata->originalReq);
			throw e;
		}

		TraceEvent(SevError, "GranuleFileUpdaterUnexpectedError", bwData->id)
		    .error(e)
		    .detail("Granule", metadata->keyRange)
		    .detail("GranuleID", startState.granuleID);
		ASSERT_WE_THINK(false);

		// if not simulation, kill the BW
		if (bwData->fatalError.canBeSet()) {
			bwData->fatalError.sendError(e);
		}
		throw e;
	}
}

// <start version, granule id>
using OrderedHistoryKey = std::pair<Version, UID>;

struct ForwardHistoryValue {
	std::vector<OrderedHistoryKey> childGranules;
	Reference<GranuleHistoryEntry> entry;
};

static int64_t nextHistoryLoadId = 0;

// walk graph back to previous known version
// Once loaded, go reverse direction, inserting each into the graph and setting its parent pointer.
// If a racing granule already loaded a prefix of the history, skip inserting entries already present
// For the optimization that future and racing loads can reuse previous loads, a granule load must load all
// transitive parent granules, not just ones that intersect its own range.
ACTOR Future<Void> blobGranuleLoadHistory(Reference<BlobWorkerData> bwData,
                                          Reference<GranuleMetadata> metadata,
                                          Future<GranuleStartState> assignFuture) {
	try {
		GranuleStartState startState = wait(assignFuture);
		state Optional<GranuleHistory> activeHistory = startState.history;

		if (activeHistory.present() && activeHistory.get().value.parentGranules.size() > 0) {
			state int64_t loadId = nextHistoryLoadId++;
			if (BW_HISTORY_DEBUG) {
				fmt::print("HL {0} {1}) Loading history data for [{2} - {3})\n",
				           bwData->id.shortString().substr(0, 5),
				           loadId,
				           metadata->keyRange.begin.printable(),
				           metadata->keyRange.end.printable());
			}
			state std::unordered_map<UID, ForwardHistoryValue> forwardHistory;
			state std::deque<GranuleHistory> queue;
			// important this sorts by lower version
			state
			    std::priority_queue<OrderedHistoryKey, std::vector<OrderedHistoryKey>, std::greater<OrderedHistoryKey>>
			        rootGranules;
			state Transaction tr(bwData->db);
			if (!activeHistory.get().value.parentGranules.empty()) {
				if (BW_HISTORY_DEBUG) {
					fmt::print("HL {0} {1}) Starting history [{2} - {3}) @ {4}\n",
					           bwData->id.shortString().substr(0, 5),
					           loadId,
					           activeHistory.get().range.begin.printable(),
					           activeHistory.get().range.end.printable(),
					           activeHistory.get().version);
				}
				queue.push_back(activeHistory.get());
			}

			// while the start version of the current granule is not past already loaded metadata, walk
			// backwards
			while (!queue.empty()) {
				state GranuleHistory curHistory = queue.front();
				queue.pop_front();
				state GranuleHistory next;

				if (BW_HISTORY_DEBUG) {
					fmt::print("HL {0} {1}) [{2} - {3}) @ {4}: Loading\n",
					           bwData->id.shortString().substr(0, 5),
					           loadId,
					           curHistory.range.begin.printable(),
					           curHistory.range.end.printable(),
					           curHistory.version);
				}

				auto prev = bwData->granuleHistory.intersectingRanges(curHistory.range);
				bool allLess = true;
				for (auto& it : prev) {
					if (it.cvalue().isValid() && curHistory.version >= it.cvalue()->endVersion) {
						allLess = false;
						break;
					} else if (!it.cvalue().isValid()) {
						allLess = false;
						break;
					} else {
						if (BW_HISTORY_DEBUG) {
							fmt::print("HL {0} {1}) [{2} - {3}) @ {4}:    Superceded by existing [{5} - "
							           "{6}) @ {7}\n",
							           bwData->id.shortString().substr(0, 5),
							           loadId,
							           curHistory.range.begin.printable(),
							           curHistory.range.end.printable(),
							           curHistory.version,
							           it.cvalue()->range.begin.printable(),
							           it.cvalue()->range.end.printable(),
							           it.cvalue()->endVersion);
						}
					}
				}
				if (allLess) {
					if (BW_HISTORY_DEBUG) {
						fmt::print("HL {0} {1}) [{2} - {3}) @ {4}: root b/c superceded\n",
						           bwData->id.shortString().substr(0, 5),
						           loadId,
						           curHistory.range.begin.printable(),
						           curHistory.range.end.printable(),
						           curHistory.version);
					}
					rootGranules.push(OrderedHistoryKey(curHistory.version, curHistory.value.granuleID));
					continue;
				}

				state int pIdx = 0;
				state bool noParentsPresent = true;
				// FIXME: parallelize this for all parents/all entries in queue?
				loop {
					if (pIdx >= curHistory.value.parentGranules.size()) {
						break;
					}
					try {
						Optional<Value> v =
						    wait(tr.get(blobGranuleHistoryKeyFor(curHistory.value.parentGranules[pIdx].first,
						                                         curHistory.value.parentGranules[pIdx].second)));
						if (v.present()) {
							next = GranuleHistory(curHistory.value.parentGranules[pIdx].first,
							                      curHistory.value.parentGranules[pIdx].second,
							                      decodeBlobGranuleHistoryValue(v.get()));
							ASSERT(next.version != invalidVersion);

							auto inserted = forwardHistory.insert({ next.value.granuleID, ForwardHistoryValue() });
							inserted.first->second.childGranules.push_back(
							    OrderedHistoryKey(curHistory.version, curHistory.value.granuleID));
							if (inserted.second) {
								// granule next.granuleID goes from the version range [next.version,
								// curHistory.version]
								inserted.first->second.entry = makeReference<GranuleHistoryEntry>(
								    next.range, next.value.granuleID, next.version, curHistory.version);
								queue.push_back(next);
								if (BW_HISTORY_DEBUG) {
									fmt::print("HL {0} {1}) [{2} - {3}) @ {4}: loaded parent [{5} - {6}) @ {7}\n",
									           bwData->id.shortString().substr(0, 5),
									           loadId,
									           curHistory.range.begin.printable(),
									           curHistory.range.end.printable(),
									           curHistory.version,
									           next.range.begin.printable(),
									           next.range.end.printable(),
									           next.version);
								}
							} else {
								TEST(true); // duplicate parent in granule history (split then merge)
								if (BW_HISTORY_DEBUG) {
									fmt::print("HL {0} {1}) [{2} - {3}) @ {4}: duplicate parent [{5} - "
									           "{6}) @ {7}\n",
									           bwData->id.shortString().substr(0, 5),
									           loadId,
									           curHistory.range.begin.printable(),
									           curHistory.range.end.printable(),
									           curHistory.version,
									           next.range.begin.printable(),
									           next.range.end.printable(),
									           next.version);
								}
								ASSERT(inserted.first->second.entry->endVersion == curHistory.version);
							}
							noParentsPresent = false;
						}

						pIdx++;
					} catch (Error& e) {
						wait(tr.onError(e));
					}
				}

				if (noParentsPresent) {
					if (BW_HISTORY_DEBUG) {
						fmt::print("HL {0} {1}) [{2} - {3}) @ {4}: root b/c no parents\n",
						           bwData->id.shortString().substr(0, 5),
						           loadId,
						           curHistory.range.begin.printable(),
						           curHistory.range.end.printable(),
						           curHistory.version);
					}
					rootGranules.push(OrderedHistoryKey(curHistory.version, curHistory.value.granuleID));
				}
			}

			if (BW_HISTORY_DEBUG) {
				fmt::print("HL {0} {1}) Done loading, processing {2}\n",
				           bwData->id.shortString().substr(0, 5),
				           loadId,
				           rootGranules.size());
			}

			state int loadedCount = 0;
			state int skippedCount = 0;
			while (!rootGranules.empty()) {
				OrderedHistoryKey cur = rootGranules.top();
				rootGranules.pop();

				if (BW_HISTORY_DEBUG) {
					fmt::print("HL {0} {1}): Checking process {2}\n",
					           bwData->id.shortString().substr(0, 5),
					           loadId,
					           cur.second.shortString().substr(0, 6));
				}

				auto val = forwardHistory.find(cur.second);
				if (val == forwardHistory.end()) {
					continue;
				}

				if (BW_HISTORY_DEBUG) {
					fmt::print("HL {0} {1}) [{2} - {3}) @ {4}: Processing {5}\n",
					           bwData->id.shortString().substr(0, 5),
					           loadId,
					           val->second.entry->range.begin.printable(),
					           val->second.entry->range.end.printable(),
					           cur.first,
					           cur.second.shortString().substr(0, 6));
				}

<<<<<<< HEAD
			int i = historyEntryStack.size() - 1;
			while (i >= 0 && historyEntryStack[i]->startVersion <= stopVersion) {
				CODE_PROBE(true, "Granule skipping history entries loaded by parallel reader");
				i--;
			}
			int skipped = historyEntryStack.size() - 1 - i;
=======
				auto intersectingRanges = bwData->granuleHistory.intersectingRanges(val->second.entry->range);
>>>>>>> 4cbe5dd6

				int intersectingCount = 0;
				bool foundDuplicate = false;
				std::vector<std::pair<KeyRange, Reference<GranuleHistoryEntry>>> newerHistory;
				for (auto& r : intersectingRanges) {
					intersectingCount++;
					if (r.cvalue().isValid() && r.cvalue()->endVersion == val->second.entry->endVersion) {
						// this granule is already in the history.
						foundDuplicate = true;
						break;
					} else if (r.cvalue().isValid() && r.cvalue()->endVersion > val->second.entry->endVersion) {
						if (BW_HISTORY_DEBUG) {
							fmt::print("HL {0} {1}) [{2} - {3}) @ {4}:    Superceded by existing [{5} - "
							           "{6}) @ {7}\n",
							           bwData->id.shortString().substr(0, 5),
							           loadId,
							           val->second.entry->range.begin.printable(),
							           val->second.entry->range.end.printable(),
							           cur.first,
							           r.cvalue()->range.begin.printable(),
							           r.cvalue()->range.end.printable(),
							           r.cvalue()->endVersion);
						}
						newerHistory.push_back(std::make_pair(r.range(), r.value()));
					} else if (r.value().isValid() && r.cvalue()->endVersion == val->second.entry->startVersion) {
						if (BW_HISTORY_DEBUG) {
							fmt::print("HL {0} {1}) [{2} - {3}) @ {4}:    Adding existing parent [{5} - "
							           "{6}) @ {7}\n",
							           bwData->id.shortString().substr(0, 5),
							           loadId,
							           val->second.entry->range.begin.printable(),
							           val->second.entry->range.end.printable(),
							           cur.first,
							           r.cvalue()->range.begin.printable(),
							           r.cvalue()->range.end.printable(),
							           r.cvalue()->endVersion);
						}
						val->second.entry->parentGranules.push_back(r.value());
					}
				}

				if (!foundDuplicate && !val->second.entry->parentGranules.empty() &&
				    val->second.entry->parentGranules.size() < intersectingCount) {
					// parents did not cover whole granule space, then no parents (could have been pruned or
					// other issues)
					val->second.entry->parentGranules.clear();
					if (BW_HISTORY_DEBUG) {
						fmt::print("HL {0} {1}) [{2} - {3}) @ {4}:    Clearing parents\n",
						           bwData->id.shortString().substr(0, 5),
						           loadId,
						           val->second.entry->range.begin.printable(),
						           val->second.entry->range.end.printable(),
						           cur.first);
					}
				}

				// only insert if this granule is not already in the history, or its key range is not
				// covered by later child granules in the history
				if (!foundDuplicate && newerHistory.size() < intersectingCount) {
					loadedCount++;
					if (BW_HISTORY_DEBUG) {
						fmt::print("HL {0} {1}) [{2} - {3}) @ {4}:    Adding to history\n",
						           bwData->id.shortString().substr(0, 5),
						           loadId,
						           val->second.entry->range.begin.printable(),
						           val->second.entry->range.end.printable(),
						           cur.first);
					}
					// not all granules newer, insert this guy
					bwData->granuleHistory.insert(val->second.entry->range, val->second.entry);

					// insert any newer granules over this one to maintain history space
					for (auto& it : newerHistory) {
						bwData->granuleHistory.insert(it.first, it.second);
					}
				} else {
					if (BW_HISTORY_DEBUG) {
						fmt::print("HL {0} {1}) [{2} - {3}) @ {4}:    Skipping\n",
						           bwData->id.shortString().substr(0, 5),
						           loadId,
						           val->second.entry->range.begin.printable(),
						           val->second.entry->range.end.printable(),
						           cur.first);
					}
					skippedCount++;
				}

				for (auto& c : val->second.childGranules) {
					// TODO: check for visited (and erasing) before push instead of before pop - a bit more
					// efficient
					if (BW_HISTORY_DEBUG) {
						fmt::print("HL {0} {1}) [{2} - {3}) @ {4}:    Queueing child {5} @ {6}\n",
						           bwData->id.shortString().substr(0, 5),
						           loadId,
						           val->second.entry->range.begin.printable(),
						           val->second.entry->range.end.printable(),
						           cur.first,
						           c.second.shortString().substr(0, 6),
						           c.first);
					}
					rootGranules.push(c);
				}

				// erase this granule so we don't re-process
				forwardHistory.erase(val);

				wait(yield());
			}

			if (BW_HISTORY_DEBUG) {
				fmt::print("Loaded {0} history entries for granule [{1} - {2}) ({3} skipped)\n",
				           loadedCount,
				           metadata->keyRange.begin.printable(),
				           metadata->keyRange.end.printable(),
				           skippedCount);
			}
		}

		metadata->historyLoaded.send(Void());
		return Void();
	} catch (Error& e) {
		if (e.code() == error_code_operation_cancelled) {
			throw e;
		}
		if (e.code() == error_code_granule_assignment_conflict) {
			return Void();
		}
		// SplitStorageMetrics explicitly has a SevError if it gets an error, so no errors should propagate
		// here
		TraceEvent(SevError, "BlobWorkerUnexpectedErrorLoadGranuleHistory", bwData->id).error(e);
		ASSERT_WE_THINK(false);

		// if not simulation, kill the BW
		if (bwData->fatalError.canBeSet()) {
			bwData->fatalError.sendError(e);
		}
		throw e;
	}
}

struct sort_result_chunks {
	inline bool operator()(const std::pair<KeyRange, Future<GranuleFiles>>& chunk1,
	                       const std::pair<KeyRange, Future<GranuleFiles>>& chunk2) {
		return (chunk1.first.begin < chunk2.first.begin);
	}
};

static int64_t nextHistoryQueryId = 0;
static std::vector<std::pair<KeyRange, Future<GranuleFiles>>> loadHistoryChunks(Reference<BlobWorkerData> bwData,
                                                                                Version expectedEndVersion,
                                                                                KeyRange keyRange,
                                                                                Version readVersion) {
	std::unordered_set<UID> visited;
	std::deque<Reference<GranuleHistoryEntry>> queue;
	std::vector<std::pair<KeyRange, Future<GranuleFiles>>> resultChunks;
	int64_t hqId = nextHistoryQueryId++;

	if (BW_HISTORY_DEBUG) {
		fmt::print("HQ {0} {1}) [{2} - {3}) @ {4}: Starting Query\n",
		           bwData->id.shortString().substr(0, 5),
		           hqId,
		           keyRange.begin.printable(),
		           keyRange.end.printable(),
		           readVersion);
	}

	auto parents = bwData->granuleHistory.intersectingRanges(keyRange);

	for (auto it : parents) {
		if (!it.cvalue().isValid()) {
			throw blob_granule_transaction_too_old();
		}
		if (expectedEndVersion != it.cvalue()->endVersion) {
			fmt::print("live granule history version {0} for [{1} - {2}) != history end version {3} for "
			           "[{4} - {5})\n",
			           expectedEndVersion,
			           keyRange.begin.printable(),
			           keyRange.end.printable(),
			           it.cvalue()->endVersion,
			           it.begin().printable(),
			           it.end().printable());
		}
		ASSERT(expectedEndVersion == it.cvalue()->endVersion);
		visited.insert(it.cvalue()->granuleID);
		queue.push_back(it.cvalue());

		if (BW_HISTORY_DEBUG) {
			fmt::print("HQ {0} {1}) [{2} - {3}) @ {4}:     Adding immediate parent [{5} - {6}) @ {7} - {8}\n",
			           bwData->id.shortString().substr(0, 5),
			           hqId,
			           keyRange.begin.printable(),
			           keyRange.end.printable(),
			           readVersion,
			           it.cvalue()->range.begin.printable(),
			           it.cvalue()->range.end.printable(),
			           it.cvalue()->startVersion,
			           it->cvalue()->endVersion);
		}
	}

	while (!queue.empty()) {
		auto cur = queue.front();
		queue.pop_front();
		ASSERT(cur.isValid());

		if (BW_HISTORY_DEBUG) {
			fmt::print("HQ {0} {1}) [{2} - {3}) @ {4}: Processing [{5} - {6}) @ {7}, {8} parents\n",
			           bwData->id.shortString().substr(0, 5),
			           hqId,
			           keyRange.begin.printable(),
			           keyRange.end.printable(),
			           readVersion,
			           cur->range.begin.printable(),
			           cur->range.end.printable(),
			           cur->startVersion,
			           cur->parentGranules.size());
		}

		if (readVersion >= cur->startVersion) {
			if (BW_HISTORY_DEBUG) {
				fmt::print("HQ {0} {1}) [{2} - {3}) @ {4}:     Granule included!\n",
				           bwData->id.shortString().substr(0, 5),
				           hqId,
				           keyRange.begin.printable(),
				           keyRange.end.printable(),
				           readVersion);
			}
			// part of request
			ASSERT(cur->endVersion > readVersion);
			if (!cur->files.isValid() || cur->files.isError()) {
				cur->files = loadHistoryFiles(bwData->db, cur->granuleID);
			}
			resultChunks.push_back(std::pair(cur->range, cur->files));
		} else if (cur->parentGranules.empty()) {
			throw blob_granule_transaction_too_old();
		} else {
			for (auto it : cur->parentGranules) {
				if (!it.isValid()) {
					throw blob_granule_transaction_too_old();
				}
				if (BW_HISTORY_DEBUG) {
					fmt::print("HQ {0} {1}) [{2} - {3}) @ {4}:   Considering parent [{5} - {6}) @ {7} - {8}\n",
					           bwData->id.shortString().substr(0, 5),
					           hqId,
					           keyRange.begin.printable(),
					           keyRange.end.printable(),
					           readVersion,
					           it->range.begin.printable(),
					           it->range.end.printable(),
					           it->startVersion,
					           it->endVersion);
				}
				ASSERT(cur->startVersion == it->endVersion);
				if (it->range.intersects(keyRange) && visited.insert(it->granuleID).second) {
					queue.push_back(it);
					if (BW_HISTORY_DEBUG) {
						fmt::print("HQ {0} {1}) [{2} - {3}) @ {4}:        Adding parent [{5} - {6}) @ {7} - {8}\n",
						           bwData->id.shortString().substr(0, 5),
						           hqId,
						           keyRange.begin.printable(),
						           keyRange.end.printable(),
						           readVersion,
						           it->range.begin.printable(),
						           it->range.end.printable(),
						           it->startVersion,
						           it->endVersion);
					}
				}
			}
		}
	}

	ASSERT(!resultChunks.empty());
	if (resultChunks.size() >= 2) {
		TEST(true); // Multiple history chunks for time travel query
		std::sort(resultChunks.begin(), resultChunks.end(), sort_result_chunks());
		// Assert contiguous
		for (int i = 0; i < resultChunks.size() - 1; i++) {
			if (resultChunks[i].first.end != resultChunks[i + 1].first.begin) {
				fmt::print("HQ {0} {1}) ERROR: history chunks {2} and {3} not contiguous!! ({4}, {5})\n",
				           bwData->id.shortString().substr(0, 5),
				           hqId,
				           i,
				           i + 1,
				           resultChunks[i].first.end.printable(),
				           resultChunks[i + 1].first.begin.printable());
				fmt::print("Chunks: {0}\n", resultChunks.size());
				for (auto& it : resultChunks) {
					fmt::print("    [{0} - {1})\n", it.first.begin.printable(), it.first.end.printable());
				}
			}
			ASSERT(resultChunks[i].first.end == resultChunks[i + 1].first.begin);
		}
		ASSERT(resultChunks.front().first.begin <= keyRange.begin);
		ASSERT(resultChunks.back().first.end >= keyRange.end);
	}

	if (BW_REQUEST_DEBUG) {
		fmt::print("[{0} - {1}) @ {2} time traveled back to {3} granules [{4} - {5})\n",
		           keyRange.begin.printable(),
		           keyRange.end.printable(),
		           readVersion,
		           resultChunks.size(),
		           resultChunks.front().first.begin.printable(),
		           resultChunks.back().first.end.printable());
	}

	return resultChunks;
}

// TODO might want to separate this out for valid values for range assignments vs read requests. Assignment
// conflict isn't valid for read requests but is for assignments
namespace {
bool canReplyWith(Error e) {
	switch (e.code()) {
	case error_code_blob_granule_transaction_too_old:
	case error_code_transaction_too_old:
	case error_code_future_version: // not thrown yet
	case error_code_wrong_shard_server:
	case error_code_process_behind: // not thrown yet
		return true;
	default:
		return false;
	};
}
} // namespace

// assumes metadata is already readable and the query is reading from the active granule, not a history one
ACTOR Future<Void> waitForVersion(Reference<GranuleMetadata> metadata, Version v) {
	// if we don't have to wait for change feed version to catch up or wait for any pending file writes to
	// complete, nothing to do

	if (BW_REQUEST_DEBUG) {
		fmt::print("WFV {0}) CF={1}, pendingD={2}, durableD={3}, pendingS={4}, durableS={5}\n",
		           v,
		           metadata->activeCFData.get()->getVersion(),
		           metadata->pendingDeltaVersion,
		           metadata->durableDeltaVersion.get(),
		           metadata->pendingSnapshotVersion,
		           metadata->durableSnapshotVersion.get());
	}

	ASSERT(metadata->activeCFData.get().isValid());

	if (v <= metadata->activeCFData.get()->getVersion() &&
	    (v <= metadata->durableDeltaVersion.get() ||
	     metadata->durableDeltaVersion.get() == metadata->pendingDeltaVersion) &&
	    (v <= metadata->durableSnapshotVersion.get() ||
	     metadata->durableSnapshotVersion.get() == metadata->pendingSnapshotVersion)) {
		CODE_PROBE(true, "Granule read not waiting");
		return Void();
	}

	// wait for change feed version to catch up to ensure we have all data
	if (metadata->activeCFData.get()->getVersion() < v) {
		wait(metadata->activeCFData.get()->whenAtLeast(v));
		ASSERT(metadata->activeCFData.get()->getVersion() >= v);
	}

	// wait for any pending delta and snapshot files as of the moment the change feed version caught up.
	state Version pendingDeltaV = metadata->pendingDeltaVersion;
	state Version pendingSnapshotV = metadata->pendingSnapshotVersion;

	// If there are mutations that are no longer buffered but have not been
	// persisted to a delta file that are necessary for the query, wait for them
	if (pendingDeltaV > metadata->durableDeltaVersion.get() && v > metadata->durableDeltaVersion.get()) {
		CODE_PROBE(true, "Granule read waiting for pending delta");
		wait(metadata->durableDeltaVersion.whenAtLeast(pendingDeltaV));
		ASSERT(metadata->durableDeltaVersion.get() >= pendingDeltaV);
	}

	// This isn't strictly needed, but if we're in the process of re-snapshotting, we'd likely rather
	// return that snapshot file than the previous snapshot file and all its delta files.
	if (pendingSnapshotV > metadata->durableSnapshotVersion.get() && v > metadata->durableSnapshotVersion.get()) {
		CODE_PROBE(true, "Granule read waiting for pending snapshot");
		wait(metadata->durableSnapshotVersion.whenAtLeast(pendingSnapshotV));
		ASSERT(metadata->durableSnapshotVersion.get() >= pendingSnapshotV);
	}

	// There is a race here - we wait for pending delta files before this to finish, but while we do, we
	// kick off another delta file and roll the mutations. In that case, we must return the new delta
	// file instead of in memory mutations, so we wait for that delta file to complete

<<<<<<< HEAD
	if (metadata->pendingDeltaVersion >= v) {
		CODE_PROBE(true, "Granule mutations flushed while waiting for files to complete");
		wait(metadata->durableDeltaVersion.whenAtLeast(v));
		ASSERT(metadata->durableDeltaVersion.get() >= v);
=======
	while (v > metadata->durableDeltaVersion.get() && metadata->pendingDeltaVersion > pendingDeltaV) {
		TEST(true); // Granule mutations flushed while waiting for files to complete
		Version waitVersion = std::min(v, metadata->pendingDeltaVersion);
		pendingDeltaV = metadata->pendingDeltaVersion;
		wait(metadata->durableDeltaVersion.whenAtLeast(waitVersion));
>>>>>>> 4cbe5dd6
	}

	return Void();
}

ACTOR Future<Void> doBlobGranuleFileRequest(Reference<BlobWorkerData> bwData, BlobGranuleFileRequest req) {
	if (BW_REQUEST_DEBUG) {
		fmt::print("BW {0} processing blobGranuleFileRequest for range [{1} - {2}) @ ",
		           bwData->id.toString(),
		           req.keyRange.begin.printable(),
		           req.keyRange.end.printable());
		if (req.beginVersion > 0) {
			fmt::print("{0} - {1}\n", req.beginVersion, req.readVersion);
		} else {
			fmt::print("{}\n", req.readVersion);
		}
	}

	state Optional<Key> tenantPrefix;
	if (req.tenantInfo.name.present()) {
		ASSERT(req.tenantInfo.tenantId != TenantInfo::INVALID_TENANT);
		Optional<TenantMapEntry> tenantEntry = bwData->tenantData.getTenantById(req.tenantInfo.tenantId);
		if (tenantEntry.present()) {
			ASSERT(tenantEntry.get().id == req.tenantInfo.tenantId);
			tenantPrefix = tenantEntry.get().prefix;
		} else {
			CODE_PROBE(true, "Blob worker unknown tenant");
			// FIXME - better way. Wait on retry here, or just have better model for tenant metadata?
			// Just throw wrong_shard_server and make the client retry and assume we load it later
			TraceEvent(SevDebug, "BlobWorkerRequestUnknownTenant", bwData->id)
			    .suppressFor(5.0)
			    .detail("TenantName", req.tenantInfo.name.get())
			    .detail("TenantId", req.tenantInfo.tenantId);
			throw unknown_tenant();
		}
		req.keyRange = KeyRangeRef(req.keyRange.begin.withPrefix(tenantPrefix.get(), req.arena),
		                           req.keyRange.end.withPrefix(tenantPrefix.get(), req.arena));
	}

	state bool didCollapse = false;
	try {
		// TODO remove requirement for canCollapseBegin once we implement early replying
		ASSERT(req.beginVersion == 0 || req.canCollapseBegin);
		if (req.beginVersion != 0) {
			ASSERT(req.beginVersion > 0);
		}
		state BlobGranuleFileReply rep;
		state std::vector<Reference<GranuleMetadata>> granules;

		if (tenantPrefix.present()) {
			rep.arena.dependsOn(tenantPrefix.get().arena());
		}

		auto checkRanges = bwData->granuleMetadata.intersectingRanges(req.keyRange);
		// check for gaps as errors and copy references to granule metadata before yielding or doing any
		// work
		KeyRef lastRangeEnd = req.keyRange.begin;

		for (auto& r : checkRanges) {
			bool isValid = r.value().activeMetadata.isValid();
			if (lastRangeEnd < r.begin() || !isValid) {
				if (BW_REQUEST_DEBUG) {
					fmt::print("No {0} blob data for [{1} - {2}) in request range [{3} - {4}), skipping request\n",
					           isValid ? "" : "valid",
					           lastRangeEnd.printable(),
					           r.begin().printable(),
					           req.keyRange.begin.printable(),
					           req.keyRange.end.printable());
				}

				throw wrong_shard_server();
			}
			granules.push_back(r.value().activeMetadata);
			lastRangeEnd = r.end();
		}
		if (lastRangeEnd < req.keyRange.end) {
			if (BW_REQUEST_DEBUG) {
				fmt::print("No blob data for [{0} - {1}) in request range [{2} - {3}), skipping request\n",
				           lastRangeEnd.printable(),
				           req.keyRange.end.printable(),
				           req.keyRange.begin.printable(),
				           req.keyRange.end.printable());
			}

			throw wrong_shard_server();
		}

		// do work for each range
		state Key readThrough = req.keyRange.begin;
		for (auto m : granules) {
			if (readThrough >= m->keyRange.end) {
				// previous read did time travel that already included this granule
				continue;
			}
			state Reference<GranuleMetadata> metadata = m;

			choose {
				when(wait(metadata->readable.getFuture())) {}
				when(wait(metadata->cancelled.getFuture())) { throw wrong_shard_server(); }
			}

			// in case both readable and cancelled are ready, check cancelled
			if (!metadata->cancelled.canBeSet()) {
				throw wrong_shard_server();
			}

			state std::vector<std::pair<KeyRange, GranuleFiles>> chunks;

			if (req.readVersion < metadata->historyVersion) {
				CODE_PROBE(true, "Granule Time Travel Read");
				// this is a time travel query, find previous granule
				if (metadata->historyLoaded.canBeSet()) {
					choose {
						when(wait(metadata->historyLoaded.getFuture())) {}
						when(wait(metadata->cancelled.getFuture())) { throw wrong_shard_server(); }
					}
				}

				state std::vector<std::pair<KeyRange, Future<GranuleFiles>>> finalChunks = loadHistoryChunks(
				    bwData, metadata->historyVersion, req.keyRange & metadata->keyRange, req.readVersion);
				state int chunkIdx;
				for (chunkIdx = 0; chunkIdx < finalChunks.size(); chunkIdx++) {
					choose {
						when(GranuleFiles f = wait(finalChunks[chunkIdx].second)) {
							chunks.push_back(std::pair(finalChunks[chunkIdx].first, f));
						}
						when(wait(metadata->cancelled.getFuture())) { throw wrong_shard_server(); }
					}

					if (chunks.back().second.snapshotFiles.empty()) {
						// a snapshot file must have been purged
						throw blob_granule_transaction_too_old();
					}

					ASSERT(!chunks.back().second.deltaFiles.empty());
					ASSERT(chunks.back().second.deltaFiles.back().version > req.readVersion);
					if (chunks.back().second.snapshotFiles.front().version > req.readVersion) {
						// a snapshot file must have been purged
						throw blob_granule_transaction_too_old();
					}
				}

			} else {
				if (req.readVersion < metadata->initialSnapshotVersion) {
					// a snapshot file must have been pruned
					throw blob_granule_transaction_too_old();
				}

				CODE_PROBE(true, "Granule Active Read");
				// this is an active granule query
				loop {
					if (!metadata->activeCFData.get().isValid() || !metadata->cancelled.canBeSet()) {
						throw wrong_shard_server();
					}
					Future<Void> waitForVersionFuture = waitForVersion(metadata, req.readVersion);
					if (waitForVersionFuture.isReady() && !waitForVersionFuture.isError()) {
						// didn't wait, so no need to check rollback stuff
						break;
					}
					// rollback resets all of the version information, so we have to redo wait for
					// version on rollback
					try {
						choose {
							when(wait(waitForVersionFuture)) { break; }
							when(wait(metadata->activeCFData.onChange())) {}
							when(wait(metadata->cancelled.getFuture())) { throw wrong_shard_server(); }
						}
					} catch (Error& e) {
						// We can get change feed cancelled from whenAtLeast. This means the change feed may
						// retry, or may be cancelled. Wait a bit and try again to see
						if (e.code() == error_code_change_feed_popped) {
							CODE_PROBE(true, "Change feed popped while read waiting");
							throw wrong_shard_server();
						}
						if (e.code() != error_code_change_feed_cancelled) {
							throw e;
						}
						CODE_PROBE(true, "Change feed switched while read waiting");
						// wait 1ms and try again
						wait(delay(0.001));
					}
					if ((BW_REQUEST_DEBUG) && metadata->activeCFData.get().isValid()) {
						fmt::print("{0} - {1}) @ {2} hit CF change, restarting waitForVersion\n",
						           req.keyRange.begin.printable().c_str(),
						           req.keyRange.end.printable().c_str(),
						           req.readVersion);
					}
				}
				chunks.push_back(std::pair(metadata->keyRange, metadata->files));
			}

			if (!metadata->cancelled.canBeSet()) {
				fmt::print("ERROR: Request [{0} - {1}) @ {2} cancelled for granule [{3} - {4}) after "
				           "waitForVersion!\n",
				           req.keyRange.begin.printable(),
				           req.keyRange.end.printable(),
				           req.readVersion,
				           metadata->keyRange.begin.printable(),
				           metadata->keyRange.end.printable());
			}

			// granule is up to date, do read
			ASSERT(metadata->cancelled.canBeSet());

<<<<<<< HEAD
			// Right now we force a collapse if the version range crosses granule boundaries, for simplicity
			if (granuleBeginVersion <= chunkFiles.snapshotFiles.front().version) {
				CODE_PROBE(true, "collapsed begin version request because of boundaries");
				didCollapse = true;
				granuleBeginVersion = 0;
			}
			BlobGranuleChunkRef chunk;
			// TODO change with early reply
			chunk.includedVersion = req.readVersion;
			chunk.keyRange = KeyRangeRef(StringRef(rep.arena, chunkRange.begin), StringRef(rep.arena, chunkRange.end));
			if (tenantPrefix.present()) {
				chunk.tenantPrefix = Optional<StringRef>(tenantPrefix.get());
			}

			int64_t deltaBytes = 0;
			chunkFiles.getFiles(
			    granuleBeginVersion, req.readVersion, req.canCollapseBegin, chunk, rep.arena, deltaBytes);
			bwData->stats.readReqDeltaBytesReturned += deltaBytes;
			if (granuleBeginVersion > 0 && chunk.snapshotFile.present()) {
				CODE_PROBE(true, "collapsed begin version request for efficiency");
				didCollapse = true;
			}

			// new deltas (if version is larger than version of last delta file)
			// FIXME: do trivial key bounds here if key range is not fully contained in request key
			// range
			if (req.readVersion > metadata->durableDeltaVersion.get() && !metadata->currentDeltas.empty()) {
				if (metadata->durableDeltaVersion.get() != metadata->pendingDeltaVersion) {
					fmt::print("real-time read [{0} - {1}) @ {2} doesn't have mutations!! durable={3}, pending={4}\n",
					           metadata->keyRange.begin.printable(),
					           metadata->keyRange.end.printable(),
					           req.readVersion,
					           metadata->durableDeltaVersion.get(),
					           metadata->pendingDeltaVersion);
				}

				// prune mutations based on begin version, if possible
				ASSERT(metadata->durableDeltaVersion.get() == metadata->pendingDeltaVersion);
				// FIXME: I think we can remove this dependsOn since we are doing push_back_deep
				rep.arena.dependsOn(metadata->currentDeltas.arena());
				MutationsAndVersionRef* mutationIt = metadata->currentDeltas.begin();
				if (granuleBeginVersion > metadata->currentDeltas.back().version) {
					CODE_PROBE(true, "beginVersion pruning all in-memory mutations");
					mutationIt = metadata->currentDeltas.end();
				} else if (granuleBeginVersion > metadata->currentDeltas.front().version) {
					// binary search for beginVersion
					CODE_PROBE(true, "beginVersion pruning some in-memory mutations");
					mutationIt = std::lower_bound(metadata->currentDeltas.begin(),
					                              metadata->currentDeltas.end(),
					                              MutationsAndVersionRef(granuleBeginVersion, 0),
					                              MutationsAndVersionRef::OrderByVersion());
				}

				// add mutations to response
				while (mutationIt != metadata->currentDeltas.end()) {
					if (mutationIt->version > req.readVersion) {
						CODE_PROBE(true, "readVersion pruning some in-memory mutations");
						break;
=======
			for (auto& c : chunks) {
				Version granuleBeginVersion = req.beginVersion;
				// Right now we force a collapse if the version range crosses granule boundaries, for simplicity
				if (granuleBeginVersion > 0 && granuleBeginVersion <= c.second.snapshotFiles.front().version) {
					TEST(true); // collapsed begin version request because of boundaries
					didCollapse = true;
					granuleBeginVersion = 0;
				}
				BlobGranuleChunkRef chunk;
				// TODO change with early reply
				chunk.includedVersion = req.readVersion;
				chunk.keyRange = KeyRangeRef(StringRef(rep.arena, c.first.begin), StringRef(rep.arena, c.first.end));
				if (tenantPrefix.present()) {
					chunk.tenantPrefix = Optional<StringRef>(tenantPrefix.get());
				}

				int64_t deltaBytes = 0;
				c.second.getFiles(
				    granuleBeginVersion, req.readVersion, req.canCollapseBegin, chunk, rep.arena, deltaBytes);
				bwData->stats.readReqDeltaBytesReturned += deltaBytes;
				if (granuleBeginVersion > 0 && chunk.snapshotFile.present()) {
					TEST(true); // collapsed begin version request for efficiency
					didCollapse = true;
				}

				// new deltas (if version is larger than version of last delta file)
				// FIXME: do trivial key bounds here if key range is not fully contained in request key
				// range
				if (req.readVersion > metadata->durableDeltaVersion.get() && !metadata->currentDeltas.empty()) {
					if (metadata->durableDeltaVersion.get() != metadata->pendingDeltaVersion) {
						fmt::print(
						    "real-time read [{0} - {1}) @ {2} doesn't have mutations!! durable={3}, pending={4}\n",
						    metadata->keyRange.begin.printable(),
						    metadata->keyRange.end.printable(),
						    req.readVersion,
						    metadata->durableDeltaVersion.get(),
						    metadata->pendingDeltaVersion);
					}

					// prune mutations based on begin version, if possible
					ASSERT(metadata->durableDeltaVersion.get() == metadata->pendingDeltaVersion);
					// FIXME: I think we can remove this dependsOn since we are doing push_back_deep
					rep.arena.dependsOn(metadata->currentDeltas.arena());
					MutationsAndVersionRef* mutationIt = metadata->currentDeltas.begin();
					if (granuleBeginVersion > metadata->currentDeltas.back().version) {
						TEST(true); // beginVersion pruning all in-memory mutations
						mutationIt = metadata->currentDeltas.end();
					} else if (granuleBeginVersion > metadata->currentDeltas.front().version) {
						// binary search for beginVersion
						TEST(true); // beginVersion pruning some in-memory mutations
						mutationIt = std::lower_bound(metadata->currentDeltas.begin(),
						                              metadata->currentDeltas.end(),
						                              MutationsAndVersionRef(granuleBeginVersion, 0),
						                              MutationsAndVersionRef::OrderByVersion());
					}

					// add mutations to response
					while (mutationIt != metadata->currentDeltas.end()) {
						if (mutationIt->version > req.readVersion) {
							TEST(true); // readVersion pruning some in-memory mutations
							break;
						}
						chunk.newDeltas.push_back_deep(rep.arena, *mutationIt);
						mutationIt++;
>>>>>>> 4cbe5dd6
					}
				}

				rep.chunks.push_back(rep.arena, chunk);

				bwData->stats.readReqTotalFilesReturned += chunk.deltaFiles.size() + int(chunk.snapshotFile.present());
				readThrough = chunk.keyRange.end;
			}

			wait(yield(TaskPriority::DefaultEndpoint));
		}
		// do these together to keep them synchronous
		if (req.beginVersion != 0) {
			++bwData->stats.readRequestsWithBegin;
		}
		if (didCollapse) {
			++bwData->stats.readRequestsCollapsed;
		}
		ASSERT(!req.reply.isSet());
		req.reply.send(rep);
		--bwData->stats.activeReadRequests;
	} catch (Error& e) {
		if (e.code() == error_code_operation_cancelled) {
			req.reply.sendError(wrong_shard_server());
			throw;
		}

		if (e.code() == error_code_wrong_shard_server) {
			++bwData->stats.wrongShardServer;
		}
		--bwData->stats.activeReadRequests;
		if (canReplyWith(e)) {
			req.reply.sendError(e);
		} else {
			throw e;
		}
	}
	return Void();
}

ACTOR Future<Void> handleBlobGranuleFileRequest(Reference<BlobWorkerData> bwData, BlobGranuleFileRequest req) {
	choose {
		when(wait(doBlobGranuleFileRequest(bwData, req))) {}
		when(wait(delay(SERVER_KNOBS->BLOB_WORKER_REQUEST_TIMEOUT))) {
			if (!req.reply.isSet()) {
				CODE_PROBE(true, "Blob Worker request timeout hit");
				if (BW_DEBUG) {
					fmt::print("BW {0} request [{1} - {2}) @ {3} timed out, sending WSS\n",
					           bwData->id.toString().substr(0, 5),
					           req.keyRange.begin.printable(),
					           req.keyRange.end.printable(),
					           req.readVersion);
				}
				--bwData->stats.activeReadRequests;
				++bwData->stats.granuleRequestTimeouts;

				// return wrong_shard_server because it's possible that someone else actually owns the
				// granule now
				req.reply.sendError(wrong_shard_server());
			}
		}
	}
	return Void();
}

ACTOR Future<GranuleFiles> loadParentGranuleForMergeSnapshot(Transaction* tr, KeyRange range, Version historyVersion) {
	// translate key range to granule id
	Optional<Value> historyParentValue = wait(tr->get(blobGranuleHistoryKeyFor(range, historyVersion)));
	ASSERT(historyParentValue.present());
	Standalone<BlobGranuleHistoryValue> val = decodeBlobGranuleHistoryValue(historyParentValue.get());
	UID parentGranuleID = val.granuleID;

	// load previous files for granule
	GranuleFiles prevFiles = wait(loadPreviousFiles(tr, parentGranuleID));
	return prevFiles;
}

// FIXME: move this up by other granule state stuff like BGUF
ACTOR Future<GranuleStartState> openGranule(Reference<BlobWorkerData> bwData, AssignBlobRangeRequest req) {
	ASSERT(req.type != AssignRequestType::Continue);
	state Transaction tr(bwData->db);
	state Key lockKey = blobGranuleLockKeyFor(req.keyRange);
	state UID newGranuleID = deterministicRandom()->randomUniqueID();

	if (BW_DEBUG) {
		fmt::print("{0} [{1} - {2}) open ({3}, {4})\n",
		           bwData->id.toString().substr(0, 5),
		           req.keyRange.begin.printable(),
		           req.keyRange.end.printable(),
		           req.managerEpoch,
		           req.managerSeqno);
	}

	loop {
		try {
			tr.setOption(FDBTransactionOptions::ACCESS_SYSTEM_KEYS);
			tr.setOption(FDBTransactionOptions::PRIORITY_SYSTEM_IMMEDIATE);

			state GranuleStartState info;
			info.changeFeedStartVersion = invalidVersion;

			state Future<Optional<Value>> fLockValue = tr.get(lockKey);
			Future<Optional<GranuleHistory>> fHistory = getLatestGranuleHistory(&tr, req.keyRange);
			Optional<GranuleHistory> history = wait(fHistory);
			info.history = history;
			Optional<Value> prevLockValue = wait(fLockValue);
			state bool hasPrevOwner = prevLockValue.present();
			state bool createChangeFeed = false;
			if (hasPrevOwner) {
				CODE_PROBE(true, "Granule open found previous owner");
				std::tuple<int64_t, int64_t, UID> prevOwner = decodeBlobGranuleLockValue(prevLockValue.get());

				info.granuleID = std::get<2>(prevOwner);

				state bool doLockCheck = true;
				// if it's the first snapshot of a new granule, history won't be present
				if (info.history.present()) {
					if (info.granuleID != info.history.get().value.granuleID) {
						TEST(true); // Blob Worker re-opening granule after merge+resplit
						// The only case this can happen is when a granule was merged into a larger granule,
						// then split back out to the same one. Validate that this is a new granule that was
						// split previously. Just check lock based on epoch, since seqno is intentionally
						// changed
						ASSERT(std::get<1>(prevOwner) == std::numeric_limits<int64_t>::max());
						if (req.managerEpoch < std::get<0>(prevOwner)) {
							throw granule_assignment_conflict();
						}
						doLockCheck = false;
						info.granuleID = info.history.get().value.granuleID;
						createChangeFeed = true;
					}
				}
				if (doLockCheck) {
					acquireGranuleLock(
					    req.managerEpoch, req.managerSeqno, std::get<0>(prevOwner), std::get<1>(prevOwner));
				}

				GranuleFiles granuleFiles = wait(loadPreviousFiles(&tr, info.granuleID));
				info.existingFiles = granuleFiles;
				info.doSnapshot = false;

				if (!doLockCheck) {
					// validate new granule id is empty
					ASSERT(granuleFiles.snapshotFiles.empty());
					ASSERT(granuleFiles.deltaFiles.empty());
				}

				if (!info.history.present()) {
					// the only time history can be not present if a lock already exists is if it's a
					// new granule and it died before it could persist the initial snapshot from FDB
					ASSERT(info.existingFiles.get().snapshotFiles.empty());
				}

				if (info.existingFiles.get().snapshotFiles.empty()) {
					ASSERT(info.existingFiles.get().deltaFiles.empty());
					info.previousDurableVersion = invalidVersion;
					info.doSnapshot = true;
				} else if (info.existingFiles.get().deltaFiles.empty()) {
					info.previousDurableVersion = info.existingFiles.get().snapshotFiles.back().version;
				} else {
					info.previousDurableVersion = info.existingFiles.get().deltaFiles.back().version;
				}

				// for the non-splitting cases, this doesn't need to be 100% accurate, it just needs to
				// be smaller than the next delta file write.
				info.changeFeedStartVersion = info.previousDurableVersion;
			} else {
				// else we are first, no need to check for owner conflict
				if (info.history.present()) {
					// if this granule is derived from a split or merge, this history entry is already
					// present (written by the blob manager)
					info.granuleID = info.history.get().value.granuleID;
				} else {
					// FIXME: could avoid max uid for granule ids here
					// if this granule is not derived from a split or merge, use new granule id
					info.granuleID = newGranuleID;
				}
				createChangeFeed = true;
				info.doSnapshot = true;
				info.previousDurableVersion = invalidVersion;
			}

			if (createChangeFeed) {
				// create new change feed for new version of granule
				wait(updateChangeFeed(
				    &tr, granuleIDToCFKey(info.granuleID), ChangeFeedStatus::CHANGE_FEED_CREATE, req.keyRange));
			}

			tr.set(lockKey, blobGranuleLockValueFor(req.managerEpoch, req.managerSeqno, info.granuleID));
			wait(krmSetRange(&tr, blobGranuleMappingKeys.begin, req.keyRange, blobGranuleMappingValueFor(bwData->id)));

			// If anything in previousGranules, need to do the handoff logic and set
			// ret.previousChangeFeedId, and the previous durable version will come from the previous
			// granules
			if (info.history.present() && info.history.get().value.parentGranules.size() > 0) {
<<<<<<< HEAD
				CODE_PROBE(true, "Granule open found parent");
				// TODO change this for merge
				ASSERT(info.history.get().value.parentGranules.size() == 1);
				state KeyRange parentGranuleRange = info.history.get().value.parentGranules[0].first;

				Optional<Value> parentGranuleLockValue = wait(tr.get(blobGranuleLockKeyFor(parentGranuleRange)));
				if (parentGranuleLockValue.present()) {
					std::tuple<int64_t, int64_t, UID> parentGranuleLock =
					    decodeBlobGranuleLockValue(parentGranuleLockValue.get());
					UID parentGranuleID = std::get<2>(parentGranuleLock);
					if (BW_DEBUG) {
						fmt::print("  parent granule id {}\n", parentGranuleID.toString());
					}

					info.parentGranule = std::pair(parentGranuleRange, parentGranuleID);
=======
				TEST(true); // Granule open found parent
				if (info.history.get().value.parentGranules.size() == 1) { // split
					state Key parentHistoryKey =
					    blobGranuleHistoryKeyFor(info.history.get().value.parentGranules[0].first,
					                             info.history.get().value.parentGranules[0].second);

					Optional<Value> historyParentValue = wait(tr.get(parentHistoryKey));

					if (historyParentValue.present()) {
						Standalone<BlobGranuleHistoryValue> val =
						    decodeBlobGranuleHistoryValue(historyParentValue.get());
						UID parentGranuleID = val.granuleID;

						info.splitParentGranule =
						    std::pair(info.history.get().value.parentGranules[0].first, parentGranuleID);

						state std::pair<BlobGranuleSplitState, Version> granuleSplitState =
						    std::pair(BlobGranuleSplitState::Initialized, invalidVersion);
						if (hasPrevOwner) {
							std::pair<BlobGranuleSplitState, Version> _gss =
							    wait(getGranuleSplitState(&tr, parentGranuleID, info.granuleID));
							granuleSplitState = _gss;
						}
>>>>>>> 4cbe5dd6

						if (granuleSplitState.first == BlobGranuleSplitState::Assigned) {
							TEST(true); // Granule open found granule in assign state
							// was already assigned, use change feed start version
							ASSERT(granuleSplitState.second > 0);
							info.changeFeedStartVersion = granuleSplitState.second;
						} else if (granuleSplitState.first == BlobGranuleSplitState::Initialized) {
							TEST(true); // Granule open found granule in initialized state
							wait(updateGranuleSplitState(&tr,
							                             info.splitParentGranule.get().first,
							                             info.splitParentGranule.get().second,
							                             info.granuleID,
							                             BlobGranuleSplitState::Assigned));
							// change feed was created as part of this transaction, changeFeedStartVersion
							// will be set later
						} else {
							TEST(true); // Granule open found granule in done state
							// this sub-granule is done splitting, no need for split logic.
							info.splitParentGranule.reset();
						}
					}

<<<<<<< HEAD
					if (granuleSplitState.first == BlobGranuleSplitState::Assigned) {
						CODE_PROBE(true, "Granule open found granule in assign state");
						// was already assigned, use change feed start version
						ASSERT(granuleSplitState.second > 0);
						info.changeFeedStartVersion = granuleSplitState.second;
					} else if (granuleSplitState.first == BlobGranuleSplitState::Initialized) {
						CODE_PROBE(true, "Granule open found granule in initialized state");
						wait(updateGranuleSplitState(&tr,
						                             info.parentGranule.get().first,
						                             info.parentGranule.get().second,
						                             info.granuleID,
						                             BlobGranuleSplitState::Assigned));
						// change feed was created as part of this transaction, changeFeedStartVersion
						// will be set later
					} else {
						CODE_PROBE(true, "Granule open found granule in done state");
						// this sub-granule is done splitting, no need for split logic.
						info.parentGranule.reset();
=======
					if (info.doSnapshot) {
						ASSERT(info.splitParentGranule.present());
						// only need to do snapshot if no files exist yet for this granule.
						ASSERT(info.previousDurableVersion == invalidVersion);
						GranuleFiles prevFiles = wait(loadPreviousFiles(&tr, info.splitParentGranule.get().second));
						ASSERT(!prevFiles.snapshotFiles.empty() || !prevFiles.deltaFiles.empty());

						info.blobFilesToSnapshot.push_back(prevFiles);
						info.previousDurableVersion = info.blobFilesToSnapshot[0].deltaFiles.empty()
						                                  ? info.blobFilesToSnapshot[0].snapshotFiles.back().version
						                                  : info.blobFilesToSnapshot[0].deltaFiles.back().version;
>>>>>>> 4cbe5dd6
					}
				} else if (info.doSnapshot) {
					TEST(true); // merge needs to snapshot at start
					state std::vector<Future<GranuleFiles>> parentGranulesToSnapshot;
					ASSERT(info.previousDurableVersion == invalidVersion);
					// need first snapshot to be at history version so this granule can serve the full range
					// of data for its version range, even if the previous granule happened to persist data
					// beyond that
					info.previousDurableVersion = info.history.get().version;
					// Can't roll back past re-snapshot version
					info.changeFeedStartVersion = info.history.get().version;

					for (auto& it : info.history.get().value.parentGranules) {
						parentGranulesToSnapshot.push_back(loadParentGranuleForMergeSnapshot(&tr, it.first, it.second));
					}

					state int pIdx;
					for (pIdx = 0; pIdx < parentGranulesToSnapshot.size(); pIdx++) {
						GranuleFiles parentFiles = wait(parentGranulesToSnapshot[pIdx]);
						info.blobFilesToSnapshot.push_back(parentFiles);
						ASSERT(!parentFiles.deltaFiles.empty());
						ASSERT(parentFiles.deltaFiles.back().version >= info.previousDurableVersion);
					}
				}
			}
			wait(tr.commit());

			if (info.changeFeedStartVersion == invalidVersion) {
				info.changeFeedStartVersion = tr.getCommittedVersion();
			}

			TraceEvent openEv("GranuleOpen", bwData->id);
			openEv.detail("GranuleID", info.granuleID)
			    .detail("Granule", req.keyRange)
			    .detail("Epoch", req.managerEpoch)
			    .detail("Seqno", req.managerSeqno)
			    .detail("CFStartVersion", info.changeFeedStartVersion)
			    .detail("PreviousDurableVersion", info.previousDurableVersion);
			if (info.splitParentGranule.present()) {
				openEv.detail("SplitParentGranuleID", info.splitParentGranule.get().second);
			}

			return info;
		} catch (Error& e) {
			if (e.code() == error_code_granule_assignment_conflict) {
				throw e;
			}
			wait(tr.onError(e));
		}
	}
}

ACTOR Future<Reference<BlobConnectionProvider>> loadBStoreForTenant(Reference<BlobWorkerData> bwData,
                                                                    KeyRange keyRange) {
	state int retryCount = 0;
	loop {
		state Reference<GranuleTenantData> data = bwData->tenantData.getDataForGranule(keyRange);
		if (data.isValid()) {
			wait(data->bstoreLoaded.getFuture());
			wait(delay(0));
			return data->bstore;
		} else {
<<<<<<< HEAD
			CODE_PROBE(true, "bstore for unknown tenant");
			// Assume not loaded yet, just wait a bit. Could do sophisticated mechanism but will redo tenant loading to
			// be versioned anyway. 10 retries means it's likely not a transient race with loading tenants, and instead
			// a persistent issue.
=======
			TEST(true); // bstore for unknown tenant
			// Assume not loaded yet, just wait a bit. Could do sophisticated mechanism but will redo tenant
			// loading to be versioned anyway. 10 retries means it's likely not a transient race with
			// loading tenants, and instead a persistent issue.
>>>>>>> 4cbe5dd6
			retryCount++;
			TraceEvent(retryCount <= 10 ? SevDebug : SevWarn, "BlobWorkerUnknownTenantForGranule", bwData->id)
			    .detail("KeyRange", keyRange);
			wait(delay(0.1));
		}
	}
}

ACTOR Future<Void> start(Reference<BlobWorkerData> bwData, GranuleRangeMetadata* meta, AssignBlobRangeRequest req) {
	ASSERT(meta->activeMetadata.isValid());

	Future<Reference<BlobConnectionProvider>> loadBStore;
	if (SERVER_KNOBS->BG_METADATA_SOURCE != "tenant") {
		loadBStore = Future<Reference<BlobConnectionProvider>>(bwData->bstore); // done
	} else {
		loadBStore = loadBStoreForTenant(bwData, req.keyRange);
	}

	meta->activeMetadata->originalReq = req;
	meta->assignFuture = openGranule(bwData, req);
	meta->fileUpdaterFuture = blobGranuleUpdateFiles(bwData, meta->activeMetadata, meta->assignFuture, loadBStore);
	meta->historyLoaderFuture = blobGranuleLoadHistory(bwData, meta->activeMetadata, meta->assignFuture);
	wait(success(meta->assignFuture));
	return Void();
}

static GranuleRangeMetadata constructActiveBlobRange(Reference<BlobWorkerData> bwData,
                                                     KeyRange keyRange,
                                                     int64_t epoch,
                                                     int64_t seqno) {

	Reference<GranuleMetadata> newMetadata = makeReference<GranuleMetadata>();
	newMetadata->keyRange = keyRange;
	// FIXME: original Epoch/Seqno is now not necessary with originalReq
	newMetadata->originalEpoch = epoch;
	newMetadata->originalSeqno = seqno;
	newMetadata->continueEpoch = epoch;
	newMetadata->continueSeqno = seqno;

	return GranuleRangeMetadata(epoch, seqno, newMetadata);
}

static GranuleRangeMetadata constructInactiveBlobRange(int64_t epoch, int64_t seqno) {
	return GranuleRangeMetadata(epoch, seqno, Reference<GranuleMetadata>());
}

// ignore stale assignments and make repeating the same one idempotent
static bool newerRangeAssignment(GranuleRangeMetadata oldMetadata, int64_t epoch, int64_t seqno) {
	return epoch > oldMetadata.lastEpoch || (epoch == oldMetadata.lastEpoch && seqno > oldMetadata.lastSeqno);
}

// TODO unit test this assignment, particularly out-of-order insertions!

// The contract from the blob manager is:
// If a key range [A, B) was assigned to the worker at seqno S1, no part of the keyspace that intersects
// [A, B] may be re-assigned to the worker until the range has been revoked from this worker. This
// revoking can either happen by the blob manager willingly relinquishing the range, or by the blob
// manager reassigning it somewhere else. This means that if the worker gets an assignment for any range
// that intersects [A, B) at S3, there must have been a revoke message for [A, B) with seqno S3 where S1
// < S2 < S3, that was delivered out of order. This means that if there are any intersecting but not
// fully overlapping ranges with a new range assignment, they had already been revoked. So the worker
// will mark them as revoked, but leave the sequence number as S1, so that when the actual revoke
// message comes in, it is a no-op, but updates the sequence number. Similarly, if a worker gets an
// assign message for any range that already has a higher sequence number, that range was either
// revoked, or revoked and then re-assigned. Either way, this assignment is no longer valid.

// Returns future to wait on to ensure prior work of other granules is done before responding to the
// manager with a successful assignment And if the change produced a new granule that needs to start
// doing work, returns the new granule so that the caller can start() it with the appropriate starting
// state.

// Not an actor because we need to guarantee it changes the synchronously as part of the request
static bool changeBlobRange(Reference<BlobWorkerData> bwData,
                            KeyRange keyRange,
                            int64_t epoch,
                            int64_t seqno,
                            bool active,
                            bool disposeOnCleanup,
                            bool selfReassign,
                            std::vector<Future<Void>>& toWaitOut,
                            Optional<AssignRequestType> assignType = Optional<AssignRequestType>()) {
	ASSERT(active == assignType.present());

	if (BW_DEBUG) {
		fmt::print("{0} range for [{1} - {2}): {3} @ ({4}, {5})\n",
		           selfReassign ? "Re-assigning" : "Changing",
		           keyRange.begin.printable(),
		           keyRange.end.printable(),
		           active ? "T" : "F",
		           epoch,
		           seqno);
	}

	// For each range that intersects this update:
	// If the identical range already exists at the same assignment sequence number and it is not a
	// self-reassign, this is a noop. Otherwise, this will consist of a series of ranges that are either
	// older, or newer. For each older range, cancel it if it is active. Insert the current range.
	// Re-insert all newer ranges over the current range.

	std::vector<std::pair<KeyRange, GranuleRangeMetadata>> newerRanges;

	auto ranges = bwData->granuleMetadata.intersectingRanges(keyRange);
	bool alreadyAssigned = false;
	for (auto& r : ranges) {
		bool thisAssignmentNewer = newerRangeAssignment(r.value(), epoch, seqno);
		if (BW_DEBUG) {
			fmt::print("thisAssignmentNewer={}\n", thisAssignmentNewer ? "true" : "false");
		}

		if (BW_DEBUG) {
			fmt::print("last: ({0}, {1}). now: ({2}, {3})\n", r.value().lastEpoch, r.value().lastSeqno, epoch, seqno);
		}

		if (r.value().lastEpoch == epoch && r.value().lastSeqno == seqno) {
			// the range in our map can be different if later the range was split, but then an old request
			// gets retried. Assume that it's the same as initially

			if (selfReassign) {
				thisAssignmentNewer = true;
			} else {
				if (BW_DEBUG) {
					printf("same assignment\n");
				}
				// applied the same assignment twice, make idempotent
				if (r.value().activeMetadata.isValid()) {
					toWaitOut.push_back(success(r.value().assignFuture));
				}
				alreadyAssigned = true;
				break;
			}
		}

		if (r.value().activeMetadata.isValid() && thisAssignmentNewer) {
			// cancel actors for old range and clear reference
			if (BW_DEBUG) {
				fmt::print("  [{0} - {1}): @ ({2}, {3}) (cancelling)\n",
				           r.begin().printable(),
				           r.end().printable(),
				           r.value().lastEpoch,
				           r.value().lastSeqno);
			}
			if (!active) {
				bwData->stats.numRangesAssigned--;
			}
			r.value().cancel();
		} else if (!thisAssignmentNewer) {
			// re-insert the known newer range over this existing range
			newerRanges.push_back(std::pair(r.range(), r.value()));
		}
	}

	if (alreadyAssigned) {
		return false;
	}

	// if range is active, and isn't surpassed by a newer range already, insert an active range
	GranuleRangeMetadata newMetadata = (active && newerRanges.empty())
	                                       ? constructActiveBlobRange(bwData, keyRange, epoch, seqno)
	                                       : constructInactiveBlobRange(epoch, seqno);

	bwData->granuleMetadata.insert(keyRange, newMetadata);
	if (BW_DEBUG) {
		fmt::print("Inserting new range [{0} - {1}): {2} @ ({3}, {4})\n",
		           keyRange.begin.printable(),
		           keyRange.end.printable(),
		           newMetadata.activeMetadata.isValid() ? "T" : "F",
		           newMetadata.lastEpoch,
		           newMetadata.lastSeqno);
	}

	for (auto& it : newerRanges) {
		if (BW_DEBUG) {
			fmt::print("Re-inserting newer range [{0} - {1}): {2} @ ({3}, {4})\n",
			           it.first.begin.printable(),
			           it.first.end.printable(),
			           it.second.activeMetadata.isValid() ? "T" : "F",
			           it.second.lastEpoch,
			           it.second.lastSeqno);
		}
		bwData->granuleMetadata.insert(it.first, it.second);
	}

	return newerRanges.size() == 0;
}

static bool resumeBlobRange(Reference<BlobWorkerData> bwData, KeyRange keyRange, int64_t epoch, int64_t seqno) {
	auto existingRange = bwData->granuleMetadata.rangeContaining(keyRange.begin);
	// if range boundaries don't match, or this (epoch, seqno) is old or the granule is inactive, ignore
	if (keyRange.begin != existingRange.begin() || keyRange.end != existingRange.end() ||
	    existingRange.value().lastEpoch > epoch ||
	    (existingRange.value().lastEpoch == epoch && existingRange.value().lastSeqno > seqno) ||
	    !existingRange.value().activeMetadata.isValid()) {

		if (BW_DEBUG) {
			fmt::print("BW {0} got out of date resume range for [{1} - {2}) @ ({3}, {4}). Currently  [{5} "
			           "- {6}) @ ({7}, "
			           "{8}): {9}\n",
			           bwData->id.toString(),
			           existingRange.begin().printable(),
			           existingRange.end().printable(),
			           existingRange.value().lastEpoch,
			           existingRange.value().lastSeqno,
			           keyRange.begin.printable(),
			           keyRange.end.printable(),
			           epoch,
			           seqno,
			           existingRange.value().activeMetadata.isValid() ? "T" : "F");
		}

		return false;
	}
	if (existingRange.value().lastEpoch != epoch || existingRange.value().lastSeqno != seqno) {
		// update the granule metadata map, and the continueEpoch/seqno.  Saves an extra transaction
		existingRange.value().lastEpoch = epoch;
		existingRange.value().lastSeqno = seqno;
		existingRange.value().activeMetadata->continueEpoch = epoch;
		existingRange.value().activeMetadata->continueSeqno = seqno;
		existingRange.value().activeMetadata->resume();
	}
	// else we already processed this continue, do nothing
	return true;
}

// the contract of handleRangeAssign and handleRangeRevoke is that they change the mapping before doing any
// waiting. This ensures GetGranuleAssignment returns an up-to-date set of ranges
ACTOR Future<Void> handleRangeAssign(Reference<BlobWorkerData> bwData,
                                     AssignBlobRangeRequest req,
                                     bool isSelfReassign) {
	try {
		if (req.type == AssignRequestType::Continue) {
			resumeBlobRange(bwData, req.keyRange, req.managerEpoch, req.managerSeqno);
		} else {
			std::vector<Future<Void>> toWait;
			state bool shouldStart = changeBlobRange(bwData,
			                                         req.keyRange,
			                                         req.managerEpoch,
			                                         req.managerSeqno,
			                                         true,
			                                         false,
			                                         isSelfReassign,
			                                         toWait,
			                                         req.type);
			wait(waitForAll(toWait));

			if (shouldStart) {
				bwData->stats.numRangesAssigned++;
				auto m = bwData->granuleMetadata.rangeContaining(req.keyRange.begin);
				ASSERT(m.begin() == req.keyRange.begin && m.end() == req.keyRange.end);
				if (m.value().activeMetadata.isValid()) {
					wait(start(bwData, &m.value(), req));
				}
			}
		}
		if (!isSelfReassign) {
			ASSERT(!req.reply.isSet());
			req.reply.send(Void());
		}
		return Void();
	} catch (Error& e) {
		if (e.code() == error_code_operation_cancelled) {
			if (!bwData->shuttingDown) {
				// the cancelled was because the granule open was cancelled, not because the whole blob
				// worker was.
				req.reply.sendError(granule_assignment_conflict());
			}
			throw e;
		}
		if (BW_DEBUG) {
			fmt::print("AssignRange [{0} - {1}) ({2}, {3}) in BW {4} got error {5}\n",
			           req.keyRange.begin.printable().c_str(),
			           req.keyRange.end.printable().c_str(),
			           req.managerEpoch,
			           req.managerSeqno,
			           bwData->id.toString().c_str(),
			           e.name());
		}

		if (!isSelfReassign) {
			if (e.code() == error_code_granule_assignment_conflict) {
				req.reply.sendError(e);
				bwData->stats.numRangesAssigned--;
				return Void();
			}

			if (canReplyWith(e)) {
				req.reply.sendError(e);
			}
		}

		TraceEvent(SevError, "BlobWorkerUnexpectedErrorRangeAssign", bwData->id)
		    .error(e)
		    .detail("Range", req.keyRange)
		    .detail("ManagerEpoch", req.managerEpoch)
		    .detail("SeqNo", req.managerSeqno);
		ASSERT_WE_THINK(false);

		// if not simulation, kill the BW
		if (bwData->fatalError.canBeSet()) {
			bwData->fatalError.sendError(e);
		}
		throw e;
	}
}

ACTOR Future<Void> handleRangeRevoke(Reference<BlobWorkerData> bwData, RevokeBlobRangeRequest req) {
	try {
		std::vector<Future<Void>> toWait;
		changeBlobRange(bwData, req.keyRange, req.managerEpoch, req.managerSeqno, false, req.dispose, false, toWait);
		wait(waitForAll(toWait));
		req.reply.send(Void());
		return Void();
	} catch (Error& e) {
		// FIXME: retry on error if dispose fails?
		if (BW_DEBUG) {
			fmt::print("RevokeRange [{0} - {1}) ({2}, {3}) got error {4}\n",
			           req.keyRange.begin.printable(),
			           req.keyRange.end.printable(),
			           req.managerEpoch,
			           req.managerSeqno,
			           e.name());
		}
		if (canReplyWith(e)) {
			req.reply.sendError(e);
		}
		throw;
	}
}

ACTOR Future<Void> registerBlobWorker(Reference<BlobWorkerData> bwData, BlobWorkerInterface interf) {
	state Reference<ReadYourWritesTransaction> tr = makeReference<ReadYourWritesTransaction>(bwData->db);
	TraceEvent("BlobWorkerRegister", bwData->id);
	loop {
		tr->setOption(FDBTransactionOptions::ACCESS_SYSTEM_KEYS);
		tr->setOption(FDBTransactionOptions::PRIORITY_SYSTEM_IMMEDIATE);
		try {
			Key blobWorkerListKey = blobWorkerListKeyFor(interf.id());
			// FIXME: should be able to remove this conflict range
			tr->addReadConflictRange(singleKeyRange(blobWorkerListKey));
			tr->set(blobWorkerListKey, blobWorkerListValue(interf));

			// Get manager lock from DB
			Optional<Value> currentLockValue = wait(tr->get(blobManagerEpochKey));
			ASSERT(currentLockValue.present());
			int64_t currentEpoch = decodeBlobManagerEpochValue(currentLockValue.get());
			bwData->managerEpochOk(currentEpoch);

			wait(tr->commit());

			if (BW_DEBUG) {
				fmt::print("Registered blob worker {}\n", interf.id().toString());
			}
			TraceEvent("BlobWorkerRegistered", bwData->id);
			return Void();
		} catch (Error& e) {
			if (BW_DEBUG) {
				fmt::print("Registering blob worker {0} got error {1}\n", interf.id().toString(), e.name());
			}
			wait(tr->onError(e));
		}
	}
}

ACTOR Future<Void> monitorRemoval(Reference<BlobWorkerData> bwData) {
	state Key blobWorkerListKey = blobWorkerListKeyFor(bwData->id);
	loop {
		loop {
			state ReadYourWritesTransaction tr(bwData->db);
			try {
				tr.setOption(FDBTransactionOptions::READ_SYSTEM_KEYS);
				tr.setOption(FDBTransactionOptions::PRIORITY_SYSTEM_IMMEDIATE);

				Optional<Value> val = wait(tr.get(blobWorkerListKey));
				if (!val.present()) {
					CODE_PROBE(true, "Blob worker found out BM killed it from reading DB");
					return Void();
				}

				state Future<Void> watchFuture = tr.watch(blobWorkerListKey);

				wait(tr.commit());
				wait(watchFuture);
			} catch (Error& e) {
				wait(tr.onError(e));
			}
		}
	}
}

// Because change feeds send uncommitted data and explicit rollback messages, we speculatively buffer/write
// uncommitted data. This means we must ensure the data is actually committed before "committing" those
// writes in the blob granule. The simplest way to do this is to have the blob worker do a periodic GRV,
// which is guaranteed to be an earlier committed version. Then, once the change feed has consumed up
// through the GRV's data, we can guarantee nothing will roll back the in-memory mutations
ACTOR Future<Void> runGRVChecks(Reference<BlobWorkerData> bwData) {
	state Transaction tr(bwData->db);
	loop {
		// only do grvs to get committed version if we need it to persist delta files
		while (bwData->grvVersion.numWaiting() == 0) {
			wait(bwData->doGRVCheck.getFuture());
			bwData->doGRVCheck = Promise<Void>();
		}

		// batch potentially multiple delta files into one GRV, and also rate limit GRVs for this worker
		wait(delay(SERVER_KNOBS->BLOB_WORKER_BATCH_GRV_INTERVAL));

		tr.reset();
		try {
			Version readVersion = wait(tr.getReadVersion());
			ASSERT(readVersion >= bwData->grvVersion.get());
			bwData->grvVersion.set(readVersion);

			++bwData->stats.commitVersionChecks;
		} catch (Error& e) {
			wait(tr.onError(e));
		}
	}
}

// FIXME: better way to do this?
// monitor system keyspace for new tenants
ACTOR Future<Void> monitorTenants(Reference<BlobWorkerData> bwData) {
	loop {
		state Reference<ReadYourWritesTransaction> tr = makeReference<ReadYourWritesTransaction>(bwData->db);
		loop {
			try {
				tr->setOption(FDBTransactionOptions::ACCESS_SYSTEM_KEYS);
				tr->setOption(FDBTransactionOptions::PRIORITY_SYSTEM_IMMEDIATE);
				state RangeResult tenantResults;
				wait(store(tenantResults, tr->getRange(tenantMapKeys, CLIENT_KNOBS->TOO_MANY)));
				ASSERT_WE_THINK(!tenantResults.more && tenantResults.size() < CLIENT_KNOBS->TOO_MANY);
				if (tenantResults.more || tenantResults.size() >= CLIENT_KNOBS->TOO_MANY) {
					TraceEvent(SevError, "BlobWorkerTooManyTenants", bwData->id)
					    .detail("TenantCount", tenantResults.size());
					wait(delay(600));
					if (bwData->fatalError.canBeSet()) {
						bwData->fatalError.sendError(internal_error());
					}
					throw internal_error();
				}

				std::vector<std::pair<TenantName, TenantMapEntry>> tenants;
				for (auto& it : tenantResults) {
					// FIXME: handle removing/moving tenants!
					TenantNameRef tenantName = it.key.removePrefix(tenantMapPrefix);
					TenantMapEntry entry = TenantMapEntry::decode(it.value);
					tenants.push_back(std::pair(tenantName, entry));
				}
				bwData->tenantData.addTenants(tenants);

				state Future<Void> watchChange = tr->watch(tenantLastIdKey);
				wait(tr->commit());
				wait(watchChange);
				tr->reset();
			} catch (Error& e) {
				wait(tr->onError(e));
			}
		}
	}
}

static void handleGetGranuleAssignmentsRequest(Reference<BlobWorkerData> self,
                                               const GetGranuleAssignmentsRequest& req) {
	GetGranuleAssignmentsReply reply;
	auto allRanges = self->granuleMetadata.intersectingRanges(normalKeys);
	for (auto& it : allRanges) {
		if (it.value().activeMetadata.isValid()) {
			// range is active, copy into reply's arena
			StringRef start = StringRef(reply.arena, it.begin());
			StringRef end = StringRef(reply.arena, it.end());

			reply.assignments.push_back(
			    reply.arena, GranuleAssignmentRef(KeyRangeRef(start, end), it.value().lastEpoch, it.value().lastSeqno));
		}
	}
	if (BW_DEBUG) {
		fmt::print("Worker {0} sending {1} granule assignments back to BM {2}\n",
		           self->id.toString(),
		           reply.assignments.size(),
		           req.managerEpoch);
	}
	req.reply.send(reply);
}

ACTOR Future<Void> handleFlushGranuleReq(Reference<BlobWorkerData> self, FlushGranuleRequest req) {
	++self->stats.flushGranuleReqs;

	auto myGranule = self->granuleMetadata.rangeContaining(req.granuleRange.begin);
	state Reference<GranuleMetadata> metadata = myGranule.cvalue().activeMetadata;
	if (req.granuleRange != myGranule.range() || !metadata.isValid() || !metadata->cancelled.canBeSet()) {
		if (BW_DEBUG) {
			fmt::print("BW {0} cannot flush granule [{1} - {2})\n",
			           self->id.toString().substr(0, 5),
			           req.granuleRange.begin.printable(),
			           req.granuleRange.end.printable());
		}
		req.reply.sendError(wrong_shard_server());
		return Void();
	}

	if (metadata->durableDeltaVersion.get() < req.flushVersion) {
		try {
			if (BW_DEBUG) {
				fmt::print("BW {0} flushing granule [{1} - {2}) @ {3}\n",
				           self->id.toString().substr(0, 5),
				           req.granuleRange.begin.printable(),
				           req.granuleRange.end.printable(),
				           req.flushVersion);
			}
			state Promise<Void> granuleCancelled = metadata->cancelled;
			choose {
				when(wait(metadata->readable.getFuture())) {}
				when(wait(granuleCancelled.getFuture())) {
					if (BW_DEBUG) {
						fmt::print("BW {0} flush granule [{1} - {2}) cancelled 2\n",
						           self->id.toString().substr(0, 5),
						           req.granuleRange.begin.printable(),
						           req.granuleRange.end.printable());
					}
					req.reply.sendError(wrong_shard_server());
					return Void();
				}
			}

			// force granule to flush at this version, and wait
			if (req.flushVersion > metadata->pendingDeltaVersion) {
				// first, wait for granule active

				// wait for change feed version to catch up to ensure we have all data
				if (metadata->activeCFData.get()->getVersion() < req.flushVersion) {
					if (BW_DEBUG) {
						fmt::print("BW {0} flushing granule [{1} - {2}) @ {3}: waiting for CF version "
						           "(currently {4})\n",
						           self->id.toString().substr(0, 5),
						           req.granuleRange.begin.printable(),
						           req.granuleRange.end.printable(),
						           req.flushVersion,
						           metadata->activeCFData.get()->getVersion());
					}

					loop {
						choose {
							when(wait(metadata->activeCFData.get().isValid()
							              ? metadata->activeCFData.get()->whenAtLeast(req.flushVersion)
							              : Never())) {
								break;
							}
							when(wait(metadata->activeCFData.onChange())) {}
							when(wait(granuleCancelled.getFuture())) {
								if (BW_DEBUG) {
									fmt::print("BW {0} flush granule [{1} - {2}) cancelled 2\n",
									           self->id.toString().substr(0, 5),
									           req.granuleRange.begin.printable(),
									           req.granuleRange.end.printable());
								}
								req.reply.sendError(wrong_shard_server());
								return Void();
							}
						}
					}

					ASSERT(metadata->activeCFData.get()->getVersion() >= req.flushVersion);
					if (BW_DEBUG) {
						fmt::print("BW {0} flushing granule [{1} - {2}) @ {3}: got CF version\n",
						           self->id.toString().substr(0, 5),
						           req.granuleRange.begin.printable(),
						           req.granuleRange.end.printable(),
						           req.flushVersion);
					}
				}

				if (req.flushVersion > metadata->pendingDeltaVersion) {
					if (BW_DEBUG) {
						fmt::print("BW {0} flushing granule [{1} - {2}) @ {3}: setting force flush version\n",
						           self->id.toString().substr(0, 5),
						           req.granuleRange.begin.printable(),
						           req.granuleRange.end.printable(),
						           req.flushVersion);
					}
					// if after waiting for CF version, flushVersion still higher than pendingDeltaVersion,
					// set forceFlushVersion
					metadata->forceFlushVersion.set(req.flushVersion);
				}
			}

			if (BW_DEBUG) {
				fmt::print("BW {0} flushing granule [{1} - {2}) @ {3}: waiting durable\n",
				           self->id.toString().substr(0, 5),
				           req.granuleRange.begin.printable(),
				           req.granuleRange.end.printable(),
				           req.flushVersion);
			}
			choose {
				when(wait(metadata->durableDeltaVersion.whenAtLeast(req.flushVersion))) {}
				when(wait(granuleCancelled.getFuture())) {
					if (BW_DEBUG) {
						fmt::print("BW {0} flush granule [{1} - {2}) cancelled 3\n",
						           self->id.toString().substr(0, 5),
						           req.granuleRange.begin.printable(),
						           req.granuleRange.end.printable());
					}
					req.reply.sendError(wrong_shard_server());
					return Void();
				}
			}
			if (BW_DEBUG) {
				fmt::print("BW {0} flushing granule [{1} - {2}) @ {3}: got durable\n",
				           self->id.toString().substr(0, 5),
				           req.granuleRange.begin.printable(),
				           req.granuleRange.end.printable(),
				           req.flushVersion);
			}
		} catch (Error& e) {
			if (BW_DEBUG) {
				fmt::print("BW {0} flushing granule [{1} - {2}) @ {3}: got unexpected error {4}\n",
				           self->id.toString().substr(0, 5),
				           req.granuleRange.begin.printable(),
				           req.granuleRange.end.printable(),
				           req.flushVersion,
				           e.name());
			}
			throw e;
		}
	} else {
		if (BW_DEBUG) {
			fmt::print("BW {0} already flushed granule [{1} - {2}) @ {3}\n",
			           self->id.toString().substr(0, 5),
			           req.granuleRange.begin.printable(),
			           req.granuleRange.end.printable(),
			           req.flushVersion);
		}
	}

	req.reply.send(Void());
	return Void();
}

ACTOR Future<Void> blobWorker(BlobWorkerInterface bwInterf,
                              ReplyPromise<InitializeBlobWorkerReply> recruitReply,
                              Reference<AsyncVar<ServerDBInfo> const> dbInfo) {
	state Reference<BlobWorkerData> self(new BlobWorkerData(
	    bwInterf.id(), dbInfo, openDBOnServer(dbInfo, TaskPriority::DefaultEndpoint, LockAware::True)));
	self->id = bwInterf.id();
	self->locality = bwInterf.locality;

	state Future<Void> collection = actorCollection(self->addActor.getFuture());

	if (BW_DEBUG) {
		printf("Initializing blob worker s3 stuff\n");
	}

	try {
		if (SERVER_KNOBS->BG_RANGE_SOURCE != "tenant") {
			if (BW_DEBUG) {
				fmt::print("BW constructing backup container from {0}\n", SERVER_KNOBS->BG_URL);
			}
			self->bstore = BlobConnectionProvider::newBlobConnectionProvider(SERVER_KNOBS->BG_URL);
			if (BW_DEBUG) {
				printf("BW constructed backup container\n");
			}
		}

		// register the blob worker to the system keyspace
		wait(registerBlobWorker(self, bwInterf));
	} catch (Error& e) {
		if (BW_DEBUG) {
			fmt::print("BW got init error {0}\n", e.name());
		}
		// if any errors came up while initializing the blob worker, let the blob manager know
		// that recruitment failed
		if (!recruitReply.isSet()) {
			recruitReply.sendError(recruitment_failed());
		}
		throw e;
	}

	// By now, we know that initialization was successful, so
	// respond to the initialization request with the interface itself
	// Note: this response gets picked up by the blob manager
	InitializeBlobWorkerReply rep;
	rep.interf = bwInterf;
	recruitReply.send(rep);

	self->addActor.send(waitFailureServer(bwInterf.waitFailure.getFuture()));
	self->addActor.send(runGRVChecks(self));
	if (SERVER_KNOBS->BG_RANGE_SOURCE == "tenant") {
		self->addActor.send(monitorTenants(self));
	}
	state Future<Void> selfRemoved = monitorRemoval(self);

	TraceEvent("BlobWorkerInit", self->id).log();

	try {
		loop choose {
			when(BlobGranuleFileRequest req = waitNext(bwInterf.blobGranuleFileRequest.getFuture())) {
				++self->stats.readRequests;
				++self->stats.activeReadRequests;
				self->addActor.send(handleBlobGranuleFileRequest(self, req));
			}
			when(state GranuleStatusStreamRequest req = waitNext(bwInterf.granuleStatusStreamRequest.getFuture())) {
				if (self->managerEpochOk(req.managerEpoch)) {
					if (BW_DEBUG) {
						fmt::print("Worker {0} got new granule status endpoint {1} from BM {2}\n",
						           self->id.toString(),
						           req.reply.getEndpoint().token.toString().c_str(),
						           req.managerEpoch);
					}

					// send an error to the old stream before closing it, so it doesn't get broken_promise
					// and mark this endpoint as failed
					self->currentManagerStatusStream.get().sendError(connection_failed());

					// hold a copy of the previous stream if it exists, so any waiting send calls don't get
					// proken_promise before onChange
					ReplyPromiseStream<GranuleStatusReply> copy;
					if (self->statusStreamInitialized) {
						copy = self->currentManagerStatusStream.get();
					}
					// TODO: pick a reasonable byte limit instead of just piggy-backing
					req.reply.setByteLimit(SERVER_KNOBS->BLOBWORKERSTATUSSTREAM_LIMIT_BYTES);
					self->statusStreamInitialized = true;

					self->currentManagerStatusStream.set(req.reply);
				} else {
					req.reply.sendError(blob_manager_replaced());
				}
			}
			when(AssignBlobRangeRequest _req = waitNext(bwInterf.assignBlobRangeRequest.getFuture())) {
				++self->stats.rangeAssignmentRequests;
				state AssignBlobRangeRequest assignReq = _req;
				if (BW_DEBUG) {
					fmt::print("Worker {0} assigned range [{1} - {2}) @ ({3}, {4}):\n  type={5}\n",
					           self->id.toString(),
					           assignReq.keyRange.begin.printable(),
					           assignReq.keyRange.end.printable(),
					           assignReq.managerEpoch,
					           assignReq.managerSeqno,
					           assignReq.type);
				}

				if (self->managerEpochOk(assignReq.managerEpoch)) {
					self->addActor.send(handleRangeAssign(self, assignReq, false));
				} else {
					assignReq.reply.sendError(blob_manager_replaced());
				}
			}
			when(RevokeBlobRangeRequest _req = waitNext(bwInterf.revokeBlobRangeRequest.getFuture())) {
				state RevokeBlobRangeRequest revokeReq = _req;
				if (BW_DEBUG) {
					fmt::print("Worker {0} revoked range [{1} - {2}) @ ({3}, {4}):\n  dispose={5}\n",
					           self->id.toString(),
					           revokeReq.keyRange.begin.printable(),
					           revokeReq.keyRange.end.printable(),
					           revokeReq.managerEpoch,
					           revokeReq.managerSeqno,
					           revokeReq.dispose ? "T" : "F");
				}

				if (self->managerEpochOk(revokeReq.managerEpoch)) {
					self->addActor.send(handleRangeRevoke(self, revokeReq));
				} else {
					revokeReq.reply.sendError(blob_manager_replaced());
				}
			}
			when(AssignBlobRangeRequest granuleToReassign = waitNext(self->granuleUpdateErrors.getFuture())) {
				self->addActor.send(handleRangeAssign(self, granuleToReassign, true));
			}
			when(GetGranuleAssignmentsRequest req = waitNext(bwInterf.granuleAssignmentsRequest.getFuture())) {
				if (self->managerEpochOk(req.managerEpoch)) {
					if (BW_DEBUG) {
						fmt::print("Worker {0} got granule assignments request from BM {1}\n",
						           self->id.toString(),
						           req.managerEpoch);
					}
					handleGetGranuleAssignmentsRequest(self, req);
				} else {
					req.reply.sendError(blob_manager_replaced());
				}
			}
			when(HaltBlobWorkerRequest req = waitNext(bwInterf.haltBlobWorker.getFuture())) {
				if (self->managerEpochOk(req.managerEpoch)) {
					TraceEvent("BlobWorkerHalted", self->id)
					    .detail("ReqID", req.requesterID)
					    .detail("ManagerEpoch", req.managerEpoch);
					if (BW_DEBUG) {
						fmt::print("BW {0} was halted by manager {1}\n", bwInterf.id().toString(), req.managerEpoch);
					}
					req.reply.send(Void());
					break;
				} else {
					req.reply.sendError(blob_manager_replaced());
				}
			}
			when(FlushGranuleRequest req = waitNext(bwInterf.flushGranuleRequest.getFuture())) {
				if (self->managerEpochOk(req.managerEpoch)) {
					if (BW_DEBUG) {
						fmt::print("BW {0} got flush granule req from {1}: [{2} - {3}) @ {4}\n",
						           bwInterf.id().toString(),
						           req.managerEpoch,
						           req.granuleRange.begin.printable(),
						           req.granuleRange.end.printable(),
						           req.flushVersion);
					}
					self->addActor.send(handleFlushGranuleReq(self, req));
				} else {
					req.reply.sendError(blob_manager_replaced());
				}
			}
			when(wait(collection)) {
				self->shuttingDown = true;
				TraceEvent("BlobWorkerActorCollectionError", self->id);
				ASSERT(false);
				throw internal_error();
			}
			when(wait(selfRemoved)) {
				if (BW_DEBUG) {
					printf("Blob worker detected removal. Exiting...\n");
				}
				TraceEvent("BlobWorkerRemoved", self->id);
				break;
			}
			when(wait(self->fatalError.getFuture())) {
				TraceEvent(SevError, "BlobWorkerActorCollectionFatalErrorNotError", self->id);
				ASSERT(false);
			}
		}
	} catch (Error& e) {
		self->shuttingDown = true;
		if (e.code() == error_code_operation_cancelled) {
			self->granuleMetadata.clear();
			throw;
		}
		if (BW_DEBUG) {
			printf("Blob worker got error %s. Exiting...\n", e.name());
		}
		TraceEvent("BlobWorkerDied", self->id).errorUnsuppressed(e);
	}

	self->shuttingDown = true;

	wait(self->granuleMetadata.clearAsync());
	return Void();
}

// TODO add unit tests for assign/revoke range, especially version ordering<|MERGE_RESOLUTION|>--- conflicted
+++ resolved
@@ -975,16 +975,10 @@
 				if (e.code() == error_code_operation_cancelled) {
 					throw e;
 				}
-<<<<<<< HEAD
-				CODE_PROBE(true, "Blob worker re-sending split evaluation to manager after not error/not hearing back");
-				// if we got broken promise while waiting, the old stream was killed, so we don't need to wait on
-				// change, just retry
-=======
 				TEST(true); // Blob worker re-sending split evaluation to manager after not error/not hearing
 				            // back
 				// if we got broken promise while waiting, the old stream was killed, so we don't need to wait
 				// on change, just retry
->>>>>>> 4cbe5dd6
 				if (e.code() == error_code_broken_promise) {
 					wait(delay(FLOW_KNOBS->PREVENT_FAST_SPIN_DELAY));
 				} else {
@@ -1641,18 +1635,12 @@
 						}
 						ASSERT(mutations.front().version > metadata->bufferedDeltaVersion);
 
-<<<<<<< HEAD
-						// Rare race from merge cursor where no individual server detected popped in their response
-						if (mutations.front().version < metadata->activeCFData.get()->popVersion) {
-							CODE_PROBE(true, "Blob Worker detected popped instead of change feed");
-=======
 						// Check to see if change feed was popped while reading. If so, someone else owns this
 						// granule and we are missing data. popVersion is exclusive, so last delta @ V means
 						// popped up to V+1 is ok. Or in other words, if the last delta @ V, we only missed data
 						// at V+1 onward if popVersion >= V+2
 						if (metadata->bufferedDeltaVersion < metadata->activeCFData.get()->popVersion - 1) {
 							TEST(true); // Blob Worker detected popped
->>>>>>> 4cbe5dd6
 							TraceEvent("BlobWorkerChangeFeedPopped", bwData->id)
 							    .detail("Granule", metadata->keyRange)
 							    .detail("GranuleID", startState.granuleID)
@@ -2051,21 +2039,6 @@
 							}
 							waitIdx = idx + 1;
 						}
-<<<<<<< HEAD
-						while (waitIdx > 0) {
-							CODE_PROBE(true, "Granule blocking on previous snapshot");
-							// TODO don't duplicate code
-							BlobFileIndex completedFile = wait(inFlightFiles.front().future);
-							if (inFlightFiles.front().snapshot) {
-								if (metadata->files.deltaFiles.empty()) {
-									ASSERT(completedFile.version == metadata->initialSnapshotVersion);
-								} else {
-									ASSERT(completedFile.version == metadata->files.deltaFiles.back().version);
-								}
-								metadata->files.snapshotFiles.push_back(completedFile);
-								metadata->durableSnapshotVersion.set(completedFile.version);
-								pendingSnapshots--;
-=======
 						idx++;
 					}
 					while (waitIdx > 0) {
@@ -2075,7 +2048,6 @@
 						if (inFlightFiles.front().snapshot) {
 							if (metadata->files.deltaFiles.empty()) {
 								ASSERT(completedFile.version == metadata->initialSnapshotVersion);
->>>>>>> 4cbe5dd6
 							} else {
 								ASSERT(completedFile.version == metadata->files.deltaFiles.back().version);
 							}
@@ -2098,19 +2070,6 @@
 					}
 				}
 
-<<<<<<< HEAD
-					CODE_PROBE(true, "Granule processing long tail of old change feed");
-					if (inFlightFiles.size() > 10 && inFlightFiles.front().version <= metadata->knownCommittedVersion) {
-						if (BW_DEBUG) {
-							fmt::print("[{0} - {1}) Waiting on delta file b/c old change feed\n",
-							           metadata->keyRange.begin.printable(),
-							           metadata->keyRange.end.printable());
-						}
-						choose {
-							when(BlobFileIndex completedDeltaFile = wait(inFlightFiles.front().future)) {}
-							when(wait(delay(0.1))) {}
-						}
-=======
 				// restart merge candidate checker
 				checkMergeCandidate = granuleCheckMergeCandidate(
 				    bwData,
@@ -2134,7 +2093,6 @@
 					choose {
 						when(BlobFileIndex completedDeltaFile = wait(inFlightFiles.front().future)) {}
 						when(wait(delay(0.1))) {}
->>>>>>> 4cbe5dd6
 					}
 				}
 			}
@@ -2428,16 +2386,7 @@
 					           cur.second.shortString().substr(0, 6));
 				}
 
-<<<<<<< HEAD
-			int i = historyEntryStack.size() - 1;
-			while (i >= 0 && historyEntryStack[i]->startVersion <= stopVersion) {
-				CODE_PROBE(true, "Granule skipping history entries loaded by parallel reader");
-				i--;
-			}
-			int skipped = historyEntryStack.size() - 1 - i;
-=======
 				auto intersectingRanges = bwData->granuleHistory.intersectingRanges(val->second.entry->range);
->>>>>>> 4cbe5dd6
 
 				int intersectingCount = 0;
 				bool foundDuplicate = false;
@@ -2821,18 +2770,11 @@
 	// kick off another delta file and roll the mutations. In that case, we must return the new delta
 	// file instead of in memory mutations, so we wait for that delta file to complete
 
-<<<<<<< HEAD
-	if (metadata->pendingDeltaVersion >= v) {
-		CODE_PROBE(true, "Granule mutations flushed while waiting for files to complete");
-		wait(metadata->durableDeltaVersion.whenAtLeast(v));
-		ASSERT(metadata->durableDeltaVersion.get() >= v);
-=======
 	while (v > metadata->durableDeltaVersion.get() && metadata->pendingDeltaVersion > pendingDeltaV) {
 		TEST(true); // Granule mutations flushed while waiting for files to complete
 		Version waitVersion = std::min(v, metadata->pendingDeltaVersion);
 		pendingDeltaV = metadata->pendingDeltaVersion;
 		wait(metadata->durableDeltaVersion.whenAtLeast(waitVersion));
->>>>>>> 4cbe5dd6
 	}
 
 	return Void();
@@ -3037,66 +2979,6 @@
 			// granule is up to date, do read
 			ASSERT(metadata->cancelled.canBeSet());
 
-<<<<<<< HEAD
-			// Right now we force a collapse if the version range crosses granule boundaries, for simplicity
-			if (granuleBeginVersion <= chunkFiles.snapshotFiles.front().version) {
-				CODE_PROBE(true, "collapsed begin version request because of boundaries");
-				didCollapse = true;
-				granuleBeginVersion = 0;
-			}
-			BlobGranuleChunkRef chunk;
-			// TODO change with early reply
-			chunk.includedVersion = req.readVersion;
-			chunk.keyRange = KeyRangeRef(StringRef(rep.arena, chunkRange.begin), StringRef(rep.arena, chunkRange.end));
-			if (tenantPrefix.present()) {
-				chunk.tenantPrefix = Optional<StringRef>(tenantPrefix.get());
-			}
-
-			int64_t deltaBytes = 0;
-			chunkFiles.getFiles(
-			    granuleBeginVersion, req.readVersion, req.canCollapseBegin, chunk, rep.arena, deltaBytes);
-			bwData->stats.readReqDeltaBytesReturned += deltaBytes;
-			if (granuleBeginVersion > 0 && chunk.snapshotFile.present()) {
-				CODE_PROBE(true, "collapsed begin version request for efficiency");
-				didCollapse = true;
-			}
-
-			// new deltas (if version is larger than version of last delta file)
-			// FIXME: do trivial key bounds here if key range is not fully contained in request key
-			// range
-			if (req.readVersion > metadata->durableDeltaVersion.get() && !metadata->currentDeltas.empty()) {
-				if (metadata->durableDeltaVersion.get() != metadata->pendingDeltaVersion) {
-					fmt::print("real-time read [{0} - {1}) @ {2} doesn't have mutations!! durable={3}, pending={4}\n",
-					           metadata->keyRange.begin.printable(),
-					           metadata->keyRange.end.printable(),
-					           req.readVersion,
-					           metadata->durableDeltaVersion.get(),
-					           metadata->pendingDeltaVersion);
-				}
-
-				// prune mutations based on begin version, if possible
-				ASSERT(metadata->durableDeltaVersion.get() == metadata->pendingDeltaVersion);
-				// FIXME: I think we can remove this dependsOn since we are doing push_back_deep
-				rep.arena.dependsOn(metadata->currentDeltas.arena());
-				MutationsAndVersionRef* mutationIt = metadata->currentDeltas.begin();
-				if (granuleBeginVersion > metadata->currentDeltas.back().version) {
-					CODE_PROBE(true, "beginVersion pruning all in-memory mutations");
-					mutationIt = metadata->currentDeltas.end();
-				} else if (granuleBeginVersion > metadata->currentDeltas.front().version) {
-					// binary search for beginVersion
-					CODE_PROBE(true, "beginVersion pruning some in-memory mutations");
-					mutationIt = std::lower_bound(metadata->currentDeltas.begin(),
-					                              metadata->currentDeltas.end(),
-					                              MutationsAndVersionRef(granuleBeginVersion, 0),
-					                              MutationsAndVersionRef::OrderByVersion());
-				}
-
-				// add mutations to response
-				while (mutationIt != metadata->currentDeltas.end()) {
-					if (mutationIt->version > req.readVersion) {
-						CODE_PROBE(true, "readVersion pruning some in-memory mutations");
-						break;
-=======
 			for (auto& c : chunks) {
 				Version granuleBeginVersion = req.beginVersion;
 				// Right now we force a collapse if the version range crosses granule boundaries, for simplicity
@@ -3161,7 +3043,6 @@
 						}
 						chunk.newDeltas.push_back_deep(rep.arena, *mutationIt);
 						mutationIt++;
->>>>>>> 4cbe5dd6
 					}
 				}
 
@@ -3357,23 +3238,6 @@
 			// ret.previousChangeFeedId, and the previous durable version will come from the previous
 			// granules
 			if (info.history.present() && info.history.get().value.parentGranules.size() > 0) {
-<<<<<<< HEAD
-				CODE_PROBE(true, "Granule open found parent");
-				// TODO change this for merge
-				ASSERT(info.history.get().value.parentGranules.size() == 1);
-				state KeyRange parentGranuleRange = info.history.get().value.parentGranules[0].first;
-
-				Optional<Value> parentGranuleLockValue = wait(tr.get(blobGranuleLockKeyFor(parentGranuleRange)));
-				if (parentGranuleLockValue.present()) {
-					std::tuple<int64_t, int64_t, UID> parentGranuleLock =
-					    decodeBlobGranuleLockValue(parentGranuleLockValue.get());
-					UID parentGranuleID = std::get<2>(parentGranuleLock);
-					if (BW_DEBUG) {
-						fmt::print("  parent granule id {}\n", parentGranuleID.toString());
-					}
-
-					info.parentGranule = std::pair(parentGranuleRange, parentGranuleID);
-=======
 				TEST(true); // Granule open found parent
 				if (info.history.get().value.parentGranules.size() == 1) { // split
 					state Key parentHistoryKey =
@@ -3397,7 +3261,6 @@
 							    wait(getGranuleSplitState(&tr, parentGranuleID, info.granuleID));
 							granuleSplitState = _gss;
 						}
->>>>>>> 4cbe5dd6
 
 						if (granuleSplitState.first == BlobGranuleSplitState::Assigned) {
 							TEST(true); // Granule open found granule in assign state
@@ -3420,26 +3283,6 @@
 						}
 					}
 
-<<<<<<< HEAD
-					if (granuleSplitState.first == BlobGranuleSplitState::Assigned) {
-						CODE_PROBE(true, "Granule open found granule in assign state");
-						// was already assigned, use change feed start version
-						ASSERT(granuleSplitState.second > 0);
-						info.changeFeedStartVersion = granuleSplitState.second;
-					} else if (granuleSplitState.first == BlobGranuleSplitState::Initialized) {
-						CODE_PROBE(true, "Granule open found granule in initialized state");
-						wait(updateGranuleSplitState(&tr,
-						                             info.parentGranule.get().first,
-						                             info.parentGranule.get().second,
-						                             info.granuleID,
-						                             BlobGranuleSplitState::Assigned));
-						// change feed was created as part of this transaction, changeFeedStartVersion
-						// will be set later
-					} else {
-						CODE_PROBE(true, "Granule open found granule in done state");
-						// this sub-granule is done splitting, no need for split logic.
-						info.parentGranule.reset();
-=======
 					if (info.doSnapshot) {
 						ASSERT(info.splitParentGranule.present());
 						// only need to do snapshot if no files exist yet for this granule.
@@ -3451,7 +3294,6 @@
 						info.previousDurableVersion = info.blobFilesToSnapshot[0].deltaFiles.empty()
 						                                  ? info.blobFilesToSnapshot[0].snapshotFiles.back().version
 						                                  : info.blobFilesToSnapshot[0].deltaFiles.back().version;
->>>>>>> 4cbe5dd6
 					}
 				} else if (info.doSnapshot) {
 					TEST(true); // merge needs to snapshot at start
@@ -3514,17 +3356,10 @@
 			wait(delay(0));
 			return data->bstore;
 		} else {
-<<<<<<< HEAD
-			CODE_PROBE(true, "bstore for unknown tenant");
-			// Assume not loaded yet, just wait a bit. Could do sophisticated mechanism but will redo tenant loading to
-			// be versioned anyway. 10 retries means it's likely not a transient race with loading tenants, and instead
-			// a persistent issue.
-=======
 			TEST(true); // bstore for unknown tenant
 			// Assume not loaded yet, just wait a bit. Could do sophisticated mechanism but will redo tenant
 			// loading to be versioned anyway. 10 retries means it's likely not a transient race with
 			// loading tenants, and instead a persistent issue.
->>>>>>> 4cbe5dd6
 			retryCount++;
 			TraceEvent(retryCount <= 10 ? SevDebug : SevWarn, "BlobWorkerUnknownTenantForGranule", bwData->id)
 			    .detail("KeyRange", keyRange);
