--- conflicted
+++ resolved
@@ -814,11 +814,7 @@
 				state Future<Standalone<RangeResultRef>> fTagLocalities = tr.getRange( tagLocalityListKeys, CLIENT_KNOBS->TOO_MANY );
 				state Future<Standalone<RangeResultRef>> fTLogDatacenters = tr.getRange( tLogDatacentersKeys, CLIENT_KNOBS->TOO_MANY );
 
-<<<<<<< HEAD
-				wait( success(fListKey) && success(fTags) && success(fHistoryTags) && success(fTagLocalities) );
-=======
-				Void _ = wait( success(fListKey) && success(fTags) && success(fHistoryTags) && success(fTagLocalities) && success(fTLogDatacenters) );
->>>>>>> 326008f2
+				wait( success(fListKey) && success(fTags) && success(fHistoryTags) && success(fTagLocalities) && success(fTLogDatacenters) );
 
 				if (!fListKey.get().present()) {
 					if (retry) {
