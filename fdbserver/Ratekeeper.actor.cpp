/*
 * Ratekeeper.actor.cpp
 *
 * This source file is part of the FoundationDB open source project
 *
 * Copyright 2013-2022 Apple Inc. and the FoundationDB project authors
 *
 * Licensed under the Apache License, Version 2.0 (the "License");
 * you may not use this file except in compliance with the License.
 * You may obtain a copy of the License at
 *
 *     http://www.apache.org/licenses/LICENSE-2.0
 *
 * Unless required by applicable law or agreed to in writing, software
 * distributed under the License is distributed on an "AS IS" BASIS,
 * WITHOUT WARRANTIES OR CONDITIONS OF ANY KIND, either express or implied.
 * See the License for the specific language governing permissions and
 * limitations under the License.
 */

#include "fdbserver/DataDistribution.actor.h"
#include "fdbserver/Ratekeeper.h"
#include "fdbserver/TagThrottler.h"
#include "fdbserver/WaitFailure.h"
#include "fdbserver/QuietDatabase.h"

#include "flow/actorcompiler.h" // must be last include

const char* limitReasonName[] = { "workload",
	                              "storage_server_write_queue_size",
	                              "storage_server_write_bandwidth_mvcc",
	                              "storage_server_readable_behind",
	                              "log_server_mvcc_write_bandwidth",
	                              "log_server_write_queue",
	                              "storage_server_min_free_space",
	                              "storage_server_min_free_space_ratio",
	                              "log_server_min_free_space",
	                              "log_server_min_free_space_ratio",
	                              "storage_server_durability_lag",
	                              "storage_server_list_fetch_failed",
	                              "blob_worker_lag" };
static_assert(sizeof(limitReasonName) / sizeof(limitReasonName[0]) == limitReason_t_end, "limitReasonDesc table size");

int limitReasonEnd = limitReason_t_end;

// NOTE: This has a corresponding table in Script.cs (see RatekeeperReason graph)
// IF UPDATING THIS ARRAY, UPDATE SCRIPT.CS!
const char* limitReasonDesc[] = { "Workload or read performance.",
	                              "Storage server performance (storage queue).",
	                              "Storage server MVCC memory.",
	                              "Storage server version falling behind.",
	                              "Log server MVCC memory.",
	                              "Storage server performance (log queue).",
	                              "Storage server running out of space (approaching 100MB limit).",
	                              "Storage server running out of space (approaching 5% limit).",
	                              "Log server running out of space (approaching 100MB limit).",
	                              "Log server running out of space (approaching 5% limit).",
	                              "Storage server durable version falling behind.",
	                              "Unable to fetch storage server list.",
	                              "Blob worker granule version falling behind." };

static_assert(sizeof(limitReasonDesc) / sizeof(limitReasonDesc[0]) == limitReason_t_end, "limitReasonDesc table size");

ACTOR static Future<Void> splitError(Future<Void> in, Promise<Void> errOut) {
	try {
		wait(in);
		return Void();
	} catch (Error& e) {
		if (e.code() != error_code_actor_cancelled && !errOut.isSet())
			errOut.sendError(e);
		throw;
	}
}

ACTOR Future<Version> getDBVersion(Database cx) {
	state Transaction tr(cx);
	loop {
		try {
			Version v = wait(tr.getReadVersion());
			return v;
		} catch (Error& e) {
			wait(tr.onError(e));
		}
	}
}

class RatekeeperImpl {
public:
	ACTOR static Future<Void> configurationMonitor(Ratekeeper* self) {
		loop {
			state ReadYourWritesTransaction tr(self->db);

			loop {
				try {
					tr.setOption(FDBTransactionOptions::ACCESS_SYSTEM_KEYS);
					tr.setOption(FDBTransactionOptions::PRIORITY_SYSTEM_IMMEDIATE);
					RangeResult results = wait(tr.getRange(configKeys, CLIENT_KNOBS->TOO_MANY));
					ASSERT(!results.more && results.size() < CLIENT_KNOBS->TOO_MANY);

					self->configuration.fromKeyValues((VectorRef<KeyValueRef>)results);

					state Future<Void> watchFuture =
					    tr.watch(moveKeysLockOwnerKey) || tr.watch(excludedServersVersionKey) ||
					    tr.watch(failedServersVersionKey) || tr.watch(excludedLocalityVersionKey) ||
					    tr.watch(failedLocalityVersionKey);
					wait(tr.commit());
					wait(watchFuture);
					break;
				} catch (Error& e) {
					wait(tr.onError(e));
				}
			}
		}
	}

	ACTOR static Future<Void> monitorServerListChange(
	    Ratekeeper* self,
	    PromiseStream<std::pair<UID, Optional<StorageServerInterface>>> serverChanges) {
		state std::map<UID, StorageServerInterface> oldServers;
		state Transaction tr(self->db);

		loop {
			try {
				if (now() - self->lastSSListFetchedTimestamp > 2 * SERVER_KNOBS->SERVER_LIST_DELAY) {
					TraceEvent(SevWarnAlways, "RatekeeperGetSSListLongLatency", self->id)
					    .detail("Latency", now() - self->lastSSListFetchedTimestamp);
				}
				tr.setOption(FDBTransactionOptions::PRIORITY_SYSTEM_IMMEDIATE);
				std::vector<std::pair<StorageServerInterface, ProcessClass>> results =
				    wait(NativeAPI::getServerListAndProcessClasses(&tr));
				self->lastSSListFetchedTimestamp = now();

				std::map<UID, StorageServerInterface> newServers;
				for (const auto& [ssi, _] : results) {
					const UID serverId = ssi.id();
					newServers[serverId] = ssi;

					if (oldServers.count(serverId)) {
						if (ssi.getValue.getEndpoint() != oldServers[serverId].getValue.getEndpoint() ||
						    ssi.isAcceptingRequests() != oldServers[serverId].isAcceptingRequests()) {
							serverChanges.send(std::make_pair(serverId, Optional<StorageServerInterface>(ssi)));
						}
						oldServers.erase(serverId);
					} else {
						serverChanges.send(std::make_pair(serverId, Optional<StorageServerInterface>(ssi)));
					}
				}

				for (const auto& it : oldServers) {
					serverChanges.send(std::make_pair(it.first, Optional<StorageServerInterface>()));
				}

				oldServers.swap(newServers);
				tr = Transaction(self->db);
				wait(delay(SERVER_KNOBS->SERVER_LIST_DELAY));
			} catch (Error& e) {
				if (e.code() != error_code_actor_cancelled) {
					TraceEvent("RatekeeperGetSSListError", self->id).errorUnsuppressed(e).suppressFor(1.0);
				}
				wait(tr.onError(e));
			}
		}
	}

	ACTOR static Future<Void> trackStorageServerQueueInfo(Ratekeeper* self, StorageServerInterface ssi) {
		self->storageQueueInfo.insert(mapPair(ssi.id(), StorageQueueInfo(ssi.id(), ssi.locality)));
		state Map<UID, StorageQueueInfo>::iterator myQueueInfo = self->storageQueueInfo.find(ssi.id());
		TraceEvent("RkTracking", self->id)
		    .detail("StorageServer", ssi.id())
		    .detail("Locality", ssi.locality.toString());
		try {
			loop {
				ErrorOr<StorageQueuingMetricsReply> reply = wait(ssi.getQueuingMetrics.getReplyUnlessFailedFor(
				    StorageQueuingMetricsRequest(), 0, 0)); // SOMEDAY: or tryGetReply?
				if (reply.present()) {
					myQueueInfo->value.update(reply.get(), self->smoothTotalDurableBytes);
					myQueueInfo->value.acceptingRequests = ssi.isAcceptingRequests();
				} else {
					if (myQueueInfo->value.valid) {
						TraceEvent("RkStorageServerDidNotRespond", self->id).detail("StorageServer", ssi.id());
					}
					myQueueInfo->value.valid = false;
				}

				wait(delayJittered(SERVER_KNOBS->METRIC_UPDATE_RATE) &&
				     IFailureMonitor::failureMonitor().onStateEqual(ssi.getQueuingMetrics.getEndpoint(),
				                                                    FailureStatus(false)));
			}
		} catch (...) {
			// including cancellation
			self->storageQueueInfo.erase(myQueueInfo);
			throw;
		}
	}

	ACTOR static Future<Void> trackTLogQueueInfo(Ratekeeper* self, TLogInterface tli) {
		self->tlogQueueInfo.insert(mapPair(tli.id(), TLogQueueInfo(tli.id())));
		state Map<UID, TLogQueueInfo>::iterator myQueueInfo = self->tlogQueueInfo.find(tli.id());
		TraceEvent("RkTracking", self->id).detail("TransactionLog", tli.id());
		try {
			loop {
				ErrorOr<TLogQueuingMetricsReply> reply = wait(tli.getQueuingMetrics.getReplyUnlessFailedFor(
				    TLogQueuingMetricsRequest(), 0, 0)); // SOMEDAY: or tryGetReply?
				if (reply.present()) {
					myQueueInfo->value.update(reply.get(), self->smoothTotalDurableBytes);
				} else {
					if (myQueueInfo->value.valid) {
						TraceEvent("RkTLogDidNotRespond", self->id).detail("TransactionLog", tli.id());
					}
					myQueueInfo->value.valid = false;
				}

				wait(delayJittered(SERVER_KNOBS->METRIC_UPDATE_RATE) &&
				     IFailureMonitor::failureMonitor().onStateEqual(tli.getQueuingMetrics.getEndpoint(),
				                                                    FailureStatus(false)));
			}
		} catch (...) {
			// including cancellation
			self->tlogQueueInfo.erase(myQueueInfo);
			throw;
		}
	}

	ACTOR static Future<Void> trackEachStorageServer(
	    Ratekeeper* self,
	    FutureStream<std::pair<UID, Optional<StorageServerInterface>>> serverChanges) {
		state Map<UID, Future<Void>> actors;
		state Promise<Void> err;
		loop choose {
			when(state std::pair<UID, Optional<StorageServerInterface>> change = waitNext(serverChanges)) {
				wait(delay(0)); // prevent storageServerTracker from getting cancelled while on the call stack
				if (change.second.present()) {
					if (!change.second.get().isTss()) {
						auto& a = actors[change.first];
						a = Future<Void>();
						a = splitError(trackStorageServerQueueInfo(self, change.second.get()), err);
					}
				} else
					actors.erase(change.first);
			}
			when(wait(err.getFuture())) {}
		}
	}

<<<<<<< HEAD
	ACTOR static Future<Void> monitorThrottlingChanges(Ratekeeper* self) {
		wait(self->tagThrottler->monitorThrottlingChanges());
		return Void();
	}

	ACTOR static Future<Void> monitorBlobWorkers(Ratekeeper* self) {
		state std::vector<BlobWorkerInterface> blobWorkers;
		state int workerFetchCount = 0;
		state double lastStartTime = 0;
		state double startTime = 0;
		state bool blobWorkerDead = false;
		state double lastLoggedTime = 0;

		loop {
			while (!self->configuration.blobGranulesEnabled) {
				wait(delay(SERVER_KNOBS->SERVER_LIST_DELAY));
			}

			state double grvTime = now();

			state Version grv;
			state Future<Void> blobWorkerDelay =
			    delay(SERVER_KNOBS->METRIC_UPDATE_RATE * FLOW_KNOBS->DELAY_JITTER_OFFSET);
			int fetchAmount = SERVER_KNOBS->BW_FETCH_WORKERS_INTERVAL /
			                  (SERVER_KNOBS->METRIC_UPDATE_RATE * FLOW_KNOBS->DELAY_JITTER_OFFSET);
			if (++workerFetchCount == fetchAmount || blobWorkerDead) {
				workerFetchCount = 0;
				std::vector<BlobWorkerInterface> _blobWorkers = wait(getBlobWorkers(self->db, true, &grv));
				blobWorkers = _blobWorkers;
			} else {
				Version v = wait(getDBVersion(self->db));
				grv = v;
			}
			self->minBlobWorkerGRV = grv;
			self->minBlobWorkerTime = grvTime;

			lastStartTime = startTime;
			startTime = now();

			if (blobWorkers.size() > 0) {
				state std::vector<Future<Optional<MinBlobVersionReply>>> aliveVersions;
				aliveVersions.reserve(blobWorkers.size());
				for (auto& it : blobWorkers) {
					MinBlobVersionRequest req;
					req.grv = grv;
					aliveVersions.push_back(timeout(brokenPromiseToNever(it.minBlobVersionRequest.getReply(req)),
					                                SERVER_KNOBS->BLOB_WORKER_TIMEOUT));
				}
				wait(waitForAll(aliveVersions));
				Version minVer = grv;
				blobWorkerDead = false;
				int minIdx = 0;
				for (int i = 0; i < blobWorkers.size(); i++) {
					if (aliveVersions[i].get().present()) {
						if (minVer < aliveVersions[i].get().get().version) {
							minVer = aliveVersions[i].get().get().version;
							minIdx = i;
						}
					} else {
						blobWorkerDead = true;
						minVer = 0;
						break;
					}
				}
				if (minVer > 0) {
					self->minBlobWorkerRate = (minVer - self->minBlobWorkerVersion) / (startTime - lastStartTime);
					self->minBlobWorkerVersion = minVer;
					if (now() - lastLoggedTime > SERVER_KNOBS->BW_RW_LOGGING_INTERVAL) {
						lastLoggedTime = now();
						TraceEvent("RkMinBlobWorkerVersion")
						    .detail("BWVersion", self->minBlobWorkerVersion)
						    .detail("GRV", self->minBlobWorkerGRV)
						    .detail("MinId", blobWorkers[minIdx].id())
						    .detail("MinRate", self->minBlobWorkerRate);
					}
				}
			}
			wait(blobWorkerDelay);
		}
	}

=======
>>>>>>> 9caece6f
	ACTOR static Future<Void> run(RatekeeperInterface rkInterf, Reference<AsyncVar<ServerDBInfo> const> dbInfo) {
		state Ratekeeper self(rkInterf.id(), openDBOnServer(dbInfo, TaskPriority::DefaultEndpoint, LockAware::True));
		state Future<Void> timeout = Void();
		state std::vector<Future<Void>> tlogTrackers;
		state std::vector<TLogInterface> tlogInterfs;
		state Promise<Void> err;
		state Future<Void> collection = actorCollection(self.addActor.getFuture());

		TraceEvent("RatekeeperStarting", rkInterf.id());
		self.addActor.send(waitFailureServer(rkInterf.waitFailure.getFuture()));
		self.addActor.send(self.configurationMonitor());

		PromiseStream<std::pair<UID, Optional<StorageServerInterface>>> serverChanges;
		self.addActor.send(self.monitorServerListChange(serverChanges));
		self.addActor.send(self.trackEachStorageServer(serverChanges.getFuture()));
		self.addActor.send(traceRole(Role::RATEKEEPER, rkInterf.id()));

		self.addActor.send(self.monitorThrottlingChanges());
		self.addActor.send(self.monitorBlobWorkers());
		self.addActor.send(self.refreshStorageServerCommitCosts());

		TraceEvent("RkTLogQueueSizeParameters", rkInterf.id())
		    .detail("Target", SERVER_KNOBS->TARGET_BYTES_PER_TLOG)
		    .detail("Spring", SERVER_KNOBS->SPRING_BYTES_TLOG)
		    .detail(
		        "Rate",
		        (SERVER_KNOBS->TARGET_BYTES_PER_TLOG - SERVER_KNOBS->SPRING_BYTES_TLOG) /
		            ((((double)SERVER_KNOBS->MAX_READ_TRANSACTION_LIFE_VERSIONS) / SERVER_KNOBS->VERSIONS_PER_SECOND) +
		             2.0));

		TraceEvent("RkStorageServerQueueSizeParameters", rkInterf.id())
		    .detail("Target", SERVER_KNOBS->TARGET_BYTES_PER_STORAGE_SERVER)
		    .detail("Spring", SERVER_KNOBS->SPRING_BYTES_STORAGE_SERVER)
		    .detail("EBrake", SERVER_KNOBS->STORAGE_HARD_LIMIT_BYTES)
		    .detail(
		        "Rate",
		        (SERVER_KNOBS->TARGET_BYTES_PER_STORAGE_SERVER - SERVER_KNOBS->SPRING_BYTES_STORAGE_SERVER) /
		            ((((double)SERVER_KNOBS->MAX_READ_TRANSACTION_LIFE_VERSIONS) / SERVER_KNOBS->VERSIONS_PER_SECOND) +
		             2.0));

		tlogInterfs = dbInfo->get().logSystemConfig.allLocalLogs();
		tlogTrackers.reserve(tlogInterfs.size());
		for (int i = 0; i < tlogInterfs.size(); i++) {
			tlogTrackers.push_back(splitError(self.trackTLogQueueInfo(tlogInterfs[i]), err));
		}

		self.remoteDC = dbInfo->get().logSystemConfig.getRemoteDcId();

		try {
			state bool lastLimited = false;
			loop choose {
				when(wait(timeout)) {
					self.updateRate(&self.normalLimits);
					self.updateRate(&self.batchLimits);

					lastLimited = self.smoothReleasedTransactions.smoothRate() >
					              SERVER_KNOBS->LAST_LIMITED_RATIO * self.batchLimits.tpsLimit;
					double tooOld = now() - 1.0;
					for (auto p = self.grvProxyInfo.begin(); p != self.grvProxyInfo.end();) {
						if (p->second.lastUpdateTime < tooOld)
							p = self.grvProxyInfo.erase(p);
						else
							++p;
					}
					timeout = delayJittered(SERVER_KNOBS->METRIC_UPDATE_RATE);
				}
				when(GetRateInfoRequest req = waitNext(rkInterf.getRateInfo.getFuture())) {
					GetRateInfoReply reply;

					auto& p = self.grvProxyInfo[req.requesterID];
					//TraceEvent("RKMPU", req.requesterID).detail("TRT", req.totalReleasedTransactions).detail("Last", p.totalTransactions).detail("Delta", req.totalReleasedTransactions - p.totalTransactions);
					if (p.totalTransactions > 0) {
						self.smoothReleasedTransactions.addDelta(req.totalReleasedTransactions - p.totalTransactions);

						for (auto const& [tag, count] : req.throttledTagCounts) {
							self.tagThrottler->addRequests(tag, count);
						}
					}
					if (p.batchTransactions > 0) {
						self.smoothBatchReleasedTransactions.addDelta(req.batchReleasedTransactions -
						                                              p.batchTransactions);
					}

					p.totalTransactions = req.totalReleasedTransactions;
					p.batchTransactions = req.batchReleasedTransactions;
					p.lastUpdateTime = now();

					reply.transactionRate = self.normalLimits.tpsLimit / self.grvProxyInfo.size();
					reply.batchTransactionRate = self.batchLimits.tpsLimit / self.grvProxyInfo.size();
					reply.leaseDuration = SERVER_KNOBS->METRIC_UPDATE_RATE;

					if (p.lastThrottledTagChangeId != self.tagThrottler->getThrottledTagChangeId() ||
					    now() > p.lastTagPushTime + SERVER_KNOBS->TAG_THROTTLE_PUSH_INTERVAL) {
						p.lastThrottledTagChangeId = self.tagThrottler->getThrottledTagChangeId();
						p.lastTagPushTime = now();

						reply.throttledTags = self.tagThrottler->getClientRates();
						bool returningTagsToProxy =
						    reply.throttledTags.present() && reply.throttledTags.get().size() > 0;
						CODE_PROBE(returningTagsToProxy, "Returning tag throttles to a proxy");
					}

					reply.healthMetrics.update(self.healthMetrics, true, req.detailed);
					reply.healthMetrics.tpsLimit = self.normalLimits.tpsLimit;
					reply.healthMetrics.batchLimited = lastLimited;

					req.reply.send(reply);
				}
				when(HaltRatekeeperRequest req = waitNext(rkInterf.haltRatekeeper.getFuture())) {
					req.reply.send(Void());
					TraceEvent("RatekeeperHalted", rkInterf.id()).detail("ReqID", req.requesterID);
					break;
				}
				when(ReportCommitCostEstimationRequest req =
				         waitNext(rkInterf.reportCommitCostEstimation.getFuture())) {
					self.updateCommitCostEstimation(req.ssTrTagCommitCost);
					req.reply.send(Void());
				}
				when(wait(err.getFuture())) {}
				when(wait(dbInfo->onChange())) {
					if (tlogInterfs != dbInfo->get().logSystemConfig.allLocalLogs()) {
						tlogInterfs = dbInfo->get().logSystemConfig.allLocalLogs();
						tlogTrackers = std::vector<Future<Void>>();
						for (int i = 0; i < tlogInterfs.size(); i++)
							tlogTrackers.push_back(splitError(self.trackTLogQueueInfo(tlogInterfs[i]), err));
					}
					self.remoteDC = dbInfo->get().logSystemConfig.getRemoteDcId();
				}
				when(wait(collection)) {
					ASSERT(false);
					throw internal_error();
				}
			}
		} catch (Error& err) {
			TraceEvent("RatekeeperDied", rkInterf.id()).errorUnsuppressed(err);
		}
		return Void();
	}

	ACTOR static Future<Void> refreshStorageServerCommitCosts(Ratekeeper* self) {
		state double lastBusiestCommitTagPick;
		loop {
			lastBusiestCommitTagPick = now();
			wait(delay(SERVER_KNOBS->TAG_MEASUREMENT_INTERVAL));
			double elapsed = now() - lastBusiestCommitTagPick;
			// for each SS, select the busiest commit tag from ssTrTagCommitCost
			for (auto& [ssId, ssQueueInfo] : self->storageQueueInfo) {
				ssQueueInfo.refreshCommitCost(elapsed);
			}
		}
	}

}; // class RatekeeperImpl

Future<Void> Ratekeeper::configurationMonitor() {
	return RatekeeperImpl::configurationMonitor(this);
}

Future<Void> Ratekeeper::monitorServerListChange(
    PromiseStream<std::pair<UID, Optional<StorageServerInterface>>> serverChanges) {
	return RatekeeperImpl::monitorServerListChange(this, serverChanges);
}

Future<Void> Ratekeeper::trackEachStorageServer(
    FutureStream<std::pair<UID, Optional<StorageServerInterface>>> serverChanges) {
	return RatekeeperImpl::trackEachStorageServer(this, serverChanges);
}

Future<Void> Ratekeeper::trackStorageServerQueueInfo(StorageServerInterface ssi) {
	return RatekeeperImpl::trackStorageServerQueueInfo(this, ssi);
}

Future<Void> Ratekeeper::trackTLogQueueInfo(TLogInterface tli) {
	return RatekeeperImpl::trackTLogQueueInfo(this, tli);
}

Future<Void> Ratekeeper::monitorThrottlingChanges() {
	return tagThrottler->monitorThrottlingChanges();
}

Future<Void> Ratekeeper::monitorBlobWorkers() {
	return RatekeeperImpl::monitorBlobWorkers(this);
}

Future<Void> Ratekeeper::run(RatekeeperInterface rkInterf, Reference<AsyncVar<ServerDBInfo> const> dbInfo) {
	return RatekeeperImpl::run(rkInterf, dbInfo);
}

Ratekeeper::Ratekeeper(UID id, Database db)
  : id(id), db(db), smoothReleasedTransactions(SERVER_KNOBS->SMOOTHING_AMOUNT),
    smoothBatchReleasedTransactions(SERVER_KNOBS->SMOOTHING_AMOUNT),
    smoothTotalDurableBytes(SERVER_KNOBS->SLOW_SMOOTHING_AMOUNT),
    actualTpsMetric(LiteralStringRef("Ratekeeper.ActualTPS")), lastWarning(0), lastSSListFetchedTimestamp(now()),
    normalLimits(TransactionPriority::DEFAULT,
                 "",
                 SERVER_KNOBS->TARGET_BYTES_PER_STORAGE_SERVER,
                 SERVER_KNOBS->SPRING_BYTES_STORAGE_SERVER,
                 SERVER_KNOBS->TARGET_BYTES_PER_TLOG,
                 SERVER_KNOBS->SPRING_BYTES_TLOG,
                 SERVER_KNOBS->MAX_TL_SS_VERSION_DIFFERENCE,
                 SERVER_KNOBS->TARGET_DURABILITY_LAG_VERSIONS,
                 SERVER_KNOBS->TARGET_BW_LAG_VERSIONS),
    batchLimits(TransactionPriority::BATCH,
                "Batch",
                SERVER_KNOBS->TARGET_BYTES_PER_STORAGE_SERVER_BATCH,
                SERVER_KNOBS->SPRING_BYTES_STORAGE_SERVER_BATCH,
                SERVER_KNOBS->TARGET_BYTES_PER_TLOG_BATCH,
                SERVER_KNOBS->SPRING_BYTES_TLOG_BATCH,
                SERVER_KNOBS->MAX_TL_SS_VERSION_DIFFERENCE_BATCH,
<<<<<<< HEAD
                SERVER_KNOBS->TARGET_DURABILITY_LAG_VERSIONS_BATCH,
                SERVER_KNOBS->TARGET_BW_LAG_VERSIONS_BATCH),
    minBlobWorkerVersion(0), minBlobWorkerGRV(0), minBlobWorkerTime(0), minBlobWorkerRate(0) {
	tagThrottler = std::make_unique<TagThrottler>(db, id);
=======
                SERVER_KNOBS->TARGET_DURABILITY_LAG_VERSIONS_BATCH) {
	if (SERVER_KNOBS->GLOBAL_TAG_THROTTLING) {
		tagThrottler = std::make_unique<GlobalTagThrottler>(db, id);
	} else {
		tagThrottler = std::make_unique<TagThrottler>(db, id);
	}
>>>>>>> 9caece6f
}

void Ratekeeper::updateCommitCostEstimation(
    UIDTransactionTagMap<TransactionCommitCostEstimation> const& costEstimation) {
	for (auto it = storageQueueInfo.begin(); it != storageQueueInfo.end(); ++it) {
		auto tagCostIt = costEstimation.find(it->key);
		if (tagCostIt == costEstimation.end())
			continue;
		for (const auto& [tagName, cost] : tagCostIt->second) {
			it->value.addCommitCost(tagName, cost);
		}
	}
}

void Ratekeeper::updateRate(RatekeeperLimits* limits) {
	// double controlFactor = ;  // dt / eFoldingTime

	double actualTps = smoothReleasedTransactions.smoothRate();
	actualTpsMetric = (int64_t)actualTps;
	// SOMEDAY: Remove the max( 1.0, ... ) since the below calculations _should_ be able to recover back up from this
	// value
	actualTps =
	    std::max(std::max(1.0, actualTps), smoothTotalDurableBytes.smoothRate() / CLIENT_KNOBS->TRANSACTION_SIZE_LIMIT);

	if (actualTpsHistory.size() > SERVER_KNOBS->MAX_TPS_HISTORY_SAMPLES) {
		actualTpsHistory.pop_front();
	}
	actualTpsHistory.push_back(actualTps);

	limits->tpsLimit = std::numeric_limits<double>::infinity();
	UID reasonID = UID();
	limitReason_t limitReason = limitReason_t::unlimited;

	int sscount = 0;

	int64_t worstFreeSpaceStorageServer = std::numeric_limits<int64_t>::max();
	int64_t worstStorageQueueStorageServer = 0;
	int64_t limitingStorageQueueStorageServer = 0;
	int64_t worstDurabilityLag = 0;

	std::multimap<double, StorageQueueInfo const*> storageTpsLimitReverseIndex;
	std::multimap<int64_t, StorageQueueInfo const*> storageDurabilityLagReverseIndex;

	std::map<UID, limitReason_t> ssReasons;

	bool printRateKeepLimitReasonDetails =
	    SERVER_KNOBS->RATEKEEPER_PRINT_LIMIT_REASON &&
	    (deterministicRandom()->random01() < SERVER_KNOBS->RATEKEEPER_LIMIT_REASON_SAMPLE_RATE);

	// Look at each storage server's write queue and local rate, compute and store the desired rate ratio
	for (auto i = storageQueueInfo.begin(); i != storageQueueInfo.end(); ++i) {
		auto const& ss = i->value;
		if (!ss.valid || !ss.acceptingRequests || (remoteDC.present() && ss.locality.dcId() == remoteDC))
			continue;
		++sscount;

		limitReason_t ssLimitReason = limitReason_t::unlimited;

		int64_t minFreeSpace =
		    std::max(SERVER_KNOBS->MIN_AVAILABLE_SPACE,
		             (int64_t)(SERVER_KNOBS->MIN_AVAILABLE_SPACE_RATIO * ss.smoothTotalSpace.smoothTotal()));

		worstFreeSpaceStorageServer =
		    std::min(worstFreeSpaceStorageServer, (int64_t)ss.smoothFreeSpace.smoothTotal() - minFreeSpace);

		int64_t springBytes = std::max<int64_t>(
		    1, std::min<int64_t>(limits->storageSpringBytes, (ss.smoothFreeSpace.smoothTotal() - minFreeSpace) * 0.2));
		int64_t targetBytes = std::max<int64_t>(
		    1, std::min(limits->storageTargetBytes, (int64_t)ss.smoothFreeSpace.smoothTotal() - minFreeSpace));
		if (targetBytes != limits->storageTargetBytes) {
			if (minFreeSpace == SERVER_KNOBS->MIN_AVAILABLE_SPACE) {
				ssLimitReason = limitReason_t::storage_server_min_free_space;
			} else {
				ssLimitReason = limitReason_t::storage_server_min_free_space_ratio;
			}
			if (printRateKeepLimitReasonDetails) {
				TraceEvent("RatekeeperLimitReasonDetails")
				    .detail("Reason", ssLimitReason)
				    .detail("SSID", ss.id)
				    .detail("SSSmoothTotalSpace", ss.smoothTotalSpace.smoothTotal())
				    .detail("SSSmoothFreeSpace", ss.smoothFreeSpace.smoothTotal())
				    .detail("TargetBytes", targetBytes)
				    .detail("LimitsStorageTargetBytes", limits->storageTargetBytes)
				    .detail("MinFreeSpace", minFreeSpace);
			}
		}

		int64_t storageQueue = ss.getStorageQueueBytes();
		worstStorageQueueStorageServer = std::max(worstStorageQueueStorageServer, storageQueue);

		int64_t storageDurabilityLag = ss.getDurabilityLag();
		worstDurabilityLag = std::max(worstDurabilityLag, storageDurabilityLag);

		storageDurabilityLagReverseIndex.insert(std::make_pair(-1 * storageDurabilityLag, &ss));

		auto& ssMetrics = healthMetrics.storageStats[ss.id];
		ssMetrics.storageQueue = storageQueue;
		ssMetrics.storageDurabilityLag = storageDurabilityLag;
		ssMetrics.cpuUsage = ss.lastReply.cpuUsage;
		ssMetrics.diskUsage = ss.lastReply.diskUsage;

		double targetRateRatio = std::min((storageQueue - targetBytes + springBytes) / (double)springBytes, 2.0);

		if (limits->priority == TransactionPriority::DEFAULT) {
			addActor.send(tagThrottler->tryUpdateAutoThrottling(ss));
		}

		double inputRate = ss.smoothInputBytes.smoothRate();
		// inputRate = std::max( inputRate, actualTps / SERVER_KNOBS->MAX_TRANSACTIONS_PER_BYTE );

		/*if( deterministicRandom()->random01() < 0.1 ) {
		  std::string name = "RatekeeperUpdateRate" + limits.context;
		  TraceEvent(name, ss.id)
		  .detail("MinFreeSpace", minFreeSpace)
		  .detail("SpringBytes", springBytes)
		  .detail("TargetBytes", targetBytes)
		  .detail("SmoothTotalSpaceTotal", ss.smoothTotalSpace.smoothTotal())
		  .detail("SmoothFreeSpaceTotal", ss.smoothFreeSpace.smoothTotal())
		  .detail("LastReplyBytesInput", ss.lastReply.bytesInput)
		  .detail("SmoothDurableBytesTotal", ss.smoothDurableBytes.smoothTotal())
		  .detail("TargetRateRatio", targetRateRatio)
		  .detail("SmoothInputBytesRate", ss.smoothInputBytes.smoothRate())
		  .detail("ActualTPS", actualTps)
		  .detail("InputRate", inputRate)
		  .detail("VerySmoothDurableBytesRate", ss.verySmoothDurableBytes.smoothRate())
		  .detail("B", b);
		  }*/

		// Don't let any storage server use up its target bytes faster than its MVCC window!
		double maxBytesPerSecond =
		    (targetBytes - springBytes) /
		    ((((double)SERVER_KNOBS->MAX_READ_TRANSACTION_LIFE_VERSIONS) / SERVER_KNOBS->VERSIONS_PER_SECOND) + 2.0);
		double limitTps = std::min(actualTps * maxBytesPerSecond / std::max(1.0e-8, inputRate),
		                           maxBytesPerSecond * SERVER_KNOBS->MAX_TRANSACTIONS_PER_BYTE);
		if (ssLimitReason == limitReason_t::unlimited)
			ssLimitReason = limitReason_t::storage_server_write_bandwidth_mvcc;

		if (targetRateRatio > 0 && inputRate > 0) {
			ASSERT(inputRate != 0);
			double smoothedRate =
			    std::max(ss.verySmoothDurableBytes.smoothRate(), actualTps / SERVER_KNOBS->MAX_TRANSACTIONS_PER_BYTE);
			double x = smoothedRate / (inputRate * targetRateRatio);
			double lim = actualTps * x;
			if (lim < limitTps) {
				double oldLimitTps = limitTps;
				limitTps = lim;
				if (ssLimitReason == limitReason_t::unlimited ||
				    ssLimitReason == limitReason_t::storage_server_write_bandwidth_mvcc) {
					if (printRateKeepLimitReasonDetails) {
						TraceEvent("RatekeeperLimitReasonDetails")
						    .detail("Reason", limitReason_t::storage_server_write_queue_size)
						    .detail("FromReason", ssLimitReason)
						    .detail("SSID", ss.id)
						    .detail("SSSmoothTotalSpace", ss.smoothTotalSpace.smoothTotal())
						    .detail("LimitsStorageTargetBytes", limits->storageTargetBytes)
						    .detail("LimitsStorageSpringBytes", limits->storageSpringBytes)
						    .detail("SSSmoothFreeSpace", ss.smoothFreeSpace.smoothTotal())
						    .detail("MinFreeSpace", minFreeSpace)
						    .detail("SSLastReplyBytesInput", ss.lastReply.bytesInput)
						    .detail("SSSmoothDurableBytes", ss.smoothDurableBytes.smoothTotal())
						    .detail("StorageQueue", storageQueue)
						    .detail("TargetBytes", targetBytes)
						    .detail("SpringBytes", springBytes)
						    .detail("SSVerySmoothDurableBytesSmoothRate", ss.verySmoothDurableBytes.smoothRate())
						    .detail("SmoothedRate", smoothedRate)
						    .detail("X", x)
						    .detail("ActualTps", actualTps)
						    .detail("Lim", lim)
						    .detail("LimitTps", oldLimitTps)
						    .detail("InputRate", inputRate)
						    .detail("TargetRateRatio", targetRateRatio);
					}
					ssLimitReason = limitReason_t::storage_server_write_queue_size;
				}
			}
		}

		storageTpsLimitReverseIndex.insert(std::make_pair(limitTps, &ss));

		if (limitTps < limits->tpsLimit && (ssLimitReason == limitReason_t::storage_server_min_free_space ||
		                                    ssLimitReason == limitReason_t::storage_server_min_free_space_ratio)) {
			reasonID = ss.id;
			limits->tpsLimit = limitTps;
			limitReason = ssLimitReason;
		}

		ssReasons[ss.id] = ssLimitReason;
	}

	std::set<Optional<Standalone<StringRef>>> ignoredMachines;
	for (auto ss = storageTpsLimitReverseIndex.begin();
	     ss != storageTpsLimitReverseIndex.end() && ss->first < limits->tpsLimit;
	     ++ss) {
		if (ignoredMachines.size() <
		    std::min(configuration.storageTeamSize - 1, SERVER_KNOBS->MAX_MACHINES_FALLING_BEHIND)) {
			ignoredMachines.insert(ss->second->locality.zoneId());
			continue;
		}
		if (ignoredMachines.count(ss->second->locality.zoneId()) > 0) {
			continue;
		}

		limitingStorageQueueStorageServer =
		    ss->second->lastReply.bytesInput - ss->second->smoothDurableBytes.smoothTotal();
		limits->tpsLimit = ss->first;
		reasonID = storageTpsLimitReverseIndex.begin()->second->id; // Although we aren't controlling based on the worst
		// SS, we still report it as the limiting process
		limitReason = ssReasons[reasonID];
		break;
	}

	// Calculate limited durability lag
	int64_t limitingDurabilityLag = 0;

	std::set<Optional<Standalone<StringRef>>> ignoredDurabilityLagMachines;
	for (auto ss = storageDurabilityLagReverseIndex.begin(); ss != storageDurabilityLagReverseIndex.end(); ++ss) {
		if (ignoredDurabilityLagMachines.size() <
		    std::min(configuration.storageTeamSize - 1, SERVER_KNOBS->MAX_MACHINES_FALLING_BEHIND)) {
			ignoredDurabilityLagMachines.insert(ss->second->locality.zoneId());
			continue;
		}
		if (ignoredDurabilityLagMachines.count(ss->second->locality.zoneId()) > 0) {
			continue;
		}

		limitingDurabilityLag = -1 * ss->first;
		if (limitingDurabilityLag > limits->durabilityLagTargetVersions &&
		    actualTpsHistory.size() > SERVER_KNOBS->NEEDED_TPS_HISTORY_SAMPLES) {
			if (limits->durabilityLagLimit == std::numeric_limits<double>::infinity()) {
				double maxTps = 0;
				for (int i = 0; i < actualTpsHistory.size(); i++) {
					maxTps = std::max(maxTps, actualTpsHistory[i]);
				}
				limits->durabilityLagLimit = SERVER_KNOBS->INITIAL_DURABILITY_LAG_MULTIPLIER * maxTps;
			}
			if (limitingDurabilityLag > limits->lastDurabilityLag) {
				limits->durabilityLagLimit = SERVER_KNOBS->DURABILITY_LAG_REDUCTION_RATE * limits->durabilityLagLimit;
			}
			if (limits->durabilityLagLimit < limits->tpsLimit) {
				if (printRateKeepLimitReasonDetails) {
					TraceEvent("RatekeeperLimitReasonDetails")
					    .detail("SSID", ss->second->id)
					    .detail("Reason", limitReason_t::storage_server_durability_lag)
					    .detail("LimitsDurabilityLagLimit", limits->durabilityLagLimit)
					    .detail("LimitsTpsLimit", limits->tpsLimit)
					    .detail("LimitingDurabilityLag", limitingDurabilityLag)
					    .detail("LimitsLastDurabilityLag", limits->lastDurabilityLag);
				}
				limits->tpsLimit = limits->durabilityLagLimit;
				limitReason = limitReason_t::storage_server_durability_lag;
			}
		} else if (limits->durabilityLagLimit != std::numeric_limits<double>::infinity() &&
		           limitingDurabilityLag >
		               limits->durabilityLagTargetVersions - SERVER_KNOBS->DURABILITY_LAG_UNLIMITED_THRESHOLD) {
			limits->durabilityLagLimit = SERVER_KNOBS->DURABILITY_LAG_INCREASE_RATE * limits->durabilityLagLimit;
		} else {
			limits->durabilityLagLimit = std::numeric_limits<double>::infinity();
		}
		limits->lastDurabilityLag = limitingDurabilityLag;
		break;
	}

	if (configuration.blobGranulesEnabled) {
		Version blobWorkerLag =
		    minBlobWorkerGRV + (now() - minBlobWorkerTime) * SERVER_KNOBS->VERSIONS_PER_SECOND - minBlobWorkerVersion;
		if (blobWorkerLag < limits->bwLagTargetVersions) {
			limits->bwLagTime = now();
		}
		if (blobWorkerLag > limits->bwLagTargetVersions &&
		    actualTpsHistory.size() > SERVER_KNOBS->NEEDED_TPS_HISTORY_SAMPLES) {
			if (limits->bwLagLimit == std::numeric_limits<double>::infinity() &&
			    now() - limits->bwLagTime > SERVER_KNOBS->BW_LAG_DELAY) {
				double maxTps = 0;
				for (int i = 0; i < actualTpsHistory.size(); i++) {
					maxTps = std::max(maxTps, actualTpsHistory[i]);
				}
				limits->bwLagLimit = SERVER_KNOBS->INITIAL_BW_LAG_MULTIPLIER * maxTps;
			} else if (limits->bwLagLimit != std::numeric_limits<double>::infinity() &&
			           minBlobWorkerRate < SERVER_KNOBS->VERSIONS_PER_SECOND) {
				limits->bwLagLimit = SERVER_KNOBS->BW_LAG_REDUCTION_RATE * limits->bwLagLimit;
			}
		} else if (limits->bwLagLimit != std::numeric_limits<double>::infinity() &&
		           blobWorkerLag > limits->bwLagTargetVersions - SERVER_KNOBS->BW_LAG_UNLIMITED_THRESHOLD) {
			if (minBlobWorkerRate > SERVER_KNOBS->VERSIONS_PER_SECOND) {
				limits->bwLagLimit = SERVER_KNOBS->BW_LAG_INCREASE_RATE * limits->bwLagLimit;
			}
		} else {
			limits->bwLagLimit = std::numeric_limits<double>::infinity();
		}
		if (limits->bwLagLimit < limits->tpsLimit) {
			if (printRateKeepLimitReasonDetails) {
				TraceEvent("RatekeeperLimitReasonDetails")
				    .detail("Reason", limitReason_t::blob_worker_lag)
				    .detail("BWLag", blobWorkerLag)
				    .detail("BWRate", minBlobWorkerRate)
				    .detail("LimitsBWLagLimit", limits->bwLagLimit)
				    .detail("LimitsTpsLimit", limits->tpsLimit)
				    .detail("BWLagTime", limits->bwLagTime);
			}
			limits->tpsLimit = limits->bwLagLimit;
			limitReason = limitReason_t::blob_worker_lag;
		}
	}

	healthMetrics.worstStorageQueue = worstStorageQueueStorageServer;
	healthMetrics.limitingStorageQueue = limitingStorageQueueStorageServer;
	healthMetrics.worstStorageDurabilityLag = worstDurabilityLag;
	healthMetrics.limitingStorageDurabilityLag = limitingDurabilityLag;

	double writeToReadLatencyLimit = 0;
	Version worstVersionLag = 0;
	Version limitingVersionLag = 0;

	{
		Version minSSVer = std::numeric_limits<Version>::max();
		Version minLimitingSSVer = std::numeric_limits<Version>::max();
		for (const auto& it : storageQueueInfo) {
			auto& ss = it.value;
			if (!ss.valid || (remoteDC.present() && ss.locality.dcId() == remoteDC))
				continue;

			minSSVer = std::min(minSSVer, ss.lastReply.version);

			// Machines that ratekeeper isn't controlling can fall arbitrarily far behind
			if (ignoredMachines.count(it.value.locality.zoneId()) == 0) {
				minLimitingSSVer = std::min(minLimitingSSVer, ss.lastReply.version);
			}
		}

		Version maxTLVer = std::numeric_limits<Version>::min();
		for (const auto& it : tlogQueueInfo) {
			auto& tl = it.value;
			if (!tl.valid)
				continue;
			maxTLVer = std::max(maxTLVer, tl.getLastCommittedVersion());
		}

		if (minSSVer != std::numeric_limits<Version>::max() && maxTLVer != std::numeric_limits<Version>::min()) {
			// writeToReadLatencyLimit: 0 = infinite speed; 1 = TL durable speed ; 2 = half TL durable speed
			writeToReadLatencyLimit =
			    ((maxTLVer - minLimitingSSVer) - limits->maxVersionDifference / 2) / (limits->maxVersionDifference / 4);
			worstVersionLag = std::max((Version)0, maxTLVer - minSSVer);
			limitingVersionLag = std::max((Version)0, maxTLVer - minLimitingSSVer);
		}
	}

	int64_t worstFreeSpaceTLog = std::numeric_limits<int64_t>::max();
	int64_t worstStorageQueueTLog = 0;
	int tlcount = 0;
	for (auto& it : tlogQueueInfo) {
		auto const& tl = it.value;
		if (!tl.valid)
			continue;
		++tlcount;

		limitReason_t tlogLimitReason = limitReason_t::log_server_write_queue;

		int64_t minFreeSpace =
		    std::max(SERVER_KNOBS->MIN_AVAILABLE_SPACE,
		             (int64_t)(SERVER_KNOBS->MIN_AVAILABLE_SPACE_RATIO * tl.smoothTotalSpace.smoothTotal()));

		worstFreeSpaceTLog = std::min(worstFreeSpaceTLog, (int64_t)tl.smoothFreeSpace.smoothTotal() - minFreeSpace);

		int64_t springBytes = std::max<int64_t>(
		    1, std::min<int64_t>(limits->logSpringBytes, (tl.smoothFreeSpace.smoothTotal() - minFreeSpace) * 0.2));
		int64_t targetBytes = std::max<int64_t>(
		    1, std::min(limits->logTargetBytes, (int64_t)tl.smoothFreeSpace.smoothTotal() - minFreeSpace));
		if (targetBytes != limits->logTargetBytes) {
			if (minFreeSpace == SERVER_KNOBS->MIN_AVAILABLE_SPACE) {
				tlogLimitReason = limitReason_t::log_server_min_free_space;
			} else {
				tlogLimitReason = limitReason_t::log_server_min_free_space_ratio;
			}
			if (printRateKeepLimitReasonDetails) {
				TraceEvent("RatekeeperLimitReasonDetails")
				    .detail("TLogID", tl.id)
				    .detail("Reason", tlogLimitReason)
				    .detail("TLSmoothFreeSpace", tl.smoothFreeSpace.smoothTotal())
				    .detail("TLSmoothTotalSpace", tl.smoothTotalSpace.smoothTotal())
				    .detail("LimitsLogTargetBytes", limits->logTargetBytes)
				    .detail("TargetBytes", targetBytes)
				    .detail("MinFreeSpace", minFreeSpace);
			}
		}

		int64_t queue = tl.lastReply.bytesInput - tl.smoothDurableBytes.smoothTotal();
		healthMetrics.tLogQueue[tl.id] = queue;
		int64_t b = queue - targetBytes;
		worstStorageQueueTLog = std::max(worstStorageQueueTLog, queue);

		if (tl.lastReply.bytesInput - tl.lastReply.bytesDurable > tl.lastReply.storageBytes.free - minFreeSpace / 2) {
			if (now() - lastWarning > 5.0) {
				lastWarning = now();
				TraceEvent(SevWarnAlways, "RkTlogMinFreeSpaceZero", id).detail("ReasonId", tl.id);
			}
			reasonID = tl.id;
			limitReason = limitReason_t::log_server_min_free_space;
			limits->tpsLimit = 0.0;
		}

		double targetRateRatio = std::min((b + springBytes) / (double)springBytes, 2.0);

		if (writeToReadLatencyLimit > targetRateRatio) {
			if (printRateKeepLimitReasonDetails) {
				TraceEvent("RatekeeperLimitReasonDetails")
				    .detail("TLogID", tl.id)
				    .detail("Reason", limitReason_t::storage_server_readable_behind)
				    .detail("TLSmoothFreeSpace", tl.smoothFreeSpace.smoothTotal())
				    .detail("TLSmoothTotalSpace", tl.smoothTotalSpace.smoothTotal())
				    .detail("LimitsLogSpringBytes", limits->logSpringBytes)
				    .detail("LimitsLogTargetBytes", limits->logTargetBytes)
				    .detail("SpringBytes", springBytes)
				    .detail("TargetBytes", targetBytes)
				    .detail("TLLastReplyBytesInput", tl.lastReply.bytesInput)
				    .detail("TLSmoothDurableBytes", tl.smoothDurableBytes.smoothTotal())
				    .detail("Queue", queue)
				    .detail("B", b)
				    .detail("TargetRateRatio", targetRateRatio)
				    .detail("WriteToReadLatencyLimit", writeToReadLatencyLimit)
				    .detail("MinFreeSpace", minFreeSpace)
				    .detail("LimitsMaxVersionDifference", limits->maxVersionDifference);
			}
			targetRateRatio = writeToReadLatencyLimit;
			tlogLimitReason = limitReason_t::storage_server_readable_behind;
		}

		double inputRate = tl.smoothInputBytes.smoothRate();

		if (targetRateRatio > 0) {
			double smoothedRate =
			    std::max(tl.verySmoothDurableBytes.smoothRate(), actualTps / SERVER_KNOBS->MAX_TRANSACTIONS_PER_BYTE);
			double x = smoothedRate / (inputRate * targetRateRatio);
			if (targetRateRatio < .75) //< FIXME: KNOB for 2.0
				x = std::max(x, 0.95);
			double lim = actualTps * x;
			if (lim < limits->tpsLimit) {
				limits->tpsLimit = lim;
				reasonID = tl.id;
				limitReason = tlogLimitReason;
			}
		}
		if (inputRate > 0) {
			// Don't let any tlogs use up its target bytes faster than its MVCC window!
			double x =
			    ((targetBytes - springBytes) /
			     ((((double)SERVER_KNOBS->MAX_READ_TRANSACTION_LIFE_VERSIONS) / SERVER_KNOBS->VERSIONS_PER_SECOND) +
			      2.0)) /
			    inputRate;
			double lim = actualTps * x;
			if (lim < limits->tpsLimit) {
				if (printRateKeepLimitReasonDetails) {
					TraceEvent("RatekeeperLimitReasonDetails")
					    .detail("Reason", limitReason_t::log_server_mvcc_write_bandwidth)
					    .detail("TLogID", tl.id)
					    .detail("MinFreeSpace", minFreeSpace)
					    .detail("TLSmoothFreeSpace", tl.smoothFreeSpace.smoothTotal())
					    .detail("TLSmoothTotalSpace", tl.smoothTotalSpace.smoothTotal())
					    .detail("LimitsLogSpringBytes", limits->logSpringBytes)
					    .detail("LimitsLogTargetBytes", limits->logTargetBytes)
					    .detail("SpringBytes", springBytes)
					    .detail("TargetBytes", targetBytes)
					    .detail("InputRate", inputRate)
					    .detail("X", x)
					    .detail("ActualTps", actualTps)
					    .detail("Lim", lim)
					    .detail("LimitsTpsLimit", limits->tpsLimit);
				}
				limits->tpsLimit = lim;
				reasonID = tl.id;
				limitReason = limitReason_t::log_server_mvcc_write_bandwidth;
			}
		}
	}

	healthMetrics.worstTLogQueue = worstStorageQueueTLog;

	limits->tpsLimit = std::max(limits->tpsLimit, 0.0);

	if (g_network->isSimulated() && g_simulator.speedUpSimulation) {
		limits->tpsLimit = std::max(limits->tpsLimit, 100.0);
	}

	int64_t totalDiskUsageBytes = 0;
	for (auto& t : tlogQueueInfo) {
		if (t.value.valid) {
			totalDiskUsageBytes += t.value.lastReply.storageBytes.used;
		}
	}
	for (auto& s : storageQueueInfo) {
		if (s.value.valid) {
			totalDiskUsageBytes += s.value.lastReply.storageBytes.used;
		}
	}

	if (now() - lastSSListFetchedTimestamp > SERVER_KNOBS->STORAGE_SERVER_LIST_FETCH_TIMEOUT) {
		limits->tpsLimit = 0.0;
		limitReason = limitReason_t::storage_server_list_fetch_failed;
		reasonID = UID();
		TraceEvent(SevWarnAlways, "RkSSListFetchTimeout", id).suppressFor(1.0);
	} else if (limits->tpsLimit == std::numeric_limits<double>::infinity()) {
		limits->tpsLimit = SERVER_KNOBS->RATEKEEPER_DEFAULT_LIMIT;
	}

	limits->tpsLimitMetric = std::min(limits->tpsLimit, 1e6);
	limits->reasonMetric = limitReason;

	if (deterministicRandom()->random01() < 0.1) {
		const std::string& name = limits->rkUpdateEventCacheHolder.getPtr()->trackingKey;
		TraceEvent(name.c_str(), id)
		    .detail("TPSLimit", limits->tpsLimit)
		    .detail("Reason", limitReason)
		    .detail("ReasonServerID", reasonID == UID() ? std::string() : Traceable<UID>::toString(reasonID))
		    .detail("ReleasedTPS", smoothReleasedTransactions.smoothRate())
		    .detail("ReleasedBatchTPS", smoothBatchReleasedTransactions.smoothRate())
		    .detail("TPSBasis", actualTps)
		    .detail("StorageServers", sscount)
		    .detail("GrvProxies", grvProxyInfo.size())
		    .detail("TLogs", tlcount)
		    .detail("WorstFreeSpaceStorageServer", worstFreeSpaceStorageServer)
		    .detail("WorstFreeSpaceTLog", worstFreeSpaceTLog)
		    .detail("WorstStorageServerQueue", worstStorageQueueStorageServer)
		    .detail("LimitingStorageServerQueue", limitingStorageQueueStorageServer)
		    .detail("WorstTLogQueue", worstStorageQueueTLog)
		    .detail("TotalDiskUsageBytes", totalDiskUsageBytes)
		    .detail("WorstStorageServerVersionLag", worstVersionLag)
		    .detail("LimitingStorageServerVersionLag", limitingVersionLag)
		    .detail("WorstStorageServerDurabilityLag", worstDurabilityLag)
		    .detail("LimitingStorageServerDurabilityLag", limitingDurabilityLag)
		    .detail("TagsAutoThrottled", tagThrottler->autoThrottleCount())
		    .detail("TagsAutoThrottledBusyRead", tagThrottler->busyReadTagCount())
		    .detail("TagsAutoThrottledBusyWrite", tagThrottler->busyWriteTagCount())
		    .detail("TagsManuallyThrottled", tagThrottler->manualThrottleCount())
		    .detail("AutoThrottlingEnabled", tagThrottler->isAutoThrottlingEnabled())
		    .trackLatest(name);
	}
}

Future<Void> Ratekeeper::refreshStorageServerCommitCosts() {
	return RatekeeperImpl::refreshStorageServerCommitCosts(this);
}

ACTOR Future<Void> ratekeeper(RatekeeperInterface rkInterf, Reference<AsyncVar<ServerDBInfo> const> dbInfo) {
	wait(Ratekeeper::run(rkInterf, dbInfo));
	return Void();
}

StorageQueueInfo::StorageQueueInfo(UID id, LocalityData locality)
  : busiestWriteTagEventHolder(makeReference<EventCacheHolder>(id.toString() + "/BusiestWriteTag")), valid(false),
    id(id), locality(locality), acceptingRequests(false), smoothDurableBytes(SERVER_KNOBS->SMOOTHING_AMOUNT),
    smoothInputBytes(SERVER_KNOBS->SMOOTHING_AMOUNT), verySmoothDurableBytes(SERVER_KNOBS->SLOW_SMOOTHING_AMOUNT),
    smoothDurableVersion(SERVER_KNOBS->SMOOTHING_AMOUNT), smoothLatestVersion(SERVER_KNOBS->SMOOTHING_AMOUNT),
    smoothFreeSpace(SERVER_KNOBS->SMOOTHING_AMOUNT), smoothTotalSpace(SERVER_KNOBS->SMOOTHING_AMOUNT),
    limitReason(limitReason_t::unlimited) {
	// FIXME: this is a tacky workaround for a potential uninitialized use in trackStorageServerQueueInfo
	lastReply.instanceID = -1;
}

void StorageQueueInfo::addCommitCost(TransactionTagRef tagName, TransactionCommitCostEstimation const& cost) {
	tagCostEst[tagName] += cost;
	totalWriteCosts += cost.getCostSum();
	totalWriteOps += cost.getOpsSum();
}

void StorageQueueInfo::update(StorageQueuingMetricsReply const& reply, Smoother& smoothTotalDurableBytes) {
	valid = true;
	auto prevReply = std::move(lastReply);
	lastReply = reply;
	if (prevReply.instanceID != reply.instanceID) {
		smoothDurableBytes.reset(reply.bytesDurable);
		verySmoothDurableBytes.reset(reply.bytesDurable);
		smoothInputBytes.reset(reply.bytesInput);
		smoothFreeSpace.reset(reply.storageBytes.available);
		smoothTotalSpace.reset(reply.storageBytes.total);
		smoothDurableVersion.reset(reply.durableVersion);
		smoothLatestVersion.reset(reply.version);
	} else {
		smoothTotalDurableBytes.addDelta(reply.bytesDurable - prevReply.bytesDurable);
		smoothDurableBytes.setTotal(reply.bytesDurable);
		verySmoothDurableBytes.setTotal(reply.bytesDurable);
		smoothInputBytes.setTotal(reply.bytesInput);
		smoothFreeSpace.setTotal(reply.storageBytes.available);
		smoothTotalSpace.setTotal(reply.storageBytes.total);
		smoothDurableVersion.setTotal(reply.durableVersion);
		smoothLatestVersion.setTotal(reply.version);
	}

	busiestReadTags = reply.busiestTags;
}

void StorageQueueInfo::refreshCommitCost(double elapsed) {
	busiestWriteTags.clear();
	TransactionTag busiestTag;
	TransactionCommitCostEstimation maxCost;
	double maxRate = 0, maxBusyness = 0;
	for (const auto& [tag, cost] : tagCostEst) {
		double rate = cost.getCostSum() / elapsed;
		if (rate > maxRate) {
			busiestTag = tag;
			maxRate = rate;
			maxCost = cost;
		}
	}
	if (maxRate > SERVER_KNOBS->MIN_TAG_WRITE_PAGES_RATE) {
		// TraceEvent("RefreshSSCommitCost").detail("TotalWriteCost", totalWriteCost).detail("TotalWriteOps",totalWriteOps);
		ASSERT_GT(totalWriteCosts, 0);
		maxBusyness = double(maxCost.getCostSum()) / totalWriteCosts;
		busiestWriteTags.emplace_back(busiestTag, maxRate, maxBusyness);
	}

	TraceEvent("BusiestWriteTag", id)
	    .detail("Elapsed", elapsed)
	    .detail("Tag", printable(busiestTag))
	    .detail("TagOps", maxCost.getOpsSum())
	    .detail("TagCost", maxCost.getCostSum())
	    .detail("TotalCost", totalWriteCosts)
	    .detail("Reported", !busiestWriteTags.empty())
	    .trackLatest(busiestWriteTagEventHolder->trackingKey);

	// reset statistics
	tagCostEst.clear();
	totalWriteOps = 0;
	totalWriteCosts = 0;
}

TLogQueueInfo::TLogQueueInfo(UID id)
  : valid(false), id(id), smoothDurableBytes(SERVER_KNOBS->SMOOTHING_AMOUNT),
    smoothInputBytes(SERVER_KNOBS->SMOOTHING_AMOUNT), verySmoothDurableBytes(SERVER_KNOBS->SLOW_SMOOTHING_AMOUNT),
    smoothFreeSpace(SERVER_KNOBS->SMOOTHING_AMOUNT), smoothTotalSpace(SERVER_KNOBS->SMOOTHING_AMOUNT) {
	// FIXME: this is a tacky workaround for a potential uninitialized use in trackTLogQueueInfo (copied from
	// storageQueueInfO)
	lastReply.instanceID = -1;
}

void TLogQueueInfo::update(TLogQueuingMetricsReply const& reply, Smoother& smoothTotalDurableBytes) {
	valid = true;
	auto prevReply = std::move(lastReply);
	lastReply = reply;
	if (prevReply.instanceID != reply.instanceID) {
		smoothDurableBytes.reset(reply.bytesDurable);
		verySmoothDurableBytes.reset(reply.bytesDurable);
		smoothInputBytes.reset(reply.bytesInput);
		smoothFreeSpace.reset(reply.storageBytes.available);
		smoothTotalSpace.reset(reply.storageBytes.total);
	} else {
		smoothTotalDurableBytes.addDelta(reply.bytesDurable - prevReply.bytesDurable);
		smoothDurableBytes.setTotal(reply.bytesDurable);
		verySmoothDurableBytes.setTotal(reply.bytesDurable);
		smoothInputBytes.setTotal(reply.bytesInput);
		smoothFreeSpace.setTotal(reply.storageBytes.available);
		smoothTotalSpace.setTotal(reply.storageBytes.total);
	}
}

RatekeeperLimits::RatekeeperLimits(TransactionPriority priority,
                                   std::string context,
                                   int64_t storageTargetBytes,
                                   int64_t storageSpringBytes,
                                   int64_t logTargetBytes,
                                   int64_t logSpringBytes,
                                   double maxVersionDifference,
                                   int64_t durabilityLagTargetVersions,
                                   int64_t bwLagTargetVersions)
  : tpsLimit(std::numeric_limits<double>::infinity()), tpsLimitMetric(StringRef("Ratekeeper.TPSLimit" + context)),
    reasonMetric(StringRef("Ratekeeper.Reason" + context)), storageTargetBytes(storageTargetBytes),
    storageSpringBytes(storageSpringBytes), logTargetBytes(logTargetBytes), logSpringBytes(logSpringBytes),
    maxVersionDifference(maxVersionDifference),
    durabilityLagTargetVersions(
        durabilityLagTargetVersions +
        SERVER_KNOBS->MAX_READ_TRANSACTION_LIFE_VERSIONS), // The read transaction life versions are expected to not
    // be durable on the storage servers
    lastDurabilityLag(0), durabilityLagLimit(std::numeric_limits<double>::infinity()),
    bwLagTargetVersions(bwLagTargetVersions), bwLagLimit(std::numeric_limits<double>::infinity()), bwLagTime(0),
    priority(priority), context(context),
    rkUpdateEventCacheHolder(makeReference<EventCacheHolder>("RkUpdate" + context)) {}<|MERGE_RESOLUTION|>--- conflicted
+++ resolved
@@ -242,12 +242,6 @@
 		}
 	}
 
-<<<<<<< HEAD
-	ACTOR static Future<Void> monitorThrottlingChanges(Ratekeeper* self) {
-		wait(self->tagThrottler->monitorThrottlingChanges());
-		return Void();
-	}
-
 	ACTOR static Future<Void> monitorBlobWorkers(Ratekeeper* self) {
 		state std::vector<BlobWorkerInterface> blobWorkers;
 		state int workerFetchCount = 0;
@@ -324,8 +318,6 @@
 		}
 	}
 
-=======
->>>>>>> 9caece6f
 	ACTOR static Future<Void> run(RatekeeperInterface rkInterf, Reference<AsyncVar<ServerDBInfo> const> dbInfo) {
 		state Ratekeeper self(rkInterf.id(), openDBOnServer(dbInfo, TaskPriority::DefaultEndpoint, LockAware::True));
 		state Future<Void> timeout = Void();
@@ -535,19 +527,14 @@
                 SERVER_KNOBS->TARGET_BYTES_PER_TLOG_BATCH,
                 SERVER_KNOBS->SPRING_BYTES_TLOG_BATCH,
                 SERVER_KNOBS->MAX_TL_SS_VERSION_DIFFERENCE_BATCH,
-<<<<<<< HEAD
                 SERVER_KNOBS->TARGET_DURABILITY_LAG_VERSIONS_BATCH,
                 SERVER_KNOBS->TARGET_BW_LAG_VERSIONS_BATCH),
     minBlobWorkerVersion(0), minBlobWorkerGRV(0), minBlobWorkerTime(0), minBlobWorkerRate(0) {
-	tagThrottler = std::make_unique<TagThrottler>(db, id);
-=======
-                SERVER_KNOBS->TARGET_DURABILITY_LAG_VERSIONS_BATCH) {
 	if (SERVER_KNOBS->GLOBAL_TAG_THROTTLING) {
 		tagThrottler = std::make_unique<GlobalTagThrottler>(db, id);
 	} else {
 		tagThrottler = std::make_unique<TagThrottler>(db, id);
 	}
->>>>>>> 9caece6f
 }
 
 void Ratekeeper::updateCommitCostEstimation(
@@ -567,8 +554,8 @@
 
 	double actualTps = smoothReleasedTransactions.smoothRate();
 	actualTpsMetric = (int64_t)actualTps;
-	// SOMEDAY: Remove the max( 1.0, ... ) since the below calculations _should_ be able to recover back up from this
-	// value
+	// SOMEDAY: Remove the max( 1.0, ... ) since the below calculations _should_ be able to recover back
+	// up from this value
 	actualTps =
 	    std::max(std::max(1.0, actualTps), smoothTotalDurableBytes.smoothRate() / CLIENT_KNOBS->TRANSACTION_SIZE_LIMIT);
 
@@ -597,7 +584,8 @@
 	    SERVER_KNOBS->RATEKEEPER_PRINT_LIMIT_REASON &&
 	    (deterministicRandom()->random01() < SERVER_KNOBS->RATEKEEPER_LIMIT_REASON_SAMPLE_RATE);
 
-	// Look at each storage server's write queue and local rate, compute and store the desired rate ratio
+	// Look at each storage server's write queue and local rate, compute and store the desired rate
+	// ratio
 	for (auto i = storageQueueInfo.begin(); i != storageQueueInfo.end(); ++i) {
 		auto const& ss = i->value;
 		if (!ss.valid || !ss.acceptingRequests || (remoteDC.present() && ss.locality.dcId() == remoteDC))
@@ -886,7 +874,8 @@
 		}
 
 		if (minSSVer != std::numeric_limits<Version>::max() && maxTLVer != std::numeric_limits<Version>::min()) {
-			// writeToReadLatencyLimit: 0 = infinite speed; 1 = TL durable speed ; 2 = half TL durable speed
+			// writeToReadLatencyLimit: 0 = infinite speed; 1 = TL durable speed ; 2 = half TL durable
+			// speed
 			writeToReadLatencyLimit =
 			    ((maxTLVer - minLimitingSSVer) - limits->maxVersionDifference / 2) / (limits->maxVersionDifference / 4);
 			worstVersionLag = std::max((Version)0, maxTLVer - minSSVer);
@@ -1101,7 +1090,8 @@
     smoothDurableVersion(SERVER_KNOBS->SMOOTHING_AMOUNT), smoothLatestVersion(SERVER_KNOBS->SMOOTHING_AMOUNT),
     smoothFreeSpace(SERVER_KNOBS->SMOOTHING_AMOUNT), smoothTotalSpace(SERVER_KNOBS->SMOOTHING_AMOUNT),
     limitReason(limitReason_t::unlimited) {
-	// FIXME: this is a tacky workaround for a potential uninitialized use in trackStorageServerQueueInfo
+	// FIXME: this is a tacky workaround for a potential uninitialized use in
+	// trackStorageServerQueueInfo
 	lastReply.instanceID = -1;
 }
 
@@ -1176,8 +1166,8 @@
   : valid(false), id(id), smoothDurableBytes(SERVER_KNOBS->SMOOTHING_AMOUNT),
     smoothInputBytes(SERVER_KNOBS->SMOOTHING_AMOUNT), verySmoothDurableBytes(SERVER_KNOBS->SLOW_SMOOTHING_AMOUNT),
     smoothFreeSpace(SERVER_KNOBS->SMOOTHING_AMOUNT), smoothTotalSpace(SERVER_KNOBS->SMOOTHING_AMOUNT) {
-	// FIXME: this is a tacky workaround for a potential uninitialized use in trackTLogQueueInfo (copied from
-	// storageQueueInfO)
+	// FIXME: this is a tacky workaround for a potential uninitialized use in trackTLogQueueInfo (copied
+	// from storageQueueInfO)
 	lastReply.instanceID = -1;
 }
 
@@ -1214,9 +1204,9 @@
     reasonMetric(StringRef("Ratekeeper.Reason" + context)), storageTargetBytes(storageTargetBytes),
     storageSpringBytes(storageSpringBytes), logTargetBytes(logTargetBytes), logSpringBytes(logSpringBytes),
     maxVersionDifference(maxVersionDifference),
-    durabilityLagTargetVersions(
-        durabilityLagTargetVersions +
-        SERVER_KNOBS->MAX_READ_TRANSACTION_LIFE_VERSIONS), // The read transaction life versions are expected to not
+    durabilityLagTargetVersions(durabilityLagTargetVersions +
+                                SERVER_KNOBS->MAX_READ_TRANSACTION_LIFE_VERSIONS), // The read transaction life versions
+                                                                                   // are expected to not
     // be durable on the storage servers
     lastDurabilityLag(0), durabilityLagLimit(std::numeric_limits<double>::infinity()),
     bwLagTargetVersions(bwLagTargetVersions), bwLagLimit(std::numeric_limits<double>::infinity()), bwLagTime(0),
