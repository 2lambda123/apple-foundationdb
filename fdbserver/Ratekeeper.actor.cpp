/*
 * Ratekeeper.actor.cpp
 *
 * This source file is part of the FoundationDB open source project
 *
 * Copyright 2013-2022 Apple Inc. and the FoundationDB project authors
 *
 * Licensed under the Apache License, Version 2.0 (the "License");
 * you may not use this file except in compliance with the License.
 * You may obtain a copy of the License at
 *
 *     http://www.apache.org/licenses/LICENSE-2.0
 *
 * Unless required by applicable law or agreed to in writing, software
 * distributed under the License is distributed on an "AS IS" BASIS,
 * WITHOUT WARRANTIES OR CONDITIONS OF ANY KIND, either express or implied.
 * See the License for the specific language governing permissions and
 * limitations under the License.
 */

#include "fdbclient/ClientKnobs.h"
#include "fdbserver/DataDistribution.actor.h"
#include "fdbserver/Knobs.h"
#include "fdbserver/Ratekeeper.h"
#include "fdbserver/TagThrottler.h"
#include "fdbserver/WaitFailure.h"
#include "fdbserver/QuietDatabase.h"
#include "flow/OwningResource.h"

#include "flow/actorcompiler.h" // must be last include

const char* limitReasonName[] = { "workload",
	                              "storage_server_write_queue_size",
	                              "storage_server_write_bandwidth_mvcc",
	                              "storage_server_readable_behind",
	                              "log_server_mvcc_write_bandwidth",
	                              "log_server_write_queue",
	                              "storage_server_min_free_space",
	                              "storage_server_min_free_space_ratio",
	                              "log_server_min_free_space",
	                              "log_server_min_free_space_ratio",
	                              "storage_server_durability_lag",
	                              "storage_server_list_fetch_failed",
	                              "blob_worker_lag",
	                              "blob_worker_missing" };
static_assert(sizeof(limitReasonName) / sizeof(limitReasonName[0]) == limitReason_t_end, "limitReasonDesc table size");

int limitReasonEnd = limitReason_t_end;

// NOTE: This has a corresponding table in Script.cs (see RatekeeperReason graph)
// IF UPDATING THIS ARRAY, UPDATE SCRIPT.CS!
const char* limitReasonDesc[] = { "Workload or read performance.",
	                              "Storage server performance (storage queue).",
	                              "Storage server MVCC memory.",
	                              "Storage server version falling behind.",
	                              "Log server MVCC memory.",
	                              "Storage server performance (log queue).",
	                              "Storage server running out of space (approaching 100MB limit).",
	                              "Storage server running out of space (approaching 5% limit).",
	                              "Log server running out of space (approaching 100MB limit).",
	                              "Log server running out of space (approaching 5% limit).",
	                              "Storage server durable version falling behind.",
	                              "Unable to fetch storage server list.",
	                              "Blob worker granule version falling behind.",
	                              "No blob workers are reporting metrics." };

static_assert(sizeof(limitReasonDesc) / sizeof(limitReasonDesc[0]) == limitReason_t_end, "limitReasonDesc table size");

class RatekeeperImpl {
public:
	ACTOR static Future<bool> checkAnyBlobRanges(Database db) {
		state Transaction tr(db);
		loop {
			try {
				tr.setOption(FDBTransactionOptions::PRIORITY_SYSTEM_IMMEDIATE);
				tr.setOption(FDBTransactionOptions::READ_SYSTEM_KEYS);
				tr.setOption(FDBTransactionOptions::LOCK_AWARE);
				// FIXME: check if any active ranges. This still returns true if there are inactive ranges, but it
				// mostly serves its purpose to allow setting blob_granules_enabled=1 on a cluster that has no blob
				// workers currently.
				RangeResult anyData = wait(tr.getRange(blobRangeKeys, 1));
				return !anyData.empty();
			} catch (Error& e) {
				wait(tr.onError(e));
			}
		}
	}

	ACTOR static Future<Void> monitorBlobWorkers(Ratekeeper* self, Reference<AsyncVar<ServerDBInfo> const> dbInfo) {
		state std::vector<BlobWorkerInterface> blobWorkers;
		state int workerFetchCount = 0;
		state double lastStartTime = 0;
		state double startTime = 0;
		state bool blobWorkerDead = false;
		state double lastLoggedTime = 0;

		loop {
			while (!self->configurationMonitor->areBlobGranulesEnabled()) {
				// FIXME: clear blob worker state if granules were previously enabled?
				wait(delay(SERVER_KNOBS->SERVER_LIST_DELAY));
			}

			state Version grv;
			state Future<Void> blobWorkerDelay =
			    delay(SERVER_KNOBS->METRIC_UPDATE_RATE * FLOW_KNOBS->DELAY_JITTER_OFFSET);
			int fetchAmount = SERVER_KNOBS->BW_FETCH_WORKERS_INTERVAL /
			                  (SERVER_KNOBS->METRIC_UPDATE_RATE * FLOW_KNOBS->DELAY_JITTER_OFFSET);
			if (++workerFetchCount == fetchAmount || blobWorkerDead) {
				workerFetchCount = 0;
				state Future<bool> anyBlobRangesCheck = checkAnyBlobRanges(self->db);
				wait(store(blobWorkers, getBlobWorkers(self->db, true, &grv)));
				wait(store(self->anyBlobRanges, anyBlobRangesCheck));
			} else {
				grv = self->recoveryTracker->getMaxVersion();
			}

			lastStartTime = startTime;
			startTime = now();

			if (blobWorkers.size() > 0) {
				state Future<Optional<BlobManagerBlockedReply>> blockedAssignments;
				if (dbInfo->get().blobManager.present()) {
					blockedAssignments =
					    timeout(brokenPromiseToNever(dbInfo->get().blobManager.get().blobManagerBlockedReq.getReply(
					                BlobManagerBlockedRequest())),
					            SERVER_KNOBS->BLOB_WORKER_TIMEOUT);
				}
				state std::vector<Future<Optional<MinBlobVersionReply>>> aliveVersions;
				aliveVersions.reserve(blobWorkers.size());
				for (auto& it : blobWorkers) {
					MinBlobVersionRequest req;
					req.grv = grv;
					aliveVersions.push_back(timeout(brokenPromiseToNever(it.minBlobVersionRequest.getReply(req)),
					                                SERVER_KNOBS->BLOB_WORKER_TIMEOUT));
				}
				if (blockedAssignments.isValid()) {
					wait(success(blockedAssignments));
					if (blockedAssignments.get().present() && blockedAssignments.get().get().blockedAssignments == 0) {
						self->unblockedAssignmentTime = now();
					}
				}
				wait(waitForAll(aliveVersions));
				Version minVer = grv;
				blobWorkerDead = false;
				int minIdx = 0;
				for (int i = 0; i < blobWorkers.size(); i++) {
					if (aliveVersions[i].get().present()) {
						if (aliveVersions[i].get().get().version < minVer) {
							minVer = aliveVersions[i].get().get().version;
							minIdx = i;
						}
					} else {
						blobWorkerDead = true;
						minVer = 0;
						minIdx = i;
						break;
					}
				}
				if (minVer > 0 && blobWorkers.size() > 0 &&
				    now() - self->unblockedAssignmentTime < SERVER_KNOBS->BW_MAX_BLOCKED_INTERVAL) {
					while (!self->blobWorkerVersionHistory.empty() &&
					       minVer < self->blobWorkerVersionHistory.back().second) {
						self->blobWorkerVersionHistory.pop_back();
					}
					self->blobWorkerVersionHistory.push_back(std::make_pair(now(), minVer));
				}
				while (self->blobWorkerVersionHistory.size() > SERVER_KNOBS->MIN_BW_HISTORY &&
				       self->blobWorkerVersionHistory[1].first <
				           self->blobWorkerVersionHistory.back().first - SERVER_KNOBS->BW_ESTIMATION_INTERVAL) {
					self->blobWorkerVersionHistory.pop_front();
				}
				if (now() - lastLoggedTime > SERVER_KNOBS->BW_RW_LOGGING_INTERVAL) {
					lastLoggedTime = now();
					TraceEvent("RkMinBlobWorkerVersion")
					    .detail("BWVersion", minVer)
<<<<<<< HEAD
					    .detail("MaxVer", self->recoveryTracker->getMaxVersion())
					    .detail("MinId", blobWorkers.size() > 0 ? blobWorkers[minIdx].id() : UID());
=======
					    .detail("MaxVer", self->maxVersion)
					    .detail("MinId", blobWorkers.size() > 0 ? blobWorkers[minIdx].id() : UID())
					    .detail("BMBlocked",
					            now() - self->unblockedAssignmentTime >= SERVER_KNOBS->BW_MAX_BLOCKED_INTERVAL);
>>>>>>> ae7fbb47
				}
			}
			wait(blobWorkerDelay);
		}
	}

	ACTOR static Future<Void> run(RatekeeperInterface rkInterf, Reference<AsyncVar<ServerDBInfo> const> dbInfo) {
		state Ratekeeper self(
		    rkInterf.id(), openDBOnServer(dbInfo, TaskPriority::DefaultEndpoint, LockAware::True), dbInfo, rkInterf);
		state Future<Void> timeout = Void();
		state Future<Void> collection = actorCollection(self.addActor.getFuture());

		TraceEvent("RatekeeperStarting", rkInterf.id());
		self.addActor.send(waitFailureServer(rkInterf.waitFailure.getFuture()));
		self.addActor.send(self.configurationMonitor->run());

		self.addActor.send(self.metricsTracker->run());
		self.addActor.send(traceRole(Role::RATEKEEPER, rkInterf.id()));

		self.addActor.send(self.rateServer->run(
		    *self.normalRateUpdater, *self.batchRateUpdater, *self.tagThrottler, *self.recoveryTracker));

		self.addActor.send(self.tagThrottler->monitorThrottlingChanges());
		if (SERVER_KNOBS->BW_THROTTLING_ENABLED) {
			self.addActor.send(self.monitorBlobWorkers(dbInfo));
		}

		TraceEvent("RkTLogQueueSizeParameters", rkInterf.id())
		    .detail("Target", SERVER_KNOBS->TARGET_BYTES_PER_TLOG)
		    .detail("Spring", SERVER_KNOBS->SPRING_BYTES_TLOG)
		    .detail(
		        "Rate",
		        (SERVER_KNOBS->TARGET_BYTES_PER_TLOG - SERVER_KNOBS->SPRING_BYTES_TLOG) /
		            ((((double)SERVER_KNOBS->MAX_READ_TRANSACTION_LIFE_VERSIONS) / SERVER_KNOBS->VERSIONS_PER_SECOND) +
		             2.0));

		TraceEvent("RkStorageServerQueueSizeParameters", rkInterf.id())
		    .detail("Target", SERVER_KNOBS->TARGET_BYTES_PER_STORAGE_SERVER)
		    .detail("Spring", SERVER_KNOBS->SPRING_BYTES_STORAGE_SERVER)
		    .detail("EBrake", SERVER_KNOBS->STORAGE_HARD_LIMIT_BYTES)
		    .detail(
		        "Rate",
		        (SERVER_KNOBS->TARGET_BYTES_PER_STORAGE_SERVER - SERVER_KNOBS->SPRING_BYTES_STORAGE_SERVER) /
		            ((((double)SERVER_KNOBS->MAX_READ_TRANSACTION_LIFE_VERSIONS) / SERVER_KNOBS->VERSIONS_PER_SECOND) +
		             2.0));

		try {
			loop choose {
				when(wait(timeout)) {
					double actualTps = self.rateServer->getSmoothReleasedTransactionRate();
					actualTps = std::max(std::max(1.0, actualTps),
					                     self.metricsTracker->getSmoothTotalDurableBytesRate() /
					                         CLIENT_KNOBS->TRANSACTION_SIZE_LIMIT);

					if (self.actualTpsHistory.size() > SERVER_KNOBS->MAX_TPS_HISTORY_SAMPLES) {
						self.actualTpsHistory.pop_front();
					}
					self.actualTpsHistory.push_back(actualTps);

					self.recoveryTracker->cleanupOldRecoveries();

					self.normalRateUpdater->update(*self.metricsTracker,
					                               *self.rateServer,
					                               *self.tagThrottler,
					                               *self.configurationMonitor,
					                               *self.recoveryTracker,
					                               self.actualTpsHistory,
					                               self.anyBlobRanges,
					                               self.blobWorkerVersionHistory,
					                               self.blobWorkerTime,
					                               self.unblockedAssignmentTime);
					self.batchRateUpdater->update(*self.metricsTracker,
					                              *self.rateServer,
					                              *self.tagThrottler,
					                              *self.configurationMonitor,
					                              *self.recoveryTracker,
					                              self.actualTpsHistory,
					                              self.anyBlobRanges,
					                              self.blobWorkerVersionHistory,
					                              self.blobWorkerTime,
					                              self.unblockedAssignmentTime);
					self.tryUpdateAutoTagThrottling();

					self.rateServer->updateLastLimited(self.batchRateUpdater->getTpsLimit());
					self.rateServer->cleanupExpiredGrvProxies();
					timeout = delayJittered(SERVER_KNOBS->METRIC_UPDATE_RATE);
				}
				when(HaltRatekeeperRequest req = waitNext(rkInterf.haltRatekeeper.getFuture())) {
					req.reply.send(Void());
					TraceEvent("RatekeeperHalted", rkInterf.id()).detail("ReqID", req.requesterID);
					break;
				}
				when(wait(collection)) {
					ASSERT(false);
					throw internal_error();
				}
			}
		} catch (Error& err) {
			TraceEvent("RatekeeperDied", rkInterf.id()).errorUnsuppressed(err);
		}
		return Void();
	}
}; // class RatekeeperImpl

Future<Void> Ratekeeper::monitorBlobWorkers(Reference<AsyncVar<ServerDBInfo> const> dbInfo) {
	return RatekeeperImpl::monitorBlobWorkers(this, dbInfo);
}

Future<Void> Ratekeeper::run(RatekeeperInterface rkInterf, Reference<AsyncVar<ServerDBInfo> const> dbInfo) {
	return RatekeeperImpl::run(rkInterf, dbInfo);
}

Ratekeeper::Ratekeeper(UID id,
                       Database db,
                       Reference<AsyncVar<ServerDBInfo> const> dbInfo,
                       RatekeeperInterface rkInterf)
  : id(id), db(db), blobWorkerTime(now()), unblockedAssignmentTime(now()), anyBlobRanges(false) {
	if (SERVER_KNOBS->GLOBAL_TAG_THROTTLING) {
		tagThrottler = std::make_unique<GlobalTagThrottler>(db, id, SERVER_KNOBS->MAX_MACHINES_FALLING_BEHIND);
	} else {
		tagThrottler = std::make_unique<TagThrottler>(db, id);
	}
	metricsTracker =
	    std::make_unique<RKMetricsTracker>(id, db, rkInterf.reportCommitCostEstimation.getFuture(), dbInfo);
	configurationMonitor = std::make_unique<RKConfigurationMonitor>(db, dbInfo);
	recoveryTracker = std::make_unique<RKRecoveryTracker>(IAsyncListener<bool>::create(
	    dbInfo, [](auto const& info) { return info.recoveryState < RecoveryState::ACCEPTING_COMMITS; }));
	rateServer = std::make_unique<RKRateServer>(rkInterf.getRateInfo.getFuture());

	RatekeeperLimits normalLimits(TransactionPriority::DEFAULT,
	                              "",
	                              SERVER_KNOBS->TARGET_BYTES_PER_STORAGE_SERVER,
	                              SERVER_KNOBS->SPRING_BYTES_STORAGE_SERVER,
	                              SERVER_KNOBS->TARGET_BYTES_PER_TLOG,
	                              SERVER_KNOBS->SPRING_BYTES_TLOG,
	                              SERVER_KNOBS->MAX_TL_SS_VERSION_DIFFERENCE,
	                              SERVER_KNOBS->TARGET_DURABILITY_LAG_VERSIONS,
	                              SERVER_KNOBS->TARGET_BW_LAG);
	RatekeeperLimits batchLimits(TransactionPriority::BATCH,
	                             "Batch",
	                             SERVER_KNOBS->TARGET_BYTES_PER_STORAGE_SERVER_BATCH,
	                             SERVER_KNOBS->SPRING_BYTES_STORAGE_SERVER_BATCH,
	                             SERVER_KNOBS->TARGET_BYTES_PER_TLOG_BATCH,
	                             SERVER_KNOBS->SPRING_BYTES_TLOG_BATCH,
	                             SERVER_KNOBS->MAX_TL_SS_VERSION_DIFFERENCE_BATCH,
	                             SERVER_KNOBS->TARGET_DURABILITY_LAG_VERSIONS_BATCH,
	                             SERVER_KNOBS->TARGET_BW_LAG_BATCH);
	normalRateUpdater = std::make_unique<RKRateUpdater>(id, normalLimits);
	batchRateUpdater = std::make_unique<RKRateUpdater>(id, batchLimits);
}

void Ratekeeper::tryUpdateAutoTagThrottling() {
	auto const& storageQueueInfo = metricsTracker->getStorageQueueInfo();
	for (auto i = storageQueueInfo.begin(); i != storageQueueInfo.end(); ++i) {
		auto const& ss = i->value;
		addActor.send(tagThrottler->tryUpdateAutoThrottling(ss));
	}
}

ACTOR Future<Void> ratekeeper(RatekeeperInterface rkInterf, Reference<AsyncVar<ServerDBInfo> const> dbInfo) {
	wait(Ratekeeper::run(rkInterf, dbInfo));
	return Void();
}<|MERGE_RESOLUTION|>--- conflicted
+++ resolved
@@ -173,15 +173,10 @@
 					lastLoggedTime = now();
 					TraceEvent("RkMinBlobWorkerVersion")
 					    .detail("BWVersion", minVer)
-<<<<<<< HEAD
 					    .detail("MaxVer", self->recoveryTracker->getMaxVersion())
-					    .detail("MinId", blobWorkers.size() > 0 ? blobWorkers[minIdx].id() : UID());
-=======
-					    .detail("MaxVer", self->maxVersion)
 					    .detail("MinId", blobWorkers.size() > 0 ? blobWorkers[minIdx].id() : UID())
 					    .detail("BMBlocked",
 					            now() - self->unblockedAssignmentTime >= SERVER_KNOBS->BW_MAX_BLOCKED_INTERVAL);
->>>>>>> ae7fbb47
 				}
 			}
 			wait(blobWorkerDelay);
