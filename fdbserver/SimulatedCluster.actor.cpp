/*
 * SimulatedCluster.actor.cpp
 *
 * This source file is part of the FoundationDB open source project
 *
 * Copyright 2013-2022 Apple Inc. and the FoundationDB project authors
 *
 * Licensed under the Apache License, Version 2.0 (the "License");
 * you may not use this file except in compliance with the License.
 * You may obtain a copy of the License at
 *
 *     http://www.apache.org/licenses/LICENSE-2.0
 *
 * Unless required by applicable law or agreed to in writing, software
 * distributed under the License is distributed on an "AS IS" BASIS,
 * WITHOUT WARRANTIES OR CONDITIONS OF ANY KIND, either express or implied.
 * See the License for the specific language governing permissions and
 * limitations under the License.
 */

#include <cstdint>
#include <fstream>
#include <ostream>
#include <sstream>
#include <string_view>
#include <toml.hpp>
#include "fdbrpc/Locality.h"
#include "fdbrpc/simulator.h"
#include "fdbrpc/IPAllowList.h"
#include "fdbclient/ClusterConnectionFile.h"
#include "fdbclient/ClusterConnectionMemoryRecord.h"
#include "fdbclient/DatabaseContext.h"
#include "fdbserver/TesterInterface.actor.h"
#include "fdbserver/WorkerInterface.actor.h"
#include "fdbclient/ClusterInterface.h"
#include "fdbserver/Knobs.h"
#include "fdbserver/CoordinationInterface.h"
#include "fdbclient/SimpleIni.h"
#include "fdbrpc/AsyncFileNonDurable.actor.h"
#include "fdbclient/ManagementAPI.actor.h"
#include "fdbclient/NativeAPI.actor.h"
#include "fdbclient/BackupAgent.actor.h"
#include "fdbclient/versions.h"
#include "flow/MkCert.h"
#include "fdbrpc/WellKnownEndpoints.h"
#include "flow/ProtocolVersion.h"
#include "flow/network.h"
#include "flow/TypeTraits.h"
#include "flow/FaultInjection.h"
#include "flow/CodeProbeUtils.h"
#include "flow/actorcompiler.h" // This must be the last #include.

#undef max
#undef min

extern "C" int g_expect_full_pointermap;
extern const char* getSourceVersion();

using namespace std::literals;

// TODO: Defining these here is just asking for ODR violations.
template <>
std::string describe(bool const& val) {
	return val ? "true" : "false";
}

template <>
std::string describe(int const& val) {
	return format("%d", val);
}

namespace {

const int MACHINE_REBOOT_TIME = 10;

// The max number of extra blob worker machines we might (i.e. randomly) add to the simulated cluster.
// Note that this is in addition to the two we always have.
const int NUM_EXTRA_BW_MACHINES = 5;

bool destructed = false;

// Configuration details specified in workload test files that change the simulation
// environment details
class TestConfig {
	class ConfigBuilder {
		using value_type = toml::basic_value<toml::discard_comments>;
		using base_variant = std::variant<int, bool, std::string, std::vector<int>, ConfigDBType>;
		using types =
		    variant_map<variant_concat<base_variant, variant_map<base_variant, Optional>>, std::add_pointer_t>;
		std::unordered_map<std::string_view, types> confMap;

		struct visitor {
			const value_type& value;
			visitor(const value_type& v) : value(v) {}
			void operator()(int* val) const { *val = value.as_integer(); }
			void operator()(Optional<int>* val) const { *val = value.as_integer(); }
			void operator()(bool* val) const { *val = value.as_boolean(); }
			void operator()(Optional<bool>* val) const { *val = value.as_boolean(); }
			void operator()(std::string* val) const { *val = value.as_string(); }
			void operator()(Optional<std::string>* val) const { *val = value.as_string(); }
			void operator()(std::vector<int>* val) const {
				auto arr = value.as_array();
				for (const auto& i : arr) {
					val->emplace_back(i.as_integer());
				}
			}
			void operator()(Optional<std::vector<int>>* val) const {
				std::vector<int> res;
				(*this)(&res);
				*val = std::move(res);
			}
			void operator()(ConfigDBType* val) const {
				if (value.as_string() == "random") {
					*val = deterministicRandom()->coinflip() ? ConfigDBType::SIMPLE : ConfigDBType::PAXOS;
				} else {
					*val = configDBTypeFromString(value.as_string());
				}
			}
			void operator()(Optional<ConfigDBType>* val) const {
				ConfigDBType res;
				(*this)(&res);
				*val = std::move(res);
			}
		};

		struct trace_visitor {
			std::string key;
			TraceEvent& evt;
			trace_visitor(std::string const& key, TraceEvent& e) : key("Key" + key), evt(e) {}
			template <class T>
			void operator()(T const* val) const {
				evt.detail(key.c_str(), *val);
			}
			void operator()(std::vector<int> const* val) const {
				if (val->empty()) {
					evt.detail(key.c_str(), "[]");
					return;
				}
				std::stringstream value;
				value << "[" << val->at(0);
				for (int i = 1; i < val->size(); ++i) {
					value << "," << val->at(i);
				}
				value << "]";
				evt.detail(key.c_str(), value.str());
			}
			void operator()(Optional<std::vector<int>> const* val) const {
				if (!val->present()) {
					evt.detail(key.c_str(), *val);
				} else {
					(*this)(&(val->get()));
				}
			}
			void operator()(ConfigDBType const* val) const { evt.detail(key.c_str(), *val); }
			void operator()(Optional<ConfigDBType> const* val) const {
				Optional<std::string> optStr;
				if (val->present()) {
					optStr = configDBTypeToString(val->get());
				}
				evt.detail(key.c_str(), optStr);
			}
		};

	public:
		~ConfigBuilder() {
			TraceEvent evt("SimulatorConfigFromToml");
			for (const auto& p : confMap) {
				std::visit(trace_visitor(std::string(p.first), evt), p.second);
			}
		}

		template <class V>
		ConfigBuilder& add(std::string_view key, V value) {
			confMap.emplace(key, value);
			return *this;
		}

		void set(std::string_view key, const value_type& value) {
			auto iter = confMap.find(key);
			if (iter == confMap.end()) {
				std::cerr << "Unknown configuration attribute " << key << std::endl;
				TraceEvent("UnknownConfigurationAttribute").detail("Name", std::string(key));
				throw unknown_error();
			}
			std::visit(visitor(value), iter->second);
		}
	};

	bool isIniFile(const char* fileName) {
		std::string name = fileName;
		auto pos = name.find_last_of('.');
		ASSERT(pos != std::string::npos && pos + 1 < name.size());
		auto extension = name.substr(pos + 1);
		return extension == "txt"sv;
	}

	void loadIniFile(const char* testFile) {
		std::ifstream ifs;
		ifs.open(testFile, std::ifstream::in);
		if (!ifs.good())
			return;

		std::string cline;

		while (ifs.good()) {
			getline(ifs, cline);
			std::string line = removeWhitespace(std::string(cline));
			if (!line.size() || line.find(';') == 0)
				continue;

			size_t found = line.find('=');
			if (found == std::string::npos)
				// hmmm, not good
				continue;
			std::string attrib = removeWhitespace(line.substr(0, found));
			std::string value = removeWhitespace(line.substr(found + 1));

			if (attrib == "extraDatabaseMode") {
				extraDatabaseMode = ISimulator::stringToExtraDatabaseMode(value);
			}

			if (attrib == "extraDatabaseCount") {
				sscanf(value.c_str(), "%d", &extraDatabaseCount);
			}

			if (attrib == "minimumReplication") {
				sscanf(value.c_str(), "%d", &minimumReplication);
			}

			if (attrib == "minimumRegions") {
				sscanf(value.c_str(), "%d", &minimumRegions);
			}

			if (attrib == "configureLocked") {
				int configureLockedInt;
				sscanf(value.c_str(), "%d", &configureLockedInt);
				configureLocked = (configureLockedInt != 0);
			}

			if (attrib == "startIncompatibleProcess") {
				startIncompatibleProcess = strcmp(value.c_str(), "true") == 0;
			}

			if (attrib == "logAntiQuorum") {
				sscanf(value.c_str(), "%d", &logAntiQuorum);
			}

			if (attrib == "storageEngineExcludeTypes") {
				std::stringstream ss(value);
				for (int i; ss >> i;) {
					storageEngineExcludeTypes.push_back(i);
					if (ss.peek() == ',') {
						ss.ignore();
					}
				}
			}
			if (attrib == "maxTLogVersion") {
				sscanf(value.c_str(), "%d", &maxTLogVersion);
			}
			if (attrib == "disableTss") {
				disableTss = strcmp(value.c_str(), "true") == 0;
			}
			if (attrib == "disableHostname") {
				disableHostname = strcmp(value.c_str(), "true") == 0;
			}
			if (attrib == "disableRemoteKVS") {
				disableRemoteKVS = strcmp(value.c_str(), "true") == 0;
			}
			if (attrib == "disableEncryption") {
				disableEncryption = strcmp(value.c_str(), "true") == 0;
			}
			if (attrib == "restartInfoLocation") {
				isFirstTestInRestart = true;
			}
			if (attrib == "configDBType") {
				if (value == "random") {
					configDBType = deterministicRandom()->coinflip() ? ConfigDBType::SIMPLE : ConfigDBType::PAXOS;
				} else {
					configDBType = configDBTypeFromString(value);
				}
			}
			if (attrib == "randomlyRenameZoneId") {
				randomlyRenameZoneId = strcmp(value.c_str(), "true") == 0;
			}
			if (attrib == "blobGranulesEnabled") {
				blobGranulesEnabled = strcmp(value.c_str(), "true") == 0;
			}
			if (attrib == "injectSSTargetedRestart") {
				injectTargetedSSRestart = strcmp(value.c_str(), "true") == 0;
			}

			if (attrib == "injectSSDelay") {
				injectSSDelay = strcmp(value.c_str(), "true") == 0;
			}
		}

		ifs.close();
	}

	ConfigDBType configDBType{ ConfigDBType::DISABLED };

public:
	ISimulator::ExtraDatabaseMode extraDatabaseMode = ISimulator::ExtraDatabaseMode::Disabled;
	// The number of extra database used if the database mode is MULTIPLE
	int extraDatabaseCount = 1;
	int minimumReplication = 0;
	int minimumRegions = 0;
	bool configureLocked = false;
	bool startIncompatibleProcess = false;
	int logAntiQuorum = -1;
	bool isFirstTestInRestart = false;
	// 7.0 cannot be downgraded to 6.3 after enabling TSS, so disable TSS for 6.3 downgrade tests
	bool disableTss = false;
	// 7.1 cannot be downgraded to 7.0 and below after enabling hostname, so disable hostname for 7.0 downgrade tests
	bool disableHostname = false;
	// remote key value store is a child process spawned by the SS process to run the storage engine
	bool disableRemoteKVS = false;
	// 7.2 cannot be downgraded to 7.1 or below after enabling encryption-at-rest.
	bool disableEncryption = false;
	// Storage Engine Types: Verify match with SimulationConfig::generateNormalConfig
	//	0 = "ssd"
	//	1 = "memory"
	//	2 = "memory-radixtree-beta"
	//	3 = "ssd-redwood-1-experimental"
	//	4 = "ssd-rocksdb-v1"
	//	5 = "ssd-sharded-rocksdb"
	// Requires a comma-separated list of numbers WITHOUT whitespaces
	std::vector<int> storageEngineExcludeTypes;
	// Set the maximum TLog version that can be selected for a test
	// Refer to FDBTypes.h::TLogVersion. Defaults to the maximum supported version.
	int maxTLogVersion = TLogVersion::MAX_SUPPORTED;
	// Set true to simplify simulation configs for easier debugging
	bool simpleConfig = false;
	int extraMachineCountDC = 0;
	Optional<bool> generateFearless, buggify;
	Optional<int> datacenters, desiredTLogCount, commitProxyCount, grvProxyCount, resolverCount, storageEngineType,
<<<<<<< HEAD
	    stderrSeverity, machineCount, processesPerMachine, coordinators, desiredVersionIndexers;
=======
	    stderrSeverity, machineCount, processesPerMachine, coordinators;
	bool blobGranulesEnabled = false;
>>>>>>> f75bd100
	Optional<std::string> config;
	bool randomlyRenameZoneId = false;

	bool allowDefaultTenant = true;
	bool allowDisablingTenants = true;
	bool allowCreatingTenants = true;
	bool injectTargetedSSRestart = false;
	bool injectSSDelay = false;

	ConfigDBType getConfigDBType() const { return configDBType; }

	bool tomlKeyPresent(const toml::value& data, std::string key) {
		if (data.is_table()) {
			for (const auto& [k, v] : data.as_table()) {
				if (k == key || tomlKeyPresent(v, key)) {
					return true;
				}
			}
		} else if (data.is_array()) {
			for (const auto& v : data.as_array()) {
				if (tomlKeyPresent(v, key)) {
					return true;
				}
			}
		}
		return false;
	}

	void readFromConfig(const char* testFile) {
		if (isIniFile(testFile)) {
			loadIniFile(testFile);
			return;
		}
		std::string extraDatabaseModeStr;
		ConfigBuilder builder;
		builder.add("extraDatabaseMode", &extraDatabaseModeStr)
		    .add("extraDatabaseCount", &extraDatabaseCount)
		    .add("minimumReplication", &minimumReplication)
		    .add("minimumRegions", &minimumRegions)
		    .add("configureLocked", &configureLocked)
		    .add("startIncompatibleProcess", &startIncompatibleProcess)
		    .add("logAntiQuorum", &logAntiQuorum)
		    .add("storageEngineExcludeTypes", &storageEngineExcludeTypes)
		    .add("maxTLogVersion", &maxTLogVersion)
		    .add("disableTss", &disableTss)
		    .add("disableHostname", &disableHostname)
		    .add("disableRemoteKVS", &disableRemoteKVS)
		    .add("disableEncryption", &disableEncryption)
		    .add("simpleConfig", &simpleConfig)
		    .add("generateFearless", &generateFearless)
		    .add("datacenters", &datacenters)
		    .add("desiredTLogCount", &desiredTLogCount)
		    .add("desiredVersionIndexers", &desiredVersionIndexers)
		    .add("commitProxyCount", &commitProxyCount)
		    .add("grvProxyCount", &grvProxyCount)
		    .add("resolverCount", &resolverCount)
		    .add("storageEngineType", &storageEngineType)
		    .add("config", &config)
		    .add("buggify", &buggify)
		    .add("StderrSeverity", &stderrSeverity)
		    .add("machineCount", &machineCount)
		    .add("processesPerMachine", &processesPerMachine)
		    .add("coordinators", &coordinators)
		    .add("configDB", &configDBType)
		    .add("extraMachineCountDC", &extraMachineCountDC)
		    .add("blobGranulesEnabled", &blobGranulesEnabled)
		    .add("allowDefaultTenant", &allowDefaultTenant)
		    .add("allowDisablingTenants", &allowDisablingTenants)
		    .add("allowCreatingTenants", &allowCreatingTenants)
		    .add("randomlyRenameZoneId", &randomlyRenameZoneId)
		    .add("randomlyRenameZoneId", &randomlyRenameZoneId)
		    .add("injectTargetedSSRestart", &injectTargetedSSRestart)
		    .add("injectSSDelay", &injectSSDelay);
		try {
			auto file = toml::parse(testFile);
			if (file.contains("configuration") && toml::find(file, "configuration").is_table()) {
				auto conf = toml::find(file, "configuration").as_table();
				for (const auto& [key, value] : conf) {
					if (key == "ClientInfoLogging") {
						setNetworkOption(FDBNetworkOptions::DISABLE_CLIENT_STATISTICS_LOGGING);
					} else if (key == "restartInfoLocation") {
						isFirstTestInRestart = true;
					} else {
						builder.set(key, value);
					}
				}
				if (stderrSeverity.present()) {
					TraceEvent("StderrSeverity").detail("NewSeverity", stderrSeverity.get());
				}
			}
			// look for restartInfoLocation to mark isFirstTestInRestart
			if (!isFirstTestInRestart) {
				isFirstTestInRestart = tomlKeyPresent(file, "restartInfoLocation");
			}
			if (!extraDatabaseModeStr.empty()) {
				extraDatabaseMode = ISimulator::stringToExtraDatabaseMode(extraDatabaseModeStr);
			}
		} catch (std::exception& e) {
			std::cerr << e.what() << std::endl;
			TraceEvent("TOMLParseError").detail("Error", printable(e.what()));
			throw unknown_error();
		}
		// Verify that we can use the passed config
		if (simpleConfig) {
			if (minimumRegions > 1) {
				TraceEvent("ElapsedTime").detail("SimTime", now()).detail("RealTime", 0).detail("RandomUnseed", 0);
				flushAndExit(0);
			}
		}
	}
};

template <class T>
T simulate(const T& in) {
	BinaryWriter writer(AssumeVersion(g_network->protocolVersion()));
	writer << in;
	BinaryReader reader(writer.getData(), writer.getLength(), AssumeVersion(g_network->protocolVersion()));
	T out;
	reader >> out;
	return out;
}

ACTOR Future<Void> runBackup(Reference<IClusterConnectionRecord> connRecord) {
	state std::vector<Future<Void>> agentFutures;

	while (g_simulator.backupAgents == ISimulator::BackupAgentType::WaitForType) {
		wait(delay(1.0));
	}

	if (g_simulator.backupAgents == ISimulator::BackupAgentType::BackupToFile) {
		Database cx = Database::createDatabase(connRecord, -1);

		state FileBackupAgent fileAgent;
		agentFutures.push_back(fileAgent.run(
		    cx, 1.0 / CLIENT_KNOBS->BACKUP_AGGREGATE_POLL_RATE, CLIENT_KNOBS->SIM_BACKUP_TASKS_PER_AGENT));

		while (g_simulator.backupAgents == ISimulator::BackupAgentType::BackupToFile) {
			wait(delay(1.0));
		}

		for (auto it : agentFutures) {
			it.cancel();
		}
	}

	wait(Future<Void>(Never()));
	throw internal_error();
}

ACTOR Future<Void> runDr(Reference<IClusterConnectionRecord> connRecord) {
	state std::vector<Future<Void>> agentFutures;

	while (g_simulator.drAgents == ISimulator::BackupAgentType::WaitForType) {
		wait(delay(1.0));
	}

	if (g_simulator.drAgents == ISimulator::BackupAgentType::BackupToDB) {
		ASSERT(g_simulator.extraDatabases.size() == 1);
		Database cx = Database::createDatabase(connRecord, -1);

		auto extraFile =
		    makeReference<ClusterConnectionMemoryRecord>(ClusterConnectionString(g_simulator.extraDatabases[0]));
		state Database drDatabase = Database::createDatabase(extraFile, -1);

		TraceEvent("StartingDrAgents")
		    .detail("ConnectionString", connRecord->getConnectionString().toString())
		    .detail("ExtraString", extraFile->getConnectionString().toString());

		state DatabaseBackupAgent dbAgent = DatabaseBackupAgent(cx);
		state DatabaseBackupAgent extraAgent = DatabaseBackupAgent(drDatabase);

		auto drPollDelay = 1.0 / CLIENT_KNOBS->BACKUP_AGGREGATE_POLL_RATE;

		agentFutures.push_back(extraAgent.run(cx, drPollDelay, CLIENT_KNOBS->SIM_BACKUP_TASKS_PER_AGENT));
		agentFutures.push_back(dbAgent.run(drDatabase, drPollDelay, CLIENT_KNOBS->SIM_BACKUP_TASKS_PER_AGENT));

		while (g_simulator.drAgents == ISimulator::BackupAgentType::BackupToDB) {
			wait(delay(1.0));
		}

		TraceEvent("StoppingDrAgents").log();

		for (auto it : agentFutures) {
			it.cancel();
		}
	}

	wait(Future<Void>(Never()));
	throw internal_error();
}

enum AgentMode { AgentNone = 0, AgentOnly = 1, AgentAddition = 2 };

// SOMEDAY: when a process can be rebooted in isolation from the other on that machine,
//  a loop{} will be needed around the waiting on simulatedFDBD(). For now this simply
//  takes care of house-keeping such as context switching and file closing.
ACTOR Future<ISimulator::KillType> simulatedFDBDRebooter(Reference<IClusterConnectionRecord> connRecord,
                                                         IPAddress ip,
                                                         bool sslEnabled,
                                                         uint16_t port,
                                                         uint16_t listenPerProcess,
                                                         LocalityData localities,
                                                         ProcessClass processClass,
                                                         std::string* dataFolder,
                                                         std::string* coordFolder,
                                                         std::string baseFolder,
                                                         ClusterConnectionString connStr,
                                                         bool useSeedFile,
                                                         AgentMode runBackupAgents,
                                                         std::string whitelistBinPaths,
                                                         ProtocolVersion protocolVersion,
                                                         ConfigDBType configDBType) {
	state ISimulator::ProcessInfo* simProcess = g_simulator.getCurrentProcess();
	state UID randomId = nondeterministicRandom()->randomUniqueID();
	state int cycles = 0;
	state IPAllowList allowList;

	allowList.addTrustedSubnet("0.0.0.0/2"sv);
	allowList.addTrustedSubnet("abcd::/16"sv);

	loop {
		auto waitTime =
		    SERVER_KNOBS->MIN_REBOOT_TIME +
		    (SERVER_KNOBS->MAX_REBOOT_TIME - SERVER_KNOBS->MIN_REBOOT_TIME) * deterministicRandom()->random01();
		cycles++;
		TraceEvent("SimulatedFDBDPreWait")
		    .detail("Cycles", cycles)
		    .detail("RandomId", randomId)
		    .detail("Address", NetworkAddress(ip, port, true, false))
		    .detail("ZoneId", localities.zoneId())
		    .detail("WaitTime", waitTime)
		    .detail("Port", port);

		wait(delay(waitTime));

		state ISimulator::ProcessInfo* process = g_simulator.newProcess("Server",
		                                                                ip,
		                                                                port,
		                                                                sslEnabled,
		                                                                listenPerProcess,
		                                                                localities,
		                                                                processClass,
		                                                                dataFolder->c_str(),
		                                                                coordFolder->c_str(),
		                                                                protocolVersion);
		wait(g_simulator.onProcess(
		    process,
		    TaskPriority::DefaultYield)); // Now switch execution to the process on which we will run
		state Future<ISimulator::KillType> onShutdown = process->onShutdown();

		try {
			TraceEvent("SimulatedRebooterStarting")
			    .detail("Cycles", cycles)
			    .detail("RandomId", randomId)
			    .detail("ZoneId", localities.zoneId())
			    .detail("DataHall", localities.dataHallId())
			    .detail("Address", process->address.toString())
			    .detail("Excluded", process->excluded)
			    .detail("UsingSSL", sslEnabled);
			TraceEvent("ProgramStart")
			    .detail("Cycles", cycles)
			    .detail("RandomId", randomId)
			    .detail("SourceVersion", getSourceVersion())
			    .detail("Version", FDB_VT_VERSION)
			    .detail("PackageName", FDB_VT_PACKAGE_NAME)
			    .detail("DataFolder", *dataFolder)
			    .detail("ConnectionString", connRecord ? connRecord->getConnectionString().toString() : "")
			    .detailf("ActualTime", "%lld", DEBUG_DETERMINISM ? 0 : time(nullptr))
			    .detail("CommandLine", "fdbserver -r simulation")
			    .detail("BuggifyEnabled", isBuggifyEnabled(BuggifyType::General))
			    .detail("Simulated", true)
			    .trackLatest("ProgramStart");

			try {
				// SOMEDAY: test lower memory limits, without making them too small and causing the database to stop
				// making progress
				FlowTransport::createInstance(processClass == ProcessClass::TesterClass || runBackupAgents == AgentOnly,
				                              1,
				                              WLTOKEN_RESERVED_COUNT,
				                              &allowList);
				for (const auto& p : g_simulator.authKeys) {
					FlowTransport::transport().addPublicKey(p.first, p.second.toPublic());
				}
				Sim2FileSystem::newFileSystem();

				std::vector<Future<Void>> futures;
				for (int listenPort = port; listenPort < port + listenPerProcess; ++listenPort) {
					NetworkAddress n(ip, listenPort, true, sslEnabled && listenPort == port);
					futures.push_back(FlowTransport::transport().bind(n, n));
				}
				if (runBackupAgents != AgentOnly) {
					futures.push_back(fdbd(connRecord,
					                       localities,
					                       processClass,
					                       *dataFolder,
					                       *coordFolder,
					                       500e6,
					                       "",
					                       "",
					                       -1,
					                       whitelistBinPaths,
					                       "",
					                       {},
					                       configDBType));
				}
				if (runBackupAgents != AgentNone) {
					futures.push_back(runBackup(connRecord));
					futures.push_back(runDr(connRecord));
				}

				futures.push_back(success(onShutdown));
				wait(waitForAny(futures));
			} catch (Error& e) {
				// If in simulation, if we make it here with an error other than io_timeout but enASIOTimedOut is set
				// then somewhere an io_timeout was converted to a different error.
				if (g_network->isSimulated() && e.code() != error_code_io_timeout &&
				    (bool)g_network->global(INetwork::enASIOTimedOut))
					TraceEvent(SevError, "IOTimeoutErrorSuppressed")
					    .detail("ErrorCode", e.code())
					    .detail("RandomId", randomId)
					    .backtrace();

				if (e.code() == error_code_io_timeout && !onShutdown.isReady()) {
					onShutdown = ISimulator::RebootProcess;
				}

				if (onShutdown.isReady() && onShutdown.isError())
					throw onShutdown.getError();
				if (e.code() != error_code_actor_cancelled)
					printf("SimulatedFDBDTerminated: %s\n", e.what());
				ASSERT(destructed ||
				       g_simulator.getCurrentProcess() == process); // simulatedFDBD catch called on different process
				TraceEvent(e.code() == error_code_actor_cancelled || e.code() == error_code_file_not_found ||
				                   e.code() == error_code_incompatible_software_version || destructed
				               ? SevInfo
				               : SevError,
				           "SimulatedFDBDTerminated")
				    .errorUnsuppressed(e)
				    .detail("ZoneId", localities.zoneId());
			}

			TraceEvent("SimulatedFDBDDone")
			    .detail("Cycles", cycles)
			    .detail("RandomId", randomId)
			    .detail("Address", process->address)
			    .detail("Excluded", process->excluded)
			    .detail("ZoneId", localities.zoneId())
			    .detail("KillType", onShutdown.isReady() ? onShutdown.get() : ISimulator::None);

			if (!onShutdown.isReady())
				onShutdown = ISimulator::InjectFaults;
		} catch (Error& e) {
			TraceEvent(destructed ? SevInfo : SevError, "SimulatedFDBDRebooterError")
			    .errorUnsuppressed(e)
			    .detail("ZoneId", localities.zoneId())
			    .detail("RandomId", randomId);
			onShutdown = e;
		}

		ASSERT(destructed || g_simulator.getCurrentProcess() == process);

		if (!process->shutdownSignal.isSet() && !destructed) {
			process->rebooting = true;
			process->shutdownSignal.send(ISimulator::None);
		}
		TraceEvent("SimulatedFDBDWait")
		    .detail("Cycles", cycles)
		    .detail("RandomId", randomId)
		    .detail("Address", process->address)
		    .detail("Excluded", process->excluded)
		    .detail("Rebooting", process->rebooting)
		    .detail("ZoneId", localities.zoneId());
		wait(g_simulator.onProcess(simProcess));

		wait(delay(0.00001 + FLOW_KNOBS->MAX_BUGGIFIED_DELAY)); // One last chance for the process to clean up?

		g_simulator.destroyProcess(
		    process); // Leak memory here; the process may be used in other parts of the simulation

		auto shutdownResult = onShutdown.get();
		TraceEvent("SimulatedFDBDShutdown")
		    .detail("Cycles", cycles)
		    .detail("RandomId", randomId)
		    .detail("Address", process->address)
		    .detail("Excluded", process->excluded)
		    .detail("ZoneId", localities.zoneId())
		    .detail("KillType", shutdownResult);

		if (shutdownResult < ISimulator::RebootProcessAndDelete) {
			TraceEvent("SimulatedFDBDLowerReboot")
			    .detail("Cycles", cycles)
			    .detail("RandomId", randomId)
			    .detail("Address", process->address)
			    .detail("Excluded", process->excluded)
			    .detail("ZoneId", localities.zoneId())
			    .detail("KillType", shutdownResult);
			return onShutdown.get();
		}

		if (onShutdown.get() == ISimulator::RebootProcessAndDelete) {
			TraceEvent("SimulatedFDBDRebootAndDelete")
			    .detail("Cycles", cycles)
			    .detail("RandomId", randomId)
			    .detail("Address", process->address)
			    .detail("ZoneId", localities.zoneId())
			    .detail("KillType", shutdownResult);
			*coordFolder = joinPath(baseFolder, deterministicRandom()->randomUniqueID().toString());
			*dataFolder = joinPath(baseFolder, deterministicRandom()->randomUniqueID().toString());
			platform::createDirectory(*dataFolder);

			if (!useSeedFile) {
				writeFile(joinPath(*dataFolder, "fdb.cluster"), connStr.toString());
				connRecord = makeReference<ClusterConnectionFile>(joinPath(*dataFolder, "fdb.cluster"));
			} else {
				connRecord =
				    makeReference<ClusterConnectionFile>(joinPath(*dataFolder, "fdb.cluster"), connStr.toString());
			}
		} else {
			TraceEvent("SimulatedFDBDJustRepeat")
			    .detail("Cycles", cycles)
			    .detail("RandomId", randomId)
			    .detail("Address", process->address)
			    .detail("ZoneId", localities.zoneId())
			    .detail("KillType", shutdownResult);
		}
	}
}

// Since a datacenter kill is considered to be the same as killing a machine, files cannot be swapped across datacenters
std::map<Optional<Standalone<StringRef>>, std::vector<std::vector<std::string>>> availableFolders;
// process count is no longer needed because it is now the length of the vector of ip's, because it was one ip per
// process
ACTOR Future<Void> simulatedMachine(ClusterConnectionString connStr,
                                    std::vector<IPAddress> ips,
                                    bool sslEnabled,
                                    LocalityData localities,
                                    ProcessClass processClass,
                                    std::string baseFolder,
                                    bool restarting,
                                    bool useSeedFile,
                                    AgentMode runBackupAgents,
                                    bool sslOnly,
                                    std::string whitelistBinPaths,
                                    ProtocolVersion protocolVersion,
                                    ConfigDBType configDBType) {
	state int bootCount = 0;
	state std::vector<std::string> myFolders;
	state std::vector<std::string> coordFolders;
	state UID randomId = nondeterministicRandom()->randomUniqueID();
	state int listenPerProcess = (sslEnabled && !sslOnly) ? 2 : 1;

	try {
		CSimpleIni ini;
		ini.SetUnicode();
		ini.LoadFile(joinPath(baseFolder, "restartInfo.ini").c_str());

		for (int i = 0; i < ips.size(); i++) {
			if (restarting) {
				myFolders.push_back(
				    ini.GetValue(printable(localities.machineId()).c_str(),
				                 format("%d", i * listenPerProcess).c_str(),
				                 joinPath(baseFolder, deterministicRandom()->randomUniqueID().toString()).c_str()));

				if (i == 0) {
					std::string coordinationFolder =
					    ini.GetValue(printable(localities.machineId()).c_str(), "coordinationFolder", "");
					if (!coordinationFolder.size())
						coordinationFolder = ini.GetValue(
						    printable(localities.machineId()).c_str(),
						    format("c%d", i * listenPerProcess).c_str(),
						    joinPath(baseFolder, deterministicRandom()->randomUniqueID().toString()).c_str());
					coordFolders.push_back(coordinationFolder);
				} else {
					coordFolders.push_back(
					    ini.GetValue(printable(localities.machineId()).c_str(),
					                 format("c%d", i * listenPerProcess).c_str(),
					                 joinPath(baseFolder, deterministicRandom()->randomUniqueID().toString()).c_str()));
				}
			} else {
				coordFolders.push_back(joinPath(baseFolder, deterministicRandom()->randomUniqueID().toString()));
				std::string thisFolder = deterministicRandom()->randomUniqueID().toString();
				myFolders.push_back(joinPath(baseFolder, thisFolder));
				platform::createDirectory(myFolders[i]);

				if (!useSeedFile)
					writeFile(joinPath(myFolders[i], "fdb.cluster"), connStr.toString());
			}
		}

		loop {
			state std::vector<Future<ISimulator::KillType>> processes;
			for (int i = 0; i < ips.size(); i++) {
				std::string path = joinPath(myFolders[i], "fdb.cluster");
				Reference<IClusterConnectionRecord> clusterFile(
				    useSeedFile ? new ClusterConnectionFile(path, connStr.toString())
				                : new ClusterConnectionFile(path));
				const int listenPort = i * listenPerProcess + 1;
				AgentMode agentMode =
				    runBackupAgents == AgentOnly ? (i == ips.size() - 1 ? AgentOnly : AgentNone) : runBackupAgents;
				if (g_simulator.hasDiffProtocolProcess && !g_simulator.setDiffProtocol && agentMode == AgentNone) {
					processes.push_back(simulatedFDBDRebooter(clusterFile,
					                                          ips[i],
					                                          sslEnabled,
					                                          listenPort,
					                                          listenPerProcess,
					                                          localities,
					                                          processClass,
					                                          &myFolders[i],
					                                          &coordFolders[i],
					                                          baseFolder,
					                                          connStr,
					                                          useSeedFile,
					                                          agentMode,
					                                          whitelistBinPaths,
					                                          protocolVersion,
					                                          configDBType));
					g_simulator.setDiffProtocol = true;
				} else {
					processes.push_back(simulatedFDBDRebooter(clusterFile,
					                                          ips[i],
					                                          sslEnabled,
					                                          listenPort,
					                                          listenPerProcess,
					                                          localities,
					                                          processClass,
					                                          &myFolders[i],
					                                          &coordFolders[i],
					                                          baseFolder,
					                                          connStr,
					                                          useSeedFile,
					                                          agentMode,
					                                          whitelistBinPaths,
					                                          g_network->protocolVersion(),
					                                          configDBType));
				}
				TraceEvent("SimulatedMachineProcess", randomId)
				    .detail("Address", NetworkAddress(ips[i], listenPort, true, false))
				    .detail("ZoneId", localities.zoneId())
				    .detail("DataHall", localities.dataHallId())
				    .detail("Folder", myFolders[i]);
			}

			CODE_PROBE(bootCount >= 1, "Simulated machine rebooted");
			CODE_PROBE(bootCount >= 2, "Simulated machine rebooted twice");
			CODE_PROBE(bootCount >= 3, "Simulated machine rebooted three times");
			++bootCount;

			TraceEvent("SimulatedMachineStart", randomId)
			    .detail("Folder0", myFolders[0])
			    .detail("CFolder0", coordFolders[0])
			    .detail("MachineIPs", toIPVectorString(ips))
			    .detail("SSL", sslEnabled)
			    .detail("Processes", processes.size())
			    .detail("BootCount", bootCount)
			    .detail("ProcessClass", processClass.toString())
			    .detail("Restarting", restarting)
			    .detail("UseSeedFile", useSeedFile)
			    .detail("ZoneId", localities.zoneId())
			    .detail("DataHall", localities.dataHallId())
			    .detail("Locality", localities.toString());

			wait(waitForAll(processes));

			TraceEvent("SimulatedMachineRebootStart", randomId)
			    .detail("Folder0", myFolders[0])
			    .detail("CFolder0", coordFolders[0])
			    .detail("MachineIPs", toIPVectorString(ips))
			    .detail("ZoneId", localities.zoneId())
			    .detail("DataHall", localities.dataHallId());

			{
				// Kill all open files, which may cause them to write invalid data.
				auto& machineCache = g_simulator.getMachineById(localities.machineId())->openFiles;

				// Copy the file pointers to a vector because the map may be modified while we are killing files
				std::vector<AsyncFileNonDurable*> files;
				for (auto fileItr = machineCache.begin(); fileItr != machineCache.end(); ++fileItr) {
					ASSERT(fileItr->second.get().isReady());
					files.push_back((AsyncFileNonDurable*)fileItr->second.get().get().getPtr());
				}

				std::vector<Future<Void>> killFutures;
				for (auto fileItr = files.begin(); fileItr != files.end(); ++fileItr)
					killFutures.push_back((*fileItr)->kill());

				wait(waitForAll(killFutures));
			}

			state std::set<std::string> filenames;
			state std::string closingStr;
			auto& machineCache = g_simulator.getMachineById(localities.machineId())->openFiles;
			for (auto it : machineCache) {
				filenames.insert(it.first);
				closingStr += it.first + ", ";
				ASSERT(it.second.get().canGet());
			}

			for (auto it : g_simulator.getMachineById(localities.machineId())->deletingOrClosingFiles) {
				filenames.insert(it);
				closingStr += it + ", ";
			}

			TraceEvent("SimulatedMachineRebootAfterKills", randomId)
			    .detail("Folder0", myFolders[0])
			    .detail("CFolder0", coordFolders[0])
			    .detail("MachineIPs", toIPVectorString(ips))
			    .detail("Closing", closingStr)
			    .detail("ZoneId", localities.zoneId())
			    .detail("DataHall", localities.dataHallId());

			ISimulator::MachineInfo* machine = g_simulator.getMachineById(localities.machineId());
			machine->closingFiles = filenames;
			g_simulator.getMachineById(localities.machineId())->openFiles.clear();

			// During a reboot:
			//   The process is expected to close all files and be inactive in zero time, but not necessarily
			//   without delay(0)-equivalents, so delay(0) a few times waiting for it to achieve that goal.
			// After an injected fault:
			//   The process is expected to shut down eventually, but not necessarily instantly.  Wait up to 60 seconds.
			state int shutdownDelayCount = 0;
			state double backoff = 0;
			loop {
				auto& machineCache = g_simulator.getMachineById(localities.machineId())->closingFiles;

				if (!machineCache.empty()) {
					std::string openFiles;
					int i = 0;
					for (auto it = machineCache.begin(); it != machineCache.end() && i < 5; ++it) {
						openFiles += *it + ", ";
						i++;
					}
					TraceEvent("MachineFilesOpen", randomId)
					    .detail("PAddr", toIPVectorString(ips))
					    .detail("OpenFiles", openFiles);
				} else
					break;

				if (shutdownDelayCount++ >= 50) { // Worker doesn't shut down instantly on reboot
					TraceEvent(SevError, "SimulatedFDBDFilesCheck", randomId)
					    .detail("PAddrs", toIPVectorString(ips))
					    .detail("ZoneId", localities.zoneId())
					    .detail("DataHall", localities.dataHallId());
					ASSERT(false);
				}

				wait(delay(backoff));
				backoff = std::min(backoff + 1.0, 6.0);
			}

			TraceEvent("SimulatedFDBDFilesClosed", randomId)
			    .detail("Address", toIPVectorString(ips))
			    .detail("ZoneId", localities.zoneId())
			    .detail("DataHall", localities.dataHallId());

			g_simulator.destroyMachine(localities.machineId());

			// SOMEDAY: when processes can be rebooted, this check will be needed
			// ASSERT( this machine is rebooting );

			// Since processes can end with different codes, take the highest (least severe) to detmine what to do
			state ISimulator::KillType killType = processes[0].get();
			for (int i = 1; i < ips.size(); i++)
				killType = std::max(processes[i].get(), killType);

			CODE_PROBE(true, "Simulated machine has been rebooted");

			state bool swap = killType == ISimulator::Reboot && BUGGIFY_WITH_PROB(0.75) &&
			                  g_simulator.canSwapToMachine(localities.zoneId());
			if (swap)
				availableFolders[localities.dcId()].push_back(myFolders);

			auto rebootTime = deterministicRandom()->random01() * MACHINE_REBOOT_TIME;

			TraceEvent("SimulatedMachineShutdown", randomId)
			    .detail("Swap", swap)
			    .detail("KillType", killType)
			    .detail("RebootTime", rebootTime)
			    .detail("ZoneId", localities.zoneId())
			    .detail("DataHall", localities.dataHallId())
			    .detail("MachineIPs", toIPVectorString(ips));

			wait(delay(rebootTime));

			if (swap) {
				auto& avail = availableFolders[localities.dcId()];
				int i = deterministicRandom()->randomInt(0, avail.size());
				if (i != avail.size() - 1)
					std::swap(avail[i], avail.back());
				auto toRebootFrom = avail.back();
				avail.pop_back();

				if (myFolders != toRebootFrom) {
					CODE_PROBE(true, "Simulated machine swapped data folders");
					TraceEvent("SimulatedMachineFolderSwap", randomId)
					    .detail("OldFolder0", myFolders[0])
					    .detail("NewFolder0", toRebootFrom[0])
					    .detail("MachineIPs", toIPVectorString(ips));
				}
				myFolders = toRebootFrom;
				if (!useSeedFile) {
					for (auto f : toRebootFrom) {
						if (!fileExists(joinPath(f, "fdb.cluster"))) {
							writeFile(joinPath(f, "fdb.cluster"), connStr.toString());
						}
					}
				}
			} else if (killType == ISimulator::RebootAndDelete) {
				for (int i = 0; i < ips.size(); i++) {
					coordFolders[i] = joinPath(baseFolder, deterministicRandom()->randomUniqueID().toString());
					myFolders[i] = joinPath(baseFolder, deterministicRandom()->randomUniqueID().toString());
					platform::createDirectory(myFolders[i]);

					if (!useSeedFile) {
						writeFile(joinPath(myFolders[i], "fdb.cluster"), connStr.toString());
					}
				}

				CODE_PROBE(true, "Simulated machine rebooted with data loss");
			}

			// this machine is rebooting = false;
		}
	} catch (Error& e) {
		g_simulator.getMachineById(localities.machineId())->openFiles.clear();
		throw;
	}
}

IPAddress makeIPAddressForSim(bool isIPv6, std::array<int, 4> parts) {
	if (isIPv6) {
		IPAddress::IPAddressStore addrStore{ 0xAB, 0xCD };
		uint16_t* ptr = (uint16_t*)addrStore.data();
		ptr[4] = (uint16_t)(parts[0] << 8);
		ptr[5] = (uint16_t)(parts[1] << 8);
		ptr[6] = (uint16_t)(parts[2] << 8);
		ptr[7] = (uint16_t)(parts[3] << 8);
		return IPAddress(addrStore);
	} else {
		return IPAddress(parts[0] << 24 | parts[1] << 16 | parts[2] << 8 | parts[3]);
	}
}

#include "fdbclient/MonitorLeader.h"

// Configures the system according to the given specifications in order to run
// simulation, but with the additional consideration that it is meant to act
// like a "rebooted" machine, mostly used for restarting tests.
ACTOR Future<Void> restartSimulatedSystem(std::vector<Future<Void>>* systemActors,
                                          std::string baseFolder,
                                          int* pTesterCount,
                                          Optional<ClusterConnectionString>* pConnString,
                                          Standalone<StringRef>* pStartingConfiguration,
                                          TestConfig testConfig,
                                          std::string whitelistBinPaths,
                                          ProtocolVersion protocolVersion) {
	CSimpleIni ini;
	ini.SetUnicode();
	ini.LoadFile(joinPath(baseFolder, "restartInfo.ini").c_str());

	auto configDBType = testConfig.getConfigDBType();

	// Randomly change data center id names to test that localities
	// can be modified on cluster restart
	bool renameZoneIds = testConfig.randomlyRenameZoneId ? deterministicRandom()->random01() < 0.1 : false;
	CODE_PROBE(renameZoneIds, "Zone ID names altered in restart test");

	// allows multiple ipAddr entries
	ini.SetMultiKey();

	try {
		int machineCount = atoi(ini.GetValue("META", "machineCount"));
		int processesPerMachine = atoi(ini.GetValue("META", "processesPerMachine"));
		int listenersPerProcess = 1;
		auto listenersPerProcessStr = ini.GetValue("META", "listenersPerProcess");
		if (listenersPerProcessStr != nullptr) {
			listenersPerProcess = atoi(listenersPerProcessStr);
		}
		int desiredCoordinators = atoi(ini.GetValue("META", "desiredCoordinators"));
		int testerCount = atoi(ini.GetValue("META", "testerCount"));
		auto tssModeStr = ini.GetValue("META", "tssMode");
		if (tssModeStr != nullptr) {
			g_simulator.tssMode = (ISimulator::TSSMode)atoi(tssModeStr);
		}
		ClusterConnectionString conn(ini.GetValue("META", "connectionString"));
		if (testConfig.extraDatabaseMode == ISimulator::ExtraDatabaseMode::Local) {
			g_simulator.extraDatabases.clear();
			g_simulator.extraDatabases.push_back(conn.toString());
		}
		if (!testConfig.disableHostname) {
			auto mockDNSStr = ini.GetValue("META", "mockDNS");
			if (mockDNSStr != nullptr) {
				INetworkConnections::net()->parseMockDNSFromString(mockDNSStr);
			}
		}
		auto& g_knobs = IKnobCollection::getMutableGlobalKnobCollection();
		if (testConfig.disableRemoteKVS) {
			g_knobs.setKnob("remote_kv_store", KnobValueRef::create(bool{ false }));
			TraceEvent(SevDebug, "DisableRemoteKVS");
		}
		if (testConfig.disableEncryption) {
			g_knobs.setKnob("enable_encryption", KnobValueRef::create(bool{ false }));
			g_knobs.setKnob("enable_tlog_encryption", KnobValueRef::create(bool{ false }));
			TraceEvent(SevDebug, "DisableEncryption");
		}
		*pConnString = conn;
		*pTesterCount = testerCount;
		bool usingSSL = conn.toString().find(":tls") != std::string::npos || listenersPerProcess > 1;
		int useSeedForMachine = deterministicRandom()->randomInt(0, machineCount);
		std::vector<std::string> dcIds;
		for (int i = 0; i < machineCount; i++) {
			Optional<Standalone<StringRef>> dcUID;
			Optional<Standalone<StringRef>> zoneId;
			std::string machineIdString = ini.GetValue("META", format("%d", i).c_str());
			Standalone<StringRef> machineId = StringRef(machineIdString);

			std::string dcUIDini = ini.GetValue(machineIdString.c_str(), "dcUID");
			if (!dcUIDini.empty()) {
				dcUID = StringRef(dcUIDini);
			}

			auto zoneIDini = ini.GetValue(machineIdString.c_str(), "zoneId");
			if (zoneIDini == nullptr) {
				zoneId = machineId;
			} else {
				auto zoneIdStr = std::string(zoneIDini);
				if (renameZoneIds) {
					zoneIdStr = "modified/" + zoneIdStr;
				}
				zoneId = Standalone<StringRef>(zoneIdStr);
			}

			ProcessClass::ClassType cType =
			    (ProcessClass::ClassType)(atoi(ini.GetValue(machineIdString.c_str(), "mClass")));
			// using specialized class types can lead to nondeterministic recruitment
			if (cType == ProcessClass::MasterClass || cType == ProcessClass::ResolutionClass) {
				cType = ProcessClass::StatelessClass;
			}
			ProcessClass processClass = ProcessClass(cType, ProcessClass::CommandLineSource);

			if (processClass != ProcessClass::TesterClass) {
				dcIds.push_back(dcUIDini);
			}

			std::vector<IPAddress> ipAddrs;
			int processes = atoi(ini.GetValue(machineIdString.c_str(), "processes"));

			auto ip = ini.GetValue(machineIdString.c_str(), "ipAddr");

			// Helper to translate the IP address stored in INI file to out IPAddress representation.
			// After IPv6 work, we store the actual string representation of IP address, however earlier, it was
			// instead the 32 bit integer value.
			auto parseIp = [](const char* ipStr) -> IPAddress {
				Optional<IPAddress> parsedIp = IPAddress::parse(ipStr);
				if (parsedIp.present()) {
					return parsedIp.get();
				} else {
					return IPAddress(strtoul(ipStr, nullptr, 10));
				}
			};

			if (ip == nullptr) {
				for (int i = 0; i < processes; i++) {
					const char* val =
					    ini.GetValue(machineIdString.c_str(), format("ipAddr%d", i * listenersPerProcess).c_str());
					ipAddrs.push_back(parseIp(val));
				}
			} else {
				// old way
				ipAddrs.push_back(parseIp(ip));

				for (int i = 1; i < processes; i++) {
					if (ipAddrs.back().isV6()) {
						IPAddress::IPAddressStore store = ipAddrs.back().toV6();
						uint16_t* ptr = (uint16_t*)store.data();
						ptr[7] += 1;
						ipAddrs.push_back(IPAddress(store));
					} else {
						ipAddrs.push_back(IPAddress(ipAddrs.back().toV4() + 1));
					}
				}
			}

			LocalityData localities(Optional<Standalone<StringRef>>(), zoneId, machineId, dcUID);
			localities.set("data_hall"_sr, dcUID);

			// SOMEDAY: parse backup agent from test file
			systemActors->push_back(reportErrors(
			    simulatedMachine(conn,
			                     ipAddrs,
			                     usingSSL,
			                     localities,
			                     processClass,
			                     baseFolder,
			                     true,
			                     i == useSeedForMachine,
			                     AgentAddition,
			                     usingSSL && (listenersPerProcess == 1 || processClass == ProcessClass::TesterClass),
			                     whitelistBinPaths,
			                     protocolVersion,
			                     configDBType),
			    processClass == ProcessClass::TesterClass ? "SimulatedTesterMachine" : "SimulatedMachine"));
		}

		g_simulator.desiredCoordinators = desiredCoordinators;
		g_simulator.processesPerMachine = processesPerMachine;

		uniquify(dcIds);
		if (!BUGGIFY && dcIds.size() == 2 && dcIds[0] != "" && dcIds[1] != "") {
			StatusObject primaryObj;
			StatusObject primaryDcObj;
			primaryDcObj["id"] = dcIds[0];
			primaryDcObj["priority"] = 2;
			StatusArray primaryDcArr;
			primaryDcArr.push_back(primaryDcObj);

			StatusObject remoteObj;
			StatusObject remoteDcObj;
			remoteDcObj["id"] = dcIds[1];
			remoteDcObj["priority"] = 1;
			StatusArray remoteDcArr;
			remoteDcArr.push_back(remoteDcObj);

			primaryObj["datacenters"] = primaryDcArr;
			remoteObj["datacenters"] = remoteDcArr;

			StatusArray regionArr;
			regionArr.push_back(primaryObj);
			regionArr.push_back(remoteObj);

			*pStartingConfiguration =
			    "single usable_regions=2 regions=" +
			    json_spirit::write_string(json_spirit::mValue(regionArr), json_spirit::Output_options::none);
		}

		g_simulator.restarted = true;

		TraceEvent("RestartSimulatorSettings")
		    .detail("DesiredCoordinators", g_simulator.desiredCoordinators)
		    .detail("ProcessesPerMachine", g_simulator.processesPerMachine)
		    .detail("ListenersPerProcess", listenersPerProcess);
	} catch (Error& e) {
		TraceEvent(SevError, "RestartSimulationError").error(e);
	}

	wait(delay(1.0));

	return Void();
}

// Configuration details compiled in a structure used when setting up a simulated cluster
struct SimulationConfig {
	explicit SimulationConfig(const TestConfig& testConfig);
	ISimulator::ExtraDatabaseMode extraDatabaseMode;
	int extraDatabaseCount;
	bool generateFearless;

	DatabaseConfiguration db;

	void set_config(std::string config);

	// Simulation layout
	int datacenters;
	int replication_type;
	int machine_count; // Total, not per DC.
	int processes_per_machine;
	int coordinators;

private:
	void setRandomConfig();
	void setSimpleConfig();
	void setSpecificConfig(const TestConfig& testConfig);
	void setDatacenters(const TestConfig& testConfig);
	void setStorageEngine(const TestConfig& testConfig);
	void setRegions(const TestConfig& testConfig);
	void setReplicationType(const TestConfig& testConfig);
	void setMachineCount(const TestConfig& testConfig);
	void setCoordinators(const TestConfig& testConfig);
	void setProcessesPerMachine(const TestConfig& testConfig);
	void setTss(const TestConfig& testConfig);
	void generateNormalConfig(const TestConfig& testConfig);
};

SimulationConfig::SimulationConfig(const TestConfig& testConfig)
  : extraDatabaseMode(testConfig.extraDatabaseMode), extraDatabaseCount(testConfig.extraDatabaseCount) {
	generateNormalConfig(testConfig);
}

void SimulationConfig::set_config(std::string config) {
	// The only mechanism we have for turning "single" into what single means
	// is buildConfiguration()... :/
	std::map<std::string, std::string> hack_map;
	ASSERT(buildConfiguration(config, hack_map) != ConfigurationResult::NO_OPTIONS_PROVIDED);
	for (auto kv : hack_map)
		db.set(kv.first, kv.second);
}

[[maybe_unused]] StringRef StringRefOf(const char* s) {
	return StringRef((uint8_t*)s, strlen(s));
}

// Set the randomly generated options of the config. Compiled here to easily observe and trace random options
void SimulationConfig::setRandomConfig() {
	if (deterministicRandom()->random01() < 0.25) {
		db.desiredTLogCount = deterministicRandom()->randomInt(1, 7);
	}
	if (deterministicRandom()->random01() < 0.25) {
		db.commitProxyCount = deterministicRandom()->randomInt(1, 7);
	}
	if (deterministicRandom()->random01() < 0.25) {
		db.grvProxyCount = deterministicRandom()->randomInt(1, 4);
	}
	if (deterministicRandom()->random01() < 0.25) {
		db.resolverCount = deterministicRandom()->randomInt(1, 7);
	}
	if (deterministicRandom()->random01() < 0.25) {
		db.versionIndexerCount = deterministicRandom()->randomInt(1, 7);
	}
	// TraceEvent("SimulatedConfigRandom")
	// 	.detail("DesiredTLogCount", db.desiredTLogCount)
	// 	.detail("CommitProxyCount", db.commitProxyCount)
	// 	.detail("GRVProxyCount", db.grvProxyCount)
	// 	.detail("ResolverCount", db.resolverCount);

	if (deterministicRandom()->random01() < 0.5) {
		// TraceEvent("SimulatedConfigRandom").detail("PerpetualWiggle", 0);
		set_config("perpetual_storage_wiggle=0");
	} else {
		// TraceEvent("SimulatedConfigRandom").detail("PerpetualWiggle", 1);
		set_config("perpetual_storage_wiggle=1");
	}

	if (deterministicRandom()->random01() < 0.5) {
		set_config("backup_worker_enabled:=1");
	}
}

// Overwrite DB with simple options, used when simpleConfig is true in the TestConfig
void SimulationConfig::setSimpleConfig() {
	db.desiredTLogCount = 1;
	db.commitProxyCount = 1;
	db.grvProxyCount = 1;
	db.resolverCount = 1;
}

// Overwrite previous options with ones specified by TestConfig
void SimulationConfig::setSpecificConfig(const TestConfig& testConfig) {
	if (testConfig.desiredTLogCount.present()) {
		db.desiredTLogCount = testConfig.desiredTLogCount.get();
	}
	if (testConfig.commitProxyCount.present()) {
		db.commitProxyCount = testConfig.commitProxyCount.get();
	}
	if (testConfig.grvProxyCount.present()) {
		db.grvProxyCount = testConfig.grvProxyCount.get();
	}
	if (testConfig.resolverCount.present()) {
		db.resolverCount = testConfig.resolverCount.get();
	}
	if (testConfig.desiredVersionIndexers.present()) {
		db.versionIndexerCount = testConfig.desiredVersionIndexers.get();
	}
}

// Sets generateFearless and number of dataCenters based on testConfig details
// The number of datacenters may be overwritten in setRegions
void SimulationConfig::setDatacenters(const TestConfig& testConfig) {
	generateFearless =
	    testConfig.simpleConfig ? false : (testConfig.minimumRegions > 1 || deterministicRandom()->random01() < 0.5);
	if (testConfig.generateFearless.present()) {
		// overwrite whatever decision we made before
		generateFearless = testConfig.generateFearless.get();
	}
	datacenters =
	    testConfig.simpleConfig
	        ? 1
	        : (generateFearless ? (testConfig.minimumReplication > 0 || deterministicRandom()->random01() < 0.5 ? 4 : 6)
	                            : deterministicRandom()->randomInt(1, 4));

	// Overwrite with specific option if present
	if (testConfig.datacenters.present()) {
		datacenters = testConfig.datacenters.get();
	}
}

// Sets storage engine based on testConfig details
void SimulationConfig::setStorageEngine(const TestConfig& testConfig) {
	// Using [0, 4) to disable the RocksDB storage engine.
	// TODO: Figure out what is broken with the RocksDB engine in simulation.
	int storage_engine_type = deterministicRandom()->randomInt(0, 6);
	if (testConfig.storageEngineType.present()) {
		storage_engine_type = testConfig.storageEngineType.get();
	} else {
		// Continuously re-pick the storage engine type if it's the one we want to exclude
		while (std::find(testConfig.storageEngineExcludeTypes.begin(),
		                 testConfig.storageEngineExcludeTypes.end(),
		                 storage_engine_type) != testConfig.storageEngineExcludeTypes.end()) {
			storage_engine_type = deterministicRandom()->randomInt(0, 6);
		}
	}

	switch (storage_engine_type) {
	case 0: {
		CODE_PROBE(true, "Simulated cluster using ssd storage engine");
		set_config("ssd");
		break;
	}
	case 1: {
		CODE_PROBE(true, "Simulated cluster using default memory storage engine");
		set_config("memory");
		break;
	}
	case 2: {
		CODE_PROBE(true, "Simulated cluster using radix-tree storage engine");
		set_config("memory-radixtree-beta");
		break;
	}
	case 3: {
		CODE_PROBE(true, "Simulated cluster using redwood storage engine");
		set_config("ssd-redwood-1-experimental");
		break;
	}
	case 4: {
		CODE_PROBE(true, "Simulated cluster using RocksDB storage engine");
		set_config("ssd-rocksdb-v1");
		// Tests using the RocksDB engine are necessarily non-deterministic because of RocksDB
		// background threads.
		TraceEvent(SevWarnAlways, "RocksDBNonDeterminism")
		    .detail("Explanation", "The RocksDB storage engine is threaded and non-deterministic");
		noUnseed = true;
		break;
	}
	case 5: {
		CODE_PROBE(true, "Simulated cluster using Sharded RocksDB storage engine");
		set_config("ssd-sharded-rocksdb");
		// Tests using the RocksDB engine are necessarily non-deterministic because of RocksDB
		// background threads.
		TraceEvent(SevWarnAlways, "RocksDBNonDeterminism")
		    .detail("Explanation", "The Sharded RocksDB storage engine is threaded and non-deterministic");
		noUnseed = true;
		break;
	}
	default:
		ASSERT(false); // Programmer forgot to adjust cases.
	}
}

// Sets replication type and TLogSpillType and Version
void SimulationConfig::setReplicationType(const TestConfig& testConfig) {
	replication_type = testConfig.simpleConfig
	                       ? 1
	                       : (std::max(testConfig.minimumReplication,
	                                   datacenters > 4 ? deterministicRandom()->randomInt(1, 3)
	                                                   : std::min(deterministicRandom()->randomInt(0, 6), 3)));
	if (testConfig.config.present()) {
		set_config(testConfig.config.get());
	} else {
		switch (replication_type) {
		case 0: {
			CODE_PROBE(true, "Simulated cluster using custom redundancy mode");
			int storage_servers = deterministicRandom()->randomInt(1, generateFearless ? 4 : 5);
			// FIXME: log replicas must be more than storage replicas because otherwise better master exists will not
			// recognize it needs to change dcs
			int replication_factor = deterministicRandom()->randomInt(storage_servers, generateFearless ? 4 : 5);
			int anti_quorum = deterministicRandom()->randomInt(
			    0,
			    (replication_factor / 2) +
			        1); // The anti quorum cannot be more than half of the replication factor, or the
			            // log system will continue to accept commits when a recovery is impossible
			// Go through buildConfiguration, as it sets tLogPolicy/storagePolicy.
			set_config(format("storage_replicas:=%d log_replicas:=%d log_anti_quorum:=%d "
			                  "replica_datacenters:=1 min_replica_datacenters:=1",
			                  storage_servers,
			                  replication_factor,
			                  anti_quorum));
			break;
		}
		case 1: {
			CODE_PROBE(true, "Simulated cluster running in single redundancy mode");
			set_config("single");
			break;
		}
		case 2: {
			CODE_PROBE(true, "Simulated cluster running in double redundancy mode");
			set_config("double");
			break;
		}
		case 3: {
			if (datacenters <= 2 || generateFearless) {
				CODE_PROBE(true, "Simulated cluster running in triple redundancy mode");
				set_config("triple");
			} else if (datacenters == 3) {
				CODE_PROBE(true, "Simulated cluster running in 3 data-hall mode");
				set_config("three_data_hall");
			} else {
				ASSERT(false);
			}
			break;
		}
		default:
			ASSERT(false); // Programmer forgot to adjust cases.
		}
		if (deterministicRandom()->random01() < 0.5) {
			int logSpill = deterministicRandom()->randomInt(TLogSpillType::VALUE, TLogSpillType::END);
			set_config(format("log_spill:=%d", logSpill));
			int logVersion =
			    deterministicRandom()->randomInt(TLogVersion::MIN_RECRUITABLE, testConfig.maxTLogVersion + 1);
			set_config(format("log_version:=%d", logVersion));
		} else {
			if (deterministicRandom()->random01() < 0.7)
				set_config(format("log_version:=%d", testConfig.maxTLogVersion));
			if (deterministicRandom()->random01() < 0.5)
				set_config(format("log_spill:=%d", TLogSpillType::DEFAULT));
		}
	}
}

// Set the regions of the config, including the primary and remote options
// This will also determine the replication types used for satellite and remote.
void SimulationConfig::setRegions(const TestConfig& testConfig) {
	// The kill region workload relies on the fact that all "0", "2", and "4" are all of the possible primary dcids.
	StatusObject primaryObj;
	StatusObject primaryDcObj;
	primaryDcObj["id"] = "0";
	primaryDcObj["priority"] = 2;
	StatusArray primaryDcArr;
	primaryDcArr.push_back(primaryDcObj);

	StatusObject remoteObj;
	StatusObject remoteDcObj;
	remoteDcObj["id"] = "1";
	remoteDcObj["priority"] = 1;
	StatusArray remoteDcArr;
	remoteDcArr.push_back(remoteDcObj);

	bool needsRemote = generateFearless;
	if (generateFearless) {
		if (datacenters > 4) {
			// FIXME: we cannot use one satellite replication with more than one satellite per region because
			// canKillProcesses does not respect usable_dcs
			int satellite_replication_type = deterministicRandom()->randomInt(0, 3);
			switch (satellite_replication_type) {
			case 0: {
				CODE_PROBE(true, "Simulated cluster using no satellite redundancy mode (>4 datacenters)");
				break;
			}
			case 1: {
				CODE_PROBE(true, "Simulated cluster using two satellite fast redundancy mode");
				primaryObj["satellite_redundancy_mode"] = "two_satellite_fast";
				remoteObj["satellite_redundancy_mode"] = "two_satellite_fast";
				break;
			}
			case 2: {
				CODE_PROBE(true, "Simulated cluster using two satellite safe redundancy mode");
				primaryObj["satellite_redundancy_mode"] = "two_satellite_safe";
				remoteObj["satellite_redundancy_mode"] = "two_satellite_safe";
				break;
			}
			default:
				ASSERT(false); // Programmer forgot to adjust cases.
			}
		} else {
			int satellite_replication_type = deterministicRandom()->randomInt(0, 5);
			switch (satellite_replication_type) {
			case 0: {
				// FIXME: implement
				CODE_PROBE(true, "Simulated cluster using custom satellite redundancy mode");
				break;
			}
			case 1: {
				CODE_PROBE(true, "Simulated cluster using no satellite redundancy mode (<4 datacenters)");
				break;
			}
			case 2: {
				CODE_PROBE(true, "Simulated cluster using single satellite redundancy mode");
				primaryObj["satellite_redundancy_mode"] = "one_satellite_single";
				remoteObj["satellite_redundancy_mode"] = "one_satellite_single";
				break;
			}
			case 3: {
				CODE_PROBE(true, "Simulated cluster using double satellite redundancy mode");
				primaryObj["satellite_redundancy_mode"] = "one_satellite_double";
				remoteObj["satellite_redundancy_mode"] = "one_satellite_double";
				break;
			}
			case 4: {
				CODE_PROBE(true, "Simulated cluster using triple satellite redundancy mode");
				primaryObj["satellite_redundancy_mode"] = "one_satellite_triple";
				remoteObj["satellite_redundancy_mode"] = "one_satellite_triple";
				break;
			}
			default:
				ASSERT(false); // Programmer forgot to adjust cases.
			}
		}

		if (deterministicRandom()->random01() < 0.25)
			primaryObj["satellite_logs"] = deterministicRandom()->randomInt(1, 7);
		if (deterministicRandom()->random01() < 0.25)
			remoteObj["satellite_logs"] = deterministicRandom()->randomInt(1, 7);

		// We cannot run with a remote DC when MAX_READ_TRANSACTION_LIFE_VERSIONS is too small, because the log
		// routers will not be able to keep up.
		if (testConfig.minimumRegions <= 1 &&
		    (deterministicRandom()->random01() < 0.25 ||
		     SERVER_KNOBS->MAX_READ_TRANSACTION_LIFE_VERSIONS < SERVER_KNOBS->VERSIONS_PER_SECOND)) {
			CODE_PROBE(true, "Simulated cluster using one region");
			needsRemote = false;
		} else {
			CODE_PROBE(true, "Simulated cluster using two regions");
			db.usableRegions = 2;
		}

		int remote_replication_type = deterministicRandom()->randomInt(0, datacenters > 4 ? 4 : 5);
		switch (remote_replication_type) {
		case 0: {
			// FIXME: implement
			CODE_PROBE(true, "Simulated cluster using custom remote redundancy mode");
			break;
		}
		case 1: {
			CODE_PROBE(true, "Simulated cluster using default remote redundancy mode");
			break;
		}
		case 2: {
			CODE_PROBE(true, "Simulated cluster using single remote redundancy mode");
			set_config("remote_single");
			break;
		}
		case 3: {
			CODE_PROBE(true, "Simulated cluster using double remote redundancy mode");
			set_config("remote_double");
			break;
		}
		case 4: {
			CODE_PROBE(true, "Simulated cluster using triple remote redundancy mode");
			set_config("remote_triple");
			break;
		}
		default:
			ASSERT(false); // Programmer forgot to adjust cases.
		}

		if (deterministicRandom()->random01() < 0.25)
			db.desiredLogRouterCount = deterministicRandom()->randomInt(1, 7);
		if (deterministicRandom()->random01() < 0.25)
			db.remoteDesiredTLogCount = deterministicRandom()->randomInt(1, 7);

		bool useNormalDCsAsSatellites =
		    datacenters > 4 && testConfig.minimumRegions < 2 && deterministicRandom()->random01() < 0.3;
		StatusObject primarySatelliteObj;
		primarySatelliteObj["id"] = useNormalDCsAsSatellites ? "1" : "2";
		primarySatelliteObj["priority"] = 1;
		primarySatelliteObj["satellite"] = 1;
		if (deterministicRandom()->random01() < 0.25)
			primarySatelliteObj["satellite_logs"] = deterministicRandom()->randomInt(1, 7);
		primaryDcArr.push_back(primarySatelliteObj);

		StatusObject remoteSatelliteObj;
		remoteSatelliteObj["id"] = useNormalDCsAsSatellites ? "0" : "3";
		remoteSatelliteObj["priority"] = 1;
		remoteSatelliteObj["satellite"] = 1;
		if (deterministicRandom()->random01() < 0.25)
			remoteSatelliteObj["satellite_logs"] = deterministicRandom()->randomInt(1, 7);
		remoteDcArr.push_back(remoteSatelliteObj);

		if (datacenters > 4) {
			StatusObject primarySatelliteObjB;
			primarySatelliteObjB["id"] = useNormalDCsAsSatellites ? "2" : "4";
			primarySatelliteObjB["priority"] = 1;
			primarySatelliteObjB["satellite"] = 1;
			if (deterministicRandom()->random01() < 0.25)
				primarySatelliteObjB["satellite_logs"] = deterministicRandom()->randomInt(1, 7);
			primaryDcArr.push_back(primarySatelliteObjB);

			StatusObject remoteSatelliteObjB;
			remoteSatelliteObjB["id"] = useNormalDCsAsSatellites ? "2" : "5";
			remoteSatelliteObjB["priority"] = 1;
			remoteSatelliteObjB["satellite"] = 1;
			if (deterministicRandom()->random01() < 0.25)
				remoteSatelliteObjB["satellite_logs"] = deterministicRandom()->randomInt(1, 7);
			remoteDcArr.push_back(remoteSatelliteObjB);
		}
		if (useNormalDCsAsSatellites) {
			datacenters = 3;
		}
	}

	primaryObj["datacenters"] = primaryDcArr;
	remoteObj["datacenters"] = remoteDcArr;

	StatusArray regionArr;
	regionArr.push_back(primaryObj);
	if (needsRemote || deterministicRandom()->random01() < 0.5) {
		regionArr.push_back(remoteObj);
	}

	if (needsRemote) {
		g_simulator.originalRegions =
		    "regions=" + json_spirit::write_string(json_spirit::mValue(regionArr), json_spirit::Output_options::none);

		StatusArray disablePrimary = regionArr;
		disablePrimary[0].get_obj()["datacenters"].get_array()[0].get_obj()["priority"] = -1;
		g_simulator.disablePrimary = "regions=" + json_spirit::write_string(json_spirit::mValue(disablePrimary),
		                                                                    json_spirit::Output_options::none);

		StatusArray disableRemote = regionArr;
		disableRemote[1].get_obj()["datacenters"].get_array()[0].get_obj()["priority"] = -1;
		g_simulator.disableRemote = "regions=" + json_spirit::write_string(json_spirit::mValue(disableRemote),
		                                                                   json_spirit::Output_options::none);
	} else {
		// In order to generate a starting configuration with the remote disabled, do not apply the region
		// configuration to the DatabaseConfiguration until after creating the starting conf string.
		set_config("regions=" +
		           json_spirit::write_string(json_spirit::mValue(regionArr), json_spirit::Output_options::none));
	}
}

// Sets the machine count based on the testConfig. May be overwritten later
// if the end result is not a viable config.
void SimulationConfig::setMachineCount(const TestConfig& testConfig) {
	if (testConfig.machineCount.present()) {
		machine_count = testConfig.machineCount.get();
	} else if (generateFearless && testConfig.minimumReplication > 1) {
		// low latency tests in fearless configurations need 4 machines per datacenter (3 for triple replication, 1 that
		// is down during failures).
		machine_count = 16;
	} else if (generateFearless) {
		machine_count = 12;
	} else if (db.tLogPolicy && db.tLogPolicy->info() == "data_hall^2 x zoneid^2 x 1") {
		machine_count = 9;
	} else {
		// datacenters+2 so that the configure database workload can configure into three_data_hall
		machine_count = std::max(datacenters + 2,
		                         ((db.minDatacentersRequired() > 0) ? datacenters : 1) *
		                             std::max(3, db.minZonesRequiredPerDatacenter()));
		machine_count = deterministicRandom()->randomInt(
		    machine_count,
		    std::max(machine_count + 1, extraDatabaseMode == ISimulator::ExtraDatabaseMode::Disabled ? 10 : 6));
		// generateMachineTeamTestConfig set up the number of servers per machine and the number of machines such that
		// if we do not remove the surplus server and machine teams, the simulation test will report error.
		// This is needed to make sure the number of server (and machine) teams is no larger than the desired number.
		bool generateMachineTeamTestConfig = BUGGIFY_WITH_PROB(0.1) ? true : false;
		if (generateMachineTeamTestConfig) {
			// When DESIRED_TEAMS_PER_SERVER is set to 1, the desired machine team number is 5
			// while the max possible machine team number is 10.
			// If machine_count > 5, we can still test the effectivenss of machine teams
			// Note: machine_count may be much larger than 5 because we may have a big replication factor
			machine_count = std::max(machine_count,
			                         deterministicRandom()->randomInt(
			                             5, extraDatabaseMode == ISimulator::ExtraDatabaseMode::Disabled ? 10 : 6));
		}
	}
	machine_count += datacenters * testConfig.extraMachineCountDC;
}

// Sets the coordinator count based on the testConfig. May be overwritten later
// if the end result is not a viable config.
void SimulationConfig::setCoordinators(const TestConfig& testConfig) {
	if (testConfig.coordinators.present()) {
		coordinators = testConfig.coordinators.get();
	} else {
		// because we protect a majority of coordinators from being killed, it is better to run with low numbers of
		// coordinators to prevent too many processes from being protected
		coordinators = (testConfig.minimumRegions <= 1 && BUGGIFY)
		                   ? deterministicRandom()->randomInt(1, std::max(machine_count, 2))
		                   : 1;
	}
}

// Sets the processes per machine based on the testConfig.
void SimulationConfig::setProcessesPerMachine(const TestConfig& testConfig) {
	if (testConfig.processesPerMachine.present()) {
		processes_per_machine = testConfig.processesPerMachine.get();
	} else if (generateFearless) {
		processes_per_machine = 1;
	} else {
		processes_per_machine = deterministicRandom()->randomInt(
		    1, (extraDatabaseMode == ISimulator::ExtraDatabaseMode::Disabled ? 28 : 14) / machine_count + 2);
	}
}

// Sets the TSS configuration based on the testConfig.
// Also configures the cluster behaviour through setting some flags on the simulator.
void SimulationConfig::setTss(const TestConfig& testConfig) {
	int tssCount = 0;
	// TODO: Support TSS in SHARD_ENCODE_LOCATION_METADATA mode.
	if (!testConfig.simpleConfig && !testConfig.disableTss && !SERVER_KNOBS->SHARD_ENCODE_LOCATION_METADATA &&
	    deterministicRandom()->random01() < 0.25) {
		// 1 or 2 tss
		tssCount = deterministicRandom()->randomInt(1, 3);
	}

	// reduce tss to half of extra non-seed servers that can be recruited in usable regions.
	tssCount =
	    std::max(0, std::min(tssCount, db.usableRegions * ((machine_count / datacenters) - db.storageTeamSize) / 2));

	if (!testConfig.config.present() && tssCount > 0) {
		std::string confStr = format("tss_count:=%d tss_storage_engine:=%d", tssCount, db.storageServerStoreType);
		set_config(confStr);
		double tssRandom = deterministicRandom()->random01();
		if (tssRandom > 0.5 || !faultInjectionActivated) {
			// normal tss mode
			g_simulator.tssMode = ISimulator::TSSMode::EnabledNormal;
		} else if (tssRandom < 0.25 && !testConfig.isFirstTestInRestart) {
			// fault injection - don't enable in first test in restart because second test won't know it intentionally
			// lost data
			g_simulator.tssMode = ISimulator::TSSMode::EnabledDropMutations;
		} else {
			// delay injection
			g_simulator.tssMode = ISimulator::TSSMode::EnabledAddDelay;
		}
		printf("enabling tss for simulation in mode %d: %s\n", g_simulator.tssMode, confStr.c_str());
	}
}

void setConfigDB(TestConfig const& testConfig) {
	g_simulator.configDBType = testConfig.getConfigDBType();
}

// Generates and sets an appropriate configuration for the database according to
// the provided testConfig. Some attributes are randomly generated for more coverage
// of different combinations
void SimulationConfig::generateNormalConfig(const TestConfig& testConfig) {
	set_config("new");
	// Some of these options will overwrite one another so the ordering is important.
	// This is a bit inefficient but separates the different types of option setting paths for better readability.
	setDatacenters(testConfig);

	// These 3 sets will only change the settings with trivial logic and low coupling with
	// other portions of the configuration. The parameters that are more involved and use
	// complex logic will be found in their respective "set----" methods following after.
	setRandomConfig();
	if (testConfig.simpleConfig) {
		setSimpleConfig();
	}
	setSpecificConfig(testConfig);

	setStorageEngine(testConfig);
	setReplicationType(testConfig);
	if (generateFearless || (datacenters == 2 && deterministicRandom()->random01() < 0.5)) {
		setRegions(testConfig);
	}
	setMachineCount(testConfig);
	setCoordinators(testConfig);

	if (testConfig.minimumReplication > 1 && datacenters == 3) {
		// low latency tests in 3 data hall mode need 2 other data centers with 2 machines each to avoid waiting for
		// logs to recover.
		machine_count = std::max(machine_count, 6);
		coordinators = 3;
	}

	setProcessesPerMachine(testConfig);
	setTss(testConfig);
	setConfigDB(testConfig);
}

// Configures the system according to the given specifications in order to run
// simulation under the correct conditions
void setupSimulatedSystem(std::vector<Future<Void>>* systemActors,
                          std::string baseFolder,
                          int* pTesterCount,
                          Optional<ClusterConnectionString>* pConnString,
                          Standalone<StringRef>* pStartingConfiguration,
                          std::string whitelistBinPaths,
                          TestConfig testConfig,
                          ProtocolVersion protocolVersion,
                          TenantMode tenantMode) {
	// SOMEDAY: this does not test multi-interface configurations
	SimulationConfig simconfig(testConfig);
	if (testConfig.logAntiQuorum != -1) {
		simconfig.db.tLogWriteAntiQuorum = testConfig.logAntiQuorum;
	}

	simconfig.db.tenantMode = tenantMode;

	StatusObject startingConfigJSON = simconfig.db.toJSON(true);
	std::string startingConfigString = "new";
	if (testConfig.configureLocked) {
		startingConfigString += " locked";
	}
	auto& g_knobs = IKnobCollection::getMutableGlobalKnobCollection();
	if (testConfig.disableRemoteKVS) {
		g_knobs.setKnob("remote_kv_store", KnobValueRef::create(bool{ false }));
		TraceEvent(SevDebug, "DisableRemoteKVS");
	}
	if (testConfig.disableEncryption) {
		g_knobs.setKnob("enable_encryption", KnobValueRef::create(bool{ false }));
		g_knobs.setKnob("enable_tlog_encryption", KnobValueRef::create(bool{ false }));
		TraceEvent(SevDebug, "DisableEncryption");
	}
	auto configDBType = testConfig.getConfigDBType();
	for (auto kv : startingConfigJSON) {
		if ("tss_storage_engine" == kv.first) {
			continue;
		}
		if ("perpetual_storage_wiggle_locality" == kv.first) {
			if (deterministicRandom()->random01() < 0.25) {
				int dcId = deterministicRandom()->randomInt(0, simconfig.datacenters);
				startingConfigString += " " + kv.first + "=" + "data_hall:" + std::to_string(dcId);
			}
			continue;
		}
		startingConfigString += " ";
		if (kv.second.type() == json_spirit::int_type) {
			startingConfigString += kv.first + ":=" + format("%d", kv.second.get_int());
		} else if (kv.second.type() == json_spirit::str_type) {
			if ("storage_migration_type" == kv.first || "tenant_mode" == kv.first) {
				startingConfigString += kv.first + "=" + kv.second.get_str();
			} else {
				startingConfigString += kv.second.get_str();
			}
		} else if (kv.second.type() == json_spirit::array_type) {
			startingConfigString += kv.first + "=" +
			                        json_spirit::write_string(json_spirit::mValue(kv.second.get_array()),
			                                                  json_spirit::Output_options::none);
		} else {
			ASSERT(false);
		}
	}

	// handle tss_storage_engine separately because the passthrough needs the enum ordinal, but it's serialized to json
	// as the string name
	if (simconfig.db.desiredTSSCount > 0) {
		startingConfigString += format(" tss_storage_engine:=%d", simconfig.db.testingStorageServerStoreType);
	}

	if (g_simulator.originalRegions != "") {
		simconfig.set_config(g_simulator.originalRegions);
		g_simulator.startingDisabledConfiguration = startingConfigString + " " + g_simulator.disableRemote;
		startingConfigString += " " + g_simulator.originalRegions;
	}

	g_simulator.storagePolicy = simconfig.db.storagePolicy;
	g_simulator.tLogPolicy = simconfig.db.tLogPolicy;
	g_simulator.tLogWriteAntiQuorum = simconfig.db.tLogWriteAntiQuorum;
	g_simulator.remoteTLogPolicy = simconfig.db.getRemoteTLogPolicy();
	g_simulator.usableRegions = simconfig.db.usableRegions;

	if (simconfig.db.regions.size() > 0) {
		g_simulator.primaryDcId = simconfig.db.regions[0].dcId;
		g_simulator.hasSatelliteReplication = simconfig.db.regions[0].satelliteTLogReplicationFactor > 0;
		if (simconfig.db.regions[0].satelliteTLogUsableDcsFallback > 0) {
			g_simulator.satelliteTLogPolicyFallback = simconfig.db.regions[0].satelliteTLogPolicyFallback;
			g_simulator.satelliteTLogWriteAntiQuorumFallback =
			    simconfig.db.regions[0].satelliteTLogWriteAntiQuorumFallback;
		} else {
			g_simulator.satelliteTLogPolicyFallback = simconfig.db.regions[0].satelliteTLogPolicy;
			g_simulator.satelliteTLogWriteAntiQuorumFallback = simconfig.db.regions[0].satelliteTLogWriteAntiQuorum;
		}
		g_simulator.satelliteTLogPolicy = simconfig.db.regions[0].satelliteTLogPolicy;
		g_simulator.satelliteTLogWriteAntiQuorum = simconfig.db.regions[0].satelliteTLogWriteAntiQuorum;

		for (auto s : simconfig.db.regions[0].satellites) {
			g_simulator.primarySatelliteDcIds.push_back(s.dcId);
		}
	} else {
		g_simulator.hasSatelliteReplication = false;
		g_simulator.satelliteTLogWriteAntiQuorum = 0;
	}

	if (simconfig.db.regions.size() == 2) {
		g_simulator.remoteDcId = simconfig.db.regions[1].dcId;
		ASSERT((!simconfig.db.regions[0].satelliteTLogPolicy && !simconfig.db.regions[1].satelliteTLogPolicy) ||
		       simconfig.db.regions[0].satelliteTLogPolicy->info() ==
		           simconfig.db.regions[1].satelliteTLogPolicy->info());

		for (auto s : simconfig.db.regions[1].satellites) {
			g_simulator.remoteSatelliteDcIds.push_back(s.dcId);
		}
	}

	if (g_simulator.usableRegions < 2 || !g_simulator.hasSatelliteReplication) {
		g_simulator.allowLogSetKills = false;
	}

	ASSERT(g_simulator.storagePolicy && g_simulator.tLogPolicy);
	ASSERT(!g_simulator.hasSatelliteReplication || g_simulator.satelliteTLogPolicy);
	TraceEvent("SimulatorConfig").setMaxFieldLength(10000).detail("ConfigString", StringRef(startingConfigString));

	const int dataCenters = simconfig.datacenters;
	const int machineCount = simconfig.machine_count;
	const int coordinatorCount = simconfig.coordinators;
	const int processesPerMachine = simconfig.processes_per_machine;

	// half the time, when we have more than 4 machines that are not the first in their dataCenter, assign classes
	bool assignClasses = machineCount - dataCenters > 4 && deterministicRandom()->random01() < 0.5;

	// Use SSL 5% of the time
	bool sslEnabled = deterministicRandom()->random01() < 0.10;
	bool sslOnly = sslEnabled && deterministicRandom()->coinflip();
	bool isTLS = sslEnabled && sslOnly;
	g_simulator.listenersPerProcess = sslEnabled && !sslOnly ? 2 : 1;
	CODE_PROBE(sslEnabled, "SSL enabled");
	CODE_PROBE(!sslEnabled, "SSL disabled");

	// Use IPv6 25% of the time
	bool useIPv6 = deterministicRandom()->random01() < 0.25;
	CODE_PROBE(useIPv6, "Use IPv6");
	CODE_PROBE(!useIPv6, "Use IPv4");

	// Use hostname 25% of the time, unless it is disabled
	bool useHostname = !testConfig.disableHostname && deterministicRandom()->random01() < 0.25;
	CODE_PROBE(useHostname, "Use hostname");
	CODE_PROBE(!useHostname, "Use IP address");
	NetworkAddressFromHostname fromHostname =
	    useHostname ? NetworkAddressFromHostname::True : NetworkAddressFromHostname::False;

	int extraDatabaseCount = 0;
	bool useLocalDatabase = (testConfig.extraDatabaseMode == ISimulator::ExtraDatabaseMode::LocalOrSingle && BUGGIFY) ||
	                        testConfig.extraDatabaseMode == ISimulator::ExtraDatabaseMode::Local;
	if (!useLocalDatabase && testConfig.extraDatabaseMode != ISimulator::ExtraDatabaseMode::Disabled) {
		extraDatabaseCount =
		    testConfig.extraDatabaseMode == ISimulator::ExtraDatabaseMode::Multiple && testConfig.extraDatabaseCount > 0
		        ? testConfig.extraDatabaseCount
		        : 1;
	}

	std::vector<NetworkAddress> coordinatorAddresses;
	std::vector<Hostname> coordinatorHostnames;

	// A list of coordinators for each extra database being created. The Nth vector in the outer vector
	// contains the coordinators for the Nth extra database.
	std::vector<std::vector<NetworkAddress>> extraCoordinatorAddresses(extraDatabaseCount);
	std::vector<std::vector<Hostname>> extraCoordinatorHostnames(extraDatabaseCount);

	if (testConfig.minimumRegions > 1) {
		// do not put coordinators in the primary region so that we can kill that region safely
		int nonPrimaryDcs = dataCenters / 2;
		for (int dc = 1; dc < dataCenters; dc += 2) {
			int dcCoordinators = coordinatorCount / nonPrimaryDcs + ((dc - 1) / 2 < coordinatorCount % nonPrimaryDcs);
			for (int m = 0; m < dcCoordinators; m++) {
				auto ip = makeIPAddressForSim(useIPv6, { 2, dc, 1, m });
				uint16_t port = sslEnabled && !sslOnly ? 2 : 1;
				NetworkAddress coordinator(ip, port, true, isTLS, fromHostname);
				coordinatorAddresses.push_back(coordinator);

				if (useHostname) {
					std::string hostname = "fakeCoordinatorDC" + std::to_string(dc) + "M" + std::to_string(m);
					Hostname coordinatorHostname(hostname, std::to_string(port), isTLS);
					coordinatorHostnames.push_back(coordinatorHostname);
					INetworkConnections::net()->addMockTCPEndpoint(hostname, std::to_string(port), { coordinator });
				}

				for (int edb = 0; edb < extraDatabaseCount; ++edb) {
					auto extraIp = makeIPAddressForSim(useIPv6, { 4 + edb, dc, 1, m });
					NetworkAddress extraCoordinator(extraIp, port, true, isTLS, fromHostname);
					extraCoordinatorAddresses[edb].push_back(extraCoordinator);

					if (useHostname) {
						std::string hostname = "fakeExtraCoordinatorDC" + std::to_string(dc) + "M" + std::to_string(m) +
						                       "C" + std::to_string(edb);
						Hostname extraCoordinatorHostname(hostname, std::to_string(port), isTLS);
						extraCoordinatorHostnames[edb].push_back(extraCoordinatorHostname);
						INetworkConnections::net()->addMockTCPEndpoint(
						    hostname, std::to_string(port), { extraCoordinator });
					}
				}

				TraceEvent("SelectedCoordinator")
				    .detail("Hostname", useHostname ? coordinatorHostnames.back().toString().c_str() : "N/A")
				    .detail("Address", coordinatorAddresses.back());
			}
		}
	} else {
		int assignedMachines = 0;
		int coordCount = coordinatorCount;
		if (coordinatorCount > 4) {
			++coordCount;
		}
		for (int dc = 0; dc < dataCenters; dc++) {
			int dcCoordinators = coordCount / dataCenters + (dc < coordCount % dataCenters);
			int machines = machineCount / dataCenters + (dc < machineCount % dataCenters);
			for (int m = 0; m < dcCoordinators; m++) {
				if (coordinatorCount > 4 &&
				    (assignedMachines == 4 || (m + 1 == dcCoordinators && assignedMachines < 4 &&
				                               assignedMachines + machines - dcCoordinators >= 4))) {
					auto ip = makeIPAddressForSim(useIPv6, { 2, dc, 1, m });
					TraceEvent("SkippedCoordinator")
					    .detail("Address", ip.toString())
					    .detail("M", m)
					    .detail("Machines", machines)
					    .detail("Assigned", assignedMachines)
					    .detail("DcCoord", dcCoordinators)
					    .detail("CoordinatorCount", coordinatorCount);
				} else {
					auto ip = makeIPAddressForSim(useIPv6, { 2, dc, 1, m });
					uint16_t port = sslEnabled && !sslOnly ? 2 : 1;
					NetworkAddress coordinator(ip, port, true, isTLS, fromHostname);
					coordinatorAddresses.push_back(coordinator);

					if (useHostname) {
						std::string hostname = "fakeCoordinatorDC" + std::to_string(dc) + "M" + std::to_string(m);
						Hostname coordinatorHostname(hostname, std::to_string(port), isTLS);
						coordinatorHostnames.push_back(coordinatorHostname);
						INetworkConnections::net()->addMockTCPEndpoint(hostname, std::to_string(port), { coordinator });
					}

					for (int edb = 0; edb < extraDatabaseCount; ++edb) {
						auto extraIp = makeIPAddressForSim(useIPv6, { 4 + edb, dc, 1, m });
						NetworkAddress extraCoordinator(extraIp, port, true, isTLS, fromHostname);
						extraCoordinatorAddresses[edb].push_back(extraCoordinator);
						std::string hostname = "fakeExtraCoordinatorDC" + std::to_string(dc) + "M" + std::to_string(m) +
						                       "C" + std::to_string(edb);
						Hostname extraCoordinatorHostname(hostname, std::to_string(port), isTLS);
						extraCoordinatorHostnames[edb].push_back(extraCoordinatorHostname);
						INetworkConnections::net()->addMockTCPEndpoint(
						    hostname, std::to_string(port), { extraCoordinator });
					}

					TraceEvent("SelectedCoordinator")
					    .detail("Hostname", useHostname ? coordinatorHostnames.back().toString().c_str() : "N/A")
					    .detail("Address", coordinatorAddresses.back())
					    .detail("M", m)
					    .detail("Machines", machines)
					    .detail("Assigned", assignedMachines)
					    .detail("DcCoord", dcCoordinators)
					    .detail("P1", (m + 1 == dcCoordinators))
					    .detail("P2", (assignedMachines < 4))
					    .detail("P3", (assignedMachines + machines - dcCoordinators >= 4))
					    .detail("CoordinatorCount", coordinatorCount);
				}
				assignedMachines++;
			}
			assignedMachines += machines - dcCoordinators;
		}
	}

	ASSERT(coordinatorAddresses.size() > 0);
	deterministicRandom()->randomShuffle(coordinatorAddresses);
	for (int i = 0; i < (coordinatorAddresses.size() / 2) + 1; i++) {
		TraceEvent("ProtectCoordinator")
		    .detail("Address", coordinatorAddresses[i])
		    .detail("Coordinators", describe(coordinatorAddresses));
		g_simulator.protectedAddresses.insert(NetworkAddress(
		    coordinatorAddresses[i].ip, coordinatorAddresses[i].port, true, coordinatorAddresses[i].isTLS()));
		if (coordinatorAddresses[i].port == 2) {
			g_simulator.protectedAddresses.insert(NetworkAddress(coordinatorAddresses[i].ip, 1, true, true));
		}
	}
	deterministicRandom()->randomShuffle(coordinatorAddresses);

	ASSERT_EQ(coordinatorAddresses.size(), coordinatorCount);
	ClusterConnectionString conn(coordinatorAddresses, "TestCluster:0"_sr);
	if (useHostname) {
		conn = ClusterConnectionString(coordinatorHostnames, "TestCluster:0"_sr);
	}

	if (useLocalDatabase) {
		g_simulator.extraDatabases.push_back(
		    useHostname ? ClusterConnectionString(coordinatorHostnames, "TestCluster:0"_sr).toString()
		                : ClusterConnectionString(coordinatorAddresses, "TestCluster:0"_sr).toString());
	} else if (testConfig.extraDatabaseMode != ISimulator::ExtraDatabaseMode::Disabled) {
		for (int i = 0; i < extraDatabaseCount; ++i) {
			g_simulator.extraDatabases.push_back(
			    useHostname
			        ? ClusterConnectionString(extraCoordinatorHostnames[i], StringRef(format("ExtraCluster%04d:0", i)))
			              .toString()
			        : ClusterConnectionString(extraCoordinatorAddresses[i], StringRef(format("ExtraCluster%04d:0", i)))
			              .toString());
		}
	}

	*pConnString = conn;

	TraceEvent("SimulatedConnectionString")
	    .detail("String", conn.toString())
	    .detail("ConfigString", startingConfigString);

	bool requiresExtraDBMachines = !g_simulator.extraDatabases.empty() && !useLocalDatabase;
	int assignedMachines = 0, nonVersatileMachines = 0;
	bool gradualMigrationPossible = true;
	std::vector<ProcessClass::ClassType> processClassesSubSet = { ProcessClass::UnsetClass,
		                                                          ProcessClass::StatelessClass };
	for (int dc = 0; dc < dataCenters; dc++) {
		// FIXME: test unset dcID
		Optional<Standalone<StringRef>> dcUID = StringRef(format("%d", dc));
		std::vector<UID> machineIdentities;
		int machines = machineCount / dataCenters +
		               (dc < machineCount % dataCenters); // add remainder of machines to first datacenter
		int possible_ss = 0;
		int dcCoordinators = coordinatorCount / dataCenters + (dc < coordinatorCount % dataCenters);
		printf("Datacenter %d: %d/%d machines, %d/%d coordinators\n",
		       dc,
		       machines,
		       machineCount,
		       dcCoordinators,
		       coordinatorCount);
		ASSERT_LE(dcCoordinators, machines);

		// FIXME: we hardcode some machines to specifically test storage cache and blob workers
		// TODO: caching disabled for this merge
		int storageCacheMachines = dc == 0 ? 1 : 0;
		int blobWorkerMachines = 0;
		if (testConfig.blobGranulesEnabled) {
			int blobWorkerProcesses = 1 + deterministicRandom()->randomInt(0, NUM_EXTRA_BW_MACHINES + 1);
			blobWorkerMachines = std::max(1, blobWorkerProcesses / processesPerMachine);
		}

		int totalMachines = machines + storageCacheMachines + blobWorkerMachines;
		int useSeedForMachine = deterministicRandom()->randomInt(0, totalMachines);
		Standalone<StringRef> zoneId;
		Standalone<StringRef> newZoneId;
		for (int machine = 0; machine < totalMachines; machine++) {
			Standalone<StringRef> machineId(deterministicRandom()->randomUniqueID().toString());
			if (machine == 0 || machineCount - dataCenters <= 4 || assignedMachines != 4 ||
			    simconfig.db.regions.size() || deterministicRandom()->random01() < 0.5) {
				zoneId = deterministicRandom()->randomUniqueID().toString();
				newZoneId = deterministicRandom()->randomUniqueID().toString();
			}

			// Choose a machine class
			ProcessClass processClass = ProcessClass(ProcessClass::UnsetClass, ProcessClass::CommandLineSource);
			if (assignClasses) {
				if (assignedMachines < 4)
					processClass = ProcessClass((ProcessClass::ClassType)deterministicRandom()->randomInt(0, 2),
					                            ProcessClass::CommandLineSource); // Unset or Storage
				else if (assignedMachines == 4 && !simconfig.db.regions.size())
					processClass = ProcessClass(
					    processClassesSubSet[deterministicRandom()->randomInt(0, processClassesSubSet.size())],
					    ProcessClass::CommandLineSource); // Unset or Stateless
				else
					processClass = ProcessClass((ProcessClass::ClassType)deterministicRandom()->randomInt(0, 3),
					                            ProcessClass::CommandLineSource); // Unset, Storage, or Transaction
				if (processClass ==
				    ProcessClass::StatelessClass) { // *can't* be assigned to other roles, even in an emergency
					nonVersatileMachines++;
				}
				if (processClass == ProcessClass::UnsetClass || processClass == ProcessClass::StorageClass) {
					possible_ss++;
				}
			}

			// FIXME: hack to add machines specifically to test storage cache and blob workers
			// TODO: caching disabled for this merge
			// `machines` here is the normal (non-temporary) machines that totalMachines comprises of
			if (machine >= machines) {
				if (storageCacheMachines > 0 && dc == 0) {
					processClass = ProcessClass(ProcessClass::StorageCacheClass, ProcessClass::CommandLineSource);
					nonVersatileMachines++;
					storageCacheMachines--;
				} else if (blobWorkerMachines > 0) { // add blob workers to every DC
					processClass = ProcessClass(ProcessClass::BlobWorkerClass, ProcessClass::CommandLineSource);
					nonVersatileMachines++;
					blobWorkerMachines--;
				}
			}

			std::vector<IPAddress> ips;
			ips.reserve(processesPerMachine);
			for (int i = 0; i < processesPerMachine; i++) {
				ips.push_back(
				    makeIPAddressForSim(useIPv6, { 2, dc, deterministicRandom()->randomInt(1, i + 2), machine }));
			}
			if (requiresExtraDBMachines) {
				ips.push_back(makeIPAddressForSim(useIPv6, { 2, dc, 1, machine }));
			}

			// check the sslEnablementMap using only one ip
			LocalityData localities(Optional<Standalone<StringRef>>(), zoneId, machineId, dcUID);
			localities.set("data_hall"_sr, dcUID);
			systemActors->push_back(reportErrors(simulatedMachine(conn,
			                                                      ips,
			                                                      sslEnabled,
			                                                      localities,
			                                                      processClass,
			                                                      baseFolder,
			                                                      false,
			                                                      machine == useSeedForMachine,
			                                                      requiresExtraDBMachines ? AgentOnly : AgentAddition,
			                                                      sslOnly,
			                                                      whitelistBinPaths,
			                                                      protocolVersion,
			                                                      configDBType),
			                                     "SimulatedMachine"));

			if (requiresExtraDBMachines) {
				int cluster = 4;
				for (auto extraDatabase : g_simulator.extraDatabases) {
					std::vector<IPAddress> extraIps;
					extraIps.reserve(processesPerMachine);
					for (int i = 0; i < processesPerMachine; i++) {
						extraIps.push_back(makeIPAddressForSim(
						    useIPv6, { cluster, dc, deterministicRandom()->randomInt(1, i + 2), machine }));
					}

					Standalone<StringRef> newMachineId(deterministicRandom()->randomUniqueID().toString());

					LocalityData localities(Optional<Standalone<StringRef>>(), newZoneId, newMachineId, dcUID);
					localities.set("data_hall"_sr, dcUID);
					systemActors->push_back(reportErrors(simulatedMachine(ClusterConnectionString(extraDatabase),
					                                                      extraIps,
					                                                      sslEnabled,
					                                                      localities,
					                                                      processClass,
					                                                      baseFolder,
					                                                      false,
					                                                      machine == useSeedForMachine,
					                                                      AgentNone,
					                                                      sslOnly,
					                                                      whitelistBinPaths,
					                                                      protocolVersion,
					                                                      configDBType),
					                                     "SimulatedMachine"));
					++cluster;
				}
			}

			assignedMachines++;
		}

		if (possible_ss - simconfig.db.desiredTSSCount / simconfig.db.usableRegions <= simconfig.db.storageTeamSize) {
			gradualMigrationPossible = false;
		}
	}

	g_simulator.desiredCoordinators = coordinatorCount;
	g_simulator.physicalDatacenters = dataCenters;
	g_simulator.processesPerMachine = processesPerMachine;

	TraceEvent("SetupSimulatorSettings")
	    .detail("DesiredCoordinators", g_simulator.desiredCoordinators)
	    .detail("PhysicalDatacenters", g_simulator.physicalDatacenters)
	    .detail("ProcessesPerMachine", g_simulator.processesPerMachine);

	// SOMEDAY: add locality for testers to simulate network topology
	// FIXME: Start workers with tester class instead, at least sometimes run tests with the testers-only flag
	int testerCount = *pTesterCount = deterministicRandom()->randomInt(4, 9);
	int useSeedForMachine = deterministicRandom()->randomInt(0, testerCount);
	for (int i = 0; i < testerCount; i++) {
		std::vector<IPAddress> ips;
		ips.push_back(makeIPAddressForSim(useIPv6, { 3, 4, 3, i + 1 }));
		Standalone<StringRef> newZoneId = Standalone<StringRef>(deterministicRandom()->randomUniqueID().toString());
		LocalityData localities(
		    Optional<Standalone<StringRef>>(), newZoneId, newZoneId, Optional<Standalone<StringRef>>());
		systemActors->push_back(
		    reportErrors(simulatedMachine(conn,
		                                  ips,
		                                  sslEnabled,
		                                  localities,
		                                  ProcessClass(ProcessClass::TesterClass, ProcessClass::CommandLineSource),
		                                  baseFolder,
		                                  false,
		                                  i == useSeedForMachine,
		                                  AgentNone,
		                                  sslOnly,
		                                  whitelistBinPaths,
		                                  protocolVersion,
		                                  configDBType),
		                 "SimulatedTesterMachine"));
	}

	if (g_simulator.setDiffProtocol) {
		--(*pTesterCount);
	}

	*pStartingConfiguration = startingConfigString;

	// save some state that we only need when restarting the simulator.
	g_simulator.connectionString = conn.toString();
	g_simulator.testerCount = testerCount;
	g_simulator.allowStorageMigrationTypeChange = gradualMigrationPossible;

	TraceEvent("SimulatedClusterStarted")
	    .detail("DataCenters", dataCenters)
	    .detail("ServerMachineCount", machineCount)
	    .detail("ProcessesPerServer", processesPerMachine)
	    .detail("SSLEnabled", sslEnabled)
	    .detail("SSLOnly", sslOnly)
	    .detail("ClassesAssigned", assignClasses)
	    .detail("GradualMigrationPossible", gradualMigrationPossible)
	    .detail("StartingConfiguration", pStartingConfiguration->toString());
}

using namespace std::literals;

#if defined(SSD_ROCKSDB_EXPERIMENTAL)
bool rocksDBEnabled = true;
#else
bool rocksDBEnabled = false;
#endif

// Populates the TestConfig fields according to what is found in the test file.
[[maybe_unused]] void checkTestConf(const char* testFile, TestConfig* testConfig) {}

} // namespace

ACTOR void setupAndRun(std::string dataFolder,
                       const char* testFile,
                       bool rebooting,
                       bool restoring,
                       std::string whitelistBinPaths) {
	state std::vector<Future<Void>> systemActors;
	state Optional<ClusterConnectionString> connectionString;
	state Standalone<StringRef> startingConfiguration;
	state int testerCount = 1;
	state TestConfig testConfig;
	state IPAllowList allowList;
	testConfig.readFromConfig(testFile);
	g_simulator.hasDiffProtocolProcess = testConfig.startIncompatibleProcess;
	g_simulator.setDiffProtocol = false;
	if (testConfig.injectTargetedSSRestart && deterministicRandom()->random01() < 0.25) {
		g_simulator.injectTargetedSSRestartTime = 60.0 + 340.0 * deterministicRandom()->random01();
	}

	if (testConfig.injectSSDelay && deterministicRandom()->random01() < 0.25) {
		g_simulator.injectSSDelayTime = 60.0 + 240.0 * deterministicRandom()->random01();
	}

	// Build simulator allow list
	allowList.addTrustedSubnet("0.0.0.0/2"sv);
	allowList.addTrustedSubnet("abcd::/16"sv);
	state bool allowDefaultTenant = testConfig.allowDefaultTenant;
	state bool allowDisablingTenants = testConfig.allowDisablingTenants;
	state bool allowCreatingTenants = testConfig.allowCreatingTenants;

	if (!SERVER_KNOBS->SHARD_ENCODE_LOCATION_METADATA) {
		testConfig.storageEngineExcludeTypes.push_back(5);
	}

	// The RocksDB storage engine does not support the restarting tests because you cannot consistently get a clean
	// snapshot of the storage engine without a snapshotting file system.
	// https://github.com/apple/foundationdb/issues/5155
	if (std::string_view(testFile).find("restarting") != std::string_view::npos) {
		testConfig.storageEngineExcludeTypes.push_back(4);
		testConfig.storageEngineExcludeTypes.push_back(5);

		// Disable the default tenant in restarting tests for now
		// TODO: persist the chosen default tenant in the restartInfo.ini file for the second test
		allowDefaultTenant = false;
		allowCreatingTenants = false;
	}

	// TODO: Currently backup and restore related simulation tests are failing when run with rocksDB storage engine
	// possibly due to running the rocksdb in single thread in simulation.
	// Re-enable the backup and restore related simulation tests when the tests are passing again.
	if (std::string_view(testFile).find("Backup") != std::string_view::npos) {
		testConfig.storageEngineExcludeTypes.push_back(4);
		testConfig.storageEngineExcludeTypes.push_back(5);
	}

	// Disable the default tenant in backup and DR tests for now. This is because backup does not currently duplicate
	// the tenant map and related state.
	// TODO: reenable when backup/DR or BlobGranule supports tenants.
	if (std::string_view(testFile).find("Backup") != std::string_view::npos ||
	    testConfig.extraDatabaseMode != ISimulator::ExtraDatabaseMode::Disabled) {
		allowDefaultTenant = false;
	}

	// The RocksDB engine is not always built with the rest of fdbserver. Don't try to use it if it is not included
	// in the build.
	if (!rocksDBEnabled) {
		testConfig.storageEngineExcludeTypes.push_back(4);
		testConfig.storageEngineExcludeTypes.push_back(5);
	}

	state ProtocolVersion protocolVersion = currentProtocolVersion();
	if (testConfig.startIncompatibleProcess) {
		// isolates right most 1 bit of compatibleProtocolVersionMask to make this protocolVersion incompatible
		uint64_t minAddToMakeIncompatible =
		    ProtocolVersion::compatibleProtocolVersionMask & ~(ProtocolVersion::compatibleProtocolVersionMask - 1);
		protocolVersion = ProtocolVersion(currentProtocolVersion().version() + minAddToMakeIncompatible);
	}

	// TODO (IPv6) Use IPv6?
	auto testSystem =
	    g_simulator.newProcess("TestSystem",
	                           IPAddress(0x01010101),
	                           1,
	                           false,
	                           1,
	                           LocalityData(Optional<Standalone<StringRef>>(),
	                                        Standalone<StringRef>(deterministicRandom()->randomUniqueID().toString()),
	                                        Standalone<StringRef>(deterministicRandom()->randomUniqueID().toString()),
	                                        Optional<Standalone<StringRef>>()),
	                           ProcessClass(ProcessClass::TesterClass, ProcessClass::CommandLineSource),
	                           "",
	                           "",
	                           currentProtocolVersion());
	testSystem->excludeFromRestarts = true;
	wait(g_simulator.onProcess(testSystem, TaskPriority::DefaultYield));
	Sim2FileSystem::newFileSystem();
	FlowTransport::createInstance(true, 1, WLTOKEN_RESERVED_COUNT, &allowList);
	CODE_PROBE(true, "Simulation start");

	state Optional<TenantName> defaultTenant;
	state Standalone<VectorRef<TenantNameRef>> tenantsToCreate;
	state TenantMode tenantMode = TenantMode::DISABLED;
	if (allowDefaultTenant && deterministicRandom()->random01() < 0.5) {
		defaultTenant = "SimulatedDefaultTenant"_sr;
		tenantsToCreate.push_back_deep(tenantsToCreate.arena(), defaultTenant.get());
		if (deterministicRandom()->random01() < 0.9) {
			tenantMode = TenantMode::REQUIRED;
		} else {
			tenantMode = TenantMode::OPTIONAL_TENANT;
		}
	} else if (!allowDisablingTenants || deterministicRandom()->random01() < 0.5) {
		tenantMode = TenantMode::OPTIONAL_TENANT;
	}

	if (allowCreatingTenants && tenantMode != TenantMode::DISABLED && deterministicRandom()->random01() < 0.5) {
		int numTenants = deterministicRandom()->randomInt(1, 6);
		for (int i = 0; i < numTenants; ++i) {
			tenantsToCreate.push_back_deep(tenantsToCreate.arena(),
			                               TenantNameRef(format("SimulatedExtraTenant%04d", i)));
		}
	}

	TraceEvent("SimulatedClusterTenantMode")
	    .detail("UsingTenant", defaultTenant)
	    .detail("TenantRequired", tenantMode.toString())
	    .detail("TotalTenants", tenantsToCreate.size());

	try {
		// systemActors.push_back( startSystemMonitor(dataFolder) );
		if (rebooting) {
			wait(timeoutError(restartSimulatedSystem(&systemActors,
			                                         dataFolder,
			                                         &testerCount,
			                                         &connectionString,
			                                         &startingConfiguration,
			                                         testConfig,
			                                         whitelistBinPaths,
			                                         protocolVersion),
			                  100.0));
			// FIXME: snapshot restore does not support multi-region restore, hence restore it as single region always
			if (restoring) {
				startingConfiguration = "usable_regions=1"_sr;
			}
		} else {
			g_expect_full_pointermap = 1;
			setupSimulatedSystem(&systemActors,
			                     dataFolder,
			                     &testerCount,
			                     &connectionString,
			                     &startingConfiguration,
			                     whitelistBinPaths,
			                     testConfig,
			                     protocolVersion,
			                     tenantMode);
			wait(delay(1.0)); // FIXME: WHY!!!  //wait for machines to boot
		}
		std::string clusterFileDir = joinPath(dataFolder, deterministicRandom()->randomUniqueID().toString());
		platform::createDirectory(clusterFileDir);
		writeFile(joinPath(clusterFileDir, "fdb.cluster"), connectionString.get().toString());
		wait(timeoutError(runTests(makeReference<ClusterConnectionFile>(joinPath(clusterFileDir, "fdb.cluster")),
		                           TEST_TYPE_FROM_FILE,
		                           TEST_ON_TESTERS,
		                           testerCount,
		                           testFile,
		                           startingConfiguration,
		                           LocalityData(),
		                           UnitTestParameters(),
		                           defaultTenant,
		                           tenantsToCreate),
		                  isBuggifyEnabled(BuggifyType::General) ? 36000.0 : 5400.0));
	} catch (Error& e) {
		TraceEvent(SevError, "SetupAndRunError").error(e);
	}

	TraceEvent("TracingMissingCodeProbes").log();
	probe::traceMissedProbes(probe::ExecutionContext::Simulation);
	TraceEvent("SimulatedSystemDestruct").log();
	g_simulator.stop();
	destructed = true;
	wait(Never());
	ASSERT(false);
}<|MERGE_RESOLUTION|>--- conflicted
+++ resolved
@@ -334,12 +334,8 @@
 	int extraMachineCountDC = 0;
 	Optional<bool> generateFearless, buggify;
 	Optional<int> datacenters, desiredTLogCount, commitProxyCount, grvProxyCount, resolverCount, storageEngineType,
-<<<<<<< HEAD
 	    stderrSeverity, machineCount, processesPerMachine, coordinators, desiredVersionIndexers;
-=======
-	    stderrSeverity, machineCount, processesPerMachine, coordinators;
 	bool blobGranulesEnabled = false;
->>>>>>> f75bd100
 	Optional<std::string> config;
 	bool randomlyRenameZoneId = false;
 
