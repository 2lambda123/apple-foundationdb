/*
 * SimulatedCluster.actor.cpp
 *
 * This source file is part of the FoundationDB open source project
 *
 * Copyright 2013-2018 Apple Inc. and the FoundationDB project authors
 *
 * Licensed under the Apache License, Version 2.0 (the "License");
 * you may not use this file except in compliance with the License.
 * You may obtain a copy of the License at
 *
 *     http://www.apache.org/licenses/LICENSE-2.0
 *
 * Unless required by applicable law or agreed to in writing, software
 * distributed under the License is distributed on an "AS IS" BASIS,
 * WITHOUT WARRANTIES OR CONDITIONS OF ANY KIND, either express or implied.
 * See the License for the specific language governing permissions and
 * limitations under the License.
 */

#include <cstdint>
#include <fstream>
#include <ostream>
#include <sstream>
#include "fdbrpc/Locality.h"
#include "fdbrpc/simulator.h"
#include "fdbclient/DatabaseContext.h"
#include "fdbserver/TesterInterface.actor.h"
#include "fdbserver/WorkerInterface.actor.h"
#include "fdbclient/ClusterInterface.h"
#include "fdbserver/Knobs.h"
#include "fdbserver/CoordinationInterface.h"
#include "fdbmonitor/SimpleIni.h"
#include "fdbrpc/AsyncFileNonDurable.actor.h"
#include "fdbclient/ManagementAPI.actor.h"
#include "fdbclient/NativeAPI.actor.h"
#include "fdbclient/BackupAgent.actor.h"
#include "fdbclient/versions.h"
#include "flow/ProtocolVersion.h"
#include "flow/actorcompiler.h" // This must be the last #include.
#include "flow/network.h"

#undef max
#undef min

extern "C" int g_expect_full_pointermap;
extern const char* getSourceVersion();

const int MACHINE_REBOOT_TIME = 10;

bool destructed = false;

template <class T>
T simulate(const T& in) {
	BinaryWriter writer(AssumeVersion(g_network->protocolVersion()));
	writer << in;
	BinaryReader reader(writer.getData(), writer.getLength(), AssumeVersion(g_network->protocolVersion()));
	T out;
	reader >> out;
	return out;
}

ACTOR Future<Void> runBackup(Reference<ClusterConnectionFile> connFile) {
	state std::vector<Future<Void>> agentFutures;

	while (g_simulator.backupAgents == ISimulator::BackupAgentType::WaitForType) {
		wait(delay(1.0));
	}

	if (g_simulator.backupAgents == ISimulator::BackupAgentType::BackupToFile) {
		Database cx = Database::createDatabase(connFile, -1);

		state FileBackupAgent fileAgent;
		state double backupPollDelay = 1.0 / CLIENT_KNOBS->BACKUP_AGGREGATE_POLL_RATE;
		agentFutures.push_back(fileAgent.run(cx, &backupPollDelay, CLIENT_KNOBS->SIM_BACKUP_TASKS_PER_AGENT));

		while (g_simulator.backupAgents == ISimulator::BackupAgentType::BackupToFile) {
			wait(delay(1.0));
		}

		for (auto it : agentFutures) {
			it.cancel();
		}
	}

	wait(Future<Void>(Never()));
	throw internal_error();
}

ACTOR Future<Void> runDr(Reference<ClusterConnectionFile> connFile) {
	state std::vector<Future<Void>> agentFutures;

	while (g_simulator.drAgents == ISimulator::BackupAgentType::WaitForType) {
		wait(delay(1.0));
	}

	if (g_simulator.drAgents == ISimulator::BackupAgentType::BackupToDB) {
		Database cx = Database::createDatabase(connFile, -1);

		auto extraFile = makeReference<ClusterConnectionFile>(*g_simulator.extraDB);
		state Database extraDB = Database::createDatabase(extraFile, -1);

		TraceEvent("StartingDrAgents")
		    .detail("ConnFile", connFile->getConnectionString().toString())
		    .detail("ExtraString", extraFile->getConnectionString().toString());

		state DatabaseBackupAgent dbAgent = DatabaseBackupAgent(cx);
		state DatabaseBackupAgent extraAgent = DatabaseBackupAgent(extraDB);

		state double dr1PollDelay = 1.0 / CLIENT_KNOBS->BACKUP_AGGREGATE_POLL_RATE;
		state double dr2PollDelay = 1.0 / CLIENT_KNOBS->BACKUP_AGGREGATE_POLL_RATE;

		agentFutures.push_back(extraAgent.run(cx, &dr1PollDelay, CLIENT_KNOBS->SIM_BACKUP_TASKS_PER_AGENT));
		agentFutures.push_back(dbAgent.run(extraDB, &dr2PollDelay, CLIENT_KNOBS->SIM_BACKUP_TASKS_PER_AGENT));

		while (g_simulator.drAgents == ISimulator::BackupAgentType::BackupToDB) {
			wait(delay(1.0));
		}

		TraceEvent("StoppingDrAgents");

		for (auto it : agentFutures) {
			it.cancel();
		}
	}

	wait(Future<Void>(Never()));
	throw internal_error();
}

enum AgentMode { AgentNone = 0, AgentOnly = 1, AgentAddition = 2 };

// SOMEDAY: when a process can be rebooted in isolation from the other on that machine,
//  a loop{} will be needed around the waiting on simulatedFDBD(). For now this simply
//  takes care of house-keeping such as context switching and file closing.
ACTOR Future<ISimulator::KillType> simulatedFDBDRebooter(Reference<ClusterConnectionFile> connFile,
                                                         IPAddress ip,
                                                         bool sslEnabled,
                                                         uint16_t port,
                                                         uint16_t listenPerProcess,
                                                         LocalityData localities,
                                                         ProcessClass processClass,
                                                         std::string* dataFolder,
                                                         std::string* coordFolder,
                                                         std::string baseFolder,
                                                         ClusterConnectionString connStr,
                                                         bool useSeedFile,
                                                         AgentMode runBackupAgents,
                                                         std::string whitelistBinPaths,
                                                         ProtocolVersion protocolVersion) {
	state ISimulator::ProcessInfo* simProcess = g_simulator.getCurrentProcess();
	state UID randomId = nondeterministicRandom()->randomUniqueID();
	state int cycles = 0;

	loop {
		auto waitTime =
		    SERVER_KNOBS->MIN_REBOOT_TIME +
		    (SERVER_KNOBS->MAX_REBOOT_TIME - SERVER_KNOBS->MIN_REBOOT_TIME) * deterministicRandom()->random01();
		cycles++;
		TraceEvent("SimulatedFDBDPreWait")
		    .detail("Cycles", cycles)
		    .detail("RandomId", randomId)
		    .detail("Address", NetworkAddress(ip, port, true, false))
		    .detail("ZoneId", localities.zoneId())
		    .detail("WaitTime", waitTime)
		    .detail("Port", port);

		wait(delay(waitTime));

		state ISimulator::ProcessInfo* process = g_simulator.newProcess("Server",
		                                                                ip,
		                                                                port,
		                                                                sslEnabled,
		                                                                listenPerProcess,
		                                                                localities,
		                                                                processClass,
		                                                                dataFolder->c_str(),
		                                                                coordFolder->c_str(),
		                                                                protocolVersion);
		wait(g_simulator.onProcess(
		    process,
		    TaskPriority::DefaultYield)); // Now switch execution to the process on which we will run
		state Future<ISimulator::KillType> onShutdown = process->onShutdown();

		try {
			TraceEvent("SimulatedRebooterStarting")
			    .detail("Cycles", cycles)
			    .detail("RandomId", randomId)
			    .detail("ZoneId", localities.zoneId())
			    .detail("DataHall", localities.dataHallId())
			    .detail("Address", process->address.toString())
			    .detail("Excluded", process->excluded)
			    .detail("UsingSSL", sslEnabled);
			TraceEvent("ProgramStart")
			    .detail("Cycles", cycles)
			    .detail("RandomId", randomId)
			    .detail("SourceVersion", getSourceVersion())
			    .detail("Version", FDB_VT_VERSION)
			    .detail("PackageName", FDB_VT_PACKAGE_NAME)
			    .detail("DataFolder", *dataFolder)
			    .detail("ConnectionString", connFile ? connFile->getConnectionString().toString() : "")
			    .detailf("ActualTime", "%lld", DEBUG_DETERMINISM ? 0 : time(nullptr))
			    .detail("CommandLine", "fdbserver -r simulation")
			    .detail("BuggifyEnabled", isBuggifyEnabled(BuggifyType::General))
			    .detail("Simulated", true)
			    .trackLatest("ProgramStart");

			try {
				// SOMEDAY: test lower memory limits, without making them too small and causing the database to stop
				// making progress
				FlowTransport::createInstance(processClass == ProcessClass::TesterClass || runBackupAgents == AgentOnly,
				                              1);
				Sim2FileSystem::newFileSystem();

				vector<Future<Void>> futures;
				for (int listenPort = port; listenPort < port + listenPerProcess; ++listenPort) {
					NetworkAddress n(ip, listenPort, true, sslEnabled && listenPort == port);
					futures.push_back(FlowTransport::transport().bind(n, n));
				}
				if (runBackupAgents != AgentOnly) {
					futures.push_back(fdbd(connFile,
					                       localities,
					                       processClass,
					                       *dataFolder,
					                       *coordFolder,
					                       500e6,
					                       "",
					                       "",
					                       -1,
					                       whitelistBinPaths));
				}
				if (runBackupAgents != AgentNone) {
					futures.push_back(runBackup(connFile));
					futures.push_back(runDr(connFile));
				}

				futures.push_back(success(onShutdown));
				wait(waitForAny(futures));
			} catch (Error& e) {
				// If in simulation, if we make it here with an error other than io_timeout but enASIOTimedOut is set
				// then somewhere an io_timeout was converted to a different error.
				if (g_network->isSimulated() && e.code() != error_code_io_timeout &&
				    (bool)g_network->global(INetwork::enASIOTimedOut))
					TraceEvent(SevError, "IOTimeoutErrorSuppressed")
					    .detail("ErrorCode", e.code())
					    .detail("RandomId", randomId)
					    .backtrace();

				if (e.code() == error_code_io_timeout && !onShutdown.isReady()) {
					onShutdown = ISimulator::RebootProcess;
				}

				if (onShutdown.isReady() && onShutdown.isError())
					throw onShutdown.getError();
				if (e.code() != error_code_actor_cancelled)
					printf("SimulatedFDBDTerminated: %s\n", e.what());
				ASSERT(destructed ||
				       g_simulator.getCurrentProcess() == process); // simulatedFDBD catch called on different process
				TraceEvent(e.code() == error_code_actor_cancelled || e.code() == error_code_file_not_found || destructed
				               ? SevInfo
				               : SevError,
				           "SimulatedFDBDTerminated")
				    .error(e, true)
				    .detail("ZoneId", localities.zoneId());
			}

			TraceEvent("SimulatedFDBDDone")
			    .detail("Cycles", cycles)
			    .detail("RandomId", randomId)
			    .detail("Address", process->address)
			    .detail("Excluded", process->excluded)
			    .detail("ZoneId", localities.zoneId())
			    .detail("KillType", onShutdown.isReady() ? onShutdown.get() : ISimulator::None);

			if (!onShutdown.isReady())
				onShutdown = ISimulator::InjectFaults;
		} catch (Error& e) {
			TraceEvent(destructed ? SevInfo : SevError, "SimulatedFDBDRebooterError")
			    .error(e, true)
			    .detail("ZoneId", localities.zoneId())
			    .detail("RandomId", randomId);
			onShutdown = e;
		}

		ASSERT(destructed || g_simulator.getCurrentProcess() == process);

		if (!process->shutdownSignal.isSet() && !destructed) {
			process->rebooting = true;
			process->shutdownSignal.send(ISimulator::None);
		}
		TraceEvent("SimulatedFDBDWait")
		    .detail("Cycles", cycles)
		    .detail("RandomId", randomId)
		    .detail("Address", process->address)
		    .detail("Excluded", process->excluded)
		    .detail("Rebooting", process->rebooting)
		    .detail("ZoneId", localities.zoneId());
		wait(g_simulator.onProcess(simProcess));

		wait(delay(0.00001 + FLOW_KNOBS->MAX_BUGGIFIED_DELAY)); // One last chance for the process to clean up?

		g_simulator.destroyProcess(
		    process); // Leak memory here; the process may be used in other parts of the simulation

		auto shutdownResult = onShutdown.get();
		TraceEvent("SimulatedFDBDShutdown")
		    .detail("Cycles", cycles)
		    .detail("RandomId", randomId)
		    .detail("Address", process->address)
		    .detail("Excluded", process->excluded)
		    .detail("ZoneId", localities.zoneId())
		    .detail("KillType", shutdownResult);

		if (shutdownResult < ISimulator::RebootProcessAndDelete) {
			TraceEvent("SimulatedFDBDLowerReboot")
			    .detail("Cycles", cycles)
			    .detail("RandomId", randomId)
			    .detail("Address", process->address)
			    .detail("Excluded", process->excluded)
			    .detail("ZoneId", localities.zoneId())
			    .detail("KillType", shutdownResult);
			return onShutdown.get();
		}

		if (onShutdown.get() == ISimulator::RebootProcessAndDelete) {
			TraceEvent("SimulatedFDBDRebootAndDelete")
			    .detail("Cycles", cycles)
			    .detail("RandomId", randomId)
			    .detail("Address", process->address)
			    .detail("ZoneId", localities.zoneId())
			    .detail("KillType", shutdownResult);
			*coordFolder = joinPath(baseFolder, deterministicRandom()->randomUniqueID().toString());
			*dataFolder = joinPath(baseFolder, deterministicRandom()->randomUniqueID().toString());
			platform::createDirectory(*dataFolder);

			if (!useSeedFile) {
				writeFile(joinPath(*dataFolder, "fdb.cluster"), connStr.toString());
				connFile = makeReference<ClusterConnectionFile>(joinPath(*dataFolder, "fdb.cluster"));
			} else {
				connFile =
				    makeReference<ClusterConnectionFile>(joinPath(*dataFolder, "fdb.cluster"), connStr.toString());
			}
		} else {
			TraceEvent("SimulatedFDBDJustRepeat")
			    .detail("Cycles", cycles)
			    .detail("RandomId", randomId)
			    .detail("Address", process->address)
			    .detail("ZoneId", localities.zoneId())
			    .detail("KillType", shutdownResult);
		}
	}
}

template <>
std::string describe(bool const& val) {
	return val ? "true" : "false";
}

template <>
std::string describe(int const& val) {
	return format("%d", val);
}

// Since a datacenter kill is considered to be the same as killing a machine, files cannot be swapped across datacenters
std::map<Optional<Standalone<StringRef>>, std::vector<std::vector<std::string>>> availableFolders;
// process count is no longer needed because it is now the length of the vector of ip's, because it was one ip per
// process
ACTOR Future<Void> simulatedMachine(ClusterConnectionString connStr,
                                    std::vector<IPAddress> ips,
                                    bool sslEnabled,
                                    LocalityData localities,
                                    ProcessClass processClass,
                                    std::string baseFolder,
                                    bool restarting,
                                    bool useSeedFile,
                                    AgentMode runBackupAgents,
                                    bool sslOnly,
                                    std::string whitelistBinPaths,
                                    ProtocolVersion protocolVersion) {
	state int bootCount = 0;
	state std::vector<std::string> myFolders;
	state std::vector<std::string> coordFolders;
	state UID randomId = nondeterministicRandom()->randomUniqueID();
	state int listenPerProcess = (sslEnabled && !sslOnly) ? 2 : 1;

	try {
		CSimpleIni ini;
		ini.SetUnicode();
		ini.LoadFile(joinPath(baseFolder, "restartInfo.ini").c_str());

		for (int i = 0; i < ips.size(); i++) {
			if (restarting) {
				myFolders.push_back(
				    ini.GetValue(printable(localities.machineId()).c_str(),
				                 format("%d", i * listenPerProcess).c_str(),
				                 joinPath(baseFolder, deterministicRandom()->randomUniqueID().toString()).c_str()));

				if (i == 0) {
					std::string coordinationFolder =
					    ini.GetValue(printable(localities.machineId()).c_str(), "coordinationFolder", "");
					if (!coordinationFolder.size())
						coordinationFolder = ini.GetValue(
						    printable(localities.machineId()).c_str(),
						    format("c%d", i * listenPerProcess).c_str(),
						    joinPath(baseFolder, deterministicRandom()->randomUniqueID().toString()).c_str());
					coordFolders.push_back(coordinationFolder);
				} else {
					coordFolders.push_back(
					    ini.GetValue(printable(localities.machineId()).c_str(),
					                 format("c%d", i * listenPerProcess).c_str(),
					                 joinPath(baseFolder, deterministicRandom()->randomUniqueID().toString()).c_str()));
				}
			} else {
				coordFolders.push_back(joinPath(baseFolder, deterministicRandom()->randomUniqueID().toString()));
				std::string thisFolder = deterministicRandom()->randomUniqueID().toString();
				myFolders.push_back(joinPath(baseFolder, thisFolder));
				platform::createDirectory(myFolders[i]);

				if (!useSeedFile)
					writeFile(joinPath(myFolders[i], "fdb.cluster"), connStr.toString());
			}
		}

		loop {
			state std::vector<Future<ISimulator::KillType>> processes;
			for (int i = 0; i < ips.size(); i++) {
				std::string path = joinPath(myFolders[i], "fdb.cluster");
				Reference<ClusterConnectionFile> clusterFile(useSeedFile
				                                                 ? new ClusterConnectionFile(path, connStr.toString())
				                                                 : new ClusterConnectionFile(path));
				const int listenPort = i * listenPerProcess + 1;
				AgentMode agentMode =
				    runBackupAgents == AgentOnly ? (i == ips.size() - 1 ? AgentOnly : AgentNone) : runBackupAgents;
				if (g_simulator.hasDiffProtocolProcess && !g_simulator.setDiffProtocol && agentMode == AgentNone) {
					processes.push_back(simulatedFDBDRebooter(clusterFile,
					                                          ips[i],
					                                          sslEnabled,
					                                          listenPort,
					                                          listenPerProcess,
					                                          localities,
					                                          processClass,
					                                          &myFolders[i],
					                                          &coordFolders[i],
					                                          baseFolder,
					                                          connStr,
					                                          useSeedFile,
					                                          agentMode,
					                                          whitelistBinPaths,
					                                          protocolVersion));
					g_simulator.setDiffProtocol = true;
				} else {
					processes.push_back(simulatedFDBDRebooter(clusterFile,
					                                          ips[i],
					                                          sslEnabled,
					                                          listenPort,
					                                          listenPerProcess,
					                                          localities,
					                                          processClass,
					                                          &myFolders[i],
					                                          &coordFolders[i],
					                                          baseFolder,
					                                          connStr,
					                                          useSeedFile,
					                                          agentMode,
					                                          whitelistBinPaths,
					                                          g_network->protocolVersion()));
				}
				TraceEvent("SimulatedMachineProcess", randomId)
				    .detail("Address", NetworkAddress(ips[i], listenPort, true, false))
				    .detail("ZoneId", localities.zoneId())
				    .detail("DataHall", localities.dataHallId())
				    .detail("Folder", myFolders[i]);
			}

			TEST(bootCount >= 1); // Simulated machine rebooted
			TEST(bootCount >= 2); // Simulated machine rebooted twice
			TEST(bootCount >= 3); // Simulated machine rebooted three times
			++bootCount;

			TraceEvent("SimulatedMachineStart", randomId)
			    .detail("Folder0", myFolders[0])
			    .detail("CFolder0", coordFolders[0])
			    .detail("MachineIPs", toIPVectorString(ips))
			    .detail("SSL", sslEnabled)
			    .detail("Processes", processes.size())
			    .detail("BootCount", bootCount)
			    .detail("ProcessClass", processClass.toString())
			    .detail("Restarting", restarting)
			    .detail("UseSeedFile", useSeedFile)
			    .detail("ZoneId", localities.zoneId())
			    .detail("DataHall", localities.dataHallId())
			    .detail("Locality", localities.toString());

			wait(waitForAll(processes));

			TraceEvent("SimulatedMachineRebootStart", randomId)
			    .detail("Folder0", myFolders[0])
			    .detail("CFolder0", coordFolders[0])
			    .detail("MachineIPs", toIPVectorString(ips))
			    .detail("ZoneId", localities.zoneId())
			    .detail("DataHall", localities.dataHallId());

			{
				// Kill all open files, which may cause them to write invalid data.
				auto& machineCache = g_simulator.getMachineById(localities.machineId())->openFiles;

				// Copy the file pointers to a vector because the map may be modified while we are killing files
				std::vector<AsyncFileNonDurable*> files;
				for (auto fileItr = machineCache.begin(); fileItr != machineCache.end(); ++fileItr) {
					ASSERT(fileItr->second.get().isReady());
					files.push_back((AsyncFileNonDurable*)fileItr->second.get().get().getPtr());
				}

				std::vector<Future<Void>> killFutures;
				for (auto fileItr = files.begin(); fileItr != files.end(); ++fileItr)
					killFutures.push_back((*fileItr)->kill());

				wait(waitForAll(killFutures));
			}

			state std::set<std::string> filenames;
			state std::string closingStr;
			auto& machineCache = g_simulator.getMachineById(localities.machineId())->openFiles;
			for (auto it : machineCache) {
				filenames.insert(it.first);
				closingStr += it.first + ", ";
				ASSERT(it.second.get().canGet());
			}

			for (auto it : g_simulator.getMachineById(localities.machineId())->deletingFiles) {
				filenames.insert(it);
				closingStr += it + ", ";
			}

			TraceEvent("SimulatedMachineRebootAfterKills", randomId)
			    .detail("Folder0", myFolders[0])
			    .detail("CFolder0", coordFolders[0])
			    .detail("MachineIPs", toIPVectorString(ips))
			    .detail("Closing", closingStr)
			    .detail("ZoneId", localities.zoneId())
			    .detail("DataHall", localities.dataHallId());

			ISimulator::MachineInfo* machine = g_simulator.getMachineById(localities.machineId());
			machine->closingFiles = filenames;
			g_simulator.getMachineById(localities.machineId())->openFiles.clear();

			// During a reboot:
			//   The process is expected to close all files and be inactive in zero time, but not necessarily
			//   without delay(0)-equivalents, so delay(0) a few times waiting for it to achieve that goal.
			// After an injected fault:
			//   The process is expected to shut down eventually, but not necessarily instantly.  Wait up to 60 seconds.
			state int shutdownDelayCount = 0;
			state double backoff = 0;
			loop {
				auto& machineCache = g_simulator.getMachineById(localities.machineId())->closingFiles;

				if (!machineCache.empty()) {
					std::string openFiles;
					int i = 0;
					for (auto it = machineCache.begin(); it != machineCache.end() && i < 5; ++it) {
						openFiles += *it + ", ";
						i++;
					}
					TraceEvent("MachineFilesOpen", randomId)
					    .detail("PAddr", toIPVectorString(ips))
					    .detail("OpenFiles", openFiles);
				} else
					break;

				if (shutdownDelayCount++ >= 50) { // Worker doesn't shut down instantly on reboot
					TraceEvent(SevError, "SimulatedFDBDFilesCheck", randomId)
					    .detail("PAddrs", toIPVectorString(ips))
					    .detail("ZoneId", localities.zoneId())
					    .detail("DataHall", localities.dataHallId());
					ASSERT(false);
				}

				wait(delay(backoff));
				backoff = std::min(backoff + 1.0, 6.0);
			}

			TraceEvent("SimulatedFDBDFilesClosed", randomId)
			    .detail("Address", toIPVectorString(ips))
			    .detail("ZoneId", localities.zoneId())
			    .detail("DataHall", localities.dataHallId());

			g_simulator.destroyMachine(localities.machineId());

			// SOMEDAY: when processes can be rebooted, this check will be needed
			// ASSERT( this machine is rebooting );

			// Since processes can end with different codes, take the highest (least severe) to detmine what to do
			state ISimulator::KillType killType = processes[0].get();
			for (int i = 1; i < ips.size(); i++)
				killType = std::max(processes[i].get(), killType);

			TEST(true); // Simulated machine has been rebooted

			state bool swap = killType == ISimulator::Reboot && BUGGIFY_WITH_PROB(0.75) &&
			                  g_simulator.canSwapToMachine(localities.zoneId());
			if (swap)
				availableFolders[localities.dcId()].push_back(myFolders);

			auto rebootTime = deterministicRandom()->random01() * MACHINE_REBOOT_TIME;

			TraceEvent("SimulatedMachineShutdown", randomId)
			    .detail("Swap", swap)
			    .detail("KillType", killType)
			    .detail("RebootTime", rebootTime)
			    .detail("ZoneId", localities.zoneId())
			    .detail("DataHall", localities.dataHallId())
			    .detail("MachineIPs", toIPVectorString(ips));

			wait(delay(rebootTime));

			if (swap) {
				auto& avail = availableFolders[localities.dcId()];
				int i = deterministicRandom()->randomInt(0, avail.size());
				if (i != avail.size() - 1)
					std::swap(avail[i], avail.back());
				auto toRebootFrom = avail.back();
				avail.pop_back();

				if (myFolders != toRebootFrom) {
					TEST(true); // Simulated machine swapped data folders
					TraceEvent("SimulatedMachineFolderSwap", randomId)
					    .detail("OldFolder0", myFolders[0])
					    .detail("NewFolder0", toRebootFrom[0])
					    .detail("MachineIPs", toIPVectorString(ips));
				}
				myFolders = toRebootFrom;
				if (!useSeedFile) {
					for (auto f : toRebootFrom) {
						if (!fileExists(joinPath(f, "fdb.cluster"))) {
							writeFile(joinPath(f, "fdb.cluster"), connStr.toString());
						}
					}
				}
			} else if (killType == ISimulator::RebootAndDelete) {
				for (int i = 0; i < ips.size(); i++) {
					coordFolders[i] = joinPath(baseFolder, deterministicRandom()->randomUniqueID().toString());
					myFolders[i] = joinPath(baseFolder, deterministicRandom()->randomUniqueID().toString());
					platform::createDirectory(myFolders[i]);

					if (!useSeedFile) {
						writeFile(joinPath(myFolders[i], "fdb.cluster"), connStr.toString());
					}
				}

				TEST(true); // Simulated machine rebooted with data loss
			}

			// this machine is rebooting = false;
		}
	} catch (Error& e) {
		g_simulator.getMachineById(localities.machineId())->openFiles.clear();
		throw;
	}
}

IPAddress makeIPAddressForSim(bool isIPv6, std::array<int, 4> parts) {
	if (isIPv6) {
		IPAddress::IPAddressStore addrStore{ 0xAB, 0xCD };
		uint16_t* ptr = (uint16_t*)addrStore.data();
		ptr[4] = (uint16_t)(parts[0] << 8);
		ptr[5] = (uint16_t)(parts[1] << 8);
		ptr[6] = (uint16_t)(parts[2] << 8);
		ptr[7] = (uint16_t)(parts[3] << 8);
		return IPAddress(addrStore);
	} else {
		return IPAddress(parts[0] << 24 | parts[1] << 16 | parts[2] << 8 | parts[3]);
	}
}

#include "fdbclient/MonitorLeader.h"

// Configures the system according to the given specifications in order to run
// simulation, but with the additional consideration that it is meant to act
// like a "rebooted" machine, mostly used for restarting tests.
ACTOR Future<Void> restartSimulatedSystem(vector<Future<Void>>* systemActors,
                                          std::string baseFolder,
                                          int* pTesterCount,
                                          Optional<ClusterConnectionString>* pConnString,
                                          Standalone<StringRef>* pStartingConfiguration,
                                          TestConfig testConfig,
                                          std::string whitelistBinPaths,
                                          ProtocolVersion protocolVersion) {
	CSimpleIni ini;
	ini.SetUnicode();
	ini.LoadFile(joinPath(baseFolder, "restartInfo.ini").c_str());

	// allows multiple ipAddr entries
	ini.SetMultiKey();

	try {
		int machineCount = atoi(ini.GetValue("META", "machineCount"));
		int processesPerMachine = atoi(ini.GetValue("META", "processesPerMachine"));
		int listenersPerProcess = 1;
		auto listenersPerProcessStr = ini.GetValue("META", "listenersPerProcess");
		if (listenersPerProcessStr != nullptr) {
			listenersPerProcess = atoi(listenersPerProcessStr);
		}
		int desiredCoordinators = atoi(ini.GetValue("META", "desiredCoordinators"));
		int testerCount = atoi(ini.GetValue("META", "testerCount"));
		bool enableExtraDB = (testConfig.extraDB == 3);
		ClusterConnectionString conn(ini.GetValue("META", "connectionString"));
		if (enableExtraDB) {
			g_simulator.extraDB = new ClusterConnectionString(ini.GetValue("META", "connectionString"));
		}
		*pConnString = conn;
		*pTesterCount = testerCount;
		bool usingSSL = conn.toString().find(":tls") != std::string::npos || listenersPerProcess > 1;
		int useSeedForMachine = deterministicRandom()->randomInt(0, machineCount);
		std::vector<std::string> dcIds;
		for (int i = 0; i < machineCount; i++) {
			Optional<Standalone<StringRef>> dcUID;
			Optional<Standalone<StringRef>> zoneId;
			std::string machineIdString = ini.GetValue("META", format("%d", i).c_str());
			Standalone<StringRef> machineId = StringRef(machineIdString);

			std::string dcUIDini = ini.GetValue(machineIdString.c_str(), "dcUID");
			if (!dcUIDini.empty()) {
				dcUID = StringRef(dcUIDini);
			}

			auto zoneIDini = ini.GetValue(machineIdString.c_str(), "zoneId");
			if (zoneIDini == nullptr) {
				zoneId = machineId;
			} else {
				zoneId = StringRef(zoneIDini);
			}

			ProcessClass::ClassType cType =
			    (ProcessClass::ClassType)(atoi(ini.GetValue(machineIdString.c_str(), "mClass")));
			// using specialized class types can lead to nondeterministic recruitment
			if (cType == ProcessClass::MasterClass || cType == ProcessClass::ResolutionClass) {
				cType = ProcessClass::StatelessClass;
			}
			ProcessClass processClass = ProcessClass(cType, ProcessClass::CommandLineSource);

			if (processClass != ProcessClass::TesterClass) {
				dcIds.push_back(dcUIDini);
			}

			std::vector<IPAddress> ipAddrs;
			int processes = atoi(ini.GetValue(machineIdString.c_str(), "processes"));

			auto ip = ini.GetValue(machineIdString.c_str(), "ipAddr");

			// Helper to translate the IP address stored in INI file to out IPAddress representation.
			// After IPv6 work, we store the actual string representation of IP address, however earlier, it was
			// instead the 32 bit integer value.
			auto parseIp = [](const char* ipStr) -> IPAddress {
				Optional<IPAddress> parsedIp = IPAddress::parse(ipStr);
				if (parsedIp.present()) {
					return parsedIp.get();
				} else {
					return IPAddress(strtoul(ipStr, nullptr, 10));
				}
			};

			if (ip == nullptr) {
				for (int i = 0; i < processes; i++) {
					const char* val =
					    ini.GetValue(machineIdString.c_str(), format("ipAddr%d", i * listenersPerProcess).c_str());
					ipAddrs.push_back(parseIp(val));
				}
			} else {
				// old way
				ipAddrs.push_back(parseIp(ip));

				for (int i = 1; i < processes; i++) {
					if (ipAddrs.back().isV6()) {
						IPAddress::IPAddressStore store = ipAddrs.back().toV6();
						uint16_t* ptr = (uint16_t*)store.data();
						ptr[7] += 1;
						ipAddrs.push_back(IPAddress(store));
					} else {
						ipAddrs.push_back(IPAddress(ipAddrs.back().toV4() + 1));
					}
				}
			}

			LocalityData localities(Optional<Standalone<StringRef>>(), zoneId, machineId, dcUID);
			localities.set(LiteralStringRef("data_hall"), dcUID);

			// SOMEDAY: parse backup agent from test file
			systemActors->push_back(reportErrors(
			    simulatedMachine(conn,
			                     ipAddrs,
			                     usingSSL,
			                     localities,
			                     processClass,
			                     baseFolder,
			                     true,
			                     i == useSeedForMachine,
			                     AgentAddition,
			                     usingSSL && (listenersPerProcess == 1 || processClass == ProcessClass::TesterClass),
			                     whitelistBinPaths,
			                     protocolVersion),
			    processClass == ProcessClass::TesterClass ? "SimulatedTesterMachine" : "SimulatedMachine"));
		}

		g_simulator.desiredCoordinators = desiredCoordinators;
		g_simulator.processesPerMachine = processesPerMachine;

		uniquify(dcIds);
		if (!BUGGIFY && dcIds.size() == 2 && dcIds[0] != "" && dcIds[1] != "") {
			StatusObject primaryObj;
			StatusObject primaryDcObj;
			primaryDcObj["id"] = dcIds[0];
			primaryDcObj["priority"] = 2;
			StatusArray primaryDcArr;
			primaryDcArr.push_back(primaryDcObj);

			StatusObject remoteObj;
			StatusObject remoteDcObj;
			remoteDcObj["id"] = dcIds[1];
			remoteDcObj["priority"] = 1;
			StatusArray remoteDcArr;
			remoteDcArr.push_back(remoteDcObj);

			primaryObj["datacenters"] = primaryDcArr;
			remoteObj["datacenters"] = remoteDcArr;

			StatusArray regionArr;
			regionArr.push_back(primaryObj);
			regionArr.push_back(remoteObj);

			*pStartingConfiguration =
			    "single usable_regions=2 regions=" +
			    json_spirit::write_string(json_spirit::mValue(regionArr), json_spirit::Output_options::none);
		}

		TraceEvent("RestartSimulatorSettings")
		    .detail("DesiredCoordinators", g_simulator.desiredCoordinators)
		    .detail("ProcessesPerMachine", g_simulator.processesPerMachine)
		    .detail("ListenersPerProcess", listenersPerProcess);
	} catch (Error& e) {
		TraceEvent(SevError, "RestartSimulationError").error(e);
	}

	wait(delay(1.0));

	return Void();
}

// Configuration details compiled in a structure used when setting up a simulated cluster
struct SimulationConfig {
	explicit SimulationConfig(const TestConfig& testConfig);
	int extraDB;

	DatabaseConfiguration db;

	void set_config(std::string config);

	// Simulation layout
	int datacenters;
	int machine_count; // Total, not per DC.
	int processes_per_machine;
	int coordinators;

private:
	void generateNormalConfig(const TestConfig& testConfig);
};

SimulationConfig::SimulationConfig(const TestConfig& testConfig) : extraDB(testConfig.extraDB) {
	generateNormalConfig(testConfig);
}

void SimulationConfig::set_config(std::string config) {
	// The only mechanism we have for turning "single" into what single means
	// is buildConfiguration()... :/
	std::map<std::string, std::string> hack_map;
	ASSERT(buildConfiguration(config, hack_map) != ConfigurationResult::NO_OPTIONS_PROVIDED);
	for (auto kv : hack_map)
		db.set(kv.first, kv.second);
}

StringRef StringRefOf(const char* s) {
	return StringRef((uint8_t*)s, strlen(s));
}
// Generates and sets an appropriate configuration for the database according to
// the provided testConfig. Some attributes are randomly generated for more coverage
// of different combinations
void SimulationConfig::generateNormalConfig(const TestConfig& testConfig) {
	set_config("new");
	const bool simple = false; // Set true to simplify simulation configs for easier debugging
	// generateMachineTeamTestConfig set up the number of servers per machine and the number of machines such that
	// if we do not remove the surplus server and machine teams, the simulation test will report error.
	// This is needed to make sure the number of server (and machine) teams is no larger than the desired number.
	bool generateMachineTeamTestConfig = BUGGIFY_WITH_PROB(0.1) ? true : false;
	bool generateFearless = simple ? false : (testConfig.minimumRegions > 1 || deterministicRandom()->random01() < 0.5);
	datacenters = simple ? 1
	                     : (generateFearless
	                            ? (testConfig.minimumReplication > 0 || deterministicRandom()->random01() < 0.5 ? 4 : 6)
	                            : deterministicRandom()->randomInt(1, 4));
	if (deterministicRandom()->random01() < 0.25)
		db.desiredTLogCount = deterministicRandom()->randomInt(1, 7);
	if (deterministicRandom()->random01() < 0.25)
		db.commitProxyCount = deterministicRandom()->randomInt(1, 7);
	if (deterministicRandom()->random01() < 0.25)
		db.grvProxyCount = deterministicRandom()->randomInt(1, 4);
	if (deterministicRandom()->random01() < 0.25)
		db.resolverCount = deterministicRandom()->randomInt(1, 7);
	int storage_engine_type = deterministicRandom()->randomInt(0, 4);
	// Continuously re-pick the storage engine type if it's the one we want to exclude
	while (std::find(testConfig.storageEngineExcludeTypes.begin(),
	                 testConfig.storageEngineExcludeTypes.end(),
	                 storage_engine_type) != testConfig.storageEngineExcludeTypes.end()) {
		storage_engine_type = deterministicRandom()->randomInt(0, 4);
	}

	switch (storage_engine_type) {
	case 0: {
		TEST(true); // Simulated cluster using ssd storage engine
		set_config("ssd");
		break;
	}
	case 1: {
		TEST(true); // Simulated cluster using default memory storage engine
		set_config("memory");
		break;
	}
	case 2: {
		TEST(true); // Simulated cluster using radix-tree storage engine
		set_config("memory-radixtree-beta");
		break;
	}
	case 3: {
		TEST(true); // Simulated cluster using redwood storage engine
		set_config("ssd-redwood-experimental");
		break;
	}
	default:
		ASSERT(false); // Programmer forgot to adjust cases.
	}

	int tssCount = 0;
	if (!simple && !testConfig.disableTss && deterministicRandom()->random01() < 0.25) {
		// 1 or 2 tss
		tssCount = deterministicRandom()->randomInt(1, 3);
	}

	//	if (deterministicRandom()->random01() < 0.5) {
	//		set_config("ssd");
	//	} else {
	//		set_config("memory");
	//	}
	//	set_config("memory");
	//	set_config("memory-radixtree-beta");

	if (deterministicRandom()->random01() < 0.5) {
		set_config("perpetual_storage_wiggle=0");
	} else {
		set_config("perpetual_storage_wiggle=1");
	}

	if (simple) {
		db.desiredTLogCount = 1;
		db.commitProxyCount = 1;
		db.grvProxyCount = 1;
		db.resolverCount = 1;
	}
	int replication_type = simple ? 1
	                              : (std::max(testConfig.minimumReplication,
	                                          datacenters > 4 ? deterministicRandom()->randomInt(1, 3)
	                                                          : std::min(deterministicRandom()->randomInt(0, 6), 3)));
	switch (replication_type) {
	case 0: {
		TEST(true); // Simulated cluster using custom redundancy mode
		int storage_servers = deterministicRandom()->randomInt(1, generateFearless ? 4 : 5);
		// FIXME: log replicas must be more than storage replicas because otherwise better master exists will not
		// recognize it needs to change dcs
		int replication_factor = deterministicRandom()->randomInt(storage_servers, generateFearless ? 4 : 5);
		int anti_quorum = deterministicRandom()->randomInt(
		    0,
		    (replication_factor / 2) + 1); // The anti quorum cannot be more than half of the replication factor, or the
		                                   // log system will continue to accept commits when a recovery is impossible
		// Go through buildConfiguration, as it sets tLogPolicy/storagePolicy.
		set_config(format("storage_replicas:=%d log_replicas:=%d log_anti_quorum:=%d "
		                  "replica_datacenters:=1 min_replica_datacenters:=1",
		                  storage_servers,
		                  replication_factor,
		                  anti_quorum));
		break;
	}
	case 1: {
		TEST(true); // Simulated cluster running in single redundancy mode
		set_config("single");
		break;
	}
	case 2: {
		TEST(true); // Simulated cluster running in double redundancy mode
		set_config("double");
		break;
	}
	case 3: {
		if (datacenters <= 2 || generateFearless) {
			TEST(true); // Simulated cluster running in triple redundancy mode
			set_config("triple");
		} else if (datacenters == 3) {
			TEST(true); // Simulated cluster running in 3 data-hall mode
			set_config("three_data_hall");
		} else {
			ASSERT(false);
		}
		break;
	}
	default:
		ASSERT(false); // Programmer forgot to adjust cases.
	}

	if (deterministicRandom()->random01() < 0.5) {
		int logSpill = deterministicRandom()->randomInt(TLogSpillType::VALUE, TLogSpillType::END);
		set_config(format("log_spill:=%d", logSpill));
		int logVersion = deterministicRandom()->randomInt(TLogVersion::MIN_RECRUITABLE, testConfig.maxTLogVersion + 1);
		set_config(format("log_version:=%d", logVersion));
	} else {
		if (deterministicRandom()->random01() < 0.7)
			set_config(format("log_version:=%d", testConfig.maxTLogVersion));
		if (deterministicRandom()->random01() < 0.5)
			set_config(format("log_spill:=%d", TLogSpillType::DEFAULT));
	}

	if (deterministicRandom()->random01() < 0.5) {
		set_config("backup_worker_enabled:=1");
	}

	if (generateFearless || (datacenters == 2 && deterministicRandom()->random01() < 0.5)) {
		// The kill region workload relies on the fact that all "0", "2", and "4" are all of the possible primary dcids.
		StatusObject primaryObj;
		StatusObject primaryDcObj;
		primaryDcObj["id"] = "0";
		primaryDcObj["priority"] = 2;
		StatusArray primaryDcArr;
		primaryDcArr.push_back(primaryDcObj);

		StatusObject remoteObj;
		StatusObject remoteDcObj;
		remoteDcObj["id"] = "1";
		remoteDcObj["priority"] = 1;
		StatusArray remoteDcArr;
		remoteDcArr.push_back(remoteDcObj);

		bool needsRemote = generateFearless;
		if (generateFearless) {
			if (datacenters > 4) {
				// FIXME: we cannot use one satellite replication with more than one satellite per region because
				// canKillProcesses does not respect usable_dcs
				int satellite_replication_type = deterministicRandom()->randomInt(0, 3);
				switch (satellite_replication_type) {
				case 0: {
					TEST(true); // Simulated cluster using no satellite redundancy mode (>4 datacenters)
					break;
				}
				case 1: {
					TEST(true); // Simulated cluster using two satellite fast redundancy mode
					primaryObj["satellite_redundancy_mode"] = "two_satellite_fast";
					remoteObj["satellite_redundancy_mode"] = "two_satellite_fast";
					break;
				}
				case 2: {
					TEST(true); // Simulated cluster using two satellite safe redundancy mode
					primaryObj["satellite_redundancy_mode"] = "two_satellite_safe";
					remoteObj["satellite_redundancy_mode"] = "two_satellite_safe";
					break;
				}
				default:
					ASSERT(false); // Programmer forgot to adjust cases.
				}
			} else {
				int satellite_replication_type = deterministicRandom()->randomInt(0, 5);
				switch (satellite_replication_type) {
				case 0: {
					// FIXME: implement
					TEST(true); // Simulated cluster using custom satellite redundancy mode
					break;
				}
				case 1: {
					TEST(true); // Simulated cluster using no satellite redundancy mode (<4 datacenters)
					break;
				}
				case 2: {
					TEST(true); // Simulated cluster using single satellite redundancy mode
					primaryObj["satellite_redundancy_mode"] = "one_satellite_single";
					remoteObj["satellite_redundancy_mode"] = "one_satellite_single";
					break;
				}
				case 3: {
					TEST(true); // Simulated cluster using double satellite redundancy mode
					primaryObj["satellite_redundancy_mode"] = "one_satellite_double";
					remoteObj["satellite_redundancy_mode"] = "one_satellite_double";
					break;
				}
				case 4: {
					TEST(true); // Simulated cluster using triple satellite redundancy mode
					primaryObj["satellite_redundancy_mode"] = "one_satellite_triple";
					remoteObj["satellite_redundancy_mode"] = "one_satellite_triple";
					break;
				}
				default:
					ASSERT(false); // Programmer forgot to adjust cases.
				}
			}

			if (deterministicRandom()->random01() < 0.25)
				primaryObj["satellite_logs"] = deterministicRandom()->randomInt(1, 7);
			if (deterministicRandom()->random01() < 0.25)
				remoteObj["satellite_logs"] = deterministicRandom()->randomInt(1, 7);

			// We cannot run with a remote DC when MAX_READ_TRANSACTION_LIFE_VERSIONS is too small, because the log
			// routers will not be able to keep up.
			if (testConfig.minimumRegions <= 1 &&
			    (deterministicRandom()->random01() < 0.25 ||
			     SERVER_KNOBS->MAX_READ_TRANSACTION_LIFE_VERSIONS < SERVER_KNOBS->VERSIONS_PER_SECOND)) {
				TEST(true); // Simulated cluster using one region
				needsRemote = false;
			} else {
				TEST(true); // Simulated cluster using two regions
				db.usableRegions = 2;
			}

			int remote_replication_type = deterministicRandom()->randomInt(0, datacenters > 4 ? 4 : 5);
			switch (remote_replication_type) {
			case 0: {
				// FIXME: implement
				TEST(true); // Simulated cluster using custom remote redundancy mode
				break;
			}
			case 1: {
				TEST(true); // Simulated cluster using default remote redundancy mode
				break;
			}
			case 2: {
				TEST(true); // Simulated cluster using single remote redundancy mode
				set_config("remote_single");
				break;
			}
			case 3: {
				TEST(true); // Simulated cluster using double remote redundancy mode
				set_config("remote_double");
				break;
			}
			case 4: {
				TEST(true); // Simulated cluster using triple remote redundancy mode
				set_config("remote_triple");
				break;
			}
			default:
				ASSERT(false); // Programmer forgot to adjust cases.
			}

			if (deterministicRandom()->random01() < 0.25)
				db.desiredLogRouterCount = deterministicRandom()->randomInt(1, 7);
			if (deterministicRandom()->random01() < 0.25)
				db.remoteDesiredTLogCount = deterministicRandom()->randomInt(1, 7);

			bool useNormalDCsAsSatellites =
			    datacenters > 4 && testConfig.minimumRegions < 2 && deterministicRandom()->random01() < 0.3;
			StatusObject primarySatelliteObj;
			primarySatelliteObj["id"] = useNormalDCsAsSatellites ? "1" : "2";
			primarySatelliteObj["priority"] = 1;
			primarySatelliteObj["satellite"] = 1;
			if (deterministicRandom()->random01() < 0.25)
				primarySatelliteObj["satellite_logs"] = deterministicRandom()->randomInt(1, 7);
			primaryDcArr.push_back(primarySatelliteObj);

			StatusObject remoteSatelliteObj;
			remoteSatelliteObj["id"] = useNormalDCsAsSatellites ? "0" : "3";
			remoteSatelliteObj["priority"] = 1;
			remoteSatelliteObj["satellite"] = 1;
			if (deterministicRandom()->random01() < 0.25)
				remoteSatelliteObj["satellite_logs"] = deterministicRandom()->randomInt(1, 7);
			remoteDcArr.push_back(remoteSatelliteObj);

			if (datacenters > 4) {
				StatusObject primarySatelliteObjB;
				primarySatelliteObjB["id"] = useNormalDCsAsSatellites ? "2" : "4";
				primarySatelliteObjB["priority"] = 1;
				primarySatelliteObjB["satellite"] = 1;
				if (deterministicRandom()->random01() < 0.25)
					primarySatelliteObjB["satellite_logs"] = deterministicRandom()->randomInt(1, 7);
				primaryDcArr.push_back(primarySatelliteObjB);

				StatusObject remoteSatelliteObjB;
				remoteSatelliteObjB["id"] = useNormalDCsAsSatellites ? "2" : "5";
				remoteSatelliteObjB["priority"] = 1;
				remoteSatelliteObjB["satellite"] = 1;
				if (deterministicRandom()->random01() < 0.25)
					remoteSatelliteObjB["satellite_logs"] = deterministicRandom()->randomInt(1, 7);
				remoteDcArr.push_back(remoteSatelliteObjB);
			}
			if (useNormalDCsAsSatellites) {
				datacenters = 3;
			}
		}

		primaryObj["datacenters"] = primaryDcArr;
		remoteObj["datacenters"] = remoteDcArr;

		StatusArray regionArr;
		regionArr.push_back(primaryObj);
		if (needsRemote || deterministicRandom()->random01() < 0.5) {
			regionArr.push_back(remoteObj);
		}

		if (needsRemote) {
			g_simulator.originalRegions = "regions=" + json_spirit::write_string(json_spirit::mValue(regionArr),
			                                                                     json_spirit::Output_options::none);

			StatusArray disablePrimary = regionArr;
			disablePrimary[0].get_obj()["datacenters"].get_array()[0].get_obj()["priority"] = -1;
			g_simulator.disablePrimary = "regions=" + json_spirit::write_string(json_spirit::mValue(disablePrimary),
			                                                                    json_spirit::Output_options::none);

			StatusArray disableRemote = regionArr;
			disableRemote[1].get_obj()["datacenters"].get_array()[0].get_obj()["priority"] = -1;
			g_simulator.disableRemote = "regions=" + json_spirit::write_string(json_spirit::mValue(disableRemote),
			                                                                   json_spirit::Output_options::none);
		} else {
			// In order to generate a starting configuration with the remote disabled, do not apply the region
			// configuration to the DatabaseConfiguration until after creating the starting conf string.
			set_config("regions=" +
			           json_spirit::write_string(json_spirit::mValue(regionArr), json_spirit::Output_options::none));
		}
	}

	if (generateFearless && testConfig.minimumReplication > 1) {
		// low latency tests in fearless configurations need 4 machines per datacenter (3 for triple replication, 1 that
		// is down during failures).
		machine_count = 16;
	} else if (generateFearless) {
		machine_count = 12;
	} else if (db.tLogPolicy && db.tLogPolicy->info() == "data_hall^2 x zoneid^2 x 1") {
		machine_count = 9;
	} else {
		// datacenters+2 so that the configure database workload can configure into three_data_hall
		machine_count = std::max(datacenters + 2,
		                         ((db.minDatacentersRequired() > 0) ? datacenters : 1) *
		                             std::max(3, db.minZonesRequiredPerDatacenter()));
		machine_count = deterministicRandom()->randomInt(machine_count, std::max(machine_count + 1, extraDB ? 6 : 10));
		if (generateMachineTeamTestConfig) {
			// When DESIRED_TEAMS_PER_SERVER is set to 1, the desired machine team number is 5
			// while the max possible machine team number is 10.
			// If machine_count > 5, we can still test the effectivenss of machine teams
			// Note: machine_count may be much larger than 5 because we may have a big replication factor
			machine_count = std::max(machine_count, deterministicRandom()->randomInt(5, extraDB ? 6 : 10));
		}
	}

	machine_count += datacenters * testConfig.extraMachineCountDC;

<<<<<<< HEAD

=======
>>>>>>> 351c2e24
	// because we protect a majority of coordinators from being killed, it is better to run with low numbers of
	// coordinators to prevent too many processes from being protected
	coordinators = (testConfig.minimumRegions <= 1 && BUGGIFY)
	                   ? deterministicRandom()->randomInt(1, std::max(machine_count, 2))
	                   : 1;

	if (testConfig.minimumReplication > 1 && datacenters == 3) {
		// low latency tests in 3 data hall mode need 2 other data centers with 2 machines each to avoid waiting for
		// logs to recover.
		machine_count = std::max(machine_count, 6);
		coordinators = 3;
	}

	if (generateFearless) {
		processes_per_machine = 1;
	} else {
		processes_per_machine = deterministicRandom()->randomInt(1, (extraDB ? 14 : 28) / machine_count + 2);
	}

	// reduce tss to half of extra non-seed servers that can be recruited in usable regions.
	tssCount =
	    std::max(0, std::min(tssCount, db.usableRegions * ((machine_count / datacenters) - db.storageTeamSize) / 2));

	if (tssCount > 0) {
		std::string confStr = format("tss_count:=%d tss_storage_engine:=%d", tssCount, db.storageServerStoreType);
		set_config(confStr);
		double tssRandom = deterministicRandom()->random01();
		if (tssRandom > 0.5) {
			// normal tss mode
			g_simulator.tssMode = ISimulator::TSSMode::EnabledNormal;
		} else if (tssRandom < 0.25 && !testConfig.isFirstTestInRestart) {
			// fault injection - don't enable in first test in restart because second test won't know it intentionally
			// lost data
			g_simulator.tssMode = ISimulator::TSSMode::EnabledDropMutations;
		} else {
			// delay injection
			g_simulator.tssMode = ISimulator::TSSMode::EnabledAddDelay;
		}
		printf("enabling tss for simulation in mode %d: %s\n", g_simulator.tssMode, confStr.c_str());
	}
}

// Configures the system according to the given specifications in order to run
// simulation under the correct conditions
void setupSimulatedSystem(vector<Future<Void>>* systemActors,
                          std::string baseFolder,
                          int* pTesterCount,
                          Optional<ClusterConnectionString>* pConnString,
                          Standalone<StringRef>* pStartingConfiguration,
                          std::string whitelistBinPaths,
                          TestConfig testConfig,
                          ProtocolVersion protocolVersion) {
	// SOMEDAY: this does not test multi-interface configurations
	SimulationConfig simconfig(testConfig);
	if (testConfig.logAntiQuorum != -1) {
		simconfig.db.tLogWriteAntiQuorum = testConfig.logAntiQuorum;
	}
	StatusObject startingConfigJSON = simconfig.db.toJSON(true);
	std::string startingConfigString = "new";
	if (testConfig.configureLocked) {
		startingConfigString += " locked";
	}
	for (auto kv : startingConfigJSON) {
		if ("tss_storage_engine" == kv.first) {
			continue;
		}
		startingConfigString += " ";
		if (kv.second.type() == json_spirit::int_type) {
			startingConfigString += kv.first + ":=" + format("%d", kv.second.get_int());
		} else if (kv.second.type() == json_spirit::str_type) {
			if ("storage_migration_type" == kv.first) {
				startingConfigString += kv.first + "=" + kv.second.get_str();
			} else {
				startingConfigString += kv.second.get_str();
			}
		} else if (kv.second.type() == json_spirit::array_type) {
			startingConfigString += kv.first + "=" +
			                        json_spirit::write_string(json_spirit::mValue(kv.second.get_array()),
			                                                  json_spirit::Output_options::none);
		} else {
			ASSERT(false);
		}
	}

	// handle tss_storage_engine separately because the passthrough needs the enum ordinal, but it's serialized to json
	// as the string name
	if (simconfig.db.desiredTSSCount > 0) {
		startingConfigString += format(" tss_storage_engine:=%d", simconfig.db.testingStorageServerStoreType);
	}

	if (g_simulator.originalRegions != "") {
		simconfig.set_config(g_simulator.originalRegions);
		g_simulator.startingDisabledConfiguration = startingConfigString + " " + g_simulator.disableRemote;
		startingConfigString += " " + g_simulator.originalRegions;
	}

	g_simulator.storagePolicy = simconfig.db.storagePolicy;
	g_simulator.tLogPolicy = simconfig.db.tLogPolicy;
	g_simulator.tLogWriteAntiQuorum = simconfig.db.tLogWriteAntiQuorum;
	g_simulator.remoteTLogPolicy = simconfig.db.getRemoteTLogPolicy();
	g_simulator.usableRegions = simconfig.db.usableRegions;

	if (simconfig.db.regions.size() > 0) {
		g_simulator.primaryDcId = simconfig.db.regions[0].dcId;
		g_simulator.hasSatelliteReplication = simconfig.db.regions[0].satelliteTLogReplicationFactor > 0;
		if (simconfig.db.regions[0].satelliteTLogUsableDcsFallback > 0) {
			g_simulator.satelliteTLogPolicyFallback = simconfig.db.regions[0].satelliteTLogPolicyFallback;
			g_simulator.satelliteTLogWriteAntiQuorumFallback =
			    simconfig.db.regions[0].satelliteTLogWriteAntiQuorumFallback;
		} else {
			g_simulator.satelliteTLogPolicyFallback = simconfig.db.regions[0].satelliteTLogPolicy;
			g_simulator.satelliteTLogWriteAntiQuorumFallback = simconfig.db.regions[0].satelliteTLogWriteAntiQuorum;
		}
		g_simulator.satelliteTLogPolicy = simconfig.db.regions[0].satelliteTLogPolicy;
		g_simulator.satelliteTLogWriteAntiQuorum = simconfig.db.regions[0].satelliteTLogWriteAntiQuorum;

		for (auto s : simconfig.db.regions[0].satellites) {
			g_simulator.primarySatelliteDcIds.push_back(s.dcId);
		}
	} else {
		g_simulator.hasSatelliteReplication = false;
		g_simulator.satelliteTLogWriteAntiQuorum = 0;
	}

	if (simconfig.db.regions.size() == 2) {
		g_simulator.remoteDcId = simconfig.db.regions[1].dcId;
		ASSERT((!simconfig.db.regions[0].satelliteTLogPolicy && !simconfig.db.regions[1].satelliteTLogPolicy) ||
		       simconfig.db.regions[0].satelliteTLogPolicy->info() ==
		           simconfig.db.regions[1].satelliteTLogPolicy->info());

		for (auto s : simconfig.db.regions[1].satellites) {
			g_simulator.remoteSatelliteDcIds.push_back(s.dcId);
		}
	}

	if (g_simulator.usableRegions < 2 || !g_simulator.hasSatelliteReplication) {
		g_simulator.allowLogSetKills = false;
	}

	ASSERT(g_simulator.storagePolicy && g_simulator.tLogPolicy);
	ASSERT(!g_simulator.hasSatelliteReplication || g_simulator.satelliteTLogPolicy);
	TraceEvent("SimulatorConfig").detail("ConfigString", StringRef(startingConfigString));

	const int dataCenters = simconfig.datacenters;
	const int machineCount = simconfig.machine_count;
	const int coordinatorCount = simconfig.coordinators;
	const int processesPerMachine = simconfig.processes_per_machine;

	// half the time, when we have more than 4 machines that are not the first in their dataCenter, assign classes
	bool assignClasses = machineCount - dataCenters > 4 && deterministicRandom()->random01() < 0.5;

	// Use SSL 5% of the time
	bool sslEnabled = deterministicRandom()->random01() < 0.10;
	bool sslOnly = sslEnabled && deterministicRandom()->coinflip();
	g_simulator.listenersPerProcess = sslEnabled && !sslOnly ? 2 : 1;
	TEST(sslEnabled); // SSL enabled
	TEST(!sslEnabled); // SSL disabled

	// Use IPv6 25% of the time
	bool useIPv6 = deterministicRandom()->random01() < 0.25;
	TEST(useIPv6); // Use IPv6
	TEST(!useIPv6); // Use IPv4

	vector<NetworkAddress> coordinatorAddresses;
	if (testConfig.minimumRegions > 1) {
		// do not put coordinators in the primary region so that we can kill that region safely
		int nonPrimaryDcs = dataCenters / 2;
		for (int dc = 1; dc < dataCenters; dc += 2) {
			int dcCoordinators = coordinatorCount / nonPrimaryDcs + ((dc - 1) / 2 < coordinatorCount % nonPrimaryDcs);
			for (int m = 0; m < dcCoordinators; m++) {
				auto ip = makeIPAddressForSim(useIPv6, { 2, dc, 1, m });
				coordinatorAddresses.push_back(
				    NetworkAddress(ip, sslEnabled && !sslOnly ? 2 : 1, true, sslEnabled && sslOnly));
				TraceEvent("SelectedCoordinator").detail("Address", coordinatorAddresses.back());
			}
		}
	} else {
		int assignedMachines = 0;
		int coordCount = coordinatorCount;
		if (coordinatorCount > 4) {
			++coordCount;
		}
		for (int dc = 0; dc < dataCenters; dc++) {
			int dcCoordinators = coordCount / dataCenters + (dc < coordCount % dataCenters);
			int machines = machineCount / dataCenters + (dc < machineCount % dataCenters);
			for (int m = 0; m < dcCoordinators; m++) {
				if (coordinatorCount > 4 &&
				    (assignedMachines == 4 || (m + 1 == dcCoordinators && assignedMachines < 4 &&
				                               assignedMachines + machines - dcCoordinators >= 4))) {
					auto ip = makeIPAddressForSim(useIPv6, { 2, dc, 1, m });
					TraceEvent("SkippedCoordinator")
					    .detail("Address", ip.toString())
					    .detail("M", m)
					    .detail("Machines", machines)
					    .detail("Assigned", assignedMachines)
					    .detail("DcCoord", dcCoordinators)
					    .detail("CoordinatorCount", coordinatorCount);
				} else {
					auto ip = makeIPAddressForSim(useIPv6, { 2, dc, 1, m });
					coordinatorAddresses.push_back(
					    NetworkAddress(ip, sslEnabled && !sslOnly ? 2 : 1, true, sslEnabled && sslOnly));
					TraceEvent("SelectedCoordinator")
					    .detail("Address", coordinatorAddresses.back())
					    .detail("M", m)
					    .detail("Machines", machines)
					    .detail("Assigned", assignedMachines)
					    .detail("DcCoord", dcCoordinators)
					    .detail("P1", (m + 1 == dcCoordinators))
					    .detail("P2", (assignedMachines < 4))
					    .detail("P3", (assignedMachines + machines - dcCoordinators >= 4))
					    .detail("CoordinatorCount", coordinatorCount);
				}
				assignedMachines++;
			}
			assignedMachines += machines - dcCoordinators;
		}
	}

	deterministicRandom()->randomShuffle(coordinatorAddresses);
	for (int i = 0; i < (coordinatorAddresses.size() / 2) + 1; i++) {
		TraceEvent("ProtectCoordinator")
		    .detail("Address", coordinatorAddresses[i])
		    .detail("Coordinators", describe(coordinatorAddresses));
		g_simulator.protectedAddresses.insert(NetworkAddress(
		    coordinatorAddresses[i].ip, coordinatorAddresses[i].port, true, coordinatorAddresses[i].isTLS()));
		if (coordinatorAddresses[i].port == 2) {
			g_simulator.protectedAddresses.insert(NetworkAddress(coordinatorAddresses[i].ip, 1, true, true));
		}
	}
	deterministicRandom()->randomShuffle(coordinatorAddresses);

	ASSERT_EQ(coordinatorAddresses.size(), coordinatorCount);
	ClusterConnectionString conn(coordinatorAddresses, LiteralStringRef("TestCluster:0"));

	// If extraDB==0, leave g_simulator.extraDB as null because the test does not use DR.
	if (testConfig.extraDB == 1) {
		// The DR database can be either a new database or itself
		g_simulator.extraDB = new ClusterConnectionString(
		    coordinatorAddresses, BUGGIFY ? LiteralStringRef("TestCluster:0") : LiteralStringRef("ExtraCluster:0"));
	} else if (testConfig.extraDB == 2) {
		// The DR database is a new database
		g_simulator.extraDB = new ClusterConnectionString(coordinatorAddresses, LiteralStringRef("ExtraCluster:0"));
	} else if (testConfig.extraDB == 3) {
		// The DR database is the same database
		g_simulator.extraDB = new ClusterConnectionString(coordinatorAddresses, LiteralStringRef("TestCluster:0"));
	}

	*pConnString = conn;

	TraceEvent("SimulatedConnectionString")
	    .detail("String", conn.toString())
	    .detail("ConfigString", startingConfigString);

	bool requiresExtraDBMachines = testConfig.extraDB && g_simulator.extraDB->toString() != conn.toString();
	int assignedMachines = 0, nonVersatileMachines = 0;
	bool gradualMigrationPossible = true;
	std::vector<ProcessClass::ClassType> processClassesSubSet = { ProcessClass::UnsetClass,
		                                                          ProcessClass::StatelessClass };
	for (int dc = 0; dc < dataCenters; dc++) {
		// FIXME: test unset dcID
		Optional<Standalone<StringRef>> dcUID = StringRef(format("%d", dc));
		std::vector<UID> machineIdentities;
		int machines = machineCount / dataCenters +
		               (dc < machineCount % dataCenters); // add remainder of machines to first datacenter
		int possible_ss = 0;
		int dcCoordinators = coordinatorCount / dataCenters + (dc < coordinatorCount % dataCenters);
		printf("Datacenter %d: %d/%d machines, %d/%d coordinators\n",
		       dc,
		       machines,
		       machineCount,
		       dcCoordinators,
		       coordinatorCount);
		ASSERT_LE(dcCoordinators, machines);

		// FIXME: temporarily code to test storage cache
		// TODO: caching disabled for this merge
		if (dc == 0) {
			machines++;
		}

		int useSeedForMachine = deterministicRandom()->randomInt(0, machines);
		Standalone<StringRef> zoneId;
		Standalone<StringRef> newZoneId;
		for (int machine = 0; machine < machines; machine++) {
			Standalone<StringRef> machineId(deterministicRandom()->randomUniqueID().toString());
			if (machine == 0 || machineCount - dataCenters <= 4 || assignedMachines != 4 ||
			    simconfig.db.regions.size() || deterministicRandom()->random01() < 0.5) {
				zoneId = deterministicRandom()->randomUniqueID().toString();
				newZoneId = deterministicRandom()->randomUniqueID().toString();
			}

			// Choose a machine class
			ProcessClass processClass = ProcessClass(ProcessClass::UnsetClass, ProcessClass::CommandLineSource);
			if (assignClasses) {
				if (assignedMachines < 4)
					processClass = ProcessClass((ProcessClass::ClassType)deterministicRandom()->randomInt(0, 2),
					                            ProcessClass::CommandLineSource); // Unset or Storage
				else if (assignedMachines == 4 && !simconfig.db.regions.size())
					processClass = ProcessClass(
					    processClassesSubSet[deterministicRandom()->randomInt(0, processClassesSubSet.size())],
					    ProcessClass::CommandLineSource); // Unset or Stateless
				else
					processClass = ProcessClass((ProcessClass::ClassType)deterministicRandom()->randomInt(0, 3),
					                            ProcessClass::CommandLineSource); // Unset, Storage, or Transaction
				if (processClass ==
				    ProcessClass::StatelessClass) { // *can't* be assigned to other roles, even in an emergency
					nonVersatileMachines++;
				}
				if (processClass == ProcessClass::UnsetClass || processClass == ProcessClass::StorageClass) {
					possible_ss++;
				}
			}

			// FIXME: temporarily code to test storage cache
			// TODO: caching disabled for this merge
			if (machine == machines - 1 && dc == 0) {
				processClass = ProcessClass(ProcessClass::StorageCacheClass, ProcessClass::CommandLineSource);
				nonVersatileMachines++;
			}

			std::vector<IPAddress> ips;
			ips.reserve(processesPerMachine);
			for (int i = 0; i < processesPerMachine; i++) {
				ips.push_back(
				    makeIPAddressForSim(useIPv6, { 2, dc, deterministicRandom()->randomInt(1, i + 2), machine }));
			}
			if (requiresExtraDBMachines) {
				ips.push_back(makeIPAddressForSim(useIPv6, { 2, dc, 1, machine }));
			}

			// check the sslEnablementMap using only one ip
			LocalityData localities(Optional<Standalone<StringRef>>(), zoneId, machineId, dcUID);
			localities.set(LiteralStringRef("data_hall"), dcUID);
			systemActors->push_back(reportErrors(simulatedMachine(conn,
			                                                      ips,
			                                                      sslEnabled,
			                                                      localities,
			                                                      processClass,
			                                                      baseFolder,
			                                                      false,
			                                                      machine == useSeedForMachine,
			                                                      requiresExtraDBMachines ? AgentOnly : AgentAddition,
			                                                      sslOnly,
			                                                      whitelistBinPaths,
			                                                      protocolVersion),
			                                     "SimulatedMachine"));

			if (requiresExtraDBMachines) {
				std::vector<IPAddress> extraIps;
				extraIps.reserve(processesPerMachine);
				for (int i = 0; i < processesPerMachine; i++) {
					extraIps.push_back(
					    makeIPAddressForSim(useIPv6, { 4, dc, deterministicRandom()->randomInt(1, i + 2), machine }));
				}

				Standalone<StringRef> newMachineId(deterministicRandom()->randomUniqueID().toString());

				LocalityData localities(Optional<Standalone<StringRef>>(), newZoneId, newMachineId, dcUID);
				localities.set(LiteralStringRef("data_hall"), dcUID);
				systemActors->push_back(reportErrors(simulatedMachine(*g_simulator.extraDB,
				                                                      extraIps,
				                                                      sslEnabled,
				                                                      localities,
				                                                      processClass,
				                                                      baseFolder,
				                                                      false,
				                                                      machine == useSeedForMachine,
				                                                      AgentNone,
				                                                      sslOnly,
				                                                      whitelistBinPaths,
				                                                      protocolVersion),
				                                     "SimulatedMachine"));
			}

			assignedMachines++;
		}

		if (possible_ss - simconfig.db.desiredTSSCount / simconfig.db.usableRegions <= simconfig.db.storageTeamSize) {
			gradualMigrationPossible = false;
		}
	}

	g_simulator.desiredCoordinators = coordinatorCount;
	g_simulator.physicalDatacenters = dataCenters;
	g_simulator.processesPerMachine = processesPerMachine;

	TraceEvent("SetupSimulatorSettings")
	    .detail("DesiredCoordinators", g_simulator.desiredCoordinators)
	    .detail("PhysicalDatacenters", g_simulator.physicalDatacenters)
	    .detail("ProcessesPerMachine", g_simulator.processesPerMachine);

	// SOMEDAY: add locality for testers to simulate network topology
	// FIXME: Start workers with tester class instead, at least sometimes run tests with the testers-only flag
	int testerCount = *pTesterCount = deterministicRandom()->randomInt(4, 9);
	int useSeedForMachine = deterministicRandom()->randomInt(0, testerCount);
	for (int i = 0; i < testerCount; i++) {
		std::vector<IPAddress> ips;
		ips.push_back(makeIPAddressForSim(useIPv6, { 3, 4, 3, i + 1 }));
		Standalone<StringRef> newZoneId = Standalone<StringRef>(deterministicRandom()->randomUniqueID().toString());
		LocalityData localities(
		    Optional<Standalone<StringRef>>(), newZoneId, newZoneId, Optional<Standalone<StringRef>>());
		systemActors->push_back(
		    reportErrors(simulatedMachine(conn,
		                                  ips,
		                                  sslEnabled && sslOnly,
		                                  localities,
		                                  ProcessClass(ProcessClass::TesterClass, ProcessClass::CommandLineSource),
		                                  baseFolder,
		                                  false,
		                                  i == useSeedForMachine,
		                                  AgentNone,
		                                  sslEnabled && sslOnly,
		                                  whitelistBinPaths,
		                                  protocolVersion),
		                 "SimulatedTesterMachine"));
	}

	if (g_simulator.setDiffProtocol) {
		--(*pTesterCount);
	}

	*pStartingConfiguration = startingConfigString;

	// save some state that we only need when restarting the simulator.
	g_simulator.connectionString = conn.toString();
	g_simulator.testerCount = testerCount;
	g_simulator.allowStorageMigrationTypeChange = gradualMigrationPossible;

	TraceEvent("SimulatedClusterStarted")
	    .detail("DataCenters", dataCenters)
	    .detail("ServerMachineCount", machineCount)
	    .detail("ProcessesPerServer", processesPerMachine)
	    .detail("SSLEnabled", sslEnabled)
	    .detail("SSLOnly", sslOnly)
	    .detail("ClassesAssigned", assignClasses)
	    .detail("GradualMigrationPossible", gradualMigrationPossible)
	    .detail("StartingConfiguration", pStartingConfiguration->toString());
}

// Populates the TestConfig fields according to what is found in the test file.
void checkTestConf(const char* testFile, TestConfig* testConfig) {
	std::ifstream ifs;
	ifs.open(testFile, std::ifstream::in);
	if (!ifs.good())
		return;

	std::string cline;

	while (ifs.good()) {
		getline(ifs, cline);
		std::string line = removeWhitespace(std::string(cline));
		if (!line.size() || line.find(';') == 0)
			continue;

		size_t found = line.find('=');
		if (found == std::string::npos)
			// hmmm, not good
			continue;
		std::string attrib = removeWhitespace(line.substr(0, found));
		std::string value = removeWhitespace(line.substr(found + 1));

		if (attrib == "extraDB") {
			sscanf(value.c_str(), "%d", &testConfig->extraDB);
		}

		if (attrib == "minimumReplication") {
			sscanf(value.c_str(), "%d", &testConfig->minimumReplication);
		}

		if (attrib == "minimumRegions") {
			sscanf(value.c_str(), "%d", &testConfig->minimumRegions);
		}

		if (attrib == "configureLocked") {
			sscanf(value.c_str(), "%d", &testConfig->configureLocked);
		}

		if (attrib == "startIncompatibleProcess") {
			testConfig->startIncompatibleProcess = strcmp(value.c_str(), "true") == 0;
		}

		if (attrib == "logAntiQuorum") {
			sscanf(value.c_str(), "%d", &testConfig->logAntiQuorum);
		}

		if (attrib == "storageEngineExcludeTypes") {
			std::stringstream ss(value);
			for (int i; ss >> i;) {
				testConfig->storageEngineExcludeTypes.push_back(i);
				if (ss.peek() == ',') {
					ss.ignore();
				}
			}
		}
		if (attrib == "maxTLogVersion") {
			sscanf(value.c_str(), "%d", &testConfig->maxTLogVersion);
		}
		if (attrib == "restartInfoLocation") {
			testConfig->isFirstTestInRestart = true;
		}
		if (attrib == "disableTss") {
			testConfig->disableTss = strcmp(value.c_str(), "true") == 0;
		}
		if (attrib == "extraMachineCountDC") {
			testConfig->extraMachineCountDC = std::stoi(value);
		}
	}

	ifs.close();
}

ACTOR void setupAndRun(std::string dataFolder,
                       const char* testFile,
                       bool rebooting,
                       bool restoring,
                       std::string whitelistBinPaths) {
	state vector<Future<Void>> systemActors;
	state Optional<ClusterConnectionString> connFile;
	state Standalone<StringRef> startingConfiguration;
	state int testerCount = 1;
	state TestConfig testConfig;
	checkTestConf(testFile, &testConfig);
	g_simulator.hasDiffProtocolProcess = testConfig.startIncompatibleProcess;
	g_simulator.setDiffProtocol = false;

	state ProtocolVersion protocolVersion = currentProtocolVersion;
	if (testConfig.startIncompatibleProcess) {
		// isolates right most 1 bit of compatibleProtocolVersionMask to make this protocolVersion incompatible
		uint64_t minAddToMakeIncompatible =
		    ProtocolVersion::compatibleProtocolVersionMask & ~(ProtocolVersion::compatibleProtocolVersionMask - 1);
		protocolVersion = ProtocolVersion(currentProtocolVersion.version() + minAddToMakeIncompatible);
	}

	// TODO (IPv6) Use IPv6?
	wait(g_simulator.onProcess(
	    g_simulator.newProcess("TestSystem",
	                           IPAddress(0x01010101),
	                           1,
	                           false,
	                           1,
	                           LocalityData(Optional<Standalone<StringRef>>(),
	                                        Standalone<StringRef>(deterministicRandom()->randomUniqueID().toString()),
	                                        Standalone<StringRef>(deterministicRandom()->randomUniqueID().toString()),
	                                        Optional<Standalone<StringRef>>()),
	                           ProcessClass(ProcessClass::TesterClass, ProcessClass::CommandLineSource),
	                           "",
	                           "",
	                           currentProtocolVersion),
	    TaskPriority::DefaultYield));
	Sim2FileSystem::newFileSystem();
	FlowTransport::createInstance(true, 1);
	TEST(true); // Simulation start

	try {
		// systemActors.push_back( startSystemMonitor(dataFolder) );
		if (rebooting) {
			wait(timeoutError(restartSimulatedSystem(&systemActors,
			                                         dataFolder,
			                                         &testerCount,
			                                         &connFile,
			                                         &startingConfiguration,
			                                         testConfig,
			                                         whitelistBinPaths,
			                                         protocolVersion),
			                  100.0));
			// FIXME: snapshot restore does not support multi-region restore, hence restore it as single region always
			if (restoring) {
				startingConfiguration = LiteralStringRef("usable_regions=1");
			}
		} else {
			g_expect_full_pointermap = 1;
			setupSimulatedSystem(&systemActors,
			                     dataFolder,
			                     &testerCount,
			                     &connFile,
			                     &startingConfiguration,
			                     whitelistBinPaths,
			                     testConfig,
			                     protocolVersion);
			wait(delay(1.0)); // FIXME: WHY!!!  //wait for machines to boot
		}
		std::string clusterFileDir = joinPath(dataFolder, deterministicRandom()->randomUniqueID().toString());
		platform::createDirectory(clusterFileDir);
		writeFile(joinPath(clusterFileDir, "fdb.cluster"), connFile.get().toString());
		wait(timeoutError(runTests(makeReference<ClusterConnectionFile>(joinPath(clusterFileDir, "fdb.cluster")),
		                           TEST_TYPE_FROM_FILE,
		                           TEST_ON_TESTERS,
		                           testerCount,
		                           testFile,
		                           startingConfiguration),
		                  isBuggifyEnabled(BuggifyType::General) ? 36000.0 : 5400.0));
	} catch (Error& e) {
		TraceEvent(SevError, "SetupAndRunError").error(e);
	}

	TraceEvent("SimulatedSystemDestruct");
	g_simulator.stop();
	destructed = true;
	wait(Never());
	ASSERT(false);
}<|MERGE_RESOLUTION|>--- conflicted
+++ resolved
@@ -1251,10 +1251,6 @@
 
 	machine_count += datacenters * testConfig.extraMachineCountDC;
 
-<<<<<<< HEAD
-
-=======
->>>>>>> 351c2e24
 	// because we protect a majority of coordinators from being killed, it is better to run with low numbers of
 	// coordinators to prevent too many processes from being protected
 	coordinators = (testConfig.minimumRegions <= 1 && BUGGIFY)
