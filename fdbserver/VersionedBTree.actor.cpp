--- conflicted
+++ resolved
@@ -2078,17 +2078,10 @@
 	          int concurrentExtentReads,
 	          bool memoryOnly = false,
 	          Promise<Void> errorPromise = {})
-<<<<<<< HEAD
-	  : desiredPageSize(desiredPageSize), desiredExtentSize(desiredExtentSize), filename(filename), pHeader(nullptr),
-	    pageCacheBytes(pageCacheSizeBytes), memoryOnly(memoryOnly), remapCleanupWindow(remapCleanupWindow),
-	    concurrentExtentReads(new FlowLock(concurrentExtentReads)), errorPromise(errorPromise),
-	    ioLock(FLOW_KNOBS->MAX_OUTSTANDING, ioMaxPriority, FLOW_KNOBS->MAX_OUTSTANDING / 2) {
-=======
-	  : ioLock(FLOW_KNOBS->MAX_OUTSTANDING, ioMaxPriority), pageCacheBytes(pageCacheSizeBytes), pHeader(nullptr),
+	  : ioLock(FLOW_KNOBS->MAX_OUTSTANDING, ioMaxPriority, FLOW_KNOBS->MAX_OUTSTANDING / 2), pageCacheBytes(pageCacheSizeBytes), pHeader(nullptr),
 	    desiredPageSize(desiredPageSize), desiredExtentSize(desiredExtentSize), filename(filename),
 	    memoryOnly(memoryOnly), errorPromise(errorPromise), remapCleanupWindow(remapCleanupWindow),
 	    concurrentExtentReads(new FlowLock(concurrentExtentReads)) {
->>>>>>> a981cf27
 
 		if (!g_redwoodMetricsActor.isValid()) {
 			g_redwoodMetricsActor = redwoodMetricsLogger();
