--- conflicted
+++ resolved
@@ -1972,7 +1972,9 @@
 			self->updateCommittedHeader();
 			self->addLatestSnapshot();
 
-<<<<<<< HEAD
+			// Reset the remapQueue head reader for normal reads
+			self->remapQueue.resetHeadReader();
+
 			self->lastNumRemapEntries = self->remapQueue.numEntries;
 			self->remapCleanupFuture = remapCleanup(self);
 
@@ -1988,18 +1990,12 @@
 			    .detail("Filename", self->filename);
 			self->remapCleanupFuture = self->remapCleanupDelay.isReady() ? remapCleanup(self) : Void();
 	        */
-=======
-			// Reset the remapQueue head reader for normal reads
-			self->remapQueue.resetHeadReader();
-
-			self->remapCleanupFuture = remapCleanup(self);
 			TraceEvent(SevInfo, "RedwoodRecovered")
 			    .detail("FileName", self->filename.c_str())
 			    .detail("CommittedVersion", self->pHeader->committedVersion)
 			    .detail("LogicalPageSize", self->logicalPageSize)
 			    .detail("PhysicalPageSize", self->physicalPageSize)
 			    .detail("RemapEntries", self->remapQueue.numEntries);
->>>>>>> 65c49fc1
 		} else {
 			// Note: If the file contains less than 2 pages but more than 0 bytes then the pager was never successfully
 			// committed. A new pager will be created in its place.
