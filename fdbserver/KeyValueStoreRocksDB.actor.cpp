--- conflicted
+++ resolved
@@ -70,16 +70,10 @@
 
 #ifdef SSD_ROCKSDB_EXPERIMENTAL
 
-<<<<<<< HEAD
 // Enforcing rocksdb version.
 static_assert((ROCKSDB_MAJOR == FDB_ROCKSDB_MAJOR && ROCKSDB_MINOR == FDB_ROCKSDB_MINOR &&
                ROCKSDB_PATCH == FDB_ROCKSDB_PATCH),
               "Unsupported rocksdb version.");
-=======
-// Enforcing rocksdb version to be 7.10.2
-static_assert((ROCKSDB_MAJOR == 7 && ROCKSDB_MINOR == 10 && ROCKSDB_PATCH == 2),
-              "Unsupported rocksdb version. Update the rocksdb to 7.10.2 version");
->>>>>>> e81e5846
 
 namespace {
 using rocksdb::BackgroundErrorReason;
