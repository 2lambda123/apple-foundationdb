/*
 * KeyValueStoreRocksDB.actor.cpp
 *
 * This source file is part of the FoundationDB open source project
 *
 * Copyright 2013-2022 Apple Inc. and the FoundationDB project authors
 *
 * Licensed under the Apache License, Version 2.0 (the "License");
 * you may not use this file except in compliance with the License.
 * You may obtain a copy of the License at
 *
 *     http://www.apache.org/licenses/LICENSE-2.0
 *
 * Unless required by applicable law or agreed to in writing, software
 * distributed under the License is distributed on an "AS IS" BASIS,
 * WITHOUT WARRANTIES OR CONDITIONS OF ANY KIND, either express or implied.
 * See the License for the specific language governing permissions and
 * limitations under the License.
 */

#ifdef SSD_ROCKSDB_EXPERIMENTAL

#include <rocksdb/c.h>
#include <rocksdb/cache.h>
#include <rocksdb/db.h>
#include <rocksdb/env.h>
#include <rocksdb/filter_policy.h>
#include <rocksdb/listener.h>
#include <rocksdb/metadata.h>
#include <rocksdb/options.h>
#include <rocksdb/perf_context.h>
#include <rocksdb/rate_limiter.h>
#include <rocksdb/slice.h>
#include <rocksdb/slice_transform.h>
#include <rocksdb/sst_file_reader.h>
#include <rocksdb/sst_file_writer.h>
#include <rocksdb/statistics.h>
#include <rocksdb/table.h>
#include <rocksdb/types.h>
#include <rocksdb/utilities/checkpoint.h>
#include <rocksdb/utilities/table_properties_collectors.h>
#include <rocksdb/version.h>

#if defined __has_include
#if __has_include(<liburing.h>)
#include <liburing.h>
#endif
#endif
#include "fdbclient/SystemData.h"
#include "fdbserver/CoroFlow.h"
#include "fdbserver/RocksDBLogForwarder.h"
#include "flow/ActorCollection.h"
#include "flow/flow.h"
#include "flow/IThreadPool.h"
#include "flow/ThreadHelper.actor.h"
#include "flow/Histogram.h"

#include <memory>
#include <tuple>
#include <vector>

#endif // SSD_ROCKSDB_EXPERIMENTAL

#include "fdbserver/IKeyValueStore.h"
#include "fdbserver/RocksDBCheckpointUtils.actor.h"

#include "flow/actorcompiler.h" // has to be last include

#ifdef SSD_ROCKSDB_EXPERIMENTAL

// Enforcing rocksdb version to be 6.27.3 or greater.
static_assert(ROCKSDB_MAJOR >= 6, "Unsupported rocksdb version. Update the rocksdb to 6.27.3 version");
static_assert(ROCKSDB_MAJOR == 6 ? ROCKSDB_MINOR >= 27 : true,
              "Unsupported rocksdb version. Update the rocksdb to 6.27.3 version");
static_assert((ROCKSDB_MAJOR == 6 && ROCKSDB_MINOR == 27) ? ROCKSDB_PATCH >= 3 : true,
              "Unsupported rocksdb version. Update the rocksdb to 6.27.3 version");

namespace {
using rocksdb::BackgroundErrorReason;

class SharedRocksDBState {
public:
	SharedRocksDBState(UID id);

	LatencySample commitLatency;
	LatencySample commitQueueLatency;
	LatencySample dbWriteLatency;

	void setClosing() { this->closing = true; }
	bool isClosing() const { return this->closing; }

	rocksdb::DBOptions getDbOptions() const { return this->dbOptions; }
	rocksdb::ColumnFamilyOptions getCfOptions() const { return this->cfOptions; }
	rocksdb::Options getOptions() const { return rocksdb::Options(this->dbOptions, this->cfOptions); }
	rocksdb::ReadOptions& getReadOptions() { return this->readOptions; }

private:
	const UID id;
	rocksdb::ColumnFamilyOptions initialCfOptions();
	rocksdb::DBOptions initialDbOptions();
	rocksdb::ReadOptions initialReadOptions();

	bool closing;
	rocksdb::DBOptions dbOptions;
	rocksdb::ColumnFamilyOptions cfOptions;
	rocksdb::ReadOptions readOptions;
};

SharedRocksDBState::SharedRocksDBState(UID id)
  : id(id), closing(false), dbOptions(initialDbOptions()), cfOptions(initialCfOptions()),
    readOptions(initialReadOptions()), commitLatency(LatencySample("RocksDBCommitLatency",
                                                                   id,
                                                                   SERVER_KNOBS->LATENCY_METRICS_LOGGING_INTERVAL,
                                                                   SERVER_KNOBS->LATENCY_SAMPLE_SIZE)),
    commitQueueLatency(LatencySample("RocksDBCommitQueueLatency",
                                     id,
                                     SERVER_KNOBS->LATENCY_METRICS_LOGGING_INTERVAL,
                                     SERVER_KNOBS->LATENCY_SAMPLE_SIZE)),
    dbWriteLatency(LatencySample("RocksDBWriteLatency",
                                 id,
                                 SERVER_KNOBS->LATENCY_METRICS_LOGGING_INTERVAL,
                                 SERVER_KNOBS->LATENCY_SAMPLE_SIZE)) {}

rocksdb::ColumnFamilyOptions SharedRocksDBState::initialCfOptions() {
	rocksdb::ColumnFamilyOptions options;
	options.level_compaction_dynamic_level_bytes = SERVER_KNOBS->ROCKSDB_LEVEL_COMPACTION_DYNAMIC_LEVEL_BYTES;
	if (SERVER_KNOBS->ROCKSDB_LEVEL_STYLE_COMPACTION) {
		options.OptimizeLevelStyleCompaction(SERVER_KNOBS->ROCKSDB_MEMTABLE_BYTES);
	} else {
		options.OptimizeUniversalStyleCompaction(SERVER_KNOBS->ROCKSDB_MEMTABLE_BYTES);
	}

	if (SERVER_KNOBS->ROCKSDB_DISABLE_AUTO_COMPACTIONS) {
		options.disable_auto_compactions = SERVER_KNOBS->ROCKSDB_DISABLE_AUTO_COMPACTIONS;
	}

	if (SERVER_KNOBS->ROCKSDB_PERIODIC_COMPACTION_SECONDS > 0) {
		options.periodic_compaction_seconds = SERVER_KNOBS->ROCKSDB_PERIODIC_COMPACTION_SECONDS;
	}
	if (SERVER_KNOBS->ROCKSDB_SOFT_PENDING_COMPACT_BYTES_LIMIT > 0) {
		options.soft_pending_compaction_bytes_limit = SERVER_KNOBS->ROCKSDB_SOFT_PENDING_COMPACT_BYTES_LIMIT;
	}
	if (SERVER_KNOBS->ROCKSDB_HARD_PENDING_COMPACT_BYTES_LIMIT > 0) {
		options.hard_pending_compaction_bytes_limit = SERVER_KNOBS->ROCKSDB_HARD_PENDING_COMPACT_BYTES_LIMIT;
	}

	// Compact sstables when there's too much deleted stuff.
	options.table_properties_collector_factories = { rocksdb::NewCompactOnDeletionCollectorFactory(128, 1) };

	rocksdb::BlockBasedTableOptions bbOpts;
	if (SERVER_KNOBS->ROCKSDB_PREFIX_LEN > 0) {
		// Prefix blooms are used during Seek.
		options.prefix_extractor.reset(rocksdb::NewFixedPrefixTransform(SERVER_KNOBS->ROCKSDB_PREFIX_LEN));

		// Also turn on bloom filters in the memtable.
		// TODO: Make a knob for this as well.
		options.memtable_prefix_bloom_size_ratio = 0.1;

		// 5 -- Can be read by RocksDB's versions since 6.6.0. Full and partitioned
		// filters use a generally faster and more accurate Bloom filter
		// implementation, with a different schema.
		// https://github.com/facebook/rocksdb/blob/b77569f18bfc77fb1d8a0b3218f6ecf571bc4988/include/rocksdb/table.h#L391
		bbOpts.format_version = 5;

		// Create and apply a bloom filter using the 10 bits
		// which should yield a ~1% false positive rate:
		// https://github.com/facebook/rocksdb/wiki/RocksDB-Bloom-Filter#full-filters-new-format
		bbOpts.filter_policy.reset(rocksdb::NewBloomFilterPolicy(10));

		// The whole key blooms are only used for point lookups.
		// https://github.com/facebook/rocksdb/wiki/RocksDB-Bloom-Filter#prefix-vs-whole-key
		bbOpts.whole_key_filtering = false;
	}

	if (SERVER_KNOBS->ROCKSDB_BLOCK_CACHE_SIZE > 0) {
		bbOpts.block_cache = rocksdb::NewLRUCache(SERVER_KNOBS->ROCKSDB_BLOCK_CACHE_SIZE);
	}

	if (SERVER_KNOBS->ROCKSDB_BLOCK_SIZE > 0) {
		bbOpts.block_size = SERVER_KNOBS->ROCKSDB_BLOCK_SIZE;
	}

	options.table_factory.reset(rocksdb::NewBlockBasedTableFactory(bbOpts));

	return options;
}

rocksdb::DBOptions SharedRocksDBState::initialDbOptions() {
	rocksdb::DBOptions options;
	options.avoid_unnecessary_blocking_io = true;
	options.create_if_missing = true;
	if (SERVER_KNOBS->ROCKSDB_BACKGROUND_PARALLELISM > 0) {
		options.IncreaseParallelism(SERVER_KNOBS->ROCKSDB_BACKGROUND_PARALLELISM);
	}
	if (SERVER_KNOBS->ROCKSDB_MAX_SUBCOMPACTIONS > 0) {
		options.max_subcompactions = SERVER_KNOBS->ROCKSDB_MAX_SUBCOMPACTIONS;
	}
	if (SERVER_KNOBS->ROCKSDB_COMPACTION_READAHEAD_SIZE > 0) {
		options.compaction_readahead_size = SERVER_KNOBS->ROCKSDB_COMPACTION_READAHEAD_SIZE;
	}

	options.statistics = rocksdb::CreateDBStatistics();
	options.statistics->set_stats_level(rocksdb::StatsLevel(SERVER_KNOBS->ROCKSDB_STATS_LEVEL));

	options.db_log_dir = SERVER_KNOBS->LOG_DIRECTORY;

	if (SERVER_KNOBS->ROCKSDB_MUTE_LOGS) {
		options.info_log = std::make_shared<NullRocksDBLogForwarder>();
	} else {
		options.info_log = std::make_shared<RocksDBLogForwarder>(id, options.info_log_level);
	}

	return options;
}

rocksdb::ReadOptions SharedRocksDBState::initialReadOptions() {
	rocksdb::ReadOptions options;
	options.background_purge_on_iterator_cleanup = true;
	return options;
}

// Returns string representation of RocksDB background error reason.
// Error reason code:
// https://github.com/facebook/rocksdb/blob/12d798ac06bcce36be703b057d5f5f4dab3b270c/include/rocksdb/listener.h#L125
// This function needs to be updated when error code changes.
std::string getErrorReason(BackgroundErrorReason reason) {
	switch (reason) {
	case BackgroundErrorReason::kFlush:
		return format("%d Flush", reason);
	case BackgroundErrorReason::kCompaction:
		return format("%d Compaction", reason);
	case BackgroundErrorReason::kWriteCallback:
		return format("%d WriteCallback", reason);
	case BackgroundErrorReason::kMemTable:
		return format("%d MemTable", reason);
	case BackgroundErrorReason::kManifestWrite:
		return format("%d ManifestWrite", reason);
	case BackgroundErrorReason::kFlushNoWAL:
		return format("%d FlushNoWAL", reason);
	case BackgroundErrorReason::kManifestWriteNoWAL:
		return format("%d ManifestWriteNoWAL", reason);
	default:
		return format("%d Unknown", reason);
	}
}
// Background error handling is tested with Chaos test.
// TODO: Test background error in simulation. RocksDB doesn't use flow IO in simulation, which limits our ability to
// inject IO errors. We could implement rocksdb::FileSystem using flow IO to unblock simulation. Also, trace event is
// not available on background threads because trace event requires setting up special thread locals. Using trace event
// could potentially cause segmentation fault.
class RocksDBErrorListener : public rocksdb::EventListener {
public:
	RocksDBErrorListener(UID id) : id(id){};
	void OnBackgroundError(rocksdb::BackgroundErrorReason reason, rocksdb::Status* bg_error) override {
		TraceEvent(SevError, "RocksDBBGError", id)
		    .detail("Reason", getErrorReason(reason))
		    .detail("RocksDBSeverity", bg_error->severity())
		    .detail("Status", bg_error->ToString());
		std::unique_lock<std::mutex> lock(mutex);
		if (!errorPromise.isValid())
			return;
		// RocksDB generates two types of background errors, IO Error and Corruption
		// Error type and severity map could be found at
		// https://github.com/facebook/rocksdb/blob/2e09a54c4fb82e88bcaa3e7cfa8ccbbbbf3635d5/db/error_handler.cc#L138.
		// All background errors will be treated as storage engine failure. Send the error to storage server.
		if (bg_error->IsIOError()) {
			errorPromise.sendError(io_error());
		} else if (bg_error->IsCorruption()) {
			errorPromise.sendError(file_corrupt());
		} else {
			errorPromise.sendError(unknown_error());
		}
	}
	Future<Void> getFuture() {
		std::unique_lock<std::mutex> lock(mutex);
		return errorPromise.getFuture();
	}
	~RocksDBErrorListener() {
		std::unique_lock<std::mutex> lock(mutex);
		if (!errorPromise.isValid())
			return;
		errorPromise.send(Never());
	}

private:
	ThreadReturnPromise<Void> errorPromise;
	std::mutex mutex;
	UID id;
};
using DB = rocksdb::DB*;
using CF = rocksdb::ColumnFamilyHandle*;

#define PERSIST_PREFIX "\xff\xff"
const KeyRef persistVersion = PERSIST_PREFIX "Version"_sr;
const StringRef ROCKSDBSTORAGE_HISTOGRAM_GROUP = "RocksDBStorage"_sr;
const StringRef ROCKSDB_COMMIT_LATENCY_HISTOGRAM = "RocksDBCommitLatency"_sr;
const StringRef ROCKSDB_COMMIT_ACTION_HISTOGRAM = "RocksDBCommitAction"_sr;
const StringRef ROCKSDB_COMMIT_QUEUEWAIT_HISTOGRAM = "RocksDBCommitQueueWait"_sr;
const StringRef ROCKSDB_WRITE_HISTOGRAM = "RocksDBWrite"_sr;
const StringRef ROCKSDB_DELETE_COMPACTRANGE_HISTOGRAM = "RocksDBDeleteCompactRange"_sr;
const StringRef ROCKSDB_READRANGE_LATENCY_HISTOGRAM = "RocksDBReadRangeLatency"_sr;
const StringRef ROCKSDB_READVALUE_LATENCY_HISTOGRAM = "RocksDBReadValueLatency"_sr;
const StringRef ROCKSDB_READPREFIX_LATENCY_HISTOGRAM = "RocksDBReadPrefixLatency"_sr;
const StringRef ROCKSDB_READRANGE_ACTION_HISTOGRAM = "RocksDBReadRangeAction"_sr;
const StringRef ROCKSDB_READVALUE_ACTION_HISTOGRAM = "RocksDBReadValueAction"_sr;
const StringRef ROCKSDB_READPREFIX_ACTION_HISTOGRAM = "RocksDBReadPrefixAction"_sr;
const StringRef ROCKSDB_READRANGE_QUEUEWAIT_HISTOGRAM = "RocksDBReadRangeQueueWait"_sr;
const StringRef ROCKSDB_READVALUE_QUEUEWAIT_HISTOGRAM = "RocksDBReadValueQueueWait"_sr;
const StringRef ROCKSDB_READPREFIX_QUEUEWAIT_HISTOGRAM = "RocksDBReadPrefixQueueWait"_sr;
const StringRef ROCKSDB_READRANGE_NEWITERATOR_HISTOGRAM = "RocksDBReadRangeNewIterator"_sr;
const StringRef ROCKSDB_READVALUE_GET_HISTOGRAM = "RocksDBReadValueGet"_sr;
const StringRef ROCKSDB_READPREFIX_GET_HISTOGRAM = "RocksDBReadPrefixGet"_sr;

rocksdb::ExportImportFilesMetaData getMetaData(const CheckpointMetaData& checkpoint) {
	rocksdb::ExportImportFilesMetaData metaData;
	if (checkpoint.getFormat() != DataMoveRocksCF) {
		return metaData;
	}

	RocksDBColumnFamilyCheckpoint rocksCF = getRocksCF(checkpoint);
	metaData.db_comparator_name = rocksCF.dbComparatorName;

	for (const LiveFileMetaData& fileMetaData : rocksCF.sstFiles) {
		rocksdb::LiveFileMetaData liveFileMetaData;
		liveFileMetaData.size = fileMetaData.size;
		liveFileMetaData.name = fileMetaData.name;
		liveFileMetaData.file_number = fileMetaData.file_number;
		liveFileMetaData.db_path = fileMetaData.db_path;
		liveFileMetaData.smallest_seqno = fileMetaData.smallest_seqno;
		liveFileMetaData.largest_seqno = fileMetaData.largest_seqno;
		liveFileMetaData.smallestkey = fileMetaData.smallestkey;
		liveFileMetaData.largestkey = fileMetaData.largestkey;
		liveFileMetaData.num_reads_sampled = fileMetaData.num_reads_sampled;
		liveFileMetaData.being_compacted = fileMetaData.being_compacted;
		liveFileMetaData.num_entries = fileMetaData.num_entries;
		liveFileMetaData.num_deletions = fileMetaData.num_deletions;
		liveFileMetaData.temperature = static_cast<rocksdb::Temperature>(fileMetaData.temperature);
		liveFileMetaData.oldest_blob_file_number = fileMetaData.oldest_blob_file_number;
		liveFileMetaData.oldest_ancester_time = fileMetaData.oldest_ancester_time;
		liveFileMetaData.file_creation_time = fileMetaData.file_creation_time;
		liveFileMetaData.file_checksum = fileMetaData.file_checksum;
		liveFileMetaData.file_checksum_func_name = fileMetaData.file_checksum_func_name;
		liveFileMetaData.column_family_name = fileMetaData.column_family_name;
		liveFileMetaData.level = fileMetaData.level;
		metaData.files.push_back(liveFileMetaData);
	}

	return metaData;
}

void populateMetaData(CheckpointMetaData* checkpoint, const rocksdb::ExportImportFilesMetaData& metaData) {
	RocksDBColumnFamilyCheckpoint rocksCF;
	rocksCF.dbComparatorName = metaData.db_comparator_name;
	for (const rocksdb::LiveFileMetaData& fileMetaData : metaData.files) {
		LiveFileMetaData liveFileMetaData;
		liveFileMetaData.size = fileMetaData.size;
		liveFileMetaData.name = fileMetaData.name;
		liveFileMetaData.file_number = fileMetaData.file_number;
		liveFileMetaData.db_path = fileMetaData.db_path;
		liveFileMetaData.smallest_seqno = fileMetaData.smallest_seqno;
		liveFileMetaData.largest_seqno = fileMetaData.largest_seqno;
		liveFileMetaData.smallestkey = fileMetaData.smallestkey;
		liveFileMetaData.largestkey = fileMetaData.largestkey;
		liveFileMetaData.num_reads_sampled = fileMetaData.num_reads_sampled;
		liveFileMetaData.being_compacted = fileMetaData.being_compacted;
		liveFileMetaData.num_entries = fileMetaData.num_entries;
		liveFileMetaData.num_deletions = fileMetaData.num_deletions;
		liveFileMetaData.temperature = static_cast<uint8_t>(fileMetaData.temperature);
		liveFileMetaData.oldest_blob_file_number = fileMetaData.oldest_blob_file_number;
		liveFileMetaData.oldest_ancester_time = fileMetaData.oldest_ancester_time;
		liveFileMetaData.file_creation_time = fileMetaData.file_creation_time;
		liveFileMetaData.file_checksum = fileMetaData.file_checksum;
		liveFileMetaData.file_checksum_func_name = fileMetaData.file_checksum_func_name;
		liveFileMetaData.column_family_name = fileMetaData.column_family_name;
		liveFileMetaData.level = fileMetaData.level;
		rocksCF.sstFiles.push_back(liveFileMetaData);
	}
	checkpoint->setFormat(DataMoveRocksCF);
	checkpoint->serializedCheckpoint = ObjectWriter::toValue(rocksCF, IncludeVersion());
}

rocksdb::Slice toSlice(StringRef s) {
	return rocksdb::Slice(reinterpret_cast<const char*>(s.begin()), s.size());
}

StringRef toStringRef(rocksdb::Slice s) {
	return StringRef(reinterpret_cast<const uint8_t*>(s.data()), s.size());
}

struct Counters {
	CounterCollection cc;
	Counter immediateThrottle;
	Counter failedToAcquire;
	Counter deleteKeyReqs;
	Counter deleteRangeReqs;
	Counter convertedDeleteKeyReqs;
	Counter convertedDeleteRangeReqs;

	Counters()
	  : cc("RocksDBThrottle"), immediateThrottle("ImmediateThrottle", cc), failedToAcquire("FailedToAcquire", cc),
	    deleteKeyReqs("DeleteKeyRequests", cc), deleteRangeReqs("DeleteRangeRequests", cc),
	    convertedDeleteKeyReqs("ConvertedDeleteKeyRequests", cc),
	    convertedDeleteRangeReqs("ConvertedDeleteRangeRequests", cc) {}
};

struct ReadIterator {
	uint64_t index; // incrementing counter to uniquely identify read iterator.
	bool inUse;
	std::shared_ptr<rocksdb::Iterator> iter;
	double creationTime;
	KeyRange keyRange;
	std::shared_ptr<rocksdb::Slice> beginSlice, endSlice;
	ReadIterator(CF& cf, uint64_t index, DB& db, rocksdb::ReadOptions& options)
	  : index(index), inUse(true), creationTime(now()), iter(db->NewIterator(options, cf)) {}
	ReadIterator(CF& cf, uint64_t index, DB& db, rocksdb::ReadOptions options, KeyRange keyRange)
	  : index(index), inUse(true), creationTime(now()), keyRange(keyRange) {
		beginSlice = std::shared_ptr<rocksdb::Slice>(new rocksdb::Slice(toSlice(keyRange.begin)));
		options.iterate_lower_bound = beginSlice.get();
		endSlice = std::shared_ptr<rocksdb::Slice>(new rocksdb::Slice(toSlice(keyRange.end)));
		options.iterate_upper_bound = endSlice.get();

		iter = std::shared_ptr<rocksdb::Iterator>(db->NewIterator(options, cf));
	}
};

/*
ReadIteratorPool: Collection of iterators. Reuses iterators on non-concurrent multiple read operations,
instead of creating and deleting for every read.

Read: IteratorPool provides an unused iterator if exists or creates and gives a new iterator.
Returns back the iterator after the read is done.

Write: Iterators in the pool are deleted, forcing new iterator creation on next reads. The iterators
which are currently used by the reads can continue using the iterator as it is a shared_ptr. Once
the read is processed, shared_ptr goes out of scope and gets deleted. Eventually the iterator object
gets deleted as the ref count becomes 0.
*/
class ReadIteratorPool {
public:
	ReadIteratorPool(UID id, DB& db, CF& cf, const rocksdb::ReadOptions readOptions)
	  : db(db), cf(cf), index(0), iteratorsReuseCount(0), readRangeOptions(readOptions) {
		readRangeOptions.background_purge_on_iterator_cleanup = true;
		readRangeOptions.auto_prefix_mode = (SERVER_KNOBS->ROCKSDB_PREFIX_LEN > 0);
		TraceEvent("ReadIteratorPool", id)
		    .detail("KnobRocksDBReadRangeReuseIterators", SERVER_KNOBS->ROCKSDB_READ_RANGE_REUSE_ITERATORS)
		    .detail("KnobRocksDBReadRangeReuseBoundedIterators",
		            SERVER_KNOBS->ROCKSDB_READ_RANGE_REUSE_BOUNDED_ITERATORS)
		    .detail("KnobRocksDBReadRangeBoundedIteratorsMaxLimit",
		            SERVER_KNOBS->ROCKSDB_READ_RANGE_BOUNDED_ITERATORS_MAX_LIMIT)
		    .detail("KnobRocksDBPrefixLen", SERVER_KNOBS->ROCKSDB_PREFIX_LEN);
		if (SERVER_KNOBS->ROCKSDB_READ_RANGE_REUSE_ITERATORS &&
		    SERVER_KNOBS->ROCKSDB_READ_RANGE_REUSE_BOUNDED_ITERATORS) {
			TraceEvent(SevWarn, "ReadIteratorKnobsMismatch");
		}
	}

	// Called on every db commit.
	void update() {
		if (SERVER_KNOBS->ROCKSDB_READ_RANGE_REUSE_ITERATORS ||
		    SERVER_KNOBS->ROCKSDB_READ_RANGE_REUSE_BOUNDED_ITERATORS) {
			std::lock_guard<std::mutex> lock(mutex);
			iteratorsMap.clear();
		}
	}

	// Called on every read operation.
	ReadIterator getIterator(KeyRange keyRange) {
		if (SERVER_KNOBS->ROCKSDB_READ_RANGE_REUSE_ITERATORS) {
			mutex.lock();
			for (it = iteratorsMap.begin(); it != iteratorsMap.end(); it++) {
				if (!it->second.inUse) {
					it->second.inUse = true;
					iteratorsReuseCount++;
					ReadIterator iter = it->second;
					mutex.unlock();
					return iter;
				}
			}
			index++;
			uint64_t readIteratorIndex = index;
			mutex.unlock();

			ReadIterator iter(cf, readIteratorIndex, db, readRangeOptions);
			mutex.lock();
			iteratorsMap.insert({ readIteratorIndex, iter });
			mutex.unlock();
			return iter;
		} else if (SERVER_KNOBS->ROCKSDB_READ_RANGE_REUSE_BOUNDED_ITERATORS) {
			// TODO: Based on the datasize in the keyrange, decide whether to store the iterator for reuse.
			mutex.lock();
			for (it = iteratorsMap.begin(); it != iteratorsMap.end(); it++) {
				if (!it->second.inUse && it->second.keyRange.contains(keyRange)) {
					it->second.inUse = true;
					iteratorsReuseCount++;
					ReadIterator iter = it->second;
					mutex.unlock();
					return iter;
				}
			}
			index++;
			uint64_t readIteratorIndex = index;
			mutex.unlock();

			ReadIterator iter(cf, readIteratorIndex, db, readRangeOptions, keyRange);
			if (iteratorsMap.size() < SERVER_KNOBS->ROCKSDB_READ_RANGE_BOUNDED_ITERATORS_MAX_LIMIT) {
				// Not storing more than ROCKSDB_READ_RANGE_BOUNDED_ITERATORS_MAX_LIMIT of iterators
				// to avoid 'out of memory' issues.
				mutex.lock();
				iteratorsMap.insert({ readIteratorIndex, iter });
				mutex.unlock();
			}
			return iter;
		} else {
			index++;
			ReadIterator iter(cf, index, db, readRangeOptions, keyRange);
			return iter;
		}
	}

	// Called on every read operation, after the keys are collected.
	void returnIterator(ReadIterator& iter) {
		if (SERVER_KNOBS->ROCKSDB_READ_RANGE_REUSE_ITERATORS ||
		    SERVER_KNOBS->ROCKSDB_READ_RANGE_REUSE_BOUNDED_ITERATORS) {
			std::lock_guard<std::mutex> lock(mutex);
			it = iteratorsMap.find(iter.index);
			// iterator found: put the iterator back to the pool(inUse=false).
			// iterator not found: update would have removed the iterator from pool, so nothing to do.
			if (it != iteratorsMap.end()) {
				ASSERT(it->second.inUse);
				it->second.inUse = false;
			}
		}
	}

	// Called for every ROCKSDB_READ_RANGE_ITERATOR_REFRESH_TIME seconds in a loop.
	void refreshIterators() {
		std::lock_guard<std::mutex> lock(mutex);
		it = iteratorsMap.begin();
		while (it != iteratorsMap.end()) {
			if (now() - it->second.creationTime > SERVER_KNOBS->ROCKSDB_READ_RANGE_ITERATOR_REFRESH_TIME) {
				it = iteratorsMap.erase(it);
			} else {
				it++;
			}
		}
	}

	uint64_t numReadIteratorsCreated() { return index; }

	uint64_t numTimesReadIteratorsReused() { return iteratorsReuseCount; }

private:
	std::unordered_map<int, ReadIterator> iteratorsMap;
	std::unordered_map<int, ReadIterator>::iterator it;
	DB& db;
	CF& cf;
	rocksdb::ReadOptions readRangeOptions;
	std::mutex mutex;
	// incrementing counter for every new iterator creation, to uniquely identify the iterator in returnIterator().
	uint64_t index;
	uint64_t iteratorsReuseCount;
};

class PerfContextMetrics {
public:
	PerfContextMetrics();
	void reset();
	void set(int index);
	void log(bool ignoreZeroMetric);

private:
	std::vector<std::tuple<const char*, int, std::vector<uint64_t>>> metrics;
	uint64_t getRocksdbPerfcontextMetric(int metric);
};

PerfContextMetrics::PerfContextMetrics() {
	metrics = {
		{ "UserKeyComparisonCount", rocksdb_user_key_comparison_count, {} },
		{ "BlockCacheHitCount", rocksdb_block_cache_hit_count, {} },
		{ "BlockReadCount", rocksdb_block_read_count, {} },
		{ "BlockReadByte", rocksdb_block_read_byte, {} },
		{ "BlockReadTime", rocksdb_block_read_time, {} },
		{ "BlockChecksumTime", rocksdb_block_checksum_time, {} },
		{ "BlockDecompressTime", rocksdb_block_decompress_time, {} },
		{ "GetReadBytes", rocksdb_get_read_bytes, {} },
		{ "MultigetReadBytes", rocksdb_multiget_read_bytes, {} },
		{ "IterReadBytes", rocksdb_iter_read_bytes, {} },
		{ "InternalKeySkippedCount", rocksdb_internal_key_skipped_count, {} },
		{ "InternalDeleteSkippedCount", rocksdb_internal_delete_skipped_count, {} },
		{ "InternalRecentSkippedCount", rocksdb_internal_recent_skipped_count, {} },
		{ "InternalMergeCount", rocksdb_internal_merge_count, {} },
		{ "GetSnapshotTime", rocksdb_get_snapshot_time, {} },
		{ "GetFromMemtableTime", rocksdb_get_from_memtable_time, {} },
		{ "GetFromMemtableCount", rocksdb_get_from_memtable_count, {} },
		{ "GetPostProcessTime", rocksdb_get_post_process_time, {} },
		{ "GetFromOutputFilesTime", rocksdb_get_from_output_files_time, {} },
		{ "SeekOnMemtableTime", rocksdb_seek_on_memtable_time, {} },
		{ "SeekOnMemtableCount", rocksdb_seek_on_memtable_count, {} },
		{ "NextOnMemtableCount", rocksdb_next_on_memtable_count, {} },
		{ "PrevOnMemtableCount", rocksdb_prev_on_memtable_count, {} },
		{ "SeekChildSeekTime", rocksdb_seek_child_seek_time, {} },
		{ "SeekChildSeekCount", rocksdb_seek_child_seek_count, {} },
		{ "SeekMinHeapTime", rocksdb_seek_min_heap_time, {} },
		{ "SeekMaxHeapTime", rocksdb_seek_max_heap_time, {} },
		{ "SeekInternalSeekTime", rocksdb_seek_internal_seek_time, {} },
		{ "FindNextUserEntryTime", rocksdb_find_next_user_entry_time, {} },
		{ "WriteWalTime", rocksdb_write_wal_time, {} },
		{ "WriteMemtableTime", rocksdb_write_memtable_time, {} },
		{ "WriteDelayTime", rocksdb_write_delay_time, {} },
		{ "WritePreAndPostProcessTime", rocksdb_write_pre_and_post_process_time, {} },
		{ "DbMutexLockNanos", rocksdb_db_mutex_lock_nanos, {} },
		{ "DbConditionWaitNanos", rocksdb_db_condition_wait_nanos, {} },
		{ "MergeOperatorTimeNanos", rocksdb_merge_operator_time_nanos, {} },
		{ "ReadIndexBlockNanos", rocksdb_read_index_block_nanos, {} },
		{ "ReadFilterBlockNanos", rocksdb_read_filter_block_nanos, {} },
		{ "NewTableBlockIterNanos", rocksdb_new_table_block_iter_nanos, {} },
		{ "NewTableIteratorNanos", rocksdb_new_table_iterator_nanos, {} },
		{ "BlockSeekNanos", rocksdb_block_seek_nanos, {} },
		{ "FindTableNanos", rocksdb_find_table_nanos, {} },
		{ "BloomMemtableHitCount", rocksdb_bloom_memtable_hit_count, {} },
		{ "BloomMemtableMissCount", rocksdb_bloom_memtable_miss_count, {} },
		{ "BloomSstHitCount", rocksdb_bloom_sst_hit_count, {} },
		{ "BloomSstMissCount", rocksdb_bloom_sst_miss_count, {} },
		{ "KeyLockWaitTime", rocksdb_key_lock_wait_time, {} },
		{ "KeyLockWaitCount", rocksdb_key_lock_wait_count, {} },
		{ "EnvNewSequentialFileNanos", rocksdb_env_new_sequential_file_nanos, {} },
		{ "EnvNewRandomAccessFileNanos", rocksdb_env_new_random_access_file_nanos, {} },
		{ "EnvNewWritableFileNanos", rocksdb_env_new_writable_file_nanos, {} },
		{ "EnvReuseWritableFileNanos", rocksdb_env_reuse_writable_file_nanos, {} },
		{ "EnvNewRandomRwFileNanos", rocksdb_env_new_random_rw_file_nanos, {} },
		{ "EnvNewDirectoryNanos", rocksdb_env_new_directory_nanos, {} },
		{ "EnvFileExistsNanos", rocksdb_env_file_exists_nanos, {} },
		{ "EnvGetChildrenNanos", rocksdb_env_get_children_nanos, {} },
		{ "EnvGetChildrenFileAttributesNanos", rocksdb_env_get_children_file_attributes_nanos, {} },
		{ "EnvDeleteFileNanos", rocksdb_env_delete_file_nanos, {} },
		{ "EnvCreateDirNanos", rocksdb_env_create_dir_nanos, {} },
		{ "EnvCreateDirIfMissingNanos", rocksdb_env_create_dir_if_missing_nanos, {} },
		{ "EnvDeleteDirNanos", rocksdb_env_delete_dir_nanos, {} },
		{ "EnvGetFileSizeNanos", rocksdb_env_get_file_size_nanos, {} },
		{ "EnvGetFileModificationTimeNanos", rocksdb_env_get_file_modification_time_nanos, {} },
		{ "EnvRenameFileNanos", rocksdb_env_rename_file_nanos, {} },
		{ "EnvLinkFileNanos", rocksdb_env_link_file_nanos, {} },
		{ "EnvLockFileNanos", rocksdb_env_lock_file_nanos, {} },
		{ "EnvUnlockFileNanos", rocksdb_env_unlock_file_nanos, {} },
		{ "EnvNewLoggerNanos", rocksdb_env_new_logger_nanos, {} },
	};
	for (auto& [name, metric, vals] : metrics) { // readers, then writer
		for (int i = 0; i < SERVER_KNOBS->ROCKSDB_READ_PARALLELISM; i++) {
			vals.push_back(0); // add reader
		}
		vals.push_back(0); // add writer
	}
}

void PerfContextMetrics::reset() {
	rocksdb::get_perf_context()->Reset();
}

void PerfContextMetrics::set(int index) {
	for (auto& [name, metric, vals] : metrics) {
		vals[index] = getRocksdbPerfcontextMetric(metric);
	}
}

void PerfContextMetrics::log(bool ignoreZeroMetric) {
	TraceEvent e("RocksDBPerfContextMetrics");
	e.setMaxEventLength(20000);
	for (auto& [name, metric, vals] : metrics) {
		uint64_t s = 0;
		for (auto& v : vals) {
			s = s + v;
		}
		if (ignoreZeroMetric && s == 0)
			continue;
		e.detail("Sum" + (std::string)name, s);
		for (int i = 0; i < SERVER_KNOBS->ROCKSDB_READ_PARALLELISM; i++) {
			if (vals[i] != 0)
				e.detail("RD" + std::to_string(i) + name, vals[i]);
		}
		if (vals[SERVER_KNOBS->ROCKSDB_READ_PARALLELISM] != 0)
			e.detail("WR" + (std::string)name, vals[SERVER_KNOBS->ROCKSDB_READ_PARALLELISM]);
	}
}

uint64_t PerfContextMetrics::getRocksdbPerfcontextMetric(int metric) {
	switch (metric) {
	case rocksdb_user_key_comparison_count:
		return rocksdb::get_perf_context()->user_key_comparison_count;
	case rocksdb_block_cache_hit_count:
		return rocksdb::get_perf_context()->block_cache_hit_count;
	case rocksdb_block_read_count:
		return rocksdb::get_perf_context()->block_read_count;
	case rocksdb_block_read_byte:
		return rocksdb::get_perf_context()->block_read_byte;
	case rocksdb_block_read_time:
		return rocksdb::get_perf_context()->block_read_time;
	case rocksdb_block_checksum_time:
		return rocksdb::get_perf_context()->block_checksum_time;
	case rocksdb_block_decompress_time:
		return rocksdb::get_perf_context()->block_decompress_time;
	case rocksdb_get_read_bytes:
		return rocksdb::get_perf_context()->get_read_bytes;
	case rocksdb_multiget_read_bytes:
		return rocksdb::get_perf_context()->multiget_read_bytes;
	case rocksdb_iter_read_bytes:
		return rocksdb::get_perf_context()->iter_read_bytes;
	case rocksdb_internal_key_skipped_count:
		return rocksdb::get_perf_context()->internal_key_skipped_count;
	case rocksdb_internal_delete_skipped_count:
		return rocksdb::get_perf_context()->internal_delete_skipped_count;
	case rocksdb_internal_recent_skipped_count:
		return rocksdb::get_perf_context()->internal_recent_skipped_count;
	case rocksdb_internal_merge_count:
		return rocksdb::get_perf_context()->internal_merge_count;
	case rocksdb_get_snapshot_time:
		return rocksdb::get_perf_context()->get_snapshot_time;
	case rocksdb_get_from_memtable_time:
		return rocksdb::get_perf_context()->get_from_memtable_time;
	case rocksdb_get_from_memtable_count:
		return rocksdb::get_perf_context()->get_from_memtable_count;
	case rocksdb_get_post_process_time:
		return rocksdb::get_perf_context()->get_post_process_time;
	case rocksdb_get_from_output_files_time:
		return rocksdb::get_perf_context()->get_from_output_files_time;
	case rocksdb_seek_on_memtable_time:
		return rocksdb::get_perf_context()->seek_on_memtable_time;
	case rocksdb_seek_on_memtable_count:
		return rocksdb::get_perf_context()->seek_on_memtable_count;
	case rocksdb_next_on_memtable_count:
		return rocksdb::get_perf_context()->next_on_memtable_count;
	case rocksdb_prev_on_memtable_count:
		return rocksdb::get_perf_context()->prev_on_memtable_count;
	case rocksdb_seek_child_seek_time:
		return rocksdb::get_perf_context()->seek_child_seek_time;
	case rocksdb_seek_child_seek_count:
		return rocksdb::get_perf_context()->seek_child_seek_count;
	case rocksdb_seek_min_heap_time:
		return rocksdb::get_perf_context()->seek_min_heap_time;
	case rocksdb_seek_max_heap_time:
		return rocksdb::get_perf_context()->seek_max_heap_time;
	case rocksdb_seek_internal_seek_time:
		return rocksdb::get_perf_context()->seek_internal_seek_time;
	case rocksdb_find_next_user_entry_time:
		return rocksdb::get_perf_context()->find_next_user_entry_time;
	case rocksdb_write_wal_time:
		return rocksdb::get_perf_context()->write_wal_time;
	case rocksdb_write_memtable_time:
		return rocksdb::get_perf_context()->write_memtable_time;
	case rocksdb_write_delay_time:
		return rocksdb::get_perf_context()->write_delay_time;
	case rocksdb_write_pre_and_post_process_time:
		return rocksdb::get_perf_context()->write_pre_and_post_process_time;
	case rocksdb_db_mutex_lock_nanos:
		return rocksdb::get_perf_context()->db_mutex_lock_nanos;
	case rocksdb_db_condition_wait_nanos:
		return rocksdb::get_perf_context()->db_condition_wait_nanos;
	case rocksdb_merge_operator_time_nanos:
		return rocksdb::get_perf_context()->merge_operator_time_nanos;
	case rocksdb_read_index_block_nanos:
		return rocksdb::get_perf_context()->read_index_block_nanos;
	case rocksdb_read_filter_block_nanos:
		return rocksdb::get_perf_context()->read_filter_block_nanos;
	case rocksdb_new_table_block_iter_nanos:
		return rocksdb::get_perf_context()->new_table_block_iter_nanos;
	case rocksdb_new_table_iterator_nanos:
		return rocksdb::get_perf_context()->new_table_iterator_nanos;
	case rocksdb_block_seek_nanos:
		return rocksdb::get_perf_context()->block_seek_nanos;
	case rocksdb_find_table_nanos:
		return rocksdb::get_perf_context()->find_table_nanos;
	case rocksdb_bloom_memtable_hit_count:
		return rocksdb::get_perf_context()->bloom_memtable_hit_count;
	case rocksdb_bloom_memtable_miss_count:
		return rocksdb::get_perf_context()->bloom_memtable_miss_count;
	case rocksdb_bloom_sst_hit_count:
		return rocksdb::get_perf_context()->bloom_sst_hit_count;
	case rocksdb_bloom_sst_miss_count:
		return rocksdb::get_perf_context()->bloom_sst_miss_count;
	case rocksdb_key_lock_wait_time:
		return rocksdb::get_perf_context()->key_lock_wait_time;
	case rocksdb_key_lock_wait_count:
		return rocksdb::get_perf_context()->key_lock_wait_count;
	case rocksdb_env_new_sequential_file_nanos:
		return rocksdb::get_perf_context()->env_new_sequential_file_nanos;
	case rocksdb_env_new_random_access_file_nanos:
		return rocksdb::get_perf_context()->env_new_random_access_file_nanos;
	case rocksdb_env_new_writable_file_nanos:
		return rocksdb::get_perf_context()->env_new_writable_file_nanos;
	case rocksdb_env_reuse_writable_file_nanos:
		return rocksdb::get_perf_context()->env_reuse_writable_file_nanos;
	case rocksdb_env_new_random_rw_file_nanos:
		return rocksdb::get_perf_context()->env_new_random_rw_file_nanos;
	case rocksdb_env_new_directory_nanos:
		return rocksdb::get_perf_context()->env_new_directory_nanos;
	case rocksdb_env_file_exists_nanos:
		return rocksdb::get_perf_context()->env_file_exists_nanos;
	case rocksdb_env_get_children_nanos:
		return rocksdb::get_perf_context()->env_get_children_nanos;
	case rocksdb_env_get_children_file_attributes_nanos:
		return rocksdb::get_perf_context()->env_get_children_file_attributes_nanos;
	case rocksdb_env_delete_file_nanos:
		return rocksdb::get_perf_context()->env_delete_file_nanos;
	case rocksdb_env_create_dir_nanos:
		return rocksdb::get_perf_context()->env_create_dir_nanos;
	case rocksdb_env_create_dir_if_missing_nanos:
		return rocksdb::get_perf_context()->env_create_dir_if_missing_nanos;
	case rocksdb_env_delete_dir_nanos:
		return rocksdb::get_perf_context()->env_delete_dir_nanos;
	case rocksdb_env_get_file_size_nanos:
		return rocksdb::get_perf_context()->env_get_file_size_nanos;
	case rocksdb_env_get_file_modification_time_nanos:
		return rocksdb::get_perf_context()->env_get_file_modification_time_nanos;
	case rocksdb_env_rename_file_nanos:
		return rocksdb::get_perf_context()->env_rename_file_nanos;
	case rocksdb_env_link_file_nanos:
		return rocksdb::get_perf_context()->env_link_file_nanos;
	case rocksdb_env_lock_file_nanos:
		return rocksdb::get_perf_context()->env_lock_file_nanos;
	case rocksdb_env_unlock_file_nanos:
		return rocksdb::get_perf_context()->env_unlock_file_nanos;
	case rocksdb_env_new_logger_nanos:
		return rocksdb::get_perf_context()->env_new_logger_nanos;
	default:
		break;
	}
	return 0;
}

ACTOR Future<Void> refreshReadIteratorPool(std::shared_ptr<ReadIteratorPool> readIterPool) {
	if (SERVER_KNOBS->ROCKSDB_READ_RANGE_REUSE_ITERATORS || SERVER_KNOBS->ROCKSDB_READ_RANGE_REUSE_BOUNDED_ITERATORS) {
		loop {
			wait(delay(SERVER_KNOBS->ROCKSDB_READ_RANGE_ITERATOR_REFRESH_TIME));
			readIterPool->refreshIterators();
		}
	}
	return Void();
}

ACTOR Future<Void> flowLockLogger(UID id, const FlowLock* readLock, const FlowLock* fetchLock) {
	loop {
		wait(delay(SERVER_KNOBS->ROCKSDB_METRICS_DELAY));
		TraceEvent e("RocksDBFlowLock", id);
		e.detail("ReadAvailable", readLock->available());
		e.detail("ReadActivePermits", readLock->activePermits());
		e.detail("ReadWaiters", readLock->waiters());
		e.detail("FetchAvailable", fetchLock->available());
		e.detail("FetchActivePermits", fetchLock->activePermits());
		e.detail("FetchWaiters", fetchLock->waiters());
	}
}

ACTOR Future<Void> rocksDBMetricLogger(UID id,
                                       std::shared_ptr<SharedRocksDBState> sharedState,
                                       std::shared_ptr<rocksdb::Statistics> statistics,
                                       std::shared_ptr<PerfContextMetrics> perfContextMetrics,
                                       rocksdb::DB* db,
                                       std::shared_ptr<ReadIteratorPool> readIterPool,
                                       Counters* counters,
                                       CF cf) {
	state std::vector<std::tuple<const char*, uint32_t, uint64_t>> tickerStats = {
		{ "StallMicros", rocksdb::STALL_MICROS, 0 },
		{ "BytesRead", rocksdb::BYTES_READ, 0 },
		{ "IterBytesRead", rocksdb::ITER_BYTES_READ, 0 },
		{ "BytesWritten", rocksdb::BYTES_WRITTEN, 0 },
		{ "BlockCacheMisses", rocksdb::BLOCK_CACHE_MISS, 0 },
		{ "BlockCacheHits", rocksdb::BLOCK_CACHE_HIT, 0 },
		{ "BloomFilterUseful", rocksdb::BLOOM_FILTER_USEFUL, 0 },
		{ "BloomFilterFullPositive", rocksdb::BLOOM_FILTER_FULL_POSITIVE, 0 },
		{ "BloomFilterTruePositive", rocksdb::BLOOM_FILTER_FULL_TRUE_POSITIVE, 0 },
		{ "BloomFilterMicros", rocksdb::BLOOM_FILTER_MICROS, 0 },
		{ "MemtableHit", rocksdb::MEMTABLE_HIT, 0 },
		{ "MemtableMiss", rocksdb::MEMTABLE_MISS, 0 },
		{ "GetHitL0", rocksdb::GET_HIT_L0, 0 },
		{ "GetHitL1", rocksdb::GET_HIT_L1, 0 },
		{ "GetHitL2AndUp", rocksdb::GET_HIT_L2_AND_UP, 0 },
		{ "CountKeysWritten", rocksdb::NUMBER_KEYS_WRITTEN, 0 },
		{ "CountKeysRead", rocksdb::NUMBER_KEYS_READ, 0 },
		{ "CountDBSeek", rocksdb::NUMBER_DB_SEEK, 0 },
		{ "CountDBNext", rocksdb::NUMBER_DB_NEXT, 0 },
		{ "CountDBPrev", rocksdb::NUMBER_DB_PREV, 0 },
		{ "BloomFilterPrefixChecked", rocksdb::BLOOM_FILTER_PREFIX_CHECKED, 0 },
		{ "BloomFilterPrefixUseful", rocksdb::BLOOM_FILTER_PREFIX_USEFUL, 0 },
		{ "BlockCacheCompressedMiss", rocksdb::BLOCK_CACHE_COMPRESSED_MISS, 0 },
		{ "BlockCacheCompressedHit", rocksdb::BLOCK_CACHE_COMPRESSED_HIT, 0 },
		{ "CountWalFileSyncs", rocksdb::WAL_FILE_SYNCED, 0 },
		{ "CountWalFileBytes", rocksdb::WAL_FILE_BYTES, 0 },
		{ "CompactReadBytes", rocksdb::COMPACT_READ_BYTES, 0 },
		{ "CompactReadBytesMarked", rocksdb::COMPACT_READ_BYTES_MARKED, 0 },
		{ "CompactReadBytesPeriodic", rocksdb::COMPACT_READ_BYTES_PERIODIC, 0 },
		{ "CompactReadBytesTtl", rocksdb::COMPACT_READ_BYTES_TTL, 0 },
		{ "CompactWriteBytes", rocksdb::COMPACT_WRITE_BYTES, 0 },
		{ "CompactWriteBytesMarked", rocksdb::COMPACT_WRITE_BYTES_MARKED, 0 },
		{ "CompactWriteBytesPeriodic", rocksdb::COMPACT_WRITE_BYTES_PERIODIC, 0 },
		{ "CompactWriteBytesTtl", rocksdb::COMPACT_WRITE_BYTES_TTL, 0 },
		{ "FlushWriteBytes", rocksdb::FLUSH_WRITE_BYTES, 0 },
		{ "CountBlocksCompressed", rocksdb::NUMBER_BLOCK_COMPRESSED, 0 },
		{ "CountBlocksDecompressed", rocksdb::NUMBER_BLOCK_DECOMPRESSED, 0 },
		{ "RowCacheHit", rocksdb::ROW_CACHE_HIT, 0 },
		{ "RowCacheMiss", rocksdb::ROW_CACHE_MISS, 0 },
		{ "CountIterSkippedKeys", rocksdb::NUMBER_ITER_SKIP, 0 },
	};

	// To control the rocksdb::StatsLevel, use ROCKSDB_STATS_LEVEL knob.
	state std::vector<std::pair<const char*, uint32_t>> histogramStats = {
		{ "CompactionTime", rocksdb::COMPACTION_TIME }, // enabled if rocksdb::StatsLevel > kExceptTimers(2)
		{ "CompactionCPUTime", rocksdb::COMPACTION_CPU_TIME }, // enabled if rocksdb::StatsLevel > kExceptTimers(2)
		{ "CompressionTimeNanos",
		  rocksdb::COMPRESSION_TIMES_NANOS }, // enabled if rocksdb::StatsLevel > kExceptDetailedTimers(3)
		{ "DecompressionTimeNanos",
		  rocksdb::DECOMPRESSION_TIMES_NANOS }, // enabled if rocksdb::StatsLevel > kExceptDetailedTimers(3)
		{ "HardRateLimitDelayCount",
		  rocksdb::HARD_RATE_LIMIT_DELAY_COUNT }, // enabled if rocksdb::StatsLevel > kExceptHistogramOrTimers(1)
		{ "SoftRateLimitDelayCount",
		  rocksdb::SOFT_RATE_LIMIT_DELAY_COUNT }, // enabled if rocksdb::StatsLevel > kExceptHistogramOrTimers(1)
		{ "WriteStall", rocksdb::WRITE_STALL }, // enabled if rocksdb::StatsLevel > kExceptHistogramOrTimers(1)
	};

	state std::vector<std::pair<const char*, std::string>> intPropertyStats = {
		{ "NumImmutableMemtables", rocksdb::DB::Properties::kNumImmutableMemTable },
		{ "NumImmutableMemtablesFlushed", rocksdb::DB::Properties::kNumImmutableMemTableFlushed },
		{ "IsMemtableFlushPending", rocksdb::DB::Properties::kMemTableFlushPending },
		{ "NumRunningFlushes", rocksdb::DB::Properties::kNumRunningFlushes },
		{ "IsCompactionPending", rocksdb::DB::Properties::kCompactionPending },
		{ "NumRunningCompactions", rocksdb::DB::Properties::kNumRunningCompactions },
		{ "CumulativeBackgroundErrors", rocksdb::DB::Properties::kBackgroundErrors },
		{ "CurrentSizeActiveMemtable", rocksdb::DB::Properties::kCurSizeActiveMemTable },
		{ "AllMemtablesBytes", rocksdb::DB::Properties::kCurSizeAllMemTables },
		{ "ActiveMemtableBytes", rocksdb::DB::Properties::kSizeAllMemTables },
		{ "CountEntriesActiveMemtable", rocksdb::DB::Properties::kNumEntriesActiveMemTable },
		{ "CountEntriesImmutMemtables", rocksdb::DB::Properties::kNumEntriesImmMemTables },
		{ "CountDeletesActiveMemtable", rocksdb::DB::Properties::kNumDeletesActiveMemTable },
		{ "CountDeletesImmutMemtables", rocksdb::DB::Properties::kNumDeletesImmMemTables },
		{ "EstimatedCountKeys", rocksdb::DB::Properties::kEstimateNumKeys },
		{ "EstimateSstReaderBytes", rocksdb::DB::Properties::kEstimateTableReadersMem },
		{ "CountActiveSnapshots", rocksdb::DB::Properties::kNumSnapshots },
		{ "OldestSnapshotTime", rocksdb::DB::Properties::kOldestSnapshotTime },
		{ "CountLiveVersions", rocksdb::DB::Properties::kNumLiveVersions },
		{ "EstimateLiveDataSize", rocksdb::DB::Properties::kEstimateLiveDataSize },
		{ "BaseLevel", rocksdb::DB::Properties::kBaseLevel },
		{ "EstPendCompactBytes", rocksdb::DB::Properties::kEstimatePendingCompactionBytes },
		{ "BlockCacheUsage", rocksdb::DB::Properties::kBlockCacheUsage },
		{ "BlockCachePinnedUsage", rocksdb::DB::Properties::kBlockCachePinnedUsage },
		{ "LiveSstFilesSize", rocksdb::DB::Properties::kLiveSstFilesSize },
	};

	state std::vector<std::pair<const char*, std::string>> strPropertyStats = {
		{ "LevelStats", rocksdb::DB::Properties::kLevelStats },
	};

	state std::vector<std::pair<const char*, std::string>> levelStrPropertyStats = {
		{ "CompressionRatioAtLevel", rocksdb::DB::Properties::kCompressionRatioAtLevelPrefix },
	};

	state std::unordered_map<std::string, uint64_t> readIteratorPoolStats = {
		{ "NumReadIteratorsCreated", 0 },
		{ "NumTimesReadIteratorsReused", 0 },
	};

	loop {
		wait(delay(SERVER_KNOBS->ROCKSDB_METRICS_DELAY));
		if (sharedState->isClosing()) {
			break;
		}
		TraceEvent e("RocksDBMetrics", id);
		uint64_t stat;
		for (auto& [name, ticker, cum] : tickerStats) {
			stat = statistics->getTickerCount(ticker);
			e.detail(name, stat - cum);
			cum = stat;
		}

		// None of the histogramStats are enabled unless the ROCKSDB_STATS_LEVEL > kExceptHistogramOrTimers(1)
		if (SERVER_KNOBS->ROCKSDB_STATS_LEVEL > rocksdb::kExceptHistogramOrTimers) {
			for (auto& [name, histogram] : histogramStats) {
				rocksdb::HistogramData histogram_data;
				statistics->histogramData(histogram, &histogram_data);
				e.detail(format("%s%s", name, "P95"), histogram_data.percentile95);
				e.detail(format("%s%s", name, "P99"), histogram_data.percentile99);
			}
		}

		for (const auto& [name, property] : intPropertyStats) {
			stat = 0;
			// GetAggregatedIntProperty gets the aggregated int property from all column families.
			ASSERT(db->GetAggregatedIntProperty(property, &stat));
			e.detail(name, stat);
		}

		std::string propValue;
		for (const auto& [name, property] : strPropertyStats) {
			propValue = "";
			ASSERT(db->GetProperty(cf, property, &propValue));
			e.detail(name, propValue);
		}

		rocksdb::ColumnFamilyMetaData cf_meta_data;
		db->GetColumnFamilyMetaData(cf, &cf_meta_data);
		int numLevels = static_cast<int>(cf_meta_data.levels.size());
		std::string levelProp;
		for (const auto& [name, property] : levelStrPropertyStats) {
			levelProp = "";
			for (int level = 0; level < numLevels; level++) {
				propValue = "";
				ASSERT(db->GetProperty(cf, property + std::to_string(level), &propValue));
				levelProp += std::to_string(level) + ":" + propValue + (level == numLevels - 1 ? "" : ",");
			}
			e.detail(name, levelProp);
		}

		stat = readIterPool->numReadIteratorsCreated();
		e.detail("NumReadIteratorsCreated", stat - readIteratorPoolStats["NumReadIteratorsCreated"]);
		readIteratorPoolStats["NumReadIteratorsCreated"] = stat;

		stat = readIterPool->numTimesReadIteratorsReused();
		e.detail("NumTimesReadIteratorsReused", stat - readIteratorPoolStats["NumTimesReadIteratorsReused"]);
		readIteratorPoolStats["NumTimesReadIteratorsReused"] = stat;

		counters->cc.logToTraceEvent(e);

		if (SERVER_KNOBS->ROCKSDB_PERFCONTEXT_ENABLE) {
			perfContextMetrics->log(true);
		}
	}

	return Void();
}

void logRocksDBError(UID id,
                     const rocksdb::Status& status,
                     const std::string& method,
                     Optional<Severity> sev = Optional<Severity>()) {
	Severity level = sev.present() ? sev.get() : (status.IsTimedOut() ? SevWarn : SevError);
	TraceEvent e(level, "RocksDBError", id);
	e.detail("Error", status.ToString()).detail("Method", method).detail("RocksDBSeverity", status.severity());
	if (status.IsIOError()) {
		e.detail("SubCode", status.subcode());
	}
}

Error statusToError(const rocksdb::Status& s) {
	if (s.IsIOError()) {
		return io_error();
	} else if (s.IsTimedOut()) {
		return transaction_too_old();
	} else {
		return unknown_error();
	}
}

struct RocksDBKeyValueStore : IKeyValueStore {
	struct Writer : IThreadPoolReceiver {
		struct CheckpointAction : TypedAction<Writer, CheckpointAction> {
			CheckpointAction(const CheckpointRequest& request) : request(request) {}

			double getTimeEstimate() const override { return SERVER_KNOBS->COMMIT_TIME_ESTIMATE; }

			const CheckpointRequest request;
			ThreadReturnPromise<CheckpointMetaData> reply;
		};

		struct RestoreAction : TypedAction<Writer, RestoreAction> {
			RestoreAction(const std::string& path, const std::vector<CheckpointMetaData>& checkpoints)
			  : path(path), checkpoints(checkpoints) {}

			double getTimeEstimate() const override { return SERVER_KNOBS->COMMIT_TIME_ESTIMATE; }

			const std::string path;
			const std::vector<CheckpointMetaData> checkpoints;
			ThreadReturnPromise<Void> done;
		};

		explicit Writer(DB& db,
		                CF& cf,
		                UID id,
		                std::shared_ptr<SharedRocksDBState> sharedState,
		                std::shared_ptr<ReadIteratorPool> readIterPool,
		                std::shared_ptr<PerfContextMetrics> perfContextMetrics,
		                int threadIndex,
		                ThreadReturnPromiseStream<std::pair<std::string, double>>* metricPromiseStream)
		  : db(db), cf(cf), id(id), sharedState(sharedState), readIterPool(readIterPool),
		    perfContextMetrics(perfContextMetrics), threadIndex(threadIndex), metricPromiseStream(metricPromiseStream),
		    rateLimiter(SERVER_KNOBS->ROCKSDB_WRITE_RATE_LIMITER_BYTES_PER_SEC > 0
		                    ? rocksdb::NewGenericRateLimiter(
		                          SERVER_KNOBS->ROCKSDB_WRITE_RATE_LIMITER_BYTES_PER_SEC, // rate_bytes_per_sec
		                          100 * 1000, // refill_period_us
		                          10, // fairness
		                          rocksdb::RateLimiter::Mode::kWritesOnly,
		                          SERVER_KNOBS->ROCKSDB_WRITE_RATE_LIMITER_AUTO_TUNE)
		                    : nullptr) {
			if (SERVER_KNOBS->ROCKSDB_PERFCONTEXT_ENABLE) {
				// Enable perf context on the same thread with the db thread
				rocksdb::SetPerfLevel(rocksdb::PerfLevel::kEnableTimeExceptForMutex);
				perfContextMetrics->reset();
			}
		}

		void init() override {}

		struct OpenAction : TypedAction<Writer, OpenAction> {
			std::string path;
			ThreadReturnPromise<Void> done;
			Optional<Future<Void>>& metrics;
			const FlowLock* readLock;
			const FlowLock* fetchLock;
			std::shared_ptr<RocksDBErrorListener> errorListener;
			Counters& counters;
			OpenAction(std::string path,
			           Optional<Future<Void>>& metrics,
			           const FlowLock* readLock,
			           const FlowLock* fetchLock,
			           std::shared_ptr<RocksDBErrorListener> errorListener,
			           Counters& counters)
			  : path(std::move(path)), metrics(metrics), readLock(readLock), fetchLock(fetchLock),
			    errorListener(errorListener), counters(counters) {}

			double getTimeEstimate() const override { return SERVER_KNOBS->COMMIT_TIME_ESTIMATE; }
		};
		void action(OpenAction& a) {
			ASSERT(cf == nullptr);

			std::vector<std::string> columnFamilies;
			rocksdb::DBOptions options = sharedState->getDbOptions();
			rocksdb::Status status = rocksdb::DB::ListColumnFamilies(options, a.path, &columnFamilies);
			if (std::find(columnFamilies.begin(), columnFamilies.end(), "default") == columnFamilies.end()) {
				columnFamilies.push_back("default");
			}

			rocksdb::ColumnFamilyOptions cfOptions = sharedState->getCfOptions();
			std::vector<rocksdb::ColumnFamilyDescriptor> descriptors;
			for (const std::string& name : columnFamilies) {
				descriptors.push_back(rocksdb::ColumnFamilyDescriptor{ name, cfOptions });
			}

			options.listeners.push_back(a.errorListener);
			if (SERVER_KNOBS->ROCKSDB_WRITE_RATE_LIMITER_BYTES_PER_SEC > 0) {
				options.rate_limiter = rateLimiter;
			}

			std::vector<rocksdb::ColumnFamilyHandle*> handles;
			status = rocksdb::DB::Open(options, a.path, descriptors, &handles, &db);
			cfHandles.insert(handles.begin(), handles.end());

			if (!status.ok()) {
				logRocksDBError(id, status, "Open");
				a.done.sendError(statusToError(status));
				return;
			}

			for (rocksdb::ColumnFamilyHandle* handle : handles) {
				if (handle->GetName() == SERVER_KNOBS->DEFAULT_FDB_ROCKSDB_COLUMN_FAMILY) {
					cf = handle;
					break;
				}
			}

			if (cf == nullptr) {
				status = db->CreateColumnFamily(cfOptions, SERVER_KNOBS->DEFAULT_FDB_ROCKSDB_COLUMN_FAMILY, &cf);
				cfHandles.insert(cf);
				if (!status.ok()) {
					logRocksDBError(id, status, "Open");
					a.done.sendError(statusToError(status));
				}
			}

			TraceEvent(SevInfo, "RocksDB", id)
			    .detail("Path", a.path)
			    .detail("Method", "Open")
			    .detail("KnobRocksDBWriteRateLimiterBytesPerSec",
			            SERVER_KNOBS->ROCKSDB_WRITE_RATE_LIMITER_BYTES_PER_SEC)
			    .detail("KnobRocksDBWriteRateLimiterAutoTune", SERVER_KNOBS->ROCKSDB_WRITE_RATE_LIMITER_AUTO_TUNE)
			    .detail("ColumnFamily", cf->GetName());
			if (g_network->isSimulated()) {
				// The current thread and main thread are same when the code runs in simulation.
				// blockUntilReady() is getting the thread into deadlock state, so directly calling
				// the metricsLogger.
				a.metrics =
				    rocksDBMetricLogger(
				        id, sharedState, options.statistics, perfContextMetrics, db, readIterPool, &a.counters, cf) &&
				    flowLockLogger(id, a.readLock, a.fetchLock) && refreshReadIteratorPool(readIterPool);
			} else {
				onMainThread([&] {
					a.metrics = rocksDBMetricLogger(id,
					                                sharedState,
					                                options.statistics,
					                                perfContextMetrics,
					                                db,
					                                readIterPool,
					                                &a.counters,
					                                cf) &&
					            flowLockLogger(id, a.readLock, a.fetchLock) && refreshReadIteratorPool(readIterPool);
					return Future<bool>(true);
				}).blockUntilReady();
			}
			a.done.send(Void());
		}

		struct DeleteVisitor : public rocksdb::WriteBatch::Handler {
			VectorRef<KeyRangeRef>& deletes;
			Arena& arena;

			DeleteVisitor(VectorRef<KeyRangeRef>& deletes, Arena& arena) : deletes(deletes), arena(arena) {}

			rocksdb::Status DeleteRangeCF(uint32_t /*column_family_id*/,
			                              const rocksdb::Slice& begin,
			                              const rocksdb::Slice& end) override {
				KeyRangeRef kr(toStringRef(begin), toStringRef(end));
				deletes.push_back_deep(arena, kr);
				return rocksdb::Status::OK();
			}

			rocksdb::Status PutCF(uint32_t column_family_id,
			                      const rocksdb::Slice& key,
			                      const rocksdb::Slice& value) override {
				return rocksdb::Status::OK();
			}

			rocksdb::Status DeleteCF(uint32_t column_family_id, const rocksdb::Slice& key) override {
				return rocksdb::Status::OK();
			}

			rocksdb::Status SingleDeleteCF(uint32_t column_family_id, const rocksdb::Slice& key) override {
				return rocksdb::Status::OK();
			}

			rocksdb::Status MergeCF(uint32_t column_family_id,
			                        const rocksdb::Slice& key,
			                        const rocksdb::Slice& value) override {
				return rocksdb::Status::OK();
			}
		};

		struct CommitAction : TypedAction<Writer, CommitAction> {
			std::unique_ptr<rocksdb::WriteBatch> batchToCommit;
			ThreadReturnPromise<Void> done;
			double startTime;
			bool getHistograms;
			double getTimeEstimate() const override { return SERVER_KNOBS->COMMIT_TIME_ESTIMATE; }
			CommitAction()
			  : startTime(timer_monotonic()),
			    getHistograms(deterministicRandom()->random01() < SERVER_KNOBS->ROCKSDB_HISTOGRAMS_SAMPLE_RATE) {}
		};
		void action(CommitAction& a) {
			bool doPerfContextMetrics =
			    SERVER_KNOBS->ROCKSDB_PERFCONTEXT_ENABLE &&
			    (deterministicRandom()->random01() < SERVER_KNOBS->ROCKSDB_PERFCONTEXT_SAMPLE_RATE);
			if (doPerfContextMetrics) {
				perfContextMetrics->reset();
			}
			double commitBeginTime = timer_monotonic();
			sharedState->commitQueueLatency.addMeasurement(commitBeginTime - a.startTime);
			if (a.getHistograms) {
				metricPromiseStream->send(
				    std::make_pair(ROCKSDB_COMMIT_QUEUEWAIT_HISTOGRAM.toString(), commitBeginTime - a.startTime));
			}
			Standalone<VectorRef<KeyRangeRef>> deletes;
			DeleteVisitor dv(deletes, deletes.arena());
			rocksdb::Status s = a.batchToCommit->Iterate(&dv);
			if (!s.ok()) {
				logRocksDBError(id, s, "CommitDeleteVisitor");
				a.done.sendError(statusToError(s));
				return;
			}
			// If there are any range deletes, we should have added them to be deleted.
			ASSERT(!deletes.empty() || !a.batchToCommit->HasDeleteRange());
			rocksdb::WriteOptions options;
			options.sync = !SERVER_KNOBS->ROCKSDB_UNSAFE_AUTO_FSYNC;
			if (SERVER_KNOBS->ROCKSDB_DISABLE_WAL_EXPERIMENTAL) {
				options.disableWAL = true;
				options.sync = false;
			}

			double writeBeginTime = timer_monotonic();
			if (rateLimiter) {
				// Controls the total write rate of compaction and flush in bytes per second.
				// Request for batchToCommit bytes. If this request cannot be satisfied, the call is blocked.
				rateLimiter->Request(a.batchToCommit->GetDataSize() /* bytes */, rocksdb::Env::IO_HIGH);
			}
			s = db->Write(options, a.batchToCommit.get());
			readIterPool->update();
			double currTime = timer_monotonic();
			sharedState->dbWriteLatency.addMeasurement(currTime - writeBeginTime);
			if (a.getHistograms) {
				metricPromiseStream->send(
				    std::make_pair(ROCKSDB_WRITE_HISTOGRAM.toString(), currTime - writeBeginTime));
			}

			if (!s.ok()) {
				logRocksDBError(id, s, "Commit");
				a.done.sendError(statusToError(s));
			} else {
				a.done.send(Void());

				if (SERVER_KNOBS->ROCKSDB_SUGGEST_COMPACT_CLEAR_RANGE) {
					double compactRangeBeginTime = a.getHistograms ? timer_monotonic() : 0;
					for (const auto& keyRange : deletes) {
						auto begin = toSlice(keyRange.begin);
						auto end = toSlice(keyRange.end);

						ASSERT(db->SuggestCompactRange(cf, &begin, &end).ok());
					}
					if (a.getHistograms) {
						metricPromiseStream->send(std::make_pair(ROCKSDB_DELETE_COMPACTRANGE_HISTOGRAM.toString(),
						                                         timer_monotonic() - compactRangeBeginTime));
					}
				}
			}
			currTime = timer_monotonic();
			sharedState->commitLatency.addMeasurement(currTime - a.startTime);
			if (a.getHistograms) {
				metricPromiseStream->send(
				    std::make_pair(ROCKSDB_COMMIT_ACTION_HISTOGRAM.toString(), currTime - commitBeginTime));
				metricPromiseStream->send(
				    std::make_pair(ROCKSDB_COMMIT_LATENCY_HISTOGRAM.toString(), currTime - a.startTime));
			}
			if (doPerfContextMetrics) {
				perfContextMetrics->set(threadIndex);
			}
		}

		struct CloseAction : TypedAction<Writer, CloseAction> {
			ThreadReturnPromise<Void> done;
			std::string path;
			bool deleteOnClose;
			CloseAction(std::string path, bool deleteOnClose) : path(path), deleteOnClose(deleteOnClose) {}
			double getTimeEstimate() const override { return SERVER_KNOBS->COMMIT_TIME_ESTIMATE; }
		};
		void action(CloseAction& a) {
			readIterPool.reset();
			if (db == nullptr) {
				a.done.send(Void());
				return;
			}
			for (rocksdb::ColumnFamilyHandle* handle : cfHandles) {
				if (handle != nullptr) {
					db->DestroyColumnFamilyHandle(handle);
				}
			}
			cfHandles.clear();
			auto s = db->Close();
			if (!s.ok()) {
				logRocksDBError(id, s, "Close");
			}
			if (a.deleteOnClose) {
				std::set<std::string> columnFamilies{ "default" };
				columnFamilies.insert(SERVER_KNOBS->DEFAULT_FDB_ROCKSDB_COLUMN_FAMILY);
				std::vector<rocksdb::ColumnFamilyDescriptor> descriptors;
				for (const std::string name : columnFamilies) {
					descriptors.push_back(rocksdb::ColumnFamilyDescriptor{ name, sharedState->getCfOptions() });
				}
				s = rocksdb::DestroyDB(a.path, sharedState->getOptions(), descriptors);
				if (!s.ok()) {
					logRocksDBError(id, s, "Destroy");
				} else {
					TraceEvent("RocksDB", id).detail("Path", a.path).detail("Method", "Destroy");
				}
			}
			TraceEvent("RocksDB", id).detail("Path", a.path).detail("Method", "Close");
			a.done.send(Void());
		}

		void action(CheckpointAction& a);

		void action(RestoreAction& a);

		std::shared_ptr<SharedRocksDBState> sharedState;
		DB& db;
		CF& cf;
		std::unordered_set<rocksdb::ColumnFamilyHandle*> cfHandles;
		UID id;
		std::shared_ptr<rocksdb::RateLimiter> rateLimiter;
		std::shared_ptr<ReadIteratorPool> readIterPool;
		std::shared_ptr<PerfContextMetrics> perfContextMetrics;
		int threadIndex;

		// ThreadReturnPromiseStream pair.first stores the histogram name and
		// pair.second stores the corresponding measured latency (seconds)
		ThreadReturnPromiseStream<std::pair<std::string, double>>* metricPromiseStream;
	};

	struct Reader : IThreadPoolReceiver {
		UID id;
		DB& db;
		CF& cf;
		std::shared_ptr<SharedRocksDBState> sharedState;
		double readValueTimeout;
		double readValuePrefixTimeout;
		double readRangeTimeout;
		std::shared_ptr<ReadIteratorPool> readIterPool;
		std::shared_ptr<PerfContextMetrics> perfContextMetrics;
		int threadIndex;
		ThreadReturnPromiseStream<std::pair<std::string, double>>* metricPromiseStream;
		// ThreadReturnPromiseStream pair.first stores the histogram name and
		// pair.second stores the corresponding measured latency (seconds)

		explicit Reader(UID id,
		                DB& db,
		                CF& cf,
		                std::shared_ptr<SharedRocksDBState> sharedState,
		                std::shared_ptr<ReadIteratorPool> readIterPool,
		                std::shared_ptr<PerfContextMetrics> perfContextMetrics,
		                int threadIndex,
		                ThreadReturnPromiseStream<std::pair<std::string, double>>* metricPromiseStream)
		  : id(id), db(db), cf(cf), sharedState(sharedState), readIterPool(readIterPool),
		    perfContextMetrics(perfContextMetrics), metricPromiseStream(metricPromiseStream), threadIndex(threadIndex) {
			if (g_network->isSimulated()) {
				// In simulation, increasing the read operation timeouts to 5 minutes, as some of the tests have
				// very high load and single read thread cannot process all the load within the timeouts.
				readValueTimeout = 5 * 60;
				readValuePrefixTimeout = 5 * 60;
				readRangeTimeout = 5 * 60;
			} else {
				readValueTimeout = SERVER_KNOBS->ROCKSDB_READ_VALUE_TIMEOUT;
				readValuePrefixTimeout = SERVER_KNOBS->ROCKSDB_READ_VALUE_PREFIX_TIMEOUT;
				readRangeTimeout = SERVER_KNOBS->ROCKSDB_READ_RANGE_TIMEOUT;
			}
			if (SERVER_KNOBS->ROCKSDB_PERFCONTEXT_ENABLE) {
				// Enable perf context on the same thread with the db thread
				rocksdb::SetPerfLevel(rocksdb::PerfLevel::kEnableTimeExceptForMutex);
				perfContextMetrics->reset();
			}
		}

		void init() override {}

		struct ReadValueAction : TypedAction<Reader, ReadValueAction> {
			Key key;
			Optional<UID> debugID;
			double startTime;
			bool getHistograms;
			ThreadReturnPromise<Optional<Value>> result;
			ReadValueAction(KeyRef key, Optional<UID> debugID)
			  : key(key), debugID(debugID), startTime(timer_monotonic()),
			    getHistograms(deterministicRandom()->random01() < SERVER_KNOBS->ROCKSDB_HISTOGRAMS_SAMPLE_RATE) {}
			double getTimeEstimate() const override { return SERVER_KNOBS->READ_VALUE_TIME_ESTIMATE; }
		};
		void action(ReadValueAction& a) {
			ASSERT(cf != nullptr);
			bool doPerfContextMetrics =
			    SERVER_KNOBS->ROCKSDB_PERFCONTEXT_ENABLE &&
			    (deterministicRandom()->random01() < SERVER_KNOBS->ROCKSDB_PERFCONTEXT_SAMPLE_RATE);
			if (doPerfContextMetrics) {
				perfContextMetrics->reset();
			}
			double readBeginTime = timer_monotonic();
			if (a.getHistograms) {
				metricPromiseStream->send(
				    std::make_pair(ROCKSDB_READVALUE_QUEUEWAIT_HISTOGRAM.toString(), readBeginTime - a.startTime));
			}
			Optional<TraceBatch> traceBatch;
			if (a.debugID.present()) {
				traceBatch = { TraceBatch{} };
				traceBatch.get().addEvent("GetValueDebug", a.debugID.get().first(), "Reader.Before");
			}
			if (SERVER_KNOBS->ROCKSDB_SET_READ_TIMEOUT && readBeginTime - a.startTime > readValueTimeout) {
				TraceEvent(SevWarn, "KVSTimeout", id)
				    .detail("Error", "Read value request timedout")
				    .detail("Method", "ReadValueAction")
				    .detail("TimeoutValue", readValueTimeout);
				a.result.sendError(transaction_too_old());
				return;
			}

			rocksdb::PinnableSlice value;
			auto& options = sharedState->getReadOptions();
			if (SERVER_KNOBS->ROCKSDB_SET_READ_TIMEOUT) {
				uint64_t deadlineMircos =
				    db->GetEnv()->NowMicros() + (readValueTimeout - (readBeginTime - a.startTime)) * 1000000;
				std::chrono::seconds deadlineSeconds(deadlineMircos / 1000000);
				options.deadline = std::chrono::duration_cast<std::chrono::microseconds>(deadlineSeconds);
			}

			double dbGetBeginTime = a.getHistograms ? timer_monotonic() : 0;
			auto s = db->Get(options, cf, toSlice(a.key), &value);
			if (!s.ok() && !s.IsNotFound()) {
				logRocksDBError(id, s, "ReadValue");
				a.result.sendError(statusToError(s));
				return;
			}

			if (a.getHistograms) {
				metricPromiseStream->send(
				    std::make_pair(ROCKSDB_READVALUE_GET_HISTOGRAM.toString(), timer_monotonic() - dbGetBeginTime));
			}

			if (a.debugID.present()) {
				traceBatch.get().addEvent("GetValueDebug", a.debugID.get().first(), "Reader.After");
				traceBatch.get().dump();
			}
			if (s.ok()) {
				a.result.send(Value(toStringRef(value)));
			} else if (s.IsNotFound()) {
				a.result.send(Optional<Value>());
			} else {
				logRocksDBError(id, s, "ReadValue");
				a.result.sendError(statusToError(s));
			}

			if (a.getHistograms) {
				double currTime = timer_monotonic();
				metricPromiseStream->send(
				    std::make_pair(ROCKSDB_READVALUE_ACTION_HISTOGRAM.toString(), currTime - readBeginTime));
				metricPromiseStream->send(
				    std::make_pair(ROCKSDB_READVALUE_LATENCY_HISTOGRAM.toString(), currTime - a.startTime));
			}
			if (doPerfContextMetrics) {
				perfContextMetrics->set(threadIndex);
			}
		}

		struct ReadValuePrefixAction : TypedAction<Reader, ReadValuePrefixAction> {
			Key key;
			int maxLength;
			Optional<UID> debugID;
			double startTime;
			bool getHistograms;
			ThreadReturnPromise<Optional<Value>> result;
			ReadValuePrefixAction(Key key, int maxLength, Optional<UID> debugID)
			  : key(key), maxLength(maxLength), debugID(debugID), startTime(timer_monotonic()),
			    getHistograms(deterministicRandom()->random01() < SERVER_KNOBS->ROCKSDB_HISTOGRAMS_SAMPLE_RATE) {}
			double getTimeEstimate() const override { return SERVER_KNOBS->READ_VALUE_TIME_ESTIMATE; }
		};
		void action(ReadValuePrefixAction& a) {
			bool doPerfContextMetrics =
			    SERVER_KNOBS->ROCKSDB_PERFCONTEXT_ENABLE &&
			    (deterministicRandom()->random01() < SERVER_KNOBS->ROCKSDB_PERFCONTEXT_SAMPLE_RATE);
			if (doPerfContextMetrics) {
				perfContextMetrics->reset();
			}
			double readBeginTime = timer_monotonic();
			if (a.getHistograms) {
				metricPromiseStream->send(
				    std::make_pair(ROCKSDB_READPREFIX_QUEUEWAIT_HISTOGRAM.toString(), readBeginTime - a.startTime));
			}
			Optional<TraceBatch> traceBatch;
			if (a.debugID.present()) {
				traceBatch = { TraceBatch{} };
				traceBatch.get().addEvent("GetValuePrefixDebug",
				                          a.debugID.get().first(),
				                          "Reader.Before"); //.detail("TaskID", g_network->getCurrentTask());
			}
			if (SERVER_KNOBS->ROCKSDB_SET_READ_TIMEOUT && readBeginTime - a.startTime > readValuePrefixTimeout) {
				TraceEvent(SevWarn, "KVSTimeout", id)
				    .detail("Error", "Read value prefix request timedout")
				    .detail("Method", "ReadValuePrefixAction")
				    .detail("TimeoutValue", readValuePrefixTimeout);
				a.result.sendError(transaction_too_old());
				return;
			}

			rocksdb::PinnableSlice value;
			auto& options = sharedState->getReadOptions();
			if (SERVER_KNOBS->ROCKSDB_SET_READ_TIMEOUT) {
				uint64_t deadlineMircos =
				    db->GetEnv()->NowMicros() + (readValuePrefixTimeout - (readBeginTime - a.startTime)) * 1000000;
				std::chrono::seconds deadlineSeconds(deadlineMircos / 1000000);
				options.deadline = std::chrono::duration_cast<std::chrono::microseconds>(deadlineSeconds);
			}

			double dbGetBeginTime = a.getHistograms ? timer_monotonic() : 0;
			auto s = db->Get(options, cf, toSlice(a.key), &value);
			if (a.getHistograms) {
				metricPromiseStream->send(
				    std::make_pair(ROCKSDB_READPREFIX_GET_HISTOGRAM.toString(), timer_monotonic() - dbGetBeginTime));
			}

			if (a.debugID.present()) {
				traceBatch.get().addEvent("GetValuePrefixDebug",
				                          a.debugID.get().first(),
				                          "Reader.After"); //.detail("TaskID", g_network->getCurrentTask());
				traceBatch.get().dump();
			}
			if (s.ok()) {
				a.result.send(Value(StringRef(reinterpret_cast<const uint8_t*>(value.data()),
				                              std::min(value.size(), size_t(a.maxLength)))));
			} else if (s.IsNotFound()) {
				a.result.send(Optional<Value>());
			} else {
				logRocksDBError(id, s, "ReadValuePrefix");
				a.result.sendError(statusToError(s));
			}
			if (a.getHistograms) {
				double currTime = timer_monotonic();
				metricPromiseStream->send(
				    std::make_pair(ROCKSDB_READPREFIX_ACTION_HISTOGRAM.toString(), currTime - readBeginTime));
				metricPromiseStream->send(
				    std::make_pair(ROCKSDB_READPREFIX_LATENCY_HISTOGRAM.toString(), currTime - a.startTime));
			}
			if (doPerfContextMetrics) {
				perfContextMetrics->set(threadIndex);
			}
		}

		struct ReadRangeAction : TypedAction<Reader, ReadRangeAction>, FastAllocated<ReadRangeAction> {
			KeyRange keys;
			int rowLimit, byteLimit;
			double startTime;
			bool getHistograms;
			ThreadReturnPromise<RangeResult> result;
			ReadRangeAction(KeyRange keys, int rowLimit, int byteLimit)
			  : keys(keys), rowLimit(rowLimit), byteLimit(byteLimit), startTime(timer_monotonic()),
			    getHistograms(deterministicRandom()->random01() < SERVER_KNOBS->ROCKSDB_HISTOGRAMS_SAMPLE_RATE) {}
			double getTimeEstimate() const override { return SERVER_KNOBS->READ_RANGE_TIME_ESTIMATE; }
		};
		void action(ReadRangeAction& a) {
			bool doPerfContextMetrics =
			    SERVER_KNOBS->ROCKSDB_PERFCONTEXT_ENABLE &&
			    (deterministicRandom()->random01() < SERVER_KNOBS->ROCKSDB_PERFCONTEXT_SAMPLE_RATE);
			if (doPerfContextMetrics) {
				perfContextMetrics->reset();
			}
			double readBeginTime = timer_monotonic();
			if (a.getHistograms) {
				metricPromiseStream->send(
				    std::make_pair(ROCKSDB_READRANGE_QUEUEWAIT_HISTOGRAM.toString(), readBeginTime - a.startTime));
			}
			if (SERVER_KNOBS->ROCKSDB_SET_READ_TIMEOUT && readBeginTime - a.startTime > readRangeTimeout) {
				TraceEvent(SevWarn, "KVSTimeout", id)
				    .detail("Error", "Read range request timedout")
				    .detail("Method", "ReadRangeAction")
				    .detail("TimeoutValue", readRangeTimeout);
				a.result.sendError(transaction_too_old());
				return;
			}

			RangeResult result;
			if (a.rowLimit == 0 || a.byteLimit == 0) {
				a.result.send(result);
			}
			int accumulatedBytes = 0;
			rocksdb::Status s;
			if (a.rowLimit >= 0) {
				double iterCreationBeginTime = a.getHistograms ? timer_monotonic() : 0;
				ReadIterator readIter = readIterPool->getIterator(a.keys);
				if (a.getHistograms) {
					metricPromiseStream->send(std::make_pair(ROCKSDB_READRANGE_NEWITERATOR_HISTOGRAM.toString(),
					                                         timer_monotonic() - iterCreationBeginTime));
				}
				auto cursor = readIter.iter;
				cursor->Seek(toSlice(a.keys.begin));
				while (cursor->Valid() && toStringRef(cursor->key()) < a.keys.end) {
					KeyValueRef kv(toStringRef(cursor->key()), toStringRef(cursor->value()));
					accumulatedBytes += sizeof(KeyValueRef) + kv.expectedSize();
					result.push_back_deep(result.arena(), kv);
					// Calling `cursor->Next()` is potentially expensive, so short-circut here just in case.
					if (result.size() >= a.rowLimit || accumulatedBytes >= a.byteLimit) {
						break;
					}
					if (SERVER_KNOBS->ROCKSDB_SET_READ_TIMEOUT && timer_monotonic() - a.startTime > readRangeTimeout) {
						TraceEvent(SevWarn, "KVSTimeout", id)
						    .detail("Error", "Read range request timedout")
						    .detail("Method", "ReadRangeAction")
						    .detail("TimeoutValue", readRangeTimeout);
						a.result.sendError(transaction_too_old());
						return;
					}
					cursor->Next();
				}
				s = cursor->status();
				readIterPool->returnIterator(readIter);
			} else {
				double iterCreationBeginTime = a.getHistograms ? timer_monotonic() : 0;
				ReadIterator readIter = readIterPool->getIterator(a.keys);
				if (a.getHistograms) {
					metricPromiseStream->send(std::make_pair(ROCKSDB_READRANGE_NEWITERATOR_HISTOGRAM.toString(),
					                                         timer_monotonic() - iterCreationBeginTime));
				}
				auto cursor = readIter.iter;
				cursor->SeekForPrev(toSlice(a.keys.end));
				if (cursor->Valid() && toStringRef(cursor->key()) == a.keys.end) {
					cursor->Prev();
				}
				while (cursor->Valid() && toStringRef(cursor->key()) >= a.keys.begin) {
					KeyValueRef kv(toStringRef(cursor->key()), toStringRef(cursor->value()));
					accumulatedBytes += sizeof(KeyValueRef) + kv.expectedSize();
					result.push_back_deep(result.arena(), kv);
					// Calling `cursor->Prev()` is potentially expensive, so short-circut here just in case.
					if (result.size() >= -a.rowLimit || accumulatedBytes >= a.byteLimit) {
						break;
					}
					if (SERVER_KNOBS->ROCKSDB_SET_READ_TIMEOUT && timer_monotonic() - a.startTime > readRangeTimeout) {
						TraceEvent(SevWarn, "KVSTimeout", id)
						    .detail("Error", "Read range request timedout")
						    .detail("Method", "ReadRangeAction")
						    .detail("TimeoutValue", readRangeTimeout);
						a.result.sendError(transaction_too_old());
						return;
					}
					cursor->Prev();
				}
				s = cursor->status();
				readIterPool->returnIterator(readIter);
			}

			if (!s.ok()) {
				logRocksDBError(id, s, "ReadRange");
				a.result.sendError(statusToError(s));
				return;
			}
			result.more =
			    (result.size() == a.rowLimit) || (result.size() == -a.rowLimit) || (accumulatedBytes >= a.byteLimit);
			if (result.more) {
				result.readThrough = result[result.size() - 1].key;
			}
			a.result.send(result);
			if (a.getHistograms) {
				double currTime = timer_monotonic();
				metricPromiseStream->send(
				    std::make_pair(ROCKSDB_READRANGE_ACTION_HISTOGRAM.toString(), currTime - readBeginTime));
				metricPromiseStream->send(
				    std::make_pair(ROCKSDB_READRANGE_LATENCY_HISTOGRAM.toString(), currTime - a.startTime));
			}
			if (doPerfContextMetrics) {
				perfContextMetrics->set(threadIndex);
			}
		}
	};

	explicit RocksDBKeyValueStore(const std::string& path, UID id)
	  : id(id), sharedState(std::make_shared<SharedRocksDBState>(id)), path(path),
	    perfContextMetrics(new PerfContextMetrics()),
	    readIterPool(new ReadIteratorPool(id, db, defaultFdbCF, sharedState->getReadOptions())),
	    readSemaphore(SERVER_KNOBS->ROCKSDB_READ_QUEUE_SOFT_MAX),
	    fetchSemaphore(SERVER_KNOBS->ROCKSDB_FETCH_QUEUE_SOFT_MAX),
	    numReadWaiters(SERVER_KNOBS->ROCKSDB_READ_QUEUE_HARD_MAX - SERVER_KNOBS->ROCKSDB_READ_QUEUE_SOFT_MAX),
	    numFetchWaiters(SERVER_KNOBS->ROCKSDB_FETCH_QUEUE_HARD_MAX - SERVER_KNOBS->ROCKSDB_FETCH_QUEUE_SOFT_MAX),
	    errorListener(std::make_shared<RocksDBErrorListener>(id)), errorFuture(errorListener->getFuture()) {
		// In simluation, run the reader/writer threads as Coro threads (i.e. in the network thread. The storage engine
		// is still multi-threaded as background compaction threads are still present. Reads/writes to disk will also
		// block the network thread in a way that would be unacceptable in production but is a necessary evil here. When
		// performing the reads in background threads in simulation, the event loop thinks there is no work to do and
		// advances time faster than 1 sec/sec. By the time the blocking read actually finishes, simulation has advanced
		// time by more than 5 seconds, so every read fails with a transaction_too_old error. Doing blocking IO on the
		// main thread solves this issue. There are almost certainly better fixes, but my goal was to get a less
		// invasive change merged first and work on a more realistic version if/when we think that would provide
		// substantially more confidence in the correctness.
		// TODO: Adapt the simulation framework to not advance time quickly when background reads/writes are occurring.
		if (g_network->isSimulated()) {
			writeThread = CoroThreadPool::createThreadPool();
			readThreads = CoroThreadPool::createThreadPool();
		} else {
			writeThread = createGenericThreadPool(/*stackSize=*/0, SERVER_KNOBS->ROCKSDB_WRITER_THREAD_PRIORITY);
			readThreads = createGenericThreadPool(/*stackSize=*/0, SERVER_KNOBS->ROCKSDB_READER_THREAD_PRIORITY);
		}
		if (SERVER_KNOBS->ROCKSDB_HISTOGRAMS_SAMPLE_RATE > 0) {
			collection = actorCollection(addActor.getFuture());
			for (int i = 0; i < SERVER_KNOBS->ROCKSDB_READ_PARALLELISM + 1; i++) {
				// ROCKSDB_READ_PARALLELISM readers and 1 writer
				metricPromiseStreams.emplace_back(
				    std::make_unique<ThreadReturnPromiseStream<std::pair<std::string, double>>>());
				addActor.send(updateHistogram(metricPromiseStreams[i]->getFuture()));
			}
		}

		// the writer uses SERVER_KNOBS->ROCKSDB_READ_PARALLELISM as its threadIndex
		// threadIndex is used for metricPromiseStreams and perfContextMetrics
		writeThread->addThread(new Writer(db,
		                                  defaultFdbCF,
		                                  id,
		                                  this->sharedState,
		                                  readIterPool,
		                                  perfContextMetrics,
		                                  SERVER_KNOBS->ROCKSDB_READ_PARALLELISM,
		                                  SERVER_KNOBS->ROCKSDB_HISTOGRAMS_SAMPLE_RATE > 0
		                                      ? metricPromiseStreams[SERVER_KNOBS->ROCKSDB_READ_PARALLELISM].get()
		                                      : nullptr),
		                       "fdb-rocksdb-wr");
		TraceEvent("RocksDBReadThreads", id)
		    .detail("KnobRocksDBReadParallelism", SERVER_KNOBS->ROCKSDB_READ_PARALLELISM);
		for (unsigned i = 0; i < SERVER_KNOBS->ROCKSDB_READ_PARALLELISM; ++i) {
			readThreads->addThread(
			    new Reader(id,
			               db,
			               defaultFdbCF,
			               this->sharedState,
			               readIterPool,
			               perfContextMetrics,
			               i,
			               SERVER_KNOBS->ROCKSDB_HISTOGRAMS_SAMPLE_RATE > 0 ? metricPromiseStreams[i].get() : nullptr),
			    "fdb-rocksdb-re");
		}
	}

	ACTOR Future<Void> errorListenActor(Future<Void> collection) {
		try {
			wait(collection);
			ASSERT(false);
			throw internal_error();
		} catch (Error& e) {
			throw e;
		}
	}

	ACTOR Future<Void> updateHistogram(FutureStream<std::pair<std::string, double>> metricFutureStream) {
		state Reference<Histogram> commitLatencyHistogram = Histogram::getHistogram(
		    ROCKSDBSTORAGE_HISTOGRAM_GROUP, ROCKSDB_COMMIT_LATENCY_HISTOGRAM, Histogram::Unit::microseconds);
		state Reference<Histogram> commitActionHistogram = Histogram::getHistogram(
		    ROCKSDBSTORAGE_HISTOGRAM_GROUP, ROCKSDB_COMMIT_ACTION_HISTOGRAM, Histogram::Unit::microseconds);
		state Reference<Histogram> commitQueueWaitHistogram = Histogram::getHistogram(
		    ROCKSDBSTORAGE_HISTOGRAM_GROUP, ROCKSDB_COMMIT_QUEUEWAIT_HISTOGRAM, Histogram::Unit::microseconds);
		state Reference<Histogram> writeHistogram = Histogram::getHistogram(
		    ROCKSDBSTORAGE_HISTOGRAM_GROUP, ROCKSDB_WRITE_HISTOGRAM, Histogram::Unit::microseconds);
		state Reference<Histogram> deleteCompactRangeHistogram = Histogram::getHistogram(
		    ROCKSDBSTORAGE_HISTOGRAM_GROUP, ROCKSDB_DELETE_COMPACTRANGE_HISTOGRAM, Histogram::Unit::microseconds);
		state Reference<Histogram> readRangeLatencyHistogram = Histogram::getHistogram(
		    ROCKSDBSTORAGE_HISTOGRAM_GROUP, ROCKSDB_READRANGE_LATENCY_HISTOGRAM, Histogram::Unit::microseconds);
		state Reference<Histogram> readValueLatencyHistogram = Histogram::getHistogram(
		    ROCKSDBSTORAGE_HISTOGRAM_GROUP, ROCKSDB_READVALUE_LATENCY_HISTOGRAM, Histogram::Unit::microseconds);
		state Reference<Histogram> readPrefixLatencyHistogram = Histogram::getHistogram(
		    ROCKSDBSTORAGE_HISTOGRAM_GROUP, ROCKSDB_READPREFIX_LATENCY_HISTOGRAM, Histogram::Unit::microseconds);
		state Reference<Histogram> readRangeActionHistogram = Histogram::getHistogram(
		    ROCKSDBSTORAGE_HISTOGRAM_GROUP, ROCKSDB_READRANGE_ACTION_HISTOGRAM, Histogram::Unit::microseconds);
		state Reference<Histogram> readValueActionHistogram = Histogram::getHistogram(
		    ROCKSDBSTORAGE_HISTOGRAM_GROUP, ROCKSDB_READVALUE_ACTION_HISTOGRAM, Histogram::Unit::microseconds);
		state Reference<Histogram> readPrefixActionHistogram = Histogram::getHistogram(
		    ROCKSDBSTORAGE_HISTOGRAM_GROUP, ROCKSDB_READPREFIX_ACTION_HISTOGRAM, Histogram::Unit::microseconds);
		state Reference<Histogram> readRangeQueueWaitHistogram = Histogram::getHistogram(
		    ROCKSDBSTORAGE_HISTOGRAM_GROUP, ROCKSDB_READRANGE_QUEUEWAIT_HISTOGRAM, Histogram::Unit::microseconds);
		state Reference<Histogram> readValueQueueWaitHistogram = Histogram::getHistogram(
		    ROCKSDBSTORAGE_HISTOGRAM_GROUP, ROCKSDB_READVALUE_QUEUEWAIT_HISTOGRAM, Histogram::Unit::microseconds);
		state Reference<Histogram> readPrefixQueueWaitHistogram = Histogram::getHistogram(
		    ROCKSDBSTORAGE_HISTOGRAM_GROUP, ROCKSDB_READPREFIX_QUEUEWAIT_HISTOGRAM, Histogram::Unit::microseconds);
		state Reference<Histogram> readRangeNewIteratorHistogram = Histogram::getHistogram(
		    ROCKSDBSTORAGE_HISTOGRAM_GROUP, ROCKSDB_READRANGE_NEWITERATOR_HISTOGRAM, Histogram::Unit::microseconds);
		state Reference<Histogram> readValueGetHistogram = Histogram::getHistogram(
		    ROCKSDBSTORAGE_HISTOGRAM_GROUP, ROCKSDB_READVALUE_GET_HISTOGRAM, Histogram::Unit::microseconds);
		state Reference<Histogram> readPrefixGetHistogram = Histogram::getHistogram(
		    ROCKSDBSTORAGE_HISTOGRAM_GROUP, ROCKSDB_READPREFIX_GET_HISTOGRAM, Histogram::Unit::microseconds);
		loop {
			choose {
				when(std::pair<std::string, double> measure = waitNext(metricFutureStream)) {
					std::string metricName = measure.first;
					double latency = measure.second;
					if (metricName == ROCKSDB_COMMIT_LATENCY_HISTOGRAM.toString()) {
						commitLatencyHistogram->sampleSeconds(latency);
					} else if (metricName == ROCKSDB_COMMIT_ACTION_HISTOGRAM.toString()) {
						commitActionHistogram->sampleSeconds(latency);
					} else if (metricName == ROCKSDB_COMMIT_QUEUEWAIT_HISTOGRAM.toString()) {
						commitQueueWaitHistogram->sampleSeconds(latency);
					} else if (metricName == ROCKSDB_WRITE_HISTOGRAM.toString()) {
						writeHistogram->sampleSeconds(latency);
					} else if (metricName == ROCKSDB_DELETE_COMPACTRANGE_HISTOGRAM.toString()) {
						deleteCompactRangeHistogram->sampleSeconds(latency);
					} else if (metricName == ROCKSDB_READRANGE_LATENCY_HISTOGRAM.toString()) {
						readRangeLatencyHistogram->sampleSeconds(latency);
					} else if (metricName == ROCKSDB_READVALUE_LATENCY_HISTOGRAM.toString()) {
						readValueLatencyHistogram->sampleSeconds(latency);
					} else if (metricName == ROCKSDB_READPREFIX_LATENCY_HISTOGRAM.toString()) {
						readPrefixLatencyHistogram->sampleSeconds(latency);
					} else if (metricName == ROCKSDB_READRANGE_ACTION_HISTOGRAM.toString()) {
						readRangeActionHistogram->sampleSeconds(latency);
					} else if (metricName == ROCKSDB_READVALUE_ACTION_HISTOGRAM.toString()) {
						readValueActionHistogram->sampleSeconds(latency);
					} else if (metricName == ROCKSDB_READPREFIX_ACTION_HISTOGRAM.toString()) {
						readPrefixActionHistogram->sampleSeconds(latency);
					} else if (metricName == ROCKSDB_READRANGE_QUEUEWAIT_HISTOGRAM.toString()) {
						readRangeQueueWaitHistogram->sampleSeconds(latency);
					} else if (metricName == ROCKSDB_READVALUE_QUEUEWAIT_HISTOGRAM.toString()) {
						readValueQueueWaitHistogram->sampleSeconds(latency);
					} else if (metricName == ROCKSDB_READPREFIX_QUEUEWAIT_HISTOGRAM.toString()) {
						readPrefixQueueWaitHistogram->sampleSeconds(latency);
					} else if (metricName == ROCKSDB_READRANGE_NEWITERATOR_HISTOGRAM.toString()) {
						readRangeNewIteratorHistogram->sampleSeconds(latency);
					} else if (metricName == ROCKSDB_READVALUE_GET_HISTOGRAM.toString()) {
						readValueGetHistogram->sampleSeconds(latency);
					} else if (metricName == ROCKSDB_READPREFIX_GET_HISTOGRAM.toString()) {
						readPrefixGetHistogram->sampleSeconds(latency);
					} else {
						UNREACHABLE();
					}
				}
			}
		}
	}

	Future<Void> getError() const override { return errorFuture; }

	ACTOR static void doClose(RocksDBKeyValueStore* self, bool deleteOnClose) {
		self->sharedState->setClosing();

		// The metrics future retains a reference to the DB, so stop it before we delete it.
		self->metrics.reset();

		wait(self->readThreads->stop());
		self->readIterPool.reset();
		auto a = new Writer::CloseAction(self->path, deleteOnClose);
		auto f = a->done.getFuture();
		self->writeThread->post(a);
		wait(f);
		wait(self->writeThread->stop());
		if (self->closePromise.canBeSet()) {
			self->closePromise.send(Void());
		}
		if (self->db != nullptr) {
			delete self->db;
		}
		delete self;
	}

	Future<Void> onClosed() const override { return closePromise.getFuture(); }

	void dispose() override { doClose(this, true); }

	void close() override { doClose(this, false); }

	KeyValueStoreType getType() const override {
		if (SERVER_KNOBS->ENABLE_SHARDED_ROCKSDB)
			// KVSRocks pretends as KVSShardedRocksDB
			// TODO: to remove when the ShardedRocksDB KVS implementation is added in the future
			return KeyValueStoreType(KeyValueStoreType::SSD_SHARDED_ROCKSDB);
		else
			return KeyValueStoreType(KeyValueStoreType::SSD_ROCKSDB_V1);
	}

	Future<Void> init() override {
		if (openFuture.isValid()) {
			return openFuture;
		}
		auto a = std::make_unique<Writer::OpenAction>(
		    path, metrics, &readSemaphore, &fetchSemaphore, errorListener, counters);
		openFuture = a->done.getFuture();
		writeThread->post(a.release());
		return openFuture;
	}

	void set(KeyValueRef kv, const Arena*) override {
		if (writeBatch == nullptr) {
			writeBatch.reset(new rocksdb::WriteBatch());
			keysSet.clear();
		}
		ASSERT(defaultFdbCF != nullptr);
		writeBatch->Put(defaultFdbCF, toSlice(kv.key), toSlice(kv.value));
		if (SERVER_KNOBS->ROCKSDB_SINGLEKEY_DELETES_ON_CLEARRANGE) {
			keysSet.insert(kv.key);
		}
	}

	void clear(KeyRangeRef keyRange, const StorageServerMetrics* storageMetrics, const Arena*) override {
		if (writeBatch == nullptr) {
			writeBatch.reset(new rocksdb::WriteBatch());
			keysSet.clear();
		}

		ASSERT(defaultFdbCF != nullptr);
		// Number of deletes to rocksdb = counters.deleteKeyReqs + convertedDeleteKeyReqs;
		// Number of deleteRanges to rocksdb = counters.deleteRangeReqs - counters.convertedDeleteRangeReqs;
		if (keyRange.singleKeyRange()) {
			writeBatch->Delete(defaultFdbCF, toSlice(keyRange.begin));
			++counters.deleteKeyReqs;
		} else {
			++counters.deleteRangeReqs;
			if (SERVER_KNOBS->ROCKSDB_SINGLEKEY_DELETES_ON_CLEARRANGE && storageMetrics != nullptr &&
			    storageMetrics->byteSample.getEstimate(keyRange) <
			        SERVER_KNOBS->ROCKSDB_SINGLEKEY_DELETES_BYTES_LIMIT) {
				++counters.convertedDeleteRangeReqs;
				rocksdb::ReadOptions options = sharedState->getReadOptions();
				auto beginSlice = toSlice(keyRange.begin);
				auto endSlice = toSlice(keyRange.end);
				options.iterate_lower_bound = &beginSlice;
				options.iterate_upper_bound = &endSlice;
				auto cursor = std::unique_ptr<rocksdb::Iterator>(db->NewIterator(options, defaultFdbCF));
				cursor->Seek(toSlice(keyRange.begin));
				while (cursor->Valid() && toStringRef(cursor->key()) < keyRange.end) {
					writeBatch->Delete(defaultFdbCF, cursor->key());
					++counters.convertedDeleteKeyReqs;
					cursor->Next();
				}
				if (!cursor->status().ok()) {
					// if readrange iteration fails, then do a deleteRange.
					writeBatch->DeleteRange(defaultFdbCF, toSlice(keyRange.begin), toSlice(keyRange.end));
				} else {
					auto it = keysSet.lower_bound(keyRange.begin);
					while (it != keysSet.end() && *it < keyRange.end) {
						writeBatch->Delete(defaultFdbCF, toSlice(*it));
						++counters.convertedDeleteKeyReqs;
						it++;
					}
				}
			} else {
				writeBatch->DeleteRange(defaultFdbCF, toSlice(keyRange.begin), toSlice(keyRange.end));
			}
		}
	}

	// Checks and waits for few seconds if rocskdb is overloaded.
	ACTOR Future<Void> checkRocksdbState(RocksDBKeyValueStore* self) {
		state uint64_t estPendCompactBytes;
		state int count = SERVER_KNOBS->ROCKSDB_CAN_COMMIT_DELAY_TIMES_ON_OVERLOAD;
		self->db->GetAggregatedIntProperty(rocksdb::DB::Properties::kEstimatePendingCompactionBytes,
		                                   &estPendCompactBytes);
		while (count && estPendCompactBytes > SERVER_KNOBS->ROCKSDB_CAN_COMMIT_COMPACT_BYTES_LIMIT) {
			wait(delay(SERVER_KNOBS->ROCKSDB_CAN_COMMIT_DELAY_ON_OVERLOAD));
			count--;
			self->db->GetAggregatedIntProperty(rocksdb::DB::Properties::kEstimatePendingCompactionBytes,
			                                   &estPendCompactBytes);
		}

		return Void();
	}

	Future<Void> canCommit() override { return checkRocksdbState(this); }

	Future<Void> commit(bool) override {
		// If there is nothing to write, don't write.
		if (writeBatch == nullptr) {
			return Void();
		}
		auto a = new Writer::CommitAction();
		a->batchToCommit = std::move(writeBatch);
		keysSet.clear();
		auto res = a->done.getFuture();
		writeThread->post(a);
		return res;
	}

	void checkWaiters(const FlowLock& semaphore, int maxWaiters) {
		if (semaphore.waiters() > maxWaiters) {
			++counters.immediateThrottle;
			throw server_overloaded();
		}
	}

	// We don't throttle eager reads and reads to the FF keyspace because FDB struggles when those reads fail.
	// Thus far, they have been low enough volume to not cause an issue.
	static bool shouldThrottle(ReadType type, KeyRef key) {
		return type != ReadType::EAGER && !(key.startsWith(systemKeys.begin));
	}

	ACTOR template <class Action>
	static Future<Optional<Value>> read(Action* action, FlowLock* semaphore, IThreadPool* pool, Counter* counter) {
		state std::unique_ptr<Action> a(action);
		state Optional<Void> slot = wait(timeout(semaphore->take(), SERVER_KNOBS->ROCKSDB_READ_QUEUE_WAIT));
		if (!slot.present()) {
			++(*counter);
			throw server_overloaded();
		}

		state FlowLock::Releaser release(*semaphore);

		auto fut = a->result.getFuture();
		pool->post(a.release());
		Optional<Value> result = wait(fut);

		return result;
	}

	Future<Optional<Value>> readValue(KeyRef key, Optional<ReadOptions> options) override {
		ReadType type = ReadType::NORMAL;
		Optional<UID> debugID;

		if (options.present()) {
			type = options.get().type;
			debugID = options.get().debugID;
		}

		if (!shouldThrottle(type, key)) {
			auto a = new Reader::ReadValueAction(key, debugID);
			auto res = a->result.getFuture();
			readThreads->post(a);
			return res;
		}

		auto& semaphore = (type == ReadType::FETCH) ? fetchSemaphore : readSemaphore;
		int maxWaiters = (type == ReadType::FETCH) ? numFetchWaiters : numReadWaiters;

		checkWaiters(semaphore, maxWaiters);
		auto a = std::make_unique<Reader::ReadValueAction>(key, debugID);
		return read(a.release(), &semaphore, readThreads.getPtr(), &counters.failedToAcquire);
	}

	Future<Optional<Value>> readValuePrefix(KeyRef key, int maxLength, Optional<ReadOptions> options) override {
		ReadType type = ReadType::NORMAL;
		Optional<UID> debugID;

		if (options.present()) {
			type = options.get().type;
			debugID = options.get().debugID;
		}

		if (!shouldThrottle(type, key)) {
			auto a = new Reader::ReadValuePrefixAction(key, maxLength, debugID);
			auto res = a->result.getFuture();
			readThreads->post(a);
			return res;
		}

		auto& semaphore = (type == ReadType::FETCH) ? fetchSemaphore : readSemaphore;
		int maxWaiters = (type == ReadType::FETCH) ? numFetchWaiters : numReadWaiters;

		checkWaiters(semaphore, maxWaiters);
		auto a = std::make_unique<Reader::ReadValuePrefixAction>(key, maxLength, debugID);
		return read(a.release(), &semaphore, readThreads.getPtr(), &counters.failedToAcquire);
	}

	ACTOR static Future<Standalone<RangeResultRef>> read(Reader::ReadRangeAction* action,
	                                                     FlowLock* semaphore,
	                                                     IThreadPool* pool,
	                                                     Counter* counter) {
		state std::unique_ptr<Reader::ReadRangeAction> a(action);
		state Optional<Void> slot = wait(timeout(semaphore->take(), SERVER_KNOBS->ROCKSDB_READ_QUEUE_WAIT));
		if (!slot.present()) {
			++(*counter);
			throw server_overloaded();
		}

		state FlowLock::Releaser release(*semaphore);

		auto fut = a->result.getFuture();
		pool->post(a.release());
		Standalone<RangeResultRef> result = wait(fut);

		return result;
	}

	Future<RangeResult> readRange(KeyRangeRef keys,
	                              int rowLimit,
	                              int byteLimit,
	                              Optional<ReadOptions> options) override {
		ReadType type = ReadType::NORMAL;

		if (options.present()) {
			type = options.get().type;
		}

		if (!shouldThrottle(type, keys.begin)) {
			auto a = new Reader::ReadRangeAction(keys, rowLimit, byteLimit);
			auto res = a->result.getFuture();
			readThreads->post(a);
			return res;
		}

		auto& semaphore = (type == ReadType::FETCH) ? fetchSemaphore : readSemaphore;
		int maxWaiters = (type == ReadType::FETCH) ? numFetchWaiters : numReadWaiters;

		checkWaiters(semaphore, maxWaiters);
		auto a = std::make_unique<Reader::ReadRangeAction>(keys, rowLimit, byteLimit);
		return read(a.release(), &semaphore, readThreads.getPtr(), &counters.failedToAcquire);
	}

	StorageBytes getStorageBytes() const override {
		uint64_t live = 0;
		ASSERT(db->GetAggregatedIntProperty(rocksdb::DB::Properties::kLiveSstFilesSize, &live));

		int64_t free;
		int64_t total;
		g_network->getDiskBytes(path, free, total);

		return StorageBytes(free, total, live, free);
	}

	Future<CheckpointMetaData> checkpoint(const CheckpointRequest& request) override {
		auto a = new Writer::CheckpointAction(request);

		auto res = a->reply.getFuture();
		writeThread->post(a);
		return res;
	}

	Future<Void> restore(const std::vector<CheckpointMetaData>& checkpoints) override {
		auto a = new Writer::RestoreAction(path, checkpoints);
		auto res = a->done.getFuture();
		writeThread->post(a);
		return res;
	}

	// Delete a checkpoint.
	Future<Void> deleteCheckpoint(const CheckpointMetaData& checkpoint) override {
		if (checkpoint.format == DataMoveRocksCF) {
			RocksDBColumnFamilyCheckpoint rocksCF;
			ObjectReader reader(checkpoint.serializedCheckpoint.begin(), IncludeVersion());
			reader.deserialize(rocksCF);

			std::unordered_set<std::string> dirs;
			for (const LiveFileMetaData& file : rocksCF.sstFiles) {
				dirs.insert(file.db_path);
			}
			for (const std::string dir : dirs) {
				platform::eraseDirectoryRecursive(dir);
				TraceEvent("DeleteCheckpointRemovedDir", id)
				    .detail("CheckpointID", checkpoint.checkpointID)
				    .detail("Dir", dir);
			}
		} else if (checkpoint.format == RocksDB) {
			throw not_implemented();
		} else {
			throw internal_error();
		}
		return Void();
	}

	DB db = nullptr;
	std::shared_ptr<SharedRocksDBState> sharedState;
	std::shared_ptr<PerfContextMetrics> perfContextMetrics;
	std::string path;
	rocksdb::ColumnFamilyHandle* defaultFdbCF = nullptr;
	UID id;
	Reference<IThreadPool> writeThread;
	Reference<IThreadPool> readThreads;
	std::shared_ptr<RocksDBErrorListener> errorListener;
	Future<Void> errorFuture;
	Promise<Void> closePromise;
	Future<Void> openFuture;
	std::unique_ptr<rocksdb::WriteBatch> writeBatch;
	std::set<Key> keysSet;
	Optional<Future<Void>> metrics;
	FlowLock readSemaphore;
	int numReadWaiters;
	FlowLock fetchSemaphore;
	int numFetchWaiters;
	std::shared_ptr<ReadIteratorPool> readIterPool;
	std::vector<std::unique_ptr<ThreadReturnPromiseStream<std::pair<std::string, double>>>> metricPromiseStreams;
	// ThreadReturnPromiseStream pair.first stores the histogram name and
	// pair.second stores the corresponding measured latency (seconds)
	Future<Void> actorErrorListener;
	Future<Void> collection;
	PromiseStream<Future<Void>> addActor;
	Counters counters;
};

void RocksDBKeyValueStore::Writer::action(CheckpointAction& a) {
	TraceEvent("RocksDBServeCheckpointBegin", id)
	    .detail("MinVersion", a.request.version)
	    .detail("Ranges", describe(a.request.ranges))
	    .detail("Format", static_cast<int>(a.request.format))
	    .detail("CheckpointDir", a.request.checkpointDir);

	rocksdb::Checkpoint* checkpoint = nullptr;
	rocksdb::Status s = rocksdb::Checkpoint::Create(db, &checkpoint);
	if (!s.ok()) {
		logRocksDBError(id, s, "Checkpoint");
		a.reply.sendError(statusToError(s));
		return;
	}

	rocksdb::PinnableSlice value;
	rocksdb::ReadOptions& readOptions = sharedState->getReadOptions();
	s = db->Get(readOptions, cf, toSlice(persistVersion), &value);

	if (!s.ok() && !s.IsNotFound()) {
		logRocksDBError(id, s, "Checkpoint");
		a.reply.sendError(statusToError(s));
		return;
	}

	const Version version =
	    s.IsNotFound() ? latestVersion : BinaryReader::fromStringRef<Version>(toStringRef(value), Unversioned());

	ASSERT(a.request.version == version || a.request.version == latestVersion);
	TraceEvent(SevDebug, "RocksDBServeCheckpointVersion", id)
	    .detail("CheckpointVersion", a.request.version)
	    .detail("PersistVersion", version);

	// TODO: set the range as the actual shard range.
	CheckpointMetaData res(version, a.request.format, a.request.checkpointID);
	res.ranges = a.request.ranges;
	const std::string& checkpointDir = abspath(a.request.checkpointDir);

	if (a.request.format == DataMoveRocksCF) {
		rocksdb::ExportImportFilesMetaData* pMetadata;
		platform::eraseDirectoryRecursive(checkpointDir);
		s = checkpoint->ExportColumnFamily(cf, checkpointDir, &pMetadata);
		if (!s.ok()) {
			logRocksDBError(id, s, "ExportColumnFamily");
			a.reply.sendError(statusToError(s));
			return;
		}

		populateMetaData(&res, *pMetadata);
		delete pMetadata;
		TraceEvent("RocksDBServeCheckpointSuccess", id)
		    .detail("CheckpointMetaData", res.toString())
		    .detail("RocksDBCF", getRocksCF(res).toString());
	} else if (a.request.format == RocksDB) {
		platform::eraseDirectoryRecursive(checkpointDir);
		uint64_t debugCheckpointSeq = -1;
		s = checkpoint->CreateCheckpoint(checkpointDir, /*log_size_for_flush=*/0, &debugCheckpointSeq);
		if (!s.ok()) {
			logRocksDBError(id, s, "Checkpoint");
			a.reply.sendError(statusToError(s));
			return;
		}

		RocksDBCheckpoint rcp;
		rcp.checkpointDir = checkpointDir;
		rcp.sstFiles = platform::listFiles(checkpointDir, ".sst");
		res.serializedCheckpoint = ObjectWriter::toValue(rcp, IncludeVersion());
		TraceEvent("RocksDBCheckpointCreated", id)
		    .detail("CheckpointVersion", a.request.version)
		    .detail("RocksSequenceNumber", debugCheckpointSeq)
		    .detail("CheckpointDir", checkpointDir);
	} else {
		if (checkpoint != nullptr) {
			delete checkpoint;
		}
		throw not_implemented();
	}

	if (checkpoint != nullptr) {
		delete checkpoint;
	}
	res.setState(CheckpointMetaData::Complete);
	a.reply.send(res);
}

void RocksDBKeyValueStore::Writer::action(RestoreAction& a) {
	TraceEvent("RocksDBRestoreBegin", id).detail("Path", a.path).detail("Checkpoints", describe(a.checkpoints));

	ASSERT(db != nullptr);
	ASSERT(!a.checkpoints.empty());

	const CheckpointFormat format = a.checkpoints[0].getFormat();
	for (int i = 1; i < a.checkpoints.size(); ++i) {
		if (a.checkpoints[i].getFormat() != format) {
			throw invalid_checkpoint_format();
		}
	}

	rocksdb::Status status;
	if (format == DataMoveRocksCF) {
		ASSERT_EQ(a.checkpoints.size(), 1);
		TraceEvent("RocksDBServeRestoreCF", id)
		    .detail("Path", a.path)
		    .detail("Checkpoint", a.checkpoints[0].toString())
		    .detail("RocksDBCF", getRocksCF(a.checkpoints[0]).toString());

		if (cf != nullptr) {
			ASSERT(db->DropColumnFamily(cf).ok());
			db->DestroyColumnFamilyHandle(cf);
			cfHandles.erase(cf);
		}

		rocksdb::ExportImportFilesMetaData metaData = getMetaData(a.checkpoints[0]);
		rocksdb::ImportColumnFamilyOptions importOptions;
		importOptions.move_files = true;
		status = db->CreateColumnFamilyWithImport(
		    sharedState->getCfOptions(), SERVER_KNOBS->DEFAULT_FDB_ROCKSDB_COLUMN_FAMILY, importOptions, metaData, &cf);
		cfHandles.insert(cf);

		if (!status.ok()) {
			logRocksDBError(id, status, "Restore");
			a.done.sendError(statusToError(status));
		} else {
			TraceEvent(SevInfo, "RocksDBRestoreCFSuccess", id)
			    .detail("Path", a.path)
			    .detail("Checkpoint", a.checkpoints[0].toString());
			a.done.send(Void());
		}
	} else if (format == RocksDB) {
		if (cf == nullptr) {
			status = db->CreateColumnFamily(
			    sharedState->getCfOptions(), SERVER_KNOBS->DEFAULT_FDB_ROCKSDB_COLUMN_FAMILY, &cf);
			cfHandles.insert(cf);
			TraceEvent("RocksDBServeRestoreRange", id)
			    .detail("Path", a.path)
			    .detail("Checkpoint", describe(a.checkpoints));
			if (!status.ok()) {
				logRocksDBError(id, status, "CreateColumnFamily");
				a.done.sendError(statusToError(status));
				return;
			}
		}

		std::vector<std::string> sstFiles;
		for (const auto& checkpoint : a.checkpoints) {
			const RocksDBCheckpoint rocksCheckpoint = getRocksCheckpoint(checkpoint);
			for (const auto& file : rocksCheckpoint.fetchedFiles) {
				TraceEvent("RocksDBRestoreFile", id)
				    .detail("Checkpoint", rocksCheckpoint.toString())
				    .detail("File", file.toString());
				sstFiles.push_back(file.path);
			}
		}

		if (!sstFiles.empty()) {
			rocksdb::IngestExternalFileOptions ingestOptions;
			ingestOptions.move_files = true;
			ingestOptions.write_global_seqno = false;
			ingestOptions.verify_checksums_before_ingest = true;
			status = db->IngestExternalFile(cf, sstFiles, ingestOptions);
			if (!status.ok()) {
				logRocksDBError(id, status, "IngestExternalFile", SevWarnAlways);
				a.done.sendError(statusToError(status));
				return;
			}
		} else {
			TraceEvent(SevDebug, "RocksDBServeRestoreEmptyRange", id)
			    .detail("Path", a.path)
			    .detail("Checkpoint", describe(a.checkpoints));
		}
		TraceEvent("RocksDBServeRestoreEnd", id).detail("Path", a.path).detail("Checkpoint", describe(a.checkpoints));
		a.done.send(Void());
	} else {
		throw not_implemented();
	}
}

} // namespace

#endif // SSD_ROCKSDB_EXPERIMENTAL

IKeyValueStore* keyValueStoreRocksDB(std::string const& path,
                                     UID logID,
                                     KeyValueStoreType storeType,
                                     bool checkChecksums,
                                     bool checkIntegrity) {
#ifdef SSD_ROCKSDB_EXPERIMENTAL
	return new RocksDBKeyValueStore(path, logID);
#else
	TraceEvent(SevError, "RocksDBEngineInitFailure", logID).detail("Reason", "Built without RocksDB");
	ASSERT(false);
	return nullptr;
#endif // SSD_ROCKSDB_EXPERIMENTAL
}

#ifdef SSD_ROCKSDB_EXPERIMENTAL
#include "flow/UnitTest.h"

namespace {

TEST_CASE("noSim/fdbserver/KeyValueStoreRocksDB/RocksDBBasic") {
	state const std::string rocksDBTestDir = "rocksdb-kvstore-basic-test-db";
	platform::eraseDirectoryRecursive(rocksDBTestDir);

	state IKeyValueStore* kvStore = new RocksDBKeyValueStore(rocksDBTestDir, deterministicRandom()->randomUniqueID());
	wait(kvStore->init());

	state StringRef foo = "foo"_sr;
	state StringRef bar = "ibar"_sr;
	kvStore->set({ foo, foo });
	kvStore->set({ keyAfter(foo), keyAfter(foo) });
	kvStore->set({ bar, bar });
	kvStore->set({ keyAfter(bar), keyAfter(bar) });
	wait(kvStore->commit(false));

	{
		Optional<Value> val = wait(kvStore->readValue(foo));
		ASSERT(foo == val.get());
	}

	// Test single key deletion.
	kvStore->clear(singleKeyRange(foo));
	wait(kvStore->commit(false));

	{
		Optional<Value> val = wait(kvStore->readValue(foo));
		ASSERT(!val.present());
	}

	{
		Optional<Value> val = wait(kvStore->readValue(keyAfter(foo)));
		ASSERT(keyAfter(foo) == val.get());
	}

	// Test range deletion.
	kvStore->clear(KeyRangeRef(keyAfter(foo), keyAfter(bar)));
	wait(kvStore->commit(false));

	{
		Optional<Value> val = wait(kvStore->readValue(bar));
		ASSERT(!val.present());
	}

	{
		Optional<Value> val = wait(kvStore->readValue(keyAfter(bar)));
		ASSERT(keyAfter(bar) == val.get());
	}

	Future<Void> closed = kvStore->onClosed();
	kvStore->dispose();
	wait(closed);

	platform::eraseDirectoryRecursive(rocksDBTestDir);
	return Void();
}

TEST_CASE("noSim/fdbserver/KeyValueStoreRocksDB/RocksDBReopen") {
	state const std::string rocksDBTestDir = "rocksdb-kvstore-reopen-test-db";
	platform::eraseDirectoryRecursive(rocksDBTestDir);

	state IKeyValueStore* kvStore = new RocksDBKeyValueStore(rocksDBTestDir, deterministicRandom()->randomUniqueID());
	wait(kvStore->init());

	kvStore->set({ "foo"_sr, "bar"_sr });
	wait(kvStore->commit(false));

	Optional<Value> val = wait(kvStore->readValue("foo"_sr));
	ASSERT(Optional<Value>("bar"_sr) == val);

	Future<Void> closed = kvStore->onClosed();
	kvStore->close();
	wait(closed);

	kvStore = new RocksDBKeyValueStore(rocksDBTestDir, deterministicRandom()->randomUniqueID());
	wait(kvStore->init());
	// Confirm that `init()` is idempotent.
	wait(kvStore->init());

	{
		Optional<Value> val = wait(kvStore->readValue("foo"_sr));
		ASSERT(Optional<Value>("bar"_sr) == val);
	}

	{
		Future<Void> closed = kvStore->onClosed();
		kvStore->dispose();
		wait(closed);
	}

	platform::eraseDirectoryRecursive(rocksDBTestDir);
	return Void();
}

TEST_CASE("noSim/fdbserver/KeyValueStoreRocksDB/CheckpointRestoreColumnFamily") {
	state std::string cwd = platform::getWorkingDirectory() + "/";
	state std::string rocksDBTestDir = "rocksdb-kvstore-br-test-db";
	platform::eraseDirectoryRecursive(rocksDBTestDir);

	state IKeyValueStore* kvStore = new RocksDBKeyValueStore(rocksDBTestDir, deterministicRandom()->randomUniqueID());
	wait(kvStore->init());

	kvStore->set({ "foo"_sr, "bar"_sr });
	wait(kvStore->commit(false));

	Optional<Value> val = wait(kvStore->readValue("foo"_sr));
	ASSERT(Optional<Value>("bar"_sr) == val);

	state std::string rocksDBRestoreDir = "rocksdb-kvstore-br-restore-db";
	platform::eraseDirectoryRecursive(rocksDBRestoreDir);

	state IKeyValueStore* kvStoreCopy =
	    new RocksDBKeyValueStore(rocksDBRestoreDir, deterministicRandom()->randomUniqueID());
	wait(kvStoreCopy->init());

	platform::eraseDirectoryRecursive("checkpoint");
	state std::string checkpointDir = cwd + "checkpoint";

	CheckpointRequest request(
<<<<<<< HEAD
	    latestVersion, { allKeys }, DataMoveRocksCF, deterministicRandom()->randomUniqueID(), checkpointDir);
=======
	    latestVersion, { allKeys }, RocksDBColumnFamily, deterministicRandom()->randomUniqueID(), checkpointDir);
>>>>>>> 73d3e0f4
	CheckpointMetaData metaData = wait(kvStore->checkpoint(request));

	std::vector<CheckpointMetaData> checkpoints;
	checkpoints.push_back(metaData);
	wait(kvStoreCopy->restore(checkpoints));

	{
		Optional<Value> val = wait(kvStoreCopy->readValue("foo"_sr));
		ASSERT(Optional<Value>("bar"_sr) == val);
	}

	std::vector<Future<Void>> closes;
	closes.push_back(kvStore->onClosed());
	closes.push_back(kvStoreCopy->onClosed());
	kvStore->dispose();
	kvStoreCopy->dispose();
	wait(waitForAll(closes));

	platform::eraseDirectoryRecursive(rocksDBTestDir);
	platform::eraseDirectoryRecursive(rocksDBRestoreDir);

	return Void();
}

TEST_CASE("noSim/fdbserver/KeyValueStoreRocksDB/CheckpointRestoreKeyValues") {
	state std::string cwd = platform::getWorkingDirectory() + "/";
	state std::string rocksDBTestDir = "rocksdb-kvstore-brsst-test-db";
	platform::eraseDirectoryRecursive(rocksDBTestDir);
	state IKeyValueStore* kvStore = new RocksDBKeyValueStore(rocksDBTestDir, deterministicRandom()->randomUniqueID());
	wait(kvStore->init());

	kvStore->set({ "foo"_sr, "bar"_sr });
	wait(kvStore->commit(false));
	Optional<Value> val = wait(kvStore->readValue("foo"_sr));
	ASSERT(Optional<Value>("bar"_sr) == val);

	platform::eraseDirectoryRecursive("checkpoint");
	std::string checkpointDir = cwd + "checkpoint";

	CheckpointRequest request(
	    latestVersion, { allKeys }, RocksDB, deterministicRandom()->randomUniqueID(), checkpointDir);
	CheckpointMetaData metaData = wait(kvStore->checkpoint(request));

	state ICheckpointReader* cpReader = newCheckpointReader(metaData, deterministicRandom()->randomUniqueID());
	wait(cpReader->init(BinaryWriter::toValue(KeyRangeRef("foo"_sr, "foobar"_sr), IncludeVersion())));
	loop {
		try {
			state RangeResult res =
			    wait(cpReader->nextKeyValues(CLIENT_KNOBS->REPLY_BYTE_LIMIT, CLIENT_KNOBS->REPLY_BYTE_LIMIT));
			state int i = 0;
			for (; i < res.size(); ++i) {
				Optional<Value> val = wait(kvStore->readValue(res[i].key));
				ASSERT(val.present() && val.get() == res[i].value);
			}
		} catch (Error& e) {
			if (e.code() == error_code_end_of_stream) {
				break;
			} else {
				TraceEvent(SevError, "TestFailed").error(e);
			}
		}
	}

	std::vector<Future<Void>> closes;
	closes.push_back(cpReader->close());
	closes.push_back(kvStore->onClosed());
	kvStore->dispose();
	wait(waitForAll(closes));

	platform::eraseDirectoryRecursive(rocksDBTestDir);

	return Void();
}

} // namespace

#endif // SSD_ROCKSDB_EXPERIMENTAL<|MERGE_RESOLUTION|>--- conflicted
+++ resolved
@@ -2534,11 +2534,7 @@
 	state std::string checkpointDir = cwd + "checkpoint";
 
 	CheckpointRequest request(
-<<<<<<< HEAD
 	    latestVersion, { allKeys }, DataMoveRocksCF, deterministicRandom()->randomUniqueID(), checkpointDir);
-=======
-	    latestVersion, { allKeys }, RocksDBColumnFamily, deterministicRandom()->randomUniqueID(), checkpointDir);
->>>>>>> 73d3e0f4
 	CheckpointMetaData metaData = wait(kvStore->checkpoint(request));
 
 	std::vector<CheckpointMetaData> checkpoints;
