/*
 * ConsistencyCheck.actor.cpp
 *
 * This source file is part of the FoundationDB open source project
 *
 * Copyright 2013-2022 Apple Inc. and the FoundationDB project authors
 *
 * Licensed under the Apache License, Version 2.0 (the "License");
 * you may not use this file except in compliance with the License.
 * You may obtain a copy of the License at
 *
 *     http://www.apache.org/licenses/LICENSE-2.0
 *
 * Unless required by applicable law or agreed to in writing, software
 * distributed under the License is distributed on an "AS IS" BASIS,
 * WITHOUT WARRANTIES OR CONDITIONS OF ANY KIND, either express or implied.
 * See the License for the specific language governing permissions and
 * limitations under the License.
 */

#include <math.h>
#include "boost/lexical_cast.hpp"

#include "flow/IRandom.h"
#include "fdbclient/Tracing.h"
#include "fdbclient/NativeAPI.actor.h"
#include "fdbclient/FDBTypes.h"
#include "fdbserver/TesterInterface.actor.h"
#include "fdbserver/workloads/workloads.actor.h"
#include "flow/IRateControl.h"
#include "fdbrpc/simulator.h"
#include "fdbserver/Knobs.h"
#include "fdbserver/StorageMetrics.h"
#include "fdbserver/DataDistribution.actor.h"
#include "fdbserver/QuietDatabase.h"
#include "fdbserver/TSSMappingUtil.actor.h"
#include "flow/DeterministicRandom.h"
#include "fdbclient/ManagementAPI.actor.h"
#include "fdbclient/StorageServerInterface.h"
#include "flow/network.h"

#include "flow/actorcompiler.h" // This must be the last #include.

//#define SevCCheckInfo SevVerbose
#define SevCCheckInfo SevInfo

struct ConsistencyCheckWorkload : TestWorkload {
	// Whether or not we should perform checks that will only pass if the database is in a quiescent state
	bool performQuiescentChecks;

	// Whether or not perform consistency check between storage cache servers and storage servers
	bool performCacheCheck;

	// Whether or not to perform consistency check between storage servers and pair TSS
	bool performTSSCheck;

	// How long to wait for the database to go quiet before failing (if doing quiescent checks)
	double quiescentWaitTimeout;

	// If true, then perform all checks on this client.  The first client is the only one to perform all of the fast
	// checks All other clients will perform slow checks if this test is distributed
	bool firstClient;

	// If true, then the expensive checks will be distributed to multiple clients
	bool distributed;

	// Determines how many shards are checked for consistency: out of every <shardSampleFactor> shards, 1 will be
	// checked
	int shardSampleFactor;

	// The previous data distribution mode
	int oldDataDistributionMode;

	// If true, then any failure of the consistency check will be logged as SevError.  Otherwise, it will be logged as
	// SevWarn
	bool failureIsError;

	// Max number of bytes per second to read from each storage server
	int rateLimitMax;

	// DataSet Size
	int64_t bytesReadInPreviousRound;

	// Randomize shard order with each iteration if true
	bool shuffleShards;

	bool success;

	// Number of times this client has run its portion of the consistency check
	int64_t repetitions;

	// Whether to continuously perfom the consistency check
	bool indefinite;

	// Whether to suspendConsistencyCheck
	AsyncVar<bool> suspendConsistencyCheck;

	Future<Void> monitorConsistencyCheckSettingsActor;

	ConsistencyCheckWorkload(WorkloadContext const& wcx) : TestWorkload(wcx) {
		performQuiescentChecks = getOption(options, LiteralStringRef("performQuiescentChecks"), false);
		performCacheCheck = getOption(options, LiteralStringRef("performCacheCheck"), false);
		performTSSCheck = getOption(options, LiteralStringRef("performTSSCheck"), true);
		quiescentWaitTimeout = getOption(options, LiteralStringRef("quiescentWaitTimeout"), 600.0);
		distributed = getOption(options, LiteralStringRef("distributed"), true);
		shardSampleFactor = std::max(getOption(options, LiteralStringRef("shardSampleFactor"), 1), 1);
		failureIsError = getOption(options, LiteralStringRef("failureIsError"), false);
		rateLimitMax = getOption(options, LiteralStringRef("rateLimitMax"), 0);
		shuffleShards = getOption(options, LiteralStringRef("shuffleShards"), false);
		indefinite = getOption(options, LiteralStringRef("indefinite"), false);
		suspendConsistencyCheck.set(true);

		success = true;

		firstClient = clientId == 0;

		repetitions = 0;
		bytesReadInPreviousRound = 0;
	}

	std::string description() const override { return "ConsistencyCheck"; }

	Future<Void> setup(Database const& cx) override { return _setup(cx, this); }

	ACTOR Future<Void> _setup(Database cx, ConsistencyCheckWorkload* self) {
		// If performing quiescent checks, wait for the database to go quiet
		if (self->firstClient && self->performQuiescentChecks) {
			if (g_network->isSimulated()) {
				wait(timeKeeperSetDisable(cx));
			}

			try {
				wait(timeoutError(quietDatabase(cx, self->dbInfo, "ConsistencyCheckStart", 0, 1e5, 0, 0),
				                  self->quiescentWaitTimeout)); // FIXME: should be zero?
			} catch (Error& e) {
				TraceEvent("ConsistencyCheck_QuietDatabaseError").error(e);
				self->testFailure("Unable to achieve a quiet database");
				self->performQuiescentChecks = false;
			}
		}

		self->monitorConsistencyCheckSettingsActor = self->monitorConsistencyCheckSettings(cx, self);
		return Void();
	}

	Future<Void> start(Database const& cx) override {
		TraceEvent("ConsistencyCheck").log();
		return _start(cx, this);
	}

	Future<bool> check(Database const& cx) override {
		TraceEvent("ConsistencyCheckCheck").log();
		return success;
	}

	void getMetrics(std::vector<PerfMetric>& m) override {}

	void testFailure(std::string message, bool isError = false) {
		success = false;

		TraceEvent failEvent((failureIsError || isError) ? SevError : SevWarn, "TestFailure");
		if (performQuiescentChecks)
			failEvent.detail("Workload", "QuiescentCheck");
		else
			failEvent.detail("Workload", "ConsistencyCheck");

		failEvent.detail("Reason", "Consistency check: " + message);
	}

	ACTOR Future<Void> monitorConsistencyCheckSettings(Database cx, ConsistencyCheckWorkload* self) {
		loop {
			state ReadYourWritesTransaction tr(cx);
			try {
				tr.setOption(FDBTransactionOptions::ACCESS_SYSTEM_KEYS);
				tr.setOption(FDBTransactionOptions::PRIORITY_SYSTEM_IMMEDIATE);
				tr.setOption(FDBTransactionOptions::LOCK_AWARE);
				state Optional<Value> ccSuspendVal = wait(tr.get(fdbShouldConsistencyCheckBeSuspended));
				bool ccSuspend = ccSuspendVal.present()
				                     ? BinaryReader::fromStringRef<bool>(ccSuspendVal.get(), Unversioned())
				                     : false;
				self->suspendConsistencyCheck.set(ccSuspend);
				state Future<Void> watchCCSuspendFuture = tr.watch(fdbShouldConsistencyCheckBeSuspended);
				wait(tr.commit());
				wait(watchCCSuspendFuture);
			} catch (Error& e) {
				wait(tr.onError(e));
			}
		}
	}

	ACTOR Future<Void> _start(Database cx, ConsistencyCheckWorkload* self) {
		loop {
			while (self->suspendConsistencyCheck.get()) {
				TraceEvent("ConsistencyCheck_Suspended").log();
				wait(self->suspendConsistencyCheck.onChange());
			}
			choose {
				when(wait(self->runCheck(cx, self))) {
					if (!self->indefinite)
						break;
					self->repetitions++;
					wait(delay(5.0));
				}
				when(wait(self->suspendConsistencyCheck.onChange())) {}
			}
		}
		return Void();
	}

	ACTOR Future<Void> runCheck(Database cx, ConsistencyCheckWorkload* self) {
		CODE_PROBE(self->performQuiescentChecks, "Quiescent consistency check");
		CODE_PROBE(!self->performQuiescentChecks, "Non-quiescent consistency check");

		if (self->firstClient || self->distributed) {
			try {
				state DatabaseConfiguration configuration;
				state std::map<UID, StorageServerInterface> tssMapping;

				state Transaction tr(cx);
				tr.setOption(FDBTransactionOptions::LOCK_AWARE);
				loop {
					try {
						if (self->performTSSCheck) {
							tssMapping.clear();
							wait(readTSSMapping(&tr, &tssMapping));
						}
						RangeResult res = wait(tr.getRange(configKeys, 1000));
						if (res.size() == 1000) {
							TraceEvent("ConsistencyCheck_TooManyConfigOptions").log();
							self->testFailure("Read too many configuration options");
						}
						for (int i = 0; i < res.size(); i++)
							configuration.set(res[i].key, res[i].value);
						break;
					} catch (Error& e) {
						wait(tr.onError(e));
					}
				}

				// Perform quiescence-only checks
				if (self->firstClient && self->performQuiescentChecks) {
					// Check for undesirable servers (storage servers with exact same network address or using the wrong
					// key value store type)
					state bool hasUndesirableServers = wait(self->checkForUndesirableServers(cx, configuration, self));

					// Check that nothing is in-flight or in queue in data distribution
					int64_t inDataDistributionQueue = wait(getDataDistributionQueueSize(cx, self->dbInfo, true));
					if (inDataDistributionQueue > 0) {
						TraceEvent("ConsistencyCheck_NonZeroDataDistributionQueue")
						    .detail("QueueSize", inDataDistributionQueue);
						self->testFailure("Non-zero data distribution queue/in-flight size");
					}

					// Check that the number of process (and machine) teams is no larger than
					// the allowed maximum number of teams
					bool teamCollectionValid = wait(getTeamCollectionValid(cx, self->dbInfo));
					if (!teamCollectionValid) {
						TraceEvent(SevError, "ConsistencyCheck_TooManyTeams").log();
						self->testFailure("The number of process or machine teams is larger than the allowed maximum "
						                  "number of teams");
					}

					// Check that nothing is in the TLog queues
					std::pair<int64_t, int64_t> maxTLogQueueInfo = wait(getTLogQueueInfo(cx, self->dbInfo));
					if (maxTLogQueueInfo.first > 1e5) // FIXME: Should be zero?
					{
						TraceEvent("ConsistencyCheck_NonZeroTLogQueue").detail("MaxQueueSize", maxTLogQueueInfo.first);
						self->testFailure("Non-zero tlog queue size");
					}

					if (maxTLogQueueInfo.second > 30e6) {
						TraceEvent("ConsistencyCheck_PoppedVersionLag")
						    .detail("PoppedVersionLag", maxTLogQueueInfo.second);
						self->testFailure("large popped version lag");
					}

					// Check that nothing is in the storage server queues
					try {
						int64_t maxStorageServerQueueSize =
						    wait(getMaxStorageServerQueueSize(cx, self->dbInfo, invalidVersion));
						if (maxStorageServerQueueSize > 0) {
							TraceEvent("ConsistencyCheck_ExceedStorageServerQueueLimit")
							    .detail("MaxQueueSize", maxStorageServerQueueSize);
							self->testFailure("Storage server queue size exceeds limit");
						}
					} catch (Error& e) {
						if (e.code() == error_code_attribute_not_found) {
							TraceEvent("ConsistencyCheck_StorageQueueSizeError")
							    .error(e)
							    .detail("Reason", "Could not read queue size");

							// This error occurs if we have undesirable servers; in that case just report the
							// undesirable servers error
							if (!hasUndesirableServers)
								self->testFailure("Could not read storage queue size");
						} else
							throw;
					}

					wait(::success(self->checkForStorage(cx, configuration, tssMapping, self)));
					wait(::success(self->checkForExtraDataStores(cx, self)));

					// Check blob workers are operating as expected
					if (configuration.blobGranulesEnabled) {
						bool blobWorkersCorrect = wait(self->checkBlobWorkers(cx, configuration, self));
						if (!blobWorkersCorrect)
							self->testFailure("Blob workers incorrect");
					}

					// Check that each machine is operating as its desired class
					bool usingDesiredClasses = wait(self->checkUsingDesiredClasses(cx, self));
					if (!usingDesiredClasses)
						self->testFailure("Cluster has machine(s) not using requested classes");

					bool workerListCorrect = wait(self->checkWorkerList(cx, self));
					if (!workerListCorrect)
						self->testFailure("Worker list incorrect");

					bool coordinatorsCorrect = wait(self->checkCoordinators(cx));
					if (!coordinatorsCorrect)
						self->testFailure("Coordinators incorrect");
				}

				// Get a list of key servers; verify that the TLogs and master all agree about who the key servers are
				state Promise<std::vector<std::pair<KeyRange, std::vector<StorageServerInterface>>>> keyServerPromise;
				bool keyServerResult = wait(getKeyServers(cx, keyServerPromise, keyServersKeys));
				if (keyServerResult) {
					state std::vector<std::pair<KeyRange, std::vector<StorageServerInterface>>> keyServers =
					    keyServerPromise.getFuture().get();

					// Get the locations of all the shards in the database
					state Promise<Standalone<VectorRef<KeyValueRef>>> keyLocationPromise;
					bool keyLocationResult =
					    wait(getKeyLocations(cx, keyServers, keyLocationPromise, self->performQuiescentChecks));
					if (keyLocationResult) {
						state Standalone<VectorRef<KeyValueRef>> keyLocations = keyLocationPromise.getFuture().get();

						// Check that each shard has the same data on all storage servers that it resides on
						wait(::success(
						    checkDataConsistency(cx,
						                         keyLocations,
						                         configuration,
						                         tssMapping,
						                         self->performQuiescentChecks,
						                         self->performTSSCheck,
						                         self->firstClient,
						                         self->failureIsError,
						                         self->clientId,
						                         self->clientCount,
						                         self->distributed,
						                         self->shuffleShards,
						                         self->shardSampleFactor,
						                         self->sharedRandomNumber,
						                         self->repetitions,
						                         &(self->bytesReadInPreviousRound),
						                         true,
						                         self->rateLimitMax,
						                         CLIENT_KNOBS->CONSISTENCY_CHECK_ONE_ROUND_TARGET_COMPLETION_TIME,
						                         KeyRef())));

						// Cache consistency check
						if (self->performCacheCheck)
							wait(::success(self->checkCacheConsistency(cx, keyLocations, self)));
					}
				}
			} catch (Error& e) {
				if (e.code() == error_code_transaction_too_old || e.code() == error_code_future_version ||
				    e.code() == error_code_wrong_shard_server || e.code() == error_code_all_alternatives_failed ||
				    e.code() == error_code_process_behind || e.code() == error_code_actor_cancelled)
					TraceEvent("ConsistencyCheck_Retry")
					    .error(e); // FIXME: consistency check does not retry in this case
				else
					self->testFailure(format("Error %d - %s", e.code(), e.name()));
			}
		}

		TraceEvent("ConsistencyCheck_FinishedCheck").detail("Repetitions", self->repetitions);

		return Void();
	}

	// Check the data consistency between storage cache servers and storage servers
	// keyLocations: all key/value pairs persisted in the database, reused from previous consistency check on all
	// storage servers
	ACTOR Future<bool> checkCacheConsistency(Database cx,
	                                         VectorRef<KeyValueRef> keyLocations,
	                                         ConsistencyCheckWorkload* self) {
		state Promise<Standalone<VectorRef<KeyValueRef>>> cacheKeyPromise;
		state Promise<Standalone<VectorRef<KeyValueRef>>> cacheServerKeyPromise;
		state Promise<Standalone<VectorRef<KeyValueRef>>> serverListKeyPromise;
		state Promise<Standalone<VectorRef<KeyValueRef>>> serverTagKeyPromise;
		state Standalone<VectorRef<KeyValueRef>> cacheKey; // "\xff/storageCache/[[begin]]" := "[[vector<uint16_t>]]"
		state Standalone<VectorRef<KeyValueRef>>
		    cacheServer; // "\xff/storageCacheServer/[[UID]] := StorageServerInterface"
		state Standalone<VectorRef<KeyValueRef>>
		    serverList; // "\xff/serverList/[[serverID]]" := "[[StorageServerInterface]]"
		state Standalone<VectorRef<KeyValueRef>> serverTag; // "\xff/serverTag/[[serverID]]" = "[[Tag]]"

		std::vector<Future<bool>> cacheResultsPromise;
		cacheResultsPromise.push_back(self->fetchKeyValuesFromSS(cx, self, storageCacheKeys, cacheKeyPromise, true));
		cacheResultsPromise.push_back(
		    self->fetchKeyValuesFromSS(cx, self, storageCacheServerKeys, cacheServerKeyPromise, false));
		cacheResultsPromise.push_back(
		    self->fetchKeyValuesFromSS(cx, self, serverListKeys, serverListKeyPromise, false));
		cacheResultsPromise.push_back(self->fetchKeyValuesFromSS(cx, self, serverTagKeys, serverTagKeyPromise, false));
		std::vector<bool> cacheResults = wait(getAll(cacheResultsPromise));
		if (std::all_of(cacheResults.begin(), cacheResults.end(), [](bool success) { return success; })) {
			cacheKey = cacheKeyPromise.getFuture().get();
			cacheServer = cacheServerKeyPromise.getFuture().get();
			serverList = serverListKeyPromise.getFuture().get();
			serverTag = serverTagKeyPromise.getFuture().get();
		} else {
			TraceEvent(SevDebug, "CheckCacheConsistencyFailed")
			    .detail("CacheKey", boost::lexical_cast<std::string>(cacheResults[0]))
			    .detail("CacheServerKey", boost::lexical_cast<std::string>(cacheResults[1]))
			    .detail("ServerListKey", boost::lexical_cast<std::string>(cacheResults[2]))
			    .detail("ServerTagKey", boost::lexical_cast<std::string>(cacheResults[3]));
			return false;
		}

		state int rateLimitForThisRound =
		    self->bytesReadInPreviousRound == 0
		        ? self->rateLimitMax
		        : std::min(
		              self->rateLimitMax,
		              static_cast<int>(ceil(self->bytesReadInPreviousRound /
		                                    (float)CLIENT_KNOBS->CONSISTENCY_CHECK_ONE_ROUND_TARGET_COMPLETION_TIME)));
		ASSERT(rateLimitForThisRound >= 0 && rateLimitForThisRound <= self->rateLimitMax);
		TraceEvent("CacheConsistencyCheck_RateLimitForThisRound").detail("RateLimit", rateLimitForThisRound);
		state Reference<IRateControl> rateLimiter = Reference<IRateControl>(new SpeedLimit(rateLimitForThisRound, 1));
		state double rateLimiterStartTime = now();
		state int bytesReadInRange = 0;

		// Get all cache storage servers' interfaces
		// Note: currently, all storage cache servers cache the same data
		// Thus, no need to differentiate them for now
		state std::vector<StorageServerInterface> cacheServerInterfaces;
		for (const auto& kv : cacheServer) {
			StorageServerInterface cacheServer = decodeServerListValue(kv.value);
			// Uniqueness
			ASSERT(std::find(cacheServerInterfaces.begin(), cacheServerInterfaces.end(), cacheServer) ==
			       cacheServerInterfaces.end());
			cacheServerInterfaces.push_back(cacheServer);
		}
		TraceEvent(SevDebug, "CheckCacheConsistencyCacheServers")
		    .detail("CacheSSInterfaces", describe(cacheServerInterfaces));
		// Construct a key range map where the value for each range,
		// if the range is cached, then a list of cache server interfaces plus one storage server interfaces(randomly
		// pick) if not cached, empty
		state KeyRangeMap<std::vector<StorageServerInterface>> cachedKeysLocationMap;
		// First, for any range is cached, update the list to have all cache storage interfaces
		for (int k = 0; k < cacheKey.size(); k++) {
			std::vector<uint16_t> serverIndices;
			decodeStorageCacheValue(cacheKey[k].value, serverIndices);
			// non-empty means this is the start of a cached range
			if (serverIndices.size()) {
				KeyRangeRef range(cacheKey[k].key, (k < cacheKey.size() - 1) ? cacheKey[k + 1].key : allKeys.end);
				cachedKeysLocationMap.insert(range, cacheServerInterfaces);
				TraceEvent(SevDebug, "CheckCacheConsistency").detail("CachedRange", range).detail("Index", k);
			}
		}
		// Second, insert corresponding storage servers into the list
		// Here we need to construct a UID2SS map
		state std::map<UID, StorageServerInterface> UIDtoSSMap;
		for (const auto& kv : serverList) {
			UID serverId = decodeServerListKey(kv.key);
			UIDtoSSMap[serverId] = decodeServerListValue(kv.value);
			TraceEvent(SevDebug, "CheckCacheConsistencyStorageServer").detail("UID", serverId);
		}
		// Now, for each shard, check if it is cached,
		// if cached, add storage servers that persist the data into the list
		for (int k = 0; k < keyLocations.size() - 1; k++) {
			KeyRangeRef range(keyLocations[k].key, keyLocations[k + 1].key);
			std::vector<UID> sourceStorageServers;
			std::vector<UID> destStorageServers;
			decodeKeyServersValue(RangeResultRef(serverTag, false),
			                      keyLocations[k].value,
			                      sourceStorageServers,
			                      destStorageServers,
			                      false);
			bool isRelocating = destStorageServers.size() > 0;
			std::vector<UID> storageServers = (isRelocating) ? destStorageServers : sourceStorageServers;
			std::vector<StorageServerInterface> storageServerInterfaces;
			for (const auto& UID : storageServers) {
				storageServerInterfaces.push_back(UIDtoSSMap[UID]);
			}
			std::vector<StorageServerInterface> allSS(cacheServerInterfaces);
			allSS.insert(allSS.end(), storageServerInterfaces.begin(), storageServerInterfaces.end());

			// The shard may overlap with several cached ranges
			// only insert the storage server interface on cached ranges

			// Since range.end is next range.begin, and both begins are Key(), so we always hold this condition
			// Note: both ends are allKeys.end
			auto begin_iter = cachedKeysLocationMap.rangeContaining(range.begin);
			ASSERT(begin_iter->begin() == range.begin);
			// Split the range to maintain the condition
			auto end_iter = cachedKeysLocationMap.rangeContaining(range.end);
			if (end_iter->begin() != range.end) {
				cachedKeysLocationMap.insert(KeyRangeRef(end_iter->begin(), range.end), end_iter->value());
			}
			for (auto iter = cachedKeysLocationMap.rangeContaining(range.begin);
			     iter != cachedKeysLocationMap.rangeContaining(range.end);
			     ++iter) {
				if (iter->value().size()) {
					// randomly pick one for check since the data are guaranteed to be consistent on any SS
					iter->value().push_back(deterministicRandom()->randomChoice(storageServerInterfaces));
				}
			}
		}

		// Once having the KeyRangeMap, iterate all cached ranges and verify consistency
		state RangeMap<Key, std::vector<StorageServerInterface>, KeyRangeRef>::Ranges iter_ranges =
		    cachedKeysLocationMap.containedRanges(allKeys);
		state RangeMap<Key, std::vector<StorageServerInterface>, KeyRangeRef>::iterator iter = iter_ranges.begin();
		state std::vector<StorageServerInterface> iter_ss;
		state int effectiveClientCount = (self->distributed) ? self->clientCount : 1;
		state int increment = self->distributed ? effectiveClientCount * self->shardSampleFactor : 1;
		state int shard = 0; // index used for spliting work on different clients
		// move the index to the first responsible cached range
		while (shard < self->clientId * self->shardSampleFactor && iter != iter_ranges.end()) {
			if (iter->value().empty()) {
				++iter;
				continue;
			}
			++iter;
			++shard;
		}
		for (; iter != iter_ranges.end(); ++iter) {
			iter_ss = iter->value();
			if (iter_ss.empty())
				continue;
			if (shard % increment != (self->clientId * self->shardSampleFactor) % increment) {
				++shard;
				continue;
			}
			// TODO: in the future, run a check based on estimated data size like the existing storage servers'
			// consistency check on the first client
			state Key lastSampleKey;
			state Key lastStartSampleKey;
			state int64_t totalReadAmount = 0;

			state KeySelector begin = firstGreaterOrEqual(iter->begin());
			state Transaction onErrorTr(cx); // This transaction exists only to access onError and its backoff behavior

			// Read a limited number of entries at a time, repeating until all keys in the shard have been read
			loop {
				try {
					lastSampleKey = lastStartSampleKey;

					// Get the min version of the storage servers
					Version version = wait(getVersion(cx));

					state GetKeyValuesRequest req;
					req.begin = begin;
					req.end = firstGreaterOrEqual(iter->end());
					req.limit = 1e4;
					req.limitBytes = CLIENT_KNOBS->REPLY_BYTE_LIMIT;
					req.version = version;
					req.tags = TagSet();

					// Try getting the entries in the specified range
					state std::vector<Future<ErrorOr<GetKeyValuesReply>>> keyValueFutures;
					state int j = 0;
					for (j = 0; j < iter_ss.size(); j++) {
						resetReply(req);
						keyValueFutures.push_back(iter_ss[j].getKeyValues.getReplyUnlessFailedFor(req, 2, 0));
					}

					wait(waitForAll(keyValueFutures));
					TraceEvent(SevDebug, "CheckCacheConsistencyComparison")
					    .detail("Begin", req.begin)
					    .detail("End", req.end)
					    .detail("SSInterfaces", describe(iter_ss));

					// Read the resulting entries
					state int firstValidServer = -1;
					totalReadAmount = 0;
					for (j = 0; j < keyValueFutures.size(); j++) {
						ErrorOr<GetKeyValuesReply> rangeResult = keyValueFutures[j].get();
						// if (rangeResult.isError()) {
						// 	throw rangeResult.getError();
						// }

						// Compare the results with other storage servers
						if (rangeResult.present() && !rangeResult.get().error.present()) {
							state GetKeyValuesReply current = rangeResult.get();
							totalReadAmount += current.data.expectedSize();
							TraceEvent(SevDebug, "CheckCacheConsistencyResult")
							    .detail("SSInterface", iter_ss[j].uniqueID);
							// If we haven't encountered a valid storage server yet, then mark this as the baseline
							// to compare against
							if (firstValidServer == -1)
								firstValidServer = j;

							// Compare this shard against the first
							else {
								GetKeyValuesReply reference = keyValueFutures[firstValidServer].get().get();

								if (current.data != reference.data || current.more != reference.more) {
									// Be especially verbose if in simulation
									if (g_network->isSimulated()) {
										int invalidIndex = -1;
										printf("\nSERVER %d (%s); shard = %s - %s:\n",
										       j,
										       iter_ss[j].address().toString().c_str(),
										       printable(req.begin.getKey()).c_str(),
										       printable(req.end.getKey()).c_str());
										for (int k = 0; k < current.data.size(); k++) {
											printf("%d. %s => %s\n",
											       k,
											       printable(current.data[k].key).c_str(),
											       printable(current.data[k].value).c_str());
											if (invalidIndex < 0 && (k >= reference.data.size() ||
											                         current.data[k].key != reference.data[k].key ||
											                         current.data[k].value != reference.data[k].value))
												invalidIndex = k;
										}

										printf("\nSERVER %d (%s); shard = %s - %s:\n",
										       firstValidServer,
										       iter_ss[firstValidServer].address().toString().c_str(),
										       printable(req.begin.getKey()).c_str(),
										       printable(req.end.getKey()).c_str());
										for (int k = 0; k < reference.data.size(); k++) {
											printf("%d. %s => %s\n",
											       k,
											       printable(reference.data[k].key).c_str(),
											       printable(reference.data[k].value).c_str());
											if (invalidIndex < 0 && (k >= current.data.size() ||
											                         reference.data[k].key != current.data[k].key ||
											                         reference.data[k].value != current.data[k].value))
												invalidIndex = k;
										}

										printf("\nMISMATCH AT %d\n\n", invalidIndex);
									}

									// Data for trace event
									// The number of keys unique to the current shard
									int currentUniques = 0;
									// The number of keys unique to the reference shard
									int referenceUniques = 0;
									// The number of keys in both shards with conflicting values
									int valueMismatches = 0;
									// The number of keys in both shards with matching values
									int matchingKVPairs = 0;
									// Last unique key on the current shard
									KeyRef currentUniqueKey;
									// Last unique key on the reference shard
									KeyRef referenceUniqueKey;
									// Last value mismatch
									KeyRef valueMismatchKey;

									// Loop indeces
									int currentI = 0;
									int referenceI = 0;
									while (currentI < current.data.size() || referenceI < reference.data.size()) {
										if (currentI >= current.data.size()) {
											referenceUniqueKey = reference.data[referenceI].key;
											referenceUniques++;
											referenceI++;
										} else if (referenceI >= reference.data.size()) {
											currentUniqueKey = current.data[currentI].key;
											currentUniques++;
											currentI++;
										} else {
											KeyValueRef currentKV = current.data[currentI];
											KeyValueRef referenceKV = reference.data[referenceI];

											if (currentKV.key == referenceKV.key) {
												if (currentKV.value == referenceKV.value)
													matchingKVPairs++;
												else {
													valueMismatchKey = currentKV.key;
													valueMismatches++;
												}

												currentI++;
												referenceI++;
											} else if (currentKV.key < referenceKV.key) {
												currentUniqueKey = currentKV.key;
												currentUniques++;
												currentI++;
											} else {
												referenceUniqueKey = referenceKV.key;
												referenceUniques++;
												referenceI++;
											}
										}
									}

									TraceEvent("CacheConsistencyCheck_DataInconsistent")
									    .detail(format("StorageServer%d", j).c_str(), iter_ss[j].toString())
									    .detail(format("StorageServer%d", firstValidServer).c_str(),
									            iter_ss[firstValidServer].toString())
									    .detail("ShardBegin", req.begin.getKey())
									    .detail("ShardEnd", req.end.getKey())
									    .detail("VersionNumber", req.version)
									    .detail(format("Server%dUniques", j).c_str(), currentUniques)
									    .detail(format("Server%dUniqueKey", j).c_str(), currentUniqueKey)
									    .detail(format("Server%dUniques", firstValidServer).c_str(), referenceUniques)
									    .detail(format("Server%dUniqueKey", firstValidServer).c_str(),
									            referenceUniqueKey)
									    .detail("ValueMismatches", valueMismatches)
									    .detail("ValueMismatchKey", valueMismatchKey)
									    .detail("MatchingKVPairs", matchingKVPairs);

									self->testFailure("Data inconsistent", true);
									return false;
								}
							}
						}
					}

					// after requesting each shard, enforce rate limit based on how much data will likely be read
					if (rateLimitForThisRound > 0) {
						wait(rateLimiter->getAllowance(totalReadAmount));
						// Set ratelimit to max allowed if current round has been going on for a while
						if (now() - rateLimiterStartTime >
						        1.1 * CLIENT_KNOBS->CONSISTENCY_CHECK_ONE_ROUND_TARGET_COMPLETION_TIME &&
						    rateLimitForThisRound != self->rateLimitMax) {
							rateLimitForThisRound = self->rateLimitMax;
							rateLimiter = Reference<IRateControl>(new SpeedLimit(rateLimitForThisRound, 1));
							rateLimiterStartTime = now();
							TraceEvent(SevInfo, "CacheConsistencyCheck_RateLimitSetMaxForThisRound")
							    .detail("RateLimit", rateLimitForThisRound);
						}
					}
					bytesReadInRange += totalReadAmount;

					// Advance to the next set of entries
					if (firstValidServer >= 0 && keyValueFutures[firstValidServer].get().get().more) {
						VectorRef<KeyValueRef> result = keyValueFutures[firstValidServer].get().get().data;
						ASSERT(result.size() > 0);
						begin = firstGreaterThan(result[result.size() - 1].key);
						ASSERT(begin.getKey() != allKeys.end);
						lastStartSampleKey = lastSampleKey;
						TraceEvent(SevDebug, "CacheConsistencyCheckNextBeginKey").detail("Key", begin);
					} else
						break;
				} catch (Error& e) {
					state Error err = e;
					wait(onErrorTr.onError(err));
					TraceEvent("CacheConsistencyCheck_RetryDataConsistency").error(err);
				}
			}

			if (bytesReadInRange > 0) {
				TraceEvent("CacheConsistencyCheck_ReadRange")
				    .suppressFor(1.0)
				    .detail("Range", iter->range())
				    .detail("BytesRead", bytesReadInRange);
			}
		}
		return true;
	}

	// Directly fetch key/values from storage servers through GetKeyValuesRequest
	// In particular, avoid transaction-based read which may read data from storage cache servers
	// range: all key/values in the range will be fetched
	// removePrefix: if true, remove the prefix of the range, e.g. \xff/storageCacheServer/
	ACTOR Future<bool> fetchKeyValuesFromSS(Database cx,
	                                        ConsistencyCheckWorkload* self,
	                                        KeyRangeRef range,
	                                        Promise<Standalone<VectorRef<KeyValueRef>>> resultPromise,
	                                        bool removePrefix) {
		// get shards paired with corresponding storage servers
		state Promise<std::vector<std::pair<KeyRange, std::vector<StorageServerInterface>>>> keyServerPromise;
		bool keyServerResult = wait(getKeyServers(cx, keyServerPromise, range));
		if (!keyServerResult)
			return false;
		state std::vector<std::pair<KeyRange, std::vector<StorageServerInterface>>> shards =
		    keyServerPromise.getFuture().get();

		// key/value pairs in the given range
		state Standalone<VectorRef<KeyValueRef>> result;
		state Key beginKey = allKeys.begin.withPrefix(range.begin);
		state Key endKey = allKeys.end.withPrefix(range.begin);
		state int i; // index
		state Transaction onErrorTr(cx); // This transaction exists only to access onError and its backoff behavior

		// If the responses are too big, we may use multiple requests to get the key locations.  Each request begins
		// where the last left off
		for (i = 0; i < shards.size(); i++) {
			while (beginKey < std::min<KeyRef>(shards[i].first.end, endKey)) {
				try {
					Version version = wait(getVersion(cx));

					GetKeyValuesRequest req;
					req.begin = firstGreaterOrEqual(beginKey);
					req.end = firstGreaterOrEqual(std::min<KeyRef>(shards[i].first.end, endKey));
					req.limit = SERVER_KNOBS->MOVE_KEYS_KRM_LIMIT;
					req.limitBytes = SERVER_KNOBS->MOVE_KEYS_KRM_LIMIT_BYTES;
					req.version = version;
					req.tags = TagSet();

					// Fetch key/values from storage servers
					// Here we read from all storage servers and make sure results are consistent
					// Note: this maybe duplicate but to make sure all storage servers available in a quiescent database
					state std::vector<Future<ErrorOr<GetKeyValuesReply>>> keyValueFutures;
					for (const auto& kv : shards[i].second) {
						resetReply(req);
						keyValueFutures.push_back(kv.getKeyValues.getReplyUnlessFailedFor(req, 2, 0));
					}

					wait(waitForAll(keyValueFutures));

					int firstValidStorageServer = -1;

					// Read the shard location results
					for (int j = 0; j < keyValueFutures.size(); j++) {
						ErrorOr<GetKeyValuesReply> reply = keyValueFutures[j].get();

						if (!reply.present() || reply.get().error.present()) {
							// If the storage server didn't reply in a quiescent database, then the check fails
							if (self->performQuiescentChecks) {
								TraceEvent("CacheConsistencyCheck_KeyServerUnavailable")
								    .detail("StorageServer", shards[i].second[j].id().toString().c_str());
								self->testFailure("Key server unavailable");
								return false;
							}

							// If no storage servers replied, then throw all_alternatives_failed to force a retry
							else if (firstValidStorageServer < 0 && j == keyValueFutures.size() - 1)
								throw all_alternatives_failed();
						}

						// If this is the first storage server, store the locations to send back to the caller
						else if (firstValidStorageServer < 0) {
							firstValidStorageServer = j;

							// Otherwise, compare the data to the results from the first storage server.  If they are
							// different, then the check fails
						} else if (reply.get().data != keyValueFutures[firstValidStorageServer].get().get().data ||
						           reply.get().more != keyValueFutures[firstValidStorageServer].get().get().more) {
							TraceEvent("CacheConsistencyCheck_InconsistentKeyServers")
							    .detail("StorageServer1", shards[i].second[firstValidStorageServer].id())
							    .detail("StorageServer2", shards[i].second[j].id());
							self->testFailure("Key servers inconsistent", true);
							return false;
						}
					}

					auto keyValueResponse = keyValueFutures[firstValidStorageServer].get().get();

					for (const auto& kv : keyValueResponse.data) {
						result.push_back_deep(
						    result.arena(),
						    KeyValueRef(removePrefix ? kv.key.removePrefix(range.begin) : kv.key, kv.value));
					}

					// Next iteration should pick up where we left off
					ASSERT(result.size() >= 1);
					if (!keyValueResponse.more) {
						beginKey = shards[i].first.end;
					} else {
						beginKey = keyAfter(keyValueResponse.data.end()[-1].key);
					}
				} catch (Error& e) {
					state Error err = e;
					wait(onErrorTr.onError(err));
					TraceEvent("CacheConsistencyCheck_RetryGetKeyLocations").error(err);
				}
			}
		}

		resultPromise.send(result);
		return true;
	}

<<<<<<< HEAD
=======
	// Gets a version at which to read from the storage servers
	ACTOR Future<Version> getVersion(Database cx, ConsistencyCheckWorkload* self) {
		loop {
			state Transaction tr(cx);
			tr.setOption(FDBTransactionOptions::LOCK_AWARE);
			try {
				Version version = wait(tr.getReadVersion());
				return version;
			} catch (Error& e) {
				wait(tr.onError(e));
			}
		}
	}

	// Get a list of storage servers(persisting keys within range "kr") from the master and compares them with the
	// TLogs. If this is a quiescent check, then each commit proxy needs to respond, otherwise only one needs to
	// respond. Returns false if there is a failure (in this case, keyServersPromise will never be set)
	ACTOR Future<bool> getKeyServers(
	    Database cx,
	    ConsistencyCheckWorkload* self,
	    Promise<std::vector<std::pair<KeyRange, std::vector<StorageServerInterface>>>> keyServersPromise,
	    KeyRangeRef kr) {
		state std::vector<std::pair<KeyRange, std::vector<StorageServerInterface>>> keyServers;

		// Try getting key server locations from the master proxies
		state std::vector<Future<ErrorOr<GetKeyServerLocationsReply>>> keyServerLocationFutures;
		state Key begin = kr.begin;
		state Key end = kr.end;
		state int limitKeyServers = BUGGIFY ? 1 : 100;
		state Span span(SpanContext(deterministicRandom()->randomUniqueID(), deterministicRandom()->randomUInt64()),
		                "WL:ConsistencyCheck"_loc);

		while (begin < end) {
			state Reference<CommitProxyInfo> commitProxyInfo =
			    wait(cx->getCommitProxiesFuture(UseProvisionalProxies::False));
			keyServerLocationFutures.clear();
			for (int i = 0; i < commitProxyInfo->size(); i++)
				keyServerLocationFutures.push_back(
				    commitProxyInfo->get(i, &CommitProxyInterface::getKeyServersLocations)
				        .getReplyUnlessFailedFor(
				            GetKeyServerLocationsRequest(
				                span.context, TenantInfo(), begin, end, limitKeyServers, false, latestVersion, Arena()),
				            2,
				            0));

			state bool keyServersInsertedForThisIteration = false;
			choose {
				when(wait(waitForAll(keyServerLocationFutures))) {
					// Read the key server location results
					for (int i = 0; i < keyServerLocationFutures.size(); i++) {
						ErrorOr<GetKeyServerLocationsReply> shards = keyServerLocationFutures[i].get();

						// If performing quiescent check, then all master proxies should be reachable.  Otherwise, only
						// one needs to be reachable
						if (self->performQuiescentChecks && !shards.present()) {
							TraceEvent("ConsistencyCheck_CommitProxyUnavailable")
							    .detail("CommitProxyID", commitProxyInfo->getId(i));
							self->testFailure("Commit proxy unavailable");
							return false;
						}

						// Get the list of shards if one was returned.  If not doing a quiescent check, we can break if
						// it is. If we are doing a quiescent check, then we only need to do this for the first shard.
						if (shards.present() && !keyServersInsertedForThisIteration) {
							keyServers.insert(
							    keyServers.end(), shards.get().results.begin(), shards.get().results.end());
							keyServersInsertedForThisIteration = true;
							begin = shards.get().results.back().first.end;

							if (!self->performQuiescentChecks)
								break;
						}
					} // End of For
				}
				when(wait(cx->onProxiesChanged())) {}
			} // End of choose

			if (!keyServersInsertedForThisIteration) // Retry the entire workflow
				wait(delay(1.0));

		} // End of while

		keyServersPromise.send(keyServers);
		return true;
	}

	// Retrieves the locations of all shards in the database
	// Returns false if there is a failure (in this case, keyLocationPromise will never be set)
	ACTOR Future<bool> getKeyLocations(Database cx,
	                                   std::vector<std::pair<KeyRange, std::vector<StorageServerInterface>>> shards,
	                                   ConsistencyCheckWorkload* self,
	                                   Promise<Standalone<VectorRef<KeyValueRef>>> keyLocationPromise) {
		state Standalone<VectorRef<KeyValueRef>> keyLocations;
		state Key beginKey = allKeys.begin.withPrefix(keyServersPrefix);
		state Key endKey = allKeys.end.withPrefix(keyServersPrefix);
		state int i = 0;
		state Transaction onErrorTr(cx); // This transaction exists only to access onError and its backoff behavior

		// If the responses are too big, we may use multiple requests to get the key locations.  Each request begins
		// where the last left off
		for (; i < shards.size(); i++) {
			while (beginKey < std::min<KeyRef>(shards[i].first.end, endKey)) {
				try {
					Version version = wait(self->getVersion(cx, self));

					GetKeyValuesRequest req;
					req.begin = firstGreaterOrEqual(beginKey);
					req.end = firstGreaterOrEqual(std::min<KeyRef>(shards[i].first.end, endKey));
					req.limit = SERVER_KNOBS->MOVE_KEYS_KRM_LIMIT;
					req.limitBytes = SERVER_KNOBS->MOVE_KEYS_KRM_LIMIT_BYTES;
					req.version = version;
					req.tags = TagSet();

					// Try getting the shard locations from the key servers
					state std::vector<Future<ErrorOr<GetKeyValuesReply>>> keyValueFutures;
					for (const auto& kv : shards[i].second) {
						resetReply(req);
						keyValueFutures.push_back(kv.getKeyValues.getReplyUnlessFailedFor(req, 2, 0));
					}

					wait(waitForAll(keyValueFutures));

					int firstValidStorageServer = -1;

					// Read the shard location results
					for (int j = 0; j < keyValueFutures.size(); j++) {
						ErrorOr<GetKeyValuesReply> reply = keyValueFutures[j].get();

						if (!reply.present() || reply.get().error.present()) {
							// If the storage server didn't reply in a quiescent database, then the check fails
							if (self->performQuiescentChecks) {
								TraceEvent("ConsistencyCheck_KeyServerUnavailable")
								    .detail("StorageServer", shards[i].second[j].id().toString().c_str());
								self->testFailure("Key server unavailable");
								return false;
							}

							// If no storage servers replied, then throw all_alternatives_failed to force a retry
							else if (firstValidStorageServer < 0 && j == keyValueFutures.size() - 1)
								throw all_alternatives_failed();
						}

						// If this is the first storage server, store the locations to send back to the caller
						else if (firstValidStorageServer < 0) {
							firstValidStorageServer = j;

							// Otherwise, compare the data to the results from the first storage server.  If they are
							// different, then the check fails
						} else if (reply.get().data != keyValueFutures[firstValidStorageServer].get().get().data ||
						           reply.get().more != keyValueFutures[firstValidStorageServer].get().get().more) {
							TraceEvent("ConsistencyCheck_InconsistentKeyServers")
							    .detail("StorageServer1", shards[i].second[firstValidStorageServer].id())
							    .detail("StorageServer2", shards[i].second[j].id());
							self->testFailure("Key servers inconsistent", true);
							return false;
						}
					}

					auto keyValueResponse = keyValueFutures[firstValidStorageServer].get().get();
					RangeResult currentLocations = krmDecodeRanges(
					    keyServersPrefix,
					    KeyRangeRef(beginKey.removePrefix(keyServersPrefix),
					                std::min<KeyRef>(shards[i].first.end, endKey).removePrefix(keyServersPrefix)),
					    RangeResultRef(keyValueResponse.data, keyValueResponse.more));

					if (keyValueResponse.data.size() && beginKey == keyValueResponse.data[0].key) {
						keyLocations.push_back_deep(keyLocations.arena(), currentLocations[0]);
					}

					if (currentLocations.size() > 2) {
						keyLocations.append_deep(
						    keyLocations.arena(), &currentLocations[1], currentLocations.size() - 2);
					}

					// Next iteration should pick up where we left off
					ASSERT(currentLocations.size() > 1);
					if (!keyValueResponse.more) {
						beginKey = shards[i].first.end;
					} else {
						beginKey = keyValueResponse.data.end()[-1].key;
					}

					// If this is the last iteration, then push the allKeys.end KV pair
					if (beginKey >= endKey)
						keyLocations.push_back_deep(keyLocations.arena(), currentLocations.end()[-1]);
				} catch (Error& e) {
					state Error err = e;
					wait(onErrorTr.onError(err));
					TraceEvent("ConsistencyCheck_RetryGetKeyLocations").error(err);
				}
			}
		}

		keyLocationPromise.send(keyLocations);
		return true;
	}

	// Retrieves a vector of the storage servers' estimates for the size of a particular shard
	// If a storage server can't be reached, its estimate will be -1
	// If there is an error, then the returned vector will have 0 size
	ACTOR Future<std::vector<int64_t>> getStorageSizeEstimate(std::vector<StorageServerInterface> storageServers,
	                                                          KeyRangeRef shard) {
		state std::vector<int64_t> estimatedBytes;

		state WaitMetricsRequest req;
		req.keys = shard;
		req.max.bytes = -1;
		req.min.bytes = 0;

		state std::vector<Future<ErrorOr<StorageMetrics>>> metricFutures;

		try {
			// Check the size of the shard on each storage server
			for (int i = 0; i < storageServers.size(); i++) {
				resetReply(req);
				metricFutures.push_back(storageServers[i].waitMetrics.getReplyUnlessFailedFor(req, 2, 0));
			}

			// Wait for the storage servers to respond
			wait(waitForAll(metricFutures));

			int firstValidStorageServer = -1;

			// Retrieve the size from the storage server responses
			for (int i = 0; i < storageServers.size(); i++) {
				ErrorOr<StorageMetrics> reply = metricFutures[i].get();

				// If the storage server doesn't reply, then return -1
				if (!reply.present()) {
					TraceEvent("ConsistencyCheck_FailedToFetchMetrics")
					    .error(reply.getError())
					    .detail("Begin", printable(shard.begin))
					    .detail("End", printable(shard.end))
					    .detail("StorageServer", storageServers[i].id())
					    .detail("IsTSS", storageServers[i].isTss() ? "True" : "False");
					estimatedBytes.push_back(-1);
				}

				// Add the result to the list of estimates
				else if (reply.present()) {
					int64_t numBytes = reply.get().bytes;
					estimatedBytes.push_back(numBytes);
					if (firstValidStorageServer < 0)
						firstValidStorageServer = i;
					else if (estimatedBytes[firstValidStorageServer] != numBytes) {
						TraceEvent("ConsistencyCheck_InconsistentStorageMetrics")
						    .detail("ByteEstimate1", estimatedBytes[firstValidStorageServer])
						    .detail("ByteEstimate2", numBytes)
						    .detail("Begin", shard.begin)
						    .detail("End", shard.end)
						    .detail("StorageServer1", storageServers[firstValidStorageServer].id())
						    .detail("StorageServer2", storageServers[i].id())
						    .detail("IsTSS",
						            storageServers[i].isTss() || storageServers[firstValidStorageServer].isTss()
						                ? "True"
						                : "False");
					}
				}
			}
		} catch (Error& e) {
			TraceEvent("ConsistencyCheck_ErrorFetchingMetrics")
			    .error(e)
			    .detail("Begin", printable(shard.begin))
			    .detail("End", printable(shard.end));
			estimatedBytes.clear();
		}

		return estimatedBytes;
	}

>>>>>>> e9a12b4a
	// Comparison function used to compare map elements by value
	template <class K, class T>
	static bool compareByValue(std::pair<K, T> a, std::pair<K, T> b) {
		return a.second < b.second;
	}

<<<<<<< HEAD
=======
	ACTOR Future<int64_t> getDatabaseSize(Database cx) {
		state Transaction tr(cx);
		tr.setOption(FDBTransactionOptions::LOCK_AWARE);
		loop {
			try {
				StorageMetrics metrics =
				    wait(tr.getDatabase()->getStorageMetrics(KeyRangeRef(allKeys.begin, keyServersPrefix), 100000));
				return metrics.bytes;
			} catch (Error& e) {
				wait(tr.onError(e));
			}
		}
	}

	// Checks that the data in each shard is the same on each storage server that it resides on.  Also performs some
	// sanity checks on the sizes of shards and storage servers. Returns false if there is a failure
	ACTOR Future<bool> checkDataConsistency(Database cx,
	                                        VectorRef<KeyValueRef> keyLocations,
	                                        DatabaseConfiguration configuration,
	                                        std::map<UID, StorageServerInterface> tssMapping,
	                                        ConsistencyCheckWorkload* self) {
		// Stores the total number of bytes on each storage server
		// In a distributed test, this will be an estimated size
		state std::map<UID, int64_t> storageServerSizes;

		// Iterate through each shard, checking its values on all of its storage servers
		// If shardSampleFactor > 1, then not all shards are processed
		// Also, in a distributed data consistency check, each client processes a subset of the shards
		// Note: this may cause some shards to be processed more than once or not at all in a non-quiescent database
		state int effectiveClientCount = (self->distributed) ? self->clientCount : 1;
		state int i = self->clientId * (self->shardSampleFactor + 1);
		state int increment =
		    (self->distributed && !self->firstClient) ? effectiveClientCount * self->shardSampleFactor : 1;
		state int rateLimitForThisRound =
		    self->bytesReadInPreviousRound == 0
		        ? self->rateLimitMax
		        : std::min(
		              self->rateLimitMax,
		              static_cast<int>(ceil(self->bytesReadInPreviousRound /
		                                    (float)CLIENT_KNOBS->CONSISTENCY_CHECK_ONE_ROUND_TARGET_COMPLETION_TIME)));
		ASSERT(rateLimitForThisRound >= 0 && rateLimitForThisRound <= self->rateLimitMax);
		TraceEvent("ConsistencyCheck_RateLimitForThisRound").detail("RateLimit", rateLimitForThisRound);
		state Reference<IRateControl> rateLimiter = Reference<IRateControl>(new SpeedLimit(rateLimitForThisRound, 1));
		state double rateLimiterStartTime = now();
		state int64_t bytesReadInthisRound = 0;

		state double dbSize = 100e12;
		if (g_network->isSimulated()) {
			// This call will get all shard ranges in the database, which is too expensive on real clusters.
			int64_t _dbSize = wait(self->getDatabaseSize(cx));
			dbSize = _dbSize;
		}

		state std::vector<KeyRangeRef> ranges;

		for (int k = 0; k < keyLocations.size() - 1; k++) {
			KeyRangeRef range(keyLocations[k].key, keyLocations[k + 1].key);
			ranges.push_back(range);
		}

		state std::vector<int> shardOrder;
		shardOrder.reserve(ranges.size());
		for (int k = 0; k < ranges.size(); k++)
			shardOrder.push_back(k);
		if (self->shuffleShards) {
			uint32_t seed = self->sharedRandomNumber + self->repetitions;
			DeterministicRandom sharedRandom(seed == 0 ? 1 : seed);
			sharedRandom.randomShuffle(shardOrder);
		}

		for (; i < ranges.size(); i += increment) {
			state int shard = shardOrder[i];

			state KeyRangeRef range = ranges[shard];
			state std::vector<UID> sourceStorageServers;
			state std::vector<UID> destStorageServers;
			state Transaction tr(cx);
			tr.setOption(FDBTransactionOptions::LOCK_AWARE);
			state int bytesReadInRange = 0;

			RangeResult UIDtoTagMap = wait(tr.getRange(serverTagKeys, CLIENT_KNOBS->TOO_MANY));
			ASSERT(!UIDtoTagMap.more && UIDtoTagMap.size() < CLIENT_KNOBS->TOO_MANY);
			decodeKeyServersValue(
			    UIDtoTagMap, keyLocations[shard].value, sourceStorageServers, destStorageServers, false);

			// If the destStorageServers is non-empty, then this shard is being relocated
			state bool isRelocating = destStorageServers.size() > 0;

			// This check was disabled because we now disable data distribution during the consistency check,
			// which can leave shards with dest storage servers.

			// Disallow relocations in a quiescent database
			/*if(self->firstClient && self->performQuiescentChecks && isRelocating)
			{
			    TraceEvent("ConsistencyCheck_QuiescentShardRelocation").detail("ShardBegin", printable(range.start)).detail("ShardEnd", printable(range.end));
			    self->testFailure("Shard is being relocated in quiescent database");
			    return false;
			}*/

			// In a quiescent database, check that the team size is the same as the desired team size
			if (self->firstClient && self->performQuiescentChecks &&
			    sourceStorageServers.size() != configuration.usableRegions * configuration.storageTeamSize) {
				TraceEvent("ConsistencyCheck_InvalidTeamSize")
				    .detail("ShardBegin", printable(range.begin))
				    .detail("ShardEnd", printable(range.end))
				    .detail("SourceTeamSize", sourceStorageServers.size())
				    .detail("DestServerSize", destStorageServers.size())
				    .detail("ConfigStorageTeamSize", configuration.storageTeamSize)
				    .detail("UsableRegions", configuration.usableRegions);
				// Record the server reponsible for the problematic shards
				int i = 0;
				for (auto& id : sourceStorageServers) {
					TraceEvent("IncorrectSizeTeamInfo").detail("ServerUID", id).detail("TeamIndex", i++);
				}
				self->testFailure("Invalid team size");
				return false;
			}

			state std::vector<UID> storageServers = (isRelocating) ? destStorageServers : sourceStorageServers;
			state std::vector<StorageServerInterface> storageServerInterfaces;

			//TraceEvent("ConsistencyCheck_GetStorageInfo").detail("StorageServers", storageServers.size());
			loop {
				try {
					std::vector<Future<Optional<Value>>> serverListEntries;
					serverListEntries.reserve(storageServers.size());
					for (int s = 0; s < storageServers.size(); s++)
						serverListEntries.push_back(tr.get(serverListKeyFor(storageServers[s])));
					state std::vector<Optional<Value>> serverListValues = wait(getAll(serverListEntries));
					for (int s = 0; s < serverListValues.size(); s++) {
						if (serverListValues[s].present())
							storageServerInterfaces.push_back(decodeServerListValue(serverListValues[s].get()));
						else if (self->performQuiescentChecks)
							self->testFailure("/FF/serverList changing in a quiescent database");
					}

					break;
				} catch (Error& e) {
					wait(tr.onError(e));
				}
			}

			// add TSS to end of list, if configured and if not relocating
			if (!isRelocating && self->performTSSCheck) {
				int initialSize = storageServers.size();
				for (int i = 0; i < initialSize; i++) {
					auto tssPair = tssMapping.find(storageServers[i]);
					if (tssPair != tssMapping.end()) {
						CODE_PROBE(true, "TSS checked in consistency check");
						storageServers.push_back(tssPair->second.id());
						storageServerInterfaces.push_back(tssPair->second);
					}
				}
			}

			state std::vector<int64_t> estimatedBytes =
			    wait(self->getStorageSizeEstimate(storageServerInterfaces, range));

			// Gets permitted size range of shard
			int64_t maxShardSize = getMaxShardSize(dbSize);
			state ShardSizeBounds shardBounds = getShardSizeBounds(range, maxShardSize);

			if (self->firstClient) {
				// If there was an error retrieving shard estimated size
				if (self->performQuiescentChecks && estimatedBytes.size() == 0)
					self->testFailure("Error fetching storage metrics");

				// If running a distributed test, storage server size is an accumulation of shard estimates
				else if (self->distributed && self->firstClient)
					for (int j = 0; j < storageServers.size(); j++)
						storageServerSizes[storageServers[j]] += std::max(estimatedBytes[j], (int64_t)0);
			}

			// The first client may need to skip the rest of the loop contents if it is just processing this shard to
			// get a size estimate
			if (!self->firstClient || shard % (effectiveClientCount * self->shardSampleFactor) == 0) {
				state int shardKeys = 0;
				state int shardBytes = 0;
				state int sampledBytes = 0;
				state int splitBytes = 0;
				state int firstKeySampledBytes = 0;
				state int sampledKeys = 0;
				state int sampledKeysWithProb = 0;
				state double shardVariance = 0;
				state bool canSplit = false;
				state Key lastSampleKey;
				state Key lastStartSampleKey;
				state int64_t totalReadAmount = 0;

				state KeySelector begin = firstGreaterOrEqual(range.begin);
				state Transaction onErrorTr(
				    cx); // This transaction exists only to access onError and its backoff behavior

				// Read a limited number of entries at a time, repeating until all keys in the shard have been read
				loop {
					try {
						lastSampleKey = lastStartSampleKey;

						// Get the min version of the storage servers
						Version version = wait(self->getVersion(cx, self));

						state GetKeyValuesRequest req;
						req.begin = begin;
						req.end = firstGreaterOrEqual(range.end);
						req.limit = 1e4;
						req.limitBytes = CLIENT_KNOBS->REPLY_BYTE_LIMIT;
						req.version = version;
						req.tags = TagSet();

						// Try getting the entries in the specified range
						state std::vector<Future<ErrorOr<GetKeyValuesReply>>> keyValueFutures;
						state int j = 0;
						for (j = 0; j < storageServerInterfaces.size(); j++) {
							resetReply(req);
							keyValueFutures.push_back(
							    storageServerInterfaces[j].getKeyValues.getReplyUnlessFailedFor(req, 2, 0));
						}

						wait(waitForAll(keyValueFutures));

						// Read the resulting entries
						state int firstValidServer = -1;
						totalReadAmount = 0;
						for (j = 0; j < keyValueFutures.size(); j++) {
							ErrorOr<GetKeyValuesReply> rangeResult = keyValueFutures[j].get();

							// Compare the results with other storage servers
							if (rangeResult.present() && !rangeResult.get().error.present()) {
								state GetKeyValuesReply current = rangeResult.get();
								totalReadAmount += current.data.expectedSize();
								// If we haven't encountered a valid storage server yet, then mark this as the baseline
								// to compare against
								if (firstValidServer == -1)
									firstValidServer = j;

								// Compare this shard against the first
								else {
									GetKeyValuesReply reference = keyValueFutures[firstValidServer].get().get();

									if (current.data != reference.data || current.more != reference.more) {
										// Be especially verbose if in simulation
										if (g_network->isSimulated()) {
											int invalidIndex = -1;
											printf("\n%sSERVER %d (%s); shard = %s - %s:\n",
											       storageServerInterfaces[j].isTss() ? "TSS " : "",
											       j,
											       storageServerInterfaces[j].address().toString().c_str(),
											       printable(req.begin.getKey()).c_str(),
											       printable(req.end.getKey()).c_str());
											for (int k = 0; k < current.data.size(); k++) {
												printf("%d. %s => %s\n",
												       k,
												       printable(current.data[k].key).c_str(),
												       printable(current.data[k].value).c_str());
												if (invalidIndex < 0 &&
												    (k >= reference.data.size() ||
												     current.data[k].key != reference.data[k].key ||
												     current.data[k].value != reference.data[k].value))
													invalidIndex = k;
											}

											printf(
											    "\n%sSERVER %d (%s); shard = %s - %s:\n",
											    storageServerInterfaces[firstValidServer].isTss() ? "TSS " : "",
											    firstValidServer,
											    storageServerInterfaces[firstValidServer].address().toString().c_str(),
											    printable(req.begin.getKey()).c_str(),
											    printable(req.end.getKey()).c_str());
											for (int k = 0; k < reference.data.size(); k++) {
												printf("%d. %s => %s\n",
												       k,
												       printable(reference.data[k].key).c_str(),
												       printable(reference.data[k].value).c_str());
												if (invalidIndex < 0 &&
												    (k >= current.data.size() ||
												     reference.data[k].key != current.data[k].key ||
												     reference.data[k].value != current.data[k].value))
													invalidIndex = k;
											}

											printf("\nMISMATCH AT %d\n\n", invalidIndex);
										}

										// Data for trace event
										// The number of keys unique to the current shard
										int currentUniques = 0;
										// The number of keys unique to the reference shard
										int referenceUniques = 0;
										// The number of keys in both shards with conflicting values
										int valueMismatches = 0;
										// The number of keys in both shards with matching values
										int matchingKVPairs = 0;
										// Last unique key on the current shard
										KeyRef currentUniqueKey;
										// Last unique key on the reference shard
										KeyRef referenceUniqueKey;
										// Last value mismatch
										KeyRef valueMismatchKey;

										// Loop indeces
										int currentI = 0;
										int referenceI = 0;
										while (currentI < current.data.size() || referenceI < reference.data.size()) {
											if (currentI >= current.data.size()) {
												referenceUniqueKey = reference.data[referenceI].key;
												referenceUniques++;
												referenceI++;
											} else if (referenceI >= reference.data.size()) {
												currentUniqueKey = current.data[currentI].key;
												currentUniques++;
												currentI++;
											} else {
												KeyValueRef currentKV = current.data[currentI];
												KeyValueRef referenceKV = reference.data[referenceI];

												if (currentKV.key == referenceKV.key) {
													if (currentKV.value == referenceKV.value)
														matchingKVPairs++;
													else {
														valueMismatchKey = currentKV.key;
														valueMismatches++;
													}

													currentI++;
													referenceI++;
												} else if (currentKV.key < referenceKV.key) {
													currentUniqueKey = currentKV.key;
													currentUniques++;
													currentI++;
												} else {
													referenceUniqueKey = referenceKV.key;
													referenceUniques++;
													referenceI++;
												}
											}
										}

										TraceEvent("ConsistencyCheck_DataInconsistent")
										    .detail(format("StorageServer%d", j).c_str(), storageServers[j].toString())
										    .detail(format("StorageServer%d", firstValidServer).c_str(),
										            storageServers[firstValidServer].toString())
										    .detail("ShardBegin", req.begin.getKey())
										    .detail("ShardEnd", req.end.getKey())
										    .detail("VersionNumber", req.version)
										    .detail(format("Server%dUniques", j).c_str(), currentUniques)
										    .detail(format("Server%dUniqueKey", j).c_str(), currentUniqueKey)
										    .detail(format("Server%dUniques", firstValidServer).c_str(),
										            referenceUniques)
										    .detail(format("Server%dUniqueKey", firstValidServer).c_str(),
										            referenceUniqueKey)
										    .detail("ValueMismatches", valueMismatches)
										    .detail("ValueMismatchKey", valueMismatchKey)
										    .detail("MatchingKVPairs", matchingKVPairs)
										    .detail("IsTSS",
										            storageServerInterfaces[j].isTss() ||
										                    storageServerInterfaces[firstValidServer].isTss()
										                ? "True"
										                : "False");

										if ((g_network->isSimulated() &&
										     g_simulator->tssMode != ISimulator::TSSMode::EnabledDropMutations) ||
										    (!storageServerInterfaces[j].isTss() &&
										     !storageServerInterfaces[firstValidServer].isTss())) {
											self->testFailure("Data inconsistent", true);
											return false;
										}
									}
								}
							}

							// If the data is not available and we aren't relocating this shard
							else if (!isRelocating) {
								Error e =
								    rangeResult.isError() ? rangeResult.getError() : rangeResult.get().error.get();

								TraceEvent("ConsistencyCheck_StorageServerUnavailable")
								    .errorUnsuppressed(e)
								    .suppressFor(1.0)
								    .detail("StorageServer", storageServers[j])
								    .detail("ShardBegin", printable(range.begin))
								    .detail("ShardEnd", printable(range.end))
								    .detail("Address", storageServerInterfaces[j].address())
								    .detail("UID", storageServerInterfaces[j].id())
								    .detail("GetKeyValuesToken",
								            storageServerInterfaces[j].getKeyValues.getEndpoint().token)
								    .detail("IsTSS", storageServerInterfaces[j].isTss() ? "True" : "False");

								// All shards should be available in quiscence
								if (self->performQuiescentChecks && !storageServerInterfaces[j].isTss()) {
									self->testFailure("Storage server unavailable");
									return false;
								}
							}
						}

						if (firstValidServer >= 0) {
							VectorRef<KeyValueRef> data = keyValueFutures[firstValidServer].get().get().data;
							// Calculate the size of the shard, the variance of the shard size estimate, and the correct
							// shard size estimate
							for (int k = 0; k < data.size(); k++) {
								ByteSampleInfo sampleInfo = isKeyValueInSample(data[k]);
								shardBytes += sampleInfo.size;
								double itemProbability = ((double)sampleInfo.size) / sampleInfo.sampledSize;
								if (itemProbability < 1)
									shardVariance += itemProbability * (1 - itemProbability) *
									                 pow((double)sampleInfo.sampledSize, 2);

								if (sampleInfo.inSample) {
									sampledBytes += sampleInfo.sampledSize;
									if (!canSplit && sampledBytes >= shardBounds.min.bytes &&
									    data[k].key.size() <= CLIENT_KNOBS->SPLIT_KEY_SIZE_LIMIT &&
									    sampledBytes <= shardBounds.max.bytes *
									                        CLIENT_KNOBS->STORAGE_METRICS_UNFAIR_SPLIT_LIMIT / 2) {
										canSplit = true;
										splitBytes = sampledBytes;
									}

									/*TraceEvent("ConsistencyCheck_ByteSample").detail("ShardBegin", printable(range.begin)).detail("ShardEnd", printable(range.end))
									    .detail("SampledBytes", sampleInfo.sampledSize).detail("Key",
									   printable(data[k].key)).detail("KeySize", data[k].key.size()).detail("ValueSize",
									   data[k].value.size());*/

									// In data distribution, the splitting process ignores the first key in a shard.
									// Thus, we shouldn't consider it when validating the upper bound of estimated shard
									// sizes
									if (k == 0)
										firstKeySampledBytes += sampleInfo.sampledSize;

									sampledKeys++;
									if (itemProbability < 1) {
										sampledKeysWithProb++;
									}
								}
							}

							// Accumulate number of keys in this shard
							shardKeys += data.size();
						}
						// after requesting each shard, enforce rate limit based on how much data will likely be read
						if (rateLimitForThisRound > 0) {
							wait(rateLimiter->getAllowance(totalReadAmount));
							// Set ratelimit to max allowed if current round has been going on for a while
							if (now() - rateLimiterStartTime >
							        1.1 * CLIENT_KNOBS->CONSISTENCY_CHECK_ONE_ROUND_TARGET_COMPLETION_TIME &&
							    rateLimitForThisRound != self->rateLimitMax) {
								rateLimitForThisRound = self->rateLimitMax;
								rateLimiter = Reference<IRateControl>(new SpeedLimit(rateLimitForThisRound, 1));
								rateLimiterStartTime = now();
								TraceEvent(SevInfo, "ConsistencyCheck_RateLimitSetMaxForThisRound")
								    .detail("RateLimit", rateLimitForThisRound);
							}
						}
						bytesReadInRange += totalReadAmount;
						bytesReadInthisRound += totalReadAmount;

						// Advance to the next set of entries
						if (firstValidServer >= 0 && keyValueFutures[firstValidServer].get().get().more) {
							VectorRef<KeyValueRef> result = keyValueFutures[firstValidServer].get().get().data;
							ASSERT(result.size() > 0);
							begin = firstGreaterThan(result[result.size() - 1].key);
							ASSERT(begin.getKey() != allKeys.end);
							lastStartSampleKey = lastSampleKey;
						} else
							break;
					} catch (Error& e) {
						state Error err = e;
						wait(onErrorTr.onError(err));
						TraceEvent("ConsistencyCheck_RetryDataConsistency").error(err);
					}
				}

				canSplit = canSplit && sampledBytes - splitBytes >= shardBounds.min.bytes && sampledBytes > splitBytes;

				// Update the size of all storage servers containing this shard
				// This is only done in a non-distributed consistency check; the distributed check uses shard size
				// estimates
				if (!self->distributed)
					for (int j = 0; j < storageServers.size(); j++)
						storageServerSizes[storageServers[j]] += shardBytes;

				// FIXME: Where is this intended to be used?
				[[maybe_unused]] bool hasValidEstimate = estimatedBytes.size() > 0;

				// If the storage servers' sampled estimate of shard size is different from ours
				if (self->performQuiescentChecks) {
					for (int j = 0; j < estimatedBytes.size(); j++) {
						if (estimatedBytes[j] >= 0 && estimatedBytes[j] != sampledBytes) {
							TraceEvent("ConsistencyCheck_IncorrectEstimate")
							    .detail("EstimatedBytes", estimatedBytes[j])
							    .detail("CorrectSampledBytes", sampledBytes)
							    .detail("StorageServer", storageServers[j])
							    .detail("IsTSS", storageServerInterfaces[j].isTss() ? "True" : "False");

							if (!storageServerInterfaces[j].isTss()) {
								self->testFailure("Storage servers had incorrect sampled estimate");
							}

							hasValidEstimate = false;

							break;
						} else if (estimatedBytes[j] < 0 &&
						           ((g_network->isSimulated() &&
						             g_simulator->tssMode <= ISimulator::TSSMode::EnabledNormal) ||
						            !storageServerInterfaces[j].isTss())) {
							// Ignore a non-responding TSS outside of simulation, or if tss fault injection is enabled
							hasValidEstimate = false;
							break;
						}
					}
				}

				// Compute the difference between the shard size estimate and its actual size.  If it is sufficiently
				// large, then fail
				double stdDev = sqrt(shardVariance);

				double failErrorNumStdDev = 7;
				int estimateError = abs(shardBytes - sampledBytes);

				// Only perform the check if there are sufficient keys to get a distribution that should resemble a
				// normal distribution
				if (sampledKeysWithProb > 30 && estimateError > failErrorNumStdDev * stdDev) {
					double numStdDev = estimateError / sqrt(shardVariance);
					TraceEvent("ConsistencyCheck_InaccurateShardEstimate")
					    .detail("Min", shardBounds.min.bytes)
					    .detail("Max", shardBounds.max.bytes)
					    .detail("Estimate", sampledBytes)
					    .detail("Actual", shardBytes)
					    .detail("NumStdDev", numStdDev)
					    .detail("Variance", shardVariance)
					    .detail("StdDev", stdDev)
					    .detail("ShardBegin", printable(range.begin))
					    .detail("ShardEnd", printable(range.end))
					    .detail("NumKeys", shardKeys)
					    .detail("NumSampledKeys", sampledKeys)
					    .detail("NumSampledKeysWithProb", sampledKeysWithProb);

					self->testFailure(format("Shard size is more than %f std dev from estimate", failErrorNumStdDev));
				}

				// In a quiescent database, check that the (estimated) size of the shard is within permitted bounds
				// Min and max shard sizes have a 3 * shardBounds.permittedError.bytes cushion for error since shard
				// sizes are not precise Shard splits ignore the first key in a shard, so its size shouldn't be
				// considered when checking the upper bound 0xff shards are not checked
				if (canSplit && sampledKeys > 5 && self->performQuiescentChecks &&
				    !range.begin.startsWith(keyServersPrefix) &&
				    (sampledBytes < shardBounds.min.bytes - 3 * shardBounds.permittedError.bytes ||
				     sampledBytes - firstKeySampledBytes >
				         shardBounds.max.bytes + 3 * shardBounds.permittedError.bytes)) {
					TraceEvent("ConsistencyCheck_InvalidShardSize")
					    .detail("Min", shardBounds.min.bytes)
					    .detail("Max", shardBounds.max.bytes)
					    .detail("Size", shardBytes)
					    .detail("EstimatedSize", sampledBytes)
					    .detail("ShardBegin", printable(range.begin))
					    .detail("ShardEnd", printable(range.end))
					    .detail("ShardCount", ranges.size())
					    .detail("SampledKeys", sampledKeys);
					self->testFailure(format("Shard size in quiescent database is too %s",
					                         (sampledBytes < shardBounds.min.bytes) ? "small" : "large"));
					return false;
				}
			}

			if (bytesReadInRange > 0) {
				TraceEvent("ConsistencyCheck_ReadRange")
				    .suppressFor(1.0)
				    .detail("Range", range)
				    .detail("BytesRead", bytesReadInRange);
			}
		}

		// SOMEDAY: when background data distribution is implemented, include this test
		// In a quiescent database, check that the sizes of storage servers are roughly the same
		/*if(self->performQuiescentChecks)
		{
		    auto minStorageServer = std::min_element(storageServerSizes.begin(), storageServerSizes.end(),
		ConsistencyCheckWorkload::compareByValue<UID, int64_t>); auto maxStorageServer =
		std::max_element(storageServerSizes.begin(), storageServerSizes.end(),
		ConsistencyCheckWorkload::compareByValue<UID, int64_t>);

		    int bias = SERVER_KNOBS->MIN_SHARD_BYTES;
		    if(1.1 * (minStorageServer->second + SERVER_KNOBS->MIN_SHARD_BYTES) < maxStorageServer->second +
		SERVER_KNOBS->MIN_SHARD_BYTES)
		    {
		        TraceEvent("ConsistencyCheck_InconsistentStorageServerSizes").detail("MinSize", minStorageServer->second).detail("MaxSize", maxStorageServer->second)
		            .detail("MinStorageServer", minStorageServer->first).detail("MaxStorageServer",
		maxStorageServer->first);

		        self->testFailure(format("Storage servers differ significantly in size by a factor of %f",
		((double)maxStorageServer->second) / minStorageServer->second)); return false;
		    }
		}*/

		self->bytesReadInPreviousRound = bytesReadInthisRound;
		return true;
	}

>>>>>>> e9a12b4a
	// Returns true if any storage servers have the exact same network address or are not using the correct key value
	// store type
	ACTOR Future<bool> checkForUndesirableServers(Database cx,
	                                              DatabaseConfiguration configuration,
	                                              ConsistencyCheckWorkload* self) {
		state int i;
		state int j;
		state std::vector<StorageServerInterface> storageServers = wait(getStorageServers(cx));
		state std::string wiggleLocalityKeyValue = configuration.perpetualStorageWiggleLocality;
		state std::string wiggleLocalityKey;
		state std::string wiggleLocalityValue;
		if (wiggleLocalityKeyValue != "0") {
			int split = wiggleLocalityKeyValue.find(':');
			wiggleLocalityKey = wiggleLocalityKeyValue.substr(0, split);
			wiggleLocalityValue = wiggleLocalityKeyValue.substr(split + 1);
		}

		// Check each pair of storage servers for an address match
		for (i = 0; i < storageServers.size(); i++) {
			// Check that each storage server has the correct key value store type
			ReplyPromise<KeyValueStoreType> typeReply;
			ErrorOr<KeyValueStoreType> keyValueStoreType =
			    wait(storageServers[i].getKeyValueStoreType.getReplyUnlessFailedFor(typeReply, 2, 0));

			if (!keyValueStoreType.present()) {
				TraceEvent("ConsistencyCheck_ServerUnavailable").detail("ServerID", storageServers[i].id());
				self->testFailure("Storage server unavailable");
			} else if (((!storageServers[i].isTss() &&
			             keyValueStoreType.get() != configuration.storageServerStoreType) ||
			            (storageServers[i].isTss() &&
			             keyValueStoreType.get() != configuration.testingStorageServerStoreType)) &&
			           (wiggleLocalityKeyValue == "0" ||
			            (storageServers[i].locality.get(wiggleLocalityKey).present() &&
			             storageServers[i].locality.get(wiggleLocalityKey).get().toString() == wiggleLocalityValue))) {
				TraceEvent("ConsistencyCheck_WrongKeyValueStoreType")
				    .detail("ServerID", storageServers[i].id())
				    .detail("StoreType", keyValueStoreType.get().toString())
				    .detail("DesiredType", configuration.storageServerStoreType.toString());
				self->testFailure("Storage server has wrong key-value store type");
				return true;
			}

			// Check each pair of storage servers for an address match
			for (j = i + 1; j < storageServers.size(); j++) {
				if (storageServers[i].address() == storageServers[j].address()) {
					TraceEvent("ConsistencyCheck_UndesirableServer")
					    .detail("StorageServer1", storageServers[i].id())
					    .detail("StorageServer2", storageServers[j].id())
					    .detail("Address", storageServers[i].address());
					self->testFailure("Multiple storage servers have the same address");
					return true;
				}
			}
		}

		return false;
	}

	// Returns false if any worker that should have a storage server does not have one
	ACTOR Future<bool> checkForStorage(Database cx,
	                                   DatabaseConfiguration configuration,
	                                   std::map<UID, StorageServerInterface> tssMapping,
	                                   ConsistencyCheckWorkload* self) {
		state std::vector<WorkerDetails> workers = wait(getWorkers(self->dbInfo));
		state std::vector<StorageServerInterface> storageServers = wait(getStorageServers(cx));
		std::vector<Optional<Key>> missingStorage; // vector instead of a set to get the count

		for (int i = 0; i < workers.size(); i++) {
			NetworkAddress addr = workers[i].interf.stableAddress();
			if (!configuration.isExcludedServer(workers[i].interf.addresses()) &&
			    (workers[i].processClass == ProcessClass::StorageClass ||
			     workers[i].processClass == ProcessClass::UnsetClass)) {
				bool found = false;
				for (int j = 0; j < storageServers.size(); j++) {
					if (storageServers[j].stableAddress() == addr) {
						found = true;
						break;
					}
				}
				if (!found) {
					TraceEvent("ConsistencyCheck_NoStorage")
					    .detail("Address", addr)
					    .detail("ProcessId", workers[i].interf.locality.processId())
					    .detail("ProcessClassEqualToStorageClass",
					            (int)(workers[i].processClass == ProcessClass::StorageClass));
					missingStorage.push_back(workers[i].interf.locality.dcId());
				}
			}
		}

		int missingDc0 = configuration.regions.size() == 0
		                     ? 0
		                     : std::count(missingStorage.begin(), missingStorage.end(), configuration.regions[0].dcId);
		int missingDc1 = configuration.regions.size() < 2
		                     ? 0
		                     : std::count(missingStorage.begin(), missingStorage.end(), configuration.regions[1].dcId);

		if ((configuration.regions.size() == 0 && missingStorage.size()) ||
		    (configuration.regions.size() == 1 && missingDc0) ||
		    (configuration.regions.size() == 2 && configuration.usableRegions == 1 && missingDc0 && missingDc1) ||
		    (configuration.regions.size() == 2 && configuration.usableRegions > 1 && (missingDc0 || missingDc1))) {

			// TODO could improve this check by also ensuring DD is currently recruiting a TSS by using quietdb?
			bool couldExpectMissingTss = (configuration.desiredTSSCount - tssMapping.size()) > 0;

			int countMissing = missingStorage.size();
			int acceptableTssMissing = 1;
			if (configuration.regions.size() == 1) {
				countMissing = missingDc0;
			} else if (configuration.regions.size() == 2) {
				if (configuration.usableRegions == 1) {
					// all processes should be missing from 1, so take the number missing from the other
					countMissing = std::min(missingDc0, missingDc1);
				} else if (configuration.usableRegions == 2) {
					countMissing = missingDc0 + missingDc1;
					acceptableTssMissing = 2;
				} else {
					ASSERT(false); // in case fdb ever adds 3+ region support?
				}
			}

			if (!couldExpectMissingTss || countMissing > acceptableTssMissing) {
				self->testFailure("No storage server on worker");
				return false;
			} else {
				TraceEvent(SevWarn, "ConsistencyCheck_TSSMissing").log();
			}
		}

		return true;
	}

	ACTOR Future<bool> checkForExtraDataStores(Database cx, ConsistencyCheckWorkload* self) {
		state std::vector<WorkerDetails> workers = wait(getWorkers(self->dbInfo));
		state std::vector<StorageServerInterface> storageServers = wait(getStorageServers(cx));
		state std::vector<WorkerInterface> coordWorkers = wait(getCoordWorkers(cx, self->dbInfo));
		auto& db = self->dbInfo->get();
		state std::vector<TLogInterface> logs = db.logSystemConfig.allPresentLogs();

		state std::vector<WorkerDetails>::iterator itr;
		state bool foundExtraDataStore = false;
		state std::vector<struct ProcessInfo*> protectedProcessesToKill;

		state std::map<NetworkAddress, std::set<UID>> statefulProcesses;
		for (const auto& ss : storageServers) {
			statefulProcesses[ss.address()].insert(ss.id());
			// A process may have two addresses (same ip, different ports)
			if (ss.secondaryAddress().present()) {
				statefulProcesses[ss.secondaryAddress().get()].insert(ss.id());
			}
			TraceEvent(SevCCheckInfo, "StatefulProcess")
			    .detail("StorageServer", ss.id())
			    .detail("PrimaryAddress", ss.address().toString())
			    .detail("SecondaryAddress",
			            ss.secondaryAddress().present() ? ss.secondaryAddress().get().toString() : "Unset");
		}
		for (const auto& log : logs) {
			statefulProcesses[log.address()].insert(log.id());
			if (log.secondaryAddress().present()) {
				statefulProcesses[log.secondaryAddress().get()].insert(log.id());
			}
			TraceEvent(SevCCheckInfo, "StatefulProcess")
			    .detail("Log", log.id())
			    .detail("PrimaryAddress", log.address().toString())
			    .detail("SecondaryAddress",
			            log.secondaryAddress().present() ? log.secondaryAddress().get().toString() : "Unset");
		}
		// Coordinators are also stateful processes
		for (const auto& cWorker : coordWorkers) {
			statefulProcesses[cWorker.address()].insert(cWorker.id());
			if (cWorker.secondaryAddress().present()) {
				statefulProcesses[cWorker.secondaryAddress().get()].insert(cWorker.id());
			}
			TraceEvent(SevCCheckInfo, "StatefulProcess")
			    .detail("Coordinator", cWorker.id())
			    .detail("PrimaryAddress", cWorker.address().toString())
			    .detail("SecondaryAddress",
			            cWorker.secondaryAddress().present() ? cWorker.secondaryAddress().get().toString() : "Unset");
		}

		for (itr = workers.begin(); itr != workers.end(); ++itr) {
			ErrorOr<Standalone<VectorRef<UID>>> stores =
			    wait(itr->interf.diskStoreRequest.getReplyUnlessFailedFor(DiskStoreRequest(false), 2, 0));
			if (stores.isError()) {
				TraceEvent("ConsistencyCheck_GetDataStoreFailure")
				    .error(stores.getError())
				    .detail("Address", itr->interf.address());
				self->testFailure("Failed to get data stores");
				return false;
			}

			TraceEvent(SevCCheckInfo, "ConsistencyCheck_ExtraDataStore")
			    .detail("Worker", itr->interf.id().toString())
			    .detail("PrimaryAddress", itr->interf.address().toString())
			    .detail("SecondaryAddress",
			            itr->interf.secondaryAddress().present() ? itr->interf.secondaryAddress().get().toString()
			                                                     : "Unset");
			for (const auto& id : stores.get()) {
				if (statefulProcesses[itr->interf.address()].count(id)) {
					continue;
				}
				// For extra data store
				TraceEvent("ConsistencyCheck_ExtraDataStore")
				    .detail("Address", itr->interf.address())
				    .detail("DataStoreID", id);
				if (g_network->isSimulated()) {
					// FIXME: this is hiding the fact that we can recruit a new storage server on a location the has
					// files left behind by a previous failure
					// this means that the process is wasting disk space until the process is rebooting
					ISimulator::ProcessInfo* p = g_simulator->getProcessByAddress(itr->interf.address());
					// Note: itr->interf.address() may not equal to p->address() because role's endpoint's primary
					// addr can be swapped by choosePrimaryAddress() based on its peer's tls config.
					TraceEvent("ConsistencyCheck_RebootProcess")
					    .detail("Address",
					            itr->interf.address()) // worker's primary address (i.e., the first address)
					    .detail("ProcessPrimaryAddress", p->address)
					    .detail("ProcessAddresses", p->addresses.toString())
					    .detail("DataStoreID", id)
					    .detail("Protected", g_simulator->protectedAddresses.count(itr->interf.address()))
					    .detail("Reliable", p->isReliable())
					    .detail("ReliableInfo", p->getReliableInfo())
					    .detail("KillOrRebootProcess", p->address);
					if (p->isReliable()) {
						g_simulator->rebootProcess(p, ISimulator::RebootProcess);
					} else {
						g_simulator->killProcess(p, ISimulator::KillInstantly);
					}
				}

				foundExtraDataStore = true;
			}
		}

		if (foundExtraDataStore) {
			self->testFailure("Extra data stores present on workers");
			return false;
		}

		return true;
	}

	// Checks if the blob workers are "correct".
	// Returns false if ANY of the following
	// - any blob worker is on a diff DC than the blob manager/CC, or
	// - any worker that should have a blob worker does not have exactly one, or
	// - any worker that should NOT have a blob worker does indeed have one
	ACTOR Future<bool> checkBlobWorkers(Database cx,
	                                    DatabaseConfiguration configuration,
	                                    ConsistencyCheckWorkload* self) {
		state std::vector<BlobWorkerInterface> blobWorkers = wait(getBlobWorkers(cx));
		state std::vector<WorkerDetails> workers = wait(getWorkers(self->dbInfo));

		// process addr -> num blob workers on that process
		state std::unordered_map<NetworkAddress, int> blobWorkersByAddr;
		Optional<Key> ccDcId;
		NetworkAddress ccAddr = self->dbInfo->get().clusterInterface.clientInterface.address();

		// get the CC's DCID
		for (const auto& worker : workers) {
			if (ccAddr == worker.interf.address()) {
				ccDcId = worker.interf.locality.dcId();
				break;
			}
		}

		if (!ccDcId.present()) {
			TraceEvent("ConsistencyCheck_DidNotFindCC");
			return false;
		}

		for (const auto& bwi : blobWorkers) {
			if (bwi.locality.dcId() != ccDcId) {
				TraceEvent("ConsistencyCheck_BWOnDiffDcThanCC")
				    .detail("BWID", bwi.id())
				    .detail("BwDcId", bwi.locality.dcId())
				    .detail("CcDcId", ccDcId);
				return false;
			}
			blobWorkersByAddr[bwi.stableAddress()]++;
		}

		int numBlobWorkerProcesses = 0;
		for (const auto& worker : workers) {
			NetworkAddress addr = worker.interf.stableAddress();
			bool inCCDc = worker.interf.locality.dcId() == ccDcId;
			if (!configuration.isExcludedServer(worker.interf.addresses())) {
				if (worker.processClass == ProcessClass::BlobWorkerClass) {
					numBlobWorkerProcesses++;

					// this is a worker with processClass == BWClass, so should have exactly one blob worker if it's in
					// the same DC
					int desiredBlobWorkersOnAddr = inCCDc ? 1 : 0;

					if (blobWorkersByAddr[addr] != desiredBlobWorkersOnAddr) {
						TraceEvent("ConsistencyCheck_WrongBWCountOnBWClass")
						    .detail("Address", addr)
						    .detail("NumBlobWorkersOnAddr", blobWorkersByAddr[addr])
						    .detail("DesiredBlobWorkersOnAddr", desiredBlobWorkersOnAddr)
						    .detail("BwDcId", worker.interf.locality.dcId())
						    .detail("CcDcId", ccDcId);
						return false;
					}
				} else {
					// this is a worker with processClass != BWClass, so there should be no BWs on it
					if (blobWorkersByAddr[addr] > 0) {
						TraceEvent("ConsistencyCheck_BWOnNonBWClass").detail("Address", addr);
						return false;
					}
				}
			}
		}
		return numBlobWorkerProcesses > 0;
	}

	ACTOR Future<bool> checkWorkerList(Database cx, ConsistencyCheckWorkload* self) {
		if (!g_simulator->extraDatabases.empty()) {
			return true;
		}

		std::vector<WorkerDetails> workers = wait(getWorkers(self->dbInfo));
		std::set<NetworkAddress> workerAddresses;

		for (const auto& it : workers) {
			NetworkAddress addr = it.interf.tLog.getEndpoint().addresses.getTLSAddress();
			ISimulator::ProcessInfo* info = g_simulator->getProcessByAddress(addr);
			if (!info || info->failed) {
				TraceEvent("ConsistencyCheck_FailedWorkerInList").detail("Addr", it.interf.address());
				return false;
			}
			workerAddresses.insert(NetworkAddress(addr.ip, addr.port, true, addr.isTLS()));
		}

		std::vector<ISimulator::ProcessInfo*> all = g_simulator->getAllProcesses();
		for (int i = 0; i < all.size(); i++) {
			if (all[i]->isReliable() && all[i]->name == std::string("Server") &&
			    all[i]->startingClass != ProcessClass::TesterClass &&
			    all[i]->protocolVersion == g_network->protocolVersion()) {
				if (!workerAddresses.count(all[i]->address)) {
					TraceEvent("ConsistencyCheck_WorkerMissingFromList").detail("Addr", all[i]->address);
					return false;
				}
			}
		}

		return true;
	}

	static ProcessClass::Fitness getBestAvailableFitness(
	    const std::vector<ProcessClass::ClassType>& availableClassTypes,
	    ProcessClass::ClusterRole role) {
		ProcessClass::Fitness bestAvailableFitness = ProcessClass::NeverAssign;
		for (auto classType : availableClassTypes) {
			bestAvailableFitness = std::min(
			    bestAvailableFitness, ProcessClass(classType, ProcessClass::InvalidSource).machineClassFitness(role));
		}

		return bestAvailableFitness;
	}

	template <class T>
	static std::string getOptionalString(Optional<T> opt) {
		if (opt.present())
			return opt.get().toString();
		return "NotSet";
	}

	ACTOR Future<bool> checkCoordinators(Database cx) {
		state Transaction tr(cx);
		loop {
			try {
				tr.setOption(FDBTransactionOptions::LOCK_AWARE);
				Optional<Value> currentKey = wait(tr.get(coordinatorsKey));

				if (!currentKey.present()) {
					TraceEvent("ConsistencyCheck_NoCoordinatorKey").log();
					return false;
				}

				ClusterConnectionString old(currentKey.get().toString());
				state std::vector<NetworkAddress> oldCoordinators = wait(old.tryResolveHostnames());

				std::vector<ProcessData> workers = wait(::getWorkers(&tr));

				std::map<NetworkAddress, LocalityData> addr_locality;
				for (auto w : workers) {
					addr_locality[w.address] = w.locality;
				}

				std::set<Optional<Standalone<StringRef>>> checkDuplicates;
				for (const auto& addr : oldCoordinators) {
					auto findResult = addr_locality.find(addr);
					if (findResult != addr_locality.end()) {
						if (checkDuplicates.count(findResult->second.zoneId())) {
							TraceEvent("ConsistencyCheck_BadCoordinator")
							    .detail("Addr", addr)
							    .detail("NotFound", findResult == addr_locality.end());
							return false;
						}
						checkDuplicates.insert(findResult->second.zoneId());
					}
				}

				return true;
			} catch (Error& e) {
				wait(tr.onError(e));
			}
		}
	}

	// Returns true if all machines in the cluster that specified a desired class are operating in that class
	ACTOR Future<bool> checkUsingDesiredClasses(Database cx, ConsistencyCheckWorkload* self) {
		state Optional<Key> expectedPrimaryDcId;
		state Optional<Key> expectedRemoteDcId;
		state DatabaseConfiguration config = wait(getDatabaseConfiguration(cx));
		state std::vector<WorkerDetails> allWorkers = wait(getWorkers(self->dbInfo));
		state std::vector<WorkerDetails> nonExcludedWorkers =
		    wait(getWorkers(self->dbInfo, GetWorkersRequest::NON_EXCLUDED_PROCESSES_ONLY));
		auto& db = self->dbInfo->get();

		std::map<NetworkAddress, WorkerDetails> allWorkerProcessMap;
		std::map<Optional<Key>, std::vector<ProcessClass::ClassType>> dcToAllClassTypes;
		for (const auto& worker : allWorkers) {
			allWorkerProcessMap[worker.interf.address()] = worker;
			Optional<Key> dc = worker.interf.locality.dcId();
			if (!dcToAllClassTypes.count(dc))
				dcToAllClassTypes.insert({});
			dcToAllClassTypes[dc].push_back(worker.processClass.classType());
		}

		std::map<NetworkAddress, WorkerDetails> nonExcludedWorkerProcessMap;
		std::map<Optional<Key>, std::vector<ProcessClass::ClassType>> dcToNonExcludedClassTypes;
		for (const auto& worker : nonExcludedWorkers) {
			nonExcludedWorkerProcessMap[worker.interf.address()] = worker;
			Optional<Key> dc = worker.interf.locality.dcId();
			if (!dcToNonExcludedClassTypes.count(dc))
				dcToNonExcludedClassTypes.insert({});
			dcToNonExcludedClassTypes[dc].push_back(worker.processClass.classType());
		}

		if (!allWorkerProcessMap.count(db.clusterInterface.clientInterface.address())) {
			TraceEvent("ConsistencyCheck_CCNotInWorkerList")
			    .detail("CCAddress", db.clusterInterface.clientInterface.address().toString());
			return false;
		}
		if (!allWorkerProcessMap.count(db.master.address())) {
			TraceEvent("ConsistencyCheck_MasterNotInWorkerList")
			    .detail("MasterAddress", db.master.address().toString());
			return false;
		}

		Optional<Key> ccDcId =
		    allWorkerProcessMap[db.clusterInterface.clientInterface.address()].interf.locality.dcId();
		Optional<Key> masterDcId = allWorkerProcessMap[db.master.address()].interf.locality.dcId();

		if (ccDcId != masterDcId) {
			TraceEvent("ConsistencyCheck_CCAndMasterNotInSameDC")
			    .detail("ClusterControllerDcId", getOptionalString(ccDcId))
			    .detail("MasterDcId", getOptionalString(masterDcId));
			return false;
		}
		// Check if master and cluster controller are in the desired DC for fearless cluster when running under
		// simulation
		// FIXME: g_simulator->datacenterDead could return false positives. Relaxing checks until it is fixed.
		if (g_network->isSimulated() && config.usableRegions > 1 && g_simulator->primaryDcId.present() &&
		    !g_simulator->datacenterDead(g_simulator->primaryDcId) &&
		    !g_simulator->datacenterDead(g_simulator->remoteDcId)) {
			expectedPrimaryDcId = config.regions[0].dcId;
			expectedRemoteDcId = config.regions[1].dcId;
			// If the priorities are equal, either could be the primary
			if (config.regions[0].priority == config.regions[1].priority) {
				expectedPrimaryDcId = masterDcId;
				expectedRemoteDcId = config.regions[0].dcId == expectedPrimaryDcId.get() ? config.regions[1].dcId
				                                                                         : config.regions[0].dcId;
			}

			if (ccDcId != expectedPrimaryDcId) {
				TraceEvent("ConsistencyCheck_ClusterControllerDcNotBest")
				    .detail("PreferredDcId", getOptionalString(expectedPrimaryDcId))
				    .detail("ExistingDcId", getOptionalString(ccDcId));
				return false;
			}
			if (masterDcId != expectedPrimaryDcId) {
				TraceEvent("ConsistencyCheck_MasterDcNotBest")
				    .detail("PreferredDcId", getOptionalString(expectedPrimaryDcId))
				    .detail("ExistingDcId", getOptionalString(masterDcId));
				return false;
			}
		}

		// Check CC
		ProcessClass::Fitness bestClusterControllerFitness =
		    getBestAvailableFitness(dcToNonExcludedClassTypes[ccDcId], ProcessClass::ClusterController);
		if (!nonExcludedWorkerProcessMap.count(db.clusterInterface.clientInterface.address()) ||
		    nonExcludedWorkerProcessMap[db.clusterInterface.clientInterface.address()].processClass.machineClassFitness(
		        ProcessClass::ClusterController) != bestClusterControllerFitness) {
			TraceEvent("ConsistencyCheck_ClusterControllerNotBest")
			    .detail("BestClusterControllerFitness", bestClusterControllerFitness)
			    .detail("ExistingClusterControllerFit",
			            nonExcludedWorkerProcessMap.count(db.clusterInterface.clientInterface.address())
			                ? nonExcludedWorkerProcessMap[db.clusterInterface.clientInterface.address()]
			                      .processClass.machineClassFitness(ProcessClass::ClusterController)
			                : -1);
			return false;
		}

		// Check Master
		ProcessClass::Fitness bestMasterFitness =
		    getBestAvailableFitness(dcToNonExcludedClassTypes[masterDcId], ProcessClass::Master);
		if (bestMasterFitness == ProcessClass::NeverAssign) {
			bestMasterFitness = getBestAvailableFitness(dcToAllClassTypes[masterDcId], ProcessClass::Master);
			if (bestMasterFitness != ProcessClass::NeverAssign) {
				bestMasterFitness = ProcessClass::ExcludeFit;
			}
		}

		if ((!nonExcludedWorkerProcessMap.count(db.master.address()) &&
		     bestMasterFitness != ProcessClass::ExcludeFit) ||
		    nonExcludedWorkerProcessMap[db.master.address()].processClass.machineClassFitness(ProcessClass::Master) !=
		        bestMasterFitness) {
			TraceEvent("ConsistencyCheck_MasterNotBest")
			    .detail("BestMasterFitness", bestMasterFitness)
			    .detail("ExistingMasterFit",
			            nonExcludedWorkerProcessMap.count(db.master.address())
			                ? nonExcludedWorkerProcessMap[db.master.address()].processClass.machineClassFitness(
			                      ProcessClass::Master)
			                : -1);
			return false;
		}

		// Check commit proxy
		ProcessClass::Fitness bestCommitProxyFitness =
		    getBestAvailableFitness(dcToNonExcludedClassTypes[masterDcId], ProcessClass::CommitProxy);
		for (const auto& commitProxy : db.client.commitProxies) {
			if (!nonExcludedWorkerProcessMap.count(commitProxy.address()) ||
			    nonExcludedWorkerProcessMap[commitProxy.address()].processClass.machineClassFitness(
			        ProcessClass::CommitProxy) != bestCommitProxyFitness) {
				TraceEvent("ConsistencyCheck_CommitProxyNotBest")
				    .detail("BestCommitProxyFitness", bestCommitProxyFitness)
				    .detail("ExistingCommitProxyFitness",
				            nonExcludedWorkerProcessMap.count(commitProxy.address())
				                ? nonExcludedWorkerProcessMap[commitProxy.address()].processClass.machineClassFitness(
				                      ProcessClass::CommitProxy)
				                : -1);
				return false;
			}
		}

		// Check grv proxy
		ProcessClass::Fitness bestGrvProxyFitness =
		    getBestAvailableFitness(dcToNonExcludedClassTypes[masterDcId], ProcessClass::GrvProxy);
		for (const auto& grvProxy : db.client.grvProxies) {
			if (!nonExcludedWorkerProcessMap.count(grvProxy.address()) ||
			    nonExcludedWorkerProcessMap[grvProxy.address()].processClass.machineClassFitness(
			        ProcessClass::GrvProxy) != bestGrvProxyFitness) {
				TraceEvent("ConsistencyCheck_GrvProxyNotBest")
				    .detail("BestGrvProxyFitness", bestGrvProxyFitness)
				    .detail("ExistingGrvProxyFitness",
				            nonExcludedWorkerProcessMap.count(grvProxy.address())
				                ? nonExcludedWorkerProcessMap[grvProxy.address()].processClass.machineClassFitness(
				                      ProcessClass::GrvProxy)
				                : -1);
				return false;
			}
		}

		// Check resolver
		ProcessClass::Fitness bestResolverFitness =
		    getBestAvailableFitness(dcToNonExcludedClassTypes[masterDcId], ProcessClass::Resolver);
		for (const auto& resolver : db.resolvers) {
			if (!nonExcludedWorkerProcessMap.count(resolver.address()) ||
			    nonExcludedWorkerProcessMap[resolver.address()].processClass.machineClassFitness(
			        ProcessClass::Resolver) != bestResolverFitness) {
				TraceEvent("ConsistencyCheck_ResolverNotBest")
				    .detail("BestResolverFitness", bestResolverFitness)
				    .detail("ExistingResolverFitness",
				            nonExcludedWorkerProcessMap.count(resolver.address())
				                ? nonExcludedWorkerProcessMap[resolver.address()].processClass.machineClassFitness(
				                      ProcessClass::Resolver)
				                : -1);
				return false;
			}
		}

		// Check LogRouter
		if (g_network->isSimulated() && config.usableRegions > 1 && g_simulator->primaryDcId.present() &&
		    !g_simulator->datacenterDead(g_simulator->primaryDcId) &&
		    !g_simulator->datacenterDead(g_simulator->remoteDcId)) {
			for (auto& tlogSet : db.logSystemConfig.tLogs) {
				if (!tlogSet.isLocal && tlogSet.logRouters.size()) {
					for (auto& logRouter : tlogSet.logRouters) {
						if (!nonExcludedWorkerProcessMap.count(logRouter.interf().address())) {
							TraceEvent("ConsistencyCheck_LogRouterNotInNonExcludedWorkers")
							    .detail("Id", logRouter.id());
							return false;
						}
						if (logRouter.interf().filteredLocality.dcId() != expectedRemoteDcId) {
							TraceEvent("ConsistencyCheck_LogRouterNotBestDC")
							    .detail("expectedDC", getOptionalString(expectedRemoteDcId))
							    .detail("ActualDC", getOptionalString(logRouter.interf().filteredLocality.dcId()));
							return false;
						}
					}
				}
			}
		}

		// Check DataDistributor
		ProcessClass::Fitness fitnessLowerBound =
		    allWorkerProcessMap[db.master.address()].processClass.machineClassFitness(ProcessClass::DataDistributor);
		if (db.distributor.present() &&
		    (!nonExcludedWorkerProcessMap.count(db.distributor.get().address()) ||
		     nonExcludedWorkerProcessMap[db.distributor.get().address()].processClass.machineClassFitness(
		         ProcessClass::DataDistributor) > fitnessLowerBound)) {
			TraceEvent("ConsistencyCheck_DistributorNotBest")
			    .detail("DataDistributorFitnessLowerBound", fitnessLowerBound)
			    .detail(
			        "ExistingDistributorFitness",
			        nonExcludedWorkerProcessMap.count(db.distributor.get().address())
			            ? nonExcludedWorkerProcessMap[db.distributor.get().address()].processClass.machineClassFitness(
			                  ProcessClass::DataDistributor)
			            : -1);
			return false;
		}

		// Check Ratekeeper
		if (db.ratekeeper.present() &&
		    (!nonExcludedWorkerProcessMap.count(db.ratekeeper.get().address()) ||
		     nonExcludedWorkerProcessMap[db.ratekeeper.get().address()].processClass.machineClassFitness(
		         ProcessClass::Ratekeeper) > fitnessLowerBound)) {
			TraceEvent("ConsistencyCheck_RatekeeperNotBest")
			    .detail("BestRatekeeperFitness", fitnessLowerBound)
			    .detail(
			        "ExistingRatekeeperFitness",
			        nonExcludedWorkerProcessMap.count(db.ratekeeper.get().address())
			            ? nonExcludedWorkerProcessMap[db.ratekeeper.get().address()].processClass.machineClassFitness(
			                  ProcessClass::Ratekeeper)
			            : -1);
			return false;
		}

		// Check BlobManager
		if (config.blobGranulesEnabled && db.blobManager.present() &&
		    (!nonExcludedWorkerProcessMap.count(db.blobManager.get().address()) ||
		     nonExcludedWorkerProcessMap[db.blobManager.get().address()].processClass.machineClassFitness(
		         ProcessClass::BlobManager) > fitnessLowerBound)) {
			TraceEvent("ConsistencyCheck_BlobManagerNotBest")
			    .detail("BestBlobManagerFitness", fitnessLowerBound)
			    .detail(
			        "ExistingBlobManagerFitness",
			        nonExcludedWorkerProcessMap.count(db.blobManager.get().address())
			            ? nonExcludedWorkerProcessMap[db.blobManager.get().address()].processClass.machineClassFitness(
			                  ProcessClass::BlobManager)
			            : -1);
			return false;
		}

		// Check EncryptKeyProxy
		if (SERVER_KNOBS->ENABLE_ENCRYPTION && db.encryptKeyProxy.present() &&
		    (!nonExcludedWorkerProcessMap.count(db.encryptKeyProxy.get().address()) ||
		     nonExcludedWorkerProcessMap[db.encryptKeyProxy.get().address()].processClass.machineClassFitness(
		         ProcessClass::EncryptKeyProxy) > fitnessLowerBound)) {
			TraceEvent("ConsistencyCheck_EncryptKeyProxyNotBest")
			    .detail("BestEncryptKeyProxyFitness", fitnessLowerBound)
			    .detail("ExistingEncryptKeyProxyFitness",
			            nonExcludedWorkerProcessMap.count(db.encryptKeyProxy.get().address())
			                ? nonExcludedWorkerProcessMap[db.encryptKeyProxy.get().address()]
			                      .processClass.machineClassFitness(ProcessClass::EncryptKeyProxy)
			                : -1);
			return false;
		}

		// TODO: Check Tlog

		return true;
	}
};

WorkloadFactory<ConsistencyCheckWorkload> ConsistencyCheckWorkloadFactory("ConsistencyCheck");<|MERGE_RESOLUTION|>--- conflicted
+++ resolved
@@ -148,10 +148,7 @@
 		return _start(cx, this);
 	}
 
-	Future<bool> check(Database const& cx) override {
-		TraceEvent("ConsistencyCheckCheck").log();
-		return success;
-	}
+	Future<bool> check(Database const& cx) override { return success; }
 
 	void getMetrics(std::vector<PerfMetric>& m) override {}
 
@@ -194,6 +191,7 @@
 				TraceEvent("ConsistencyCheck_Suspended").log();
 				wait(self->suspendConsistencyCheck.onChange());
 			}
+			TraceEvent("ConsistencyCheck_StartingOrResuming").log();
 			choose {
 				when(wait(self->runCheck(cx, self))) {
 					if (!self->indefinite)
@@ -323,7 +321,8 @@
 
 				// Get a list of key servers; verify that the TLogs and master all agree about who the key servers are
 				state Promise<std::vector<std::pair<KeyRange, std::vector<StorageServerInterface>>>> keyServerPromise;
-				bool keyServerResult = wait(getKeyServers(cx, keyServerPromise, keyServersKeys));
+				bool keyServerResult =
+				    wait(getKeyServers(cx, keyServerPromise, keyServersKeys, self->performQuiescentChecks));
 				if (keyServerResult) {
 					state std::vector<std::pair<KeyRange, std::vector<StorageServerInterface>>> keyServers =
 					    keyServerPromise.getFuture().get();
@@ -366,11 +365,12 @@
 			} catch (Error& e) {
 				if (e.code() == error_code_transaction_too_old || e.code() == error_code_future_version ||
 				    e.code() == error_code_wrong_shard_server || e.code() == error_code_all_alternatives_failed ||
-				    e.code() == error_code_process_behind || e.code() == error_code_actor_cancelled)
+				    e.code() == error_code_process_behind || e.code() == error_code_actor_cancelled) {
 					TraceEvent("ConsistencyCheck_Retry")
 					    .error(e); // FIXME: consistency check does not retry in this case
-				else
+				} else {
 					self->testFailure(format("Error %d - %s", e.code(), e.name()));
+				}
 			}
 		}
 
@@ -767,7 +767,7 @@
 	                                        bool removePrefix) {
 		// get shards paired with corresponding storage servers
 		state Promise<std::vector<std::pair<KeyRange, std::vector<StorageServerInterface>>>> keyServerPromise;
-		bool keyServerResult = wait(getKeyServers(cx, keyServerPromise, range));
+		bool keyServerResult = wait(getKeyServers(cx, keyServerPromise, range, self->performQuiescentChecks));
 		if (!keyServerResult)
 			return false;
 		state std::vector<std::pair<KeyRange, std::vector<StorageServerInterface>>> shards =
@@ -869,885 +869,12 @@
 		return true;
 	}
 
-<<<<<<< HEAD
-=======
-	// Gets a version at which to read from the storage servers
-	ACTOR Future<Version> getVersion(Database cx, ConsistencyCheckWorkload* self) {
-		loop {
-			state Transaction tr(cx);
-			tr.setOption(FDBTransactionOptions::LOCK_AWARE);
-			try {
-				Version version = wait(tr.getReadVersion());
-				return version;
-			} catch (Error& e) {
-				wait(tr.onError(e));
-			}
-		}
-	}
-
-	// Get a list of storage servers(persisting keys within range "kr") from the master and compares them with the
-	// TLogs. If this is a quiescent check, then each commit proxy needs to respond, otherwise only one needs to
-	// respond. Returns false if there is a failure (in this case, keyServersPromise will never be set)
-	ACTOR Future<bool> getKeyServers(
-	    Database cx,
-	    ConsistencyCheckWorkload* self,
-	    Promise<std::vector<std::pair<KeyRange, std::vector<StorageServerInterface>>>> keyServersPromise,
-	    KeyRangeRef kr) {
-		state std::vector<std::pair<KeyRange, std::vector<StorageServerInterface>>> keyServers;
-
-		// Try getting key server locations from the master proxies
-		state std::vector<Future<ErrorOr<GetKeyServerLocationsReply>>> keyServerLocationFutures;
-		state Key begin = kr.begin;
-		state Key end = kr.end;
-		state int limitKeyServers = BUGGIFY ? 1 : 100;
-		state Span span(SpanContext(deterministicRandom()->randomUniqueID(), deterministicRandom()->randomUInt64()),
-		                "WL:ConsistencyCheck"_loc);
-
-		while (begin < end) {
-			state Reference<CommitProxyInfo> commitProxyInfo =
-			    wait(cx->getCommitProxiesFuture(UseProvisionalProxies::False));
-			keyServerLocationFutures.clear();
-			for (int i = 0; i < commitProxyInfo->size(); i++)
-				keyServerLocationFutures.push_back(
-				    commitProxyInfo->get(i, &CommitProxyInterface::getKeyServersLocations)
-				        .getReplyUnlessFailedFor(
-				            GetKeyServerLocationsRequest(
-				                span.context, TenantInfo(), begin, end, limitKeyServers, false, latestVersion, Arena()),
-				            2,
-				            0));
-
-			state bool keyServersInsertedForThisIteration = false;
-			choose {
-				when(wait(waitForAll(keyServerLocationFutures))) {
-					// Read the key server location results
-					for (int i = 0; i < keyServerLocationFutures.size(); i++) {
-						ErrorOr<GetKeyServerLocationsReply> shards = keyServerLocationFutures[i].get();
-
-						// If performing quiescent check, then all master proxies should be reachable.  Otherwise, only
-						// one needs to be reachable
-						if (self->performQuiescentChecks && !shards.present()) {
-							TraceEvent("ConsistencyCheck_CommitProxyUnavailable")
-							    .detail("CommitProxyID", commitProxyInfo->getId(i));
-							self->testFailure("Commit proxy unavailable");
-							return false;
-						}
-
-						// Get the list of shards if one was returned.  If not doing a quiescent check, we can break if
-						// it is. If we are doing a quiescent check, then we only need to do this for the first shard.
-						if (shards.present() && !keyServersInsertedForThisIteration) {
-							keyServers.insert(
-							    keyServers.end(), shards.get().results.begin(), shards.get().results.end());
-							keyServersInsertedForThisIteration = true;
-							begin = shards.get().results.back().first.end;
-
-							if (!self->performQuiescentChecks)
-								break;
-						}
-					} // End of For
-				}
-				when(wait(cx->onProxiesChanged())) {}
-			} // End of choose
-
-			if (!keyServersInsertedForThisIteration) // Retry the entire workflow
-				wait(delay(1.0));
-
-		} // End of while
-
-		keyServersPromise.send(keyServers);
-		return true;
-	}
-
-	// Retrieves the locations of all shards in the database
-	// Returns false if there is a failure (in this case, keyLocationPromise will never be set)
-	ACTOR Future<bool> getKeyLocations(Database cx,
-	                                   std::vector<std::pair<KeyRange, std::vector<StorageServerInterface>>> shards,
-	                                   ConsistencyCheckWorkload* self,
-	                                   Promise<Standalone<VectorRef<KeyValueRef>>> keyLocationPromise) {
-		state Standalone<VectorRef<KeyValueRef>> keyLocations;
-		state Key beginKey = allKeys.begin.withPrefix(keyServersPrefix);
-		state Key endKey = allKeys.end.withPrefix(keyServersPrefix);
-		state int i = 0;
-		state Transaction onErrorTr(cx); // This transaction exists only to access onError and its backoff behavior
-
-		// If the responses are too big, we may use multiple requests to get the key locations.  Each request begins
-		// where the last left off
-		for (; i < shards.size(); i++) {
-			while (beginKey < std::min<KeyRef>(shards[i].first.end, endKey)) {
-				try {
-					Version version = wait(self->getVersion(cx, self));
-
-					GetKeyValuesRequest req;
-					req.begin = firstGreaterOrEqual(beginKey);
-					req.end = firstGreaterOrEqual(std::min<KeyRef>(shards[i].first.end, endKey));
-					req.limit = SERVER_KNOBS->MOVE_KEYS_KRM_LIMIT;
-					req.limitBytes = SERVER_KNOBS->MOVE_KEYS_KRM_LIMIT_BYTES;
-					req.version = version;
-					req.tags = TagSet();
-
-					// Try getting the shard locations from the key servers
-					state std::vector<Future<ErrorOr<GetKeyValuesReply>>> keyValueFutures;
-					for (const auto& kv : shards[i].second) {
-						resetReply(req);
-						keyValueFutures.push_back(kv.getKeyValues.getReplyUnlessFailedFor(req, 2, 0));
-					}
-
-					wait(waitForAll(keyValueFutures));
-
-					int firstValidStorageServer = -1;
-
-					// Read the shard location results
-					for (int j = 0; j < keyValueFutures.size(); j++) {
-						ErrorOr<GetKeyValuesReply> reply = keyValueFutures[j].get();
-
-						if (!reply.present() || reply.get().error.present()) {
-							// If the storage server didn't reply in a quiescent database, then the check fails
-							if (self->performQuiescentChecks) {
-								TraceEvent("ConsistencyCheck_KeyServerUnavailable")
-								    .detail("StorageServer", shards[i].second[j].id().toString().c_str());
-								self->testFailure("Key server unavailable");
-								return false;
-							}
-
-							// If no storage servers replied, then throw all_alternatives_failed to force a retry
-							else if (firstValidStorageServer < 0 && j == keyValueFutures.size() - 1)
-								throw all_alternatives_failed();
-						}
-
-						// If this is the first storage server, store the locations to send back to the caller
-						else if (firstValidStorageServer < 0) {
-							firstValidStorageServer = j;
-
-							// Otherwise, compare the data to the results from the first storage server.  If they are
-							// different, then the check fails
-						} else if (reply.get().data != keyValueFutures[firstValidStorageServer].get().get().data ||
-						           reply.get().more != keyValueFutures[firstValidStorageServer].get().get().more) {
-							TraceEvent("ConsistencyCheck_InconsistentKeyServers")
-							    .detail("StorageServer1", shards[i].second[firstValidStorageServer].id())
-							    .detail("StorageServer2", shards[i].second[j].id());
-							self->testFailure("Key servers inconsistent", true);
-							return false;
-						}
-					}
-
-					auto keyValueResponse = keyValueFutures[firstValidStorageServer].get().get();
-					RangeResult currentLocations = krmDecodeRanges(
-					    keyServersPrefix,
-					    KeyRangeRef(beginKey.removePrefix(keyServersPrefix),
-					                std::min<KeyRef>(shards[i].first.end, endKey).removePrefix(keyServersPrefix)),
-					    RangeResultRef(keyValueResponse.data, keyValueResponse.more));
-
-					if (keyValueResponse.data.size() && beginKey == keyValueResponse.data[0].key) {
-						keyLocations.push_back_deep(keyLocations.arena(), currentLocations[0]);
-					}
-
-					if (currentLocations.size() > 2) {
-						keyLocations.append_deep(
-						    keyLocations.arena(), &currentLocations[1], currentLocations.size() - 2);
-					}
-
-					// Next iteration should pick up where we left off
-					ASSERT(currentLocations.size() > 1);
-					if (!keyValueResponse.more) {
-						beginKey = shards[i].first.end;
-					} else {
-						beginKey = keyValueResponse.data.end()[-1].key;
-					}
-
-					// If this is the last iteration, then push the allKeys.end KV pair
-					if (beginKey >= endKey)
-						keyLocations.push_back_deep(keyLocations.arena(), currentLocations.end()[-1]);
-				} catch (Error& e) {
-					state Error err = e;
-					wait(onErrorTr.onError(err));
-					TraceEvent("ConsistencyCheck_RetryGetKeyLocations").error(err);
-				}
-			}
-		}
-
-		keyLocationPromise.send(keyLocations);
-		return true;
-	}
-
-	// Retrieves a vector of the storage servers' estimates for the size of a particular shard
-	// If a storage server can't be reached, its estimate will be -1
-	// If there is an error, then the returned vector will have 0 size
-	ACTOR Future<std::vector<int64_t>> getStorageSizeEstimate(std::vector<StorageServerInterface> storageServers,
-	                                                          KeyRangeRef shard) {
-		state std::vector<int64_t> estimatedBytes;
-
-		state WaitMetricsRequest req;
-		req.keys = shard;
-		req.max.bytes = -1;
-		req.min.bytes = 0;
-
-		state std::vector<Future<ErrorOr<StorageMetrics>>> metricFutures;
-
-		try {
-			// Check the size of the shard on each storage server
-			for (int i = 0; i < storageServers.size(); i++) {
-				resetReply(req);
-				metricFutures.push_back(storageServers[i].waitMetrics.getReplyUnlessFailedFor(req, 2, 0));
-			}
-
-			// Wait for the storage servers to respond
-			wait(waitForAll(metricFutures));
-
-			int firstValidStorageServer = -1;
-
-			// Retrieve the size from the storage server responses
-			for (int i = 0; i < storageServers.size(); i++) {
-				ErrorOr<StorageMetrics> reply = metricFutures[i].get();
-
-				// If the storage server doesn't reply, then return -1
-				if (!reply.present()) {
-					TraceEvent("ConsistencyCheck_FailedToFetchMetrics")
-					    .error(reply.getError())
-					    .detail("Begin", printable(shard.begin))
-					    .detail("End", printable(shard.end))
-					    .detail("StorageServer", storageServers[i].id())
-					    .detail("IsTSS", storageServers[i].isTss() ? "True" : "False");
-					estimatedBytes.push_back(-1);
-				}
-
-				// Add the result to the list of estimates
-				else if (reply.present()) {
-					int64_t numBytes = reply.get().bytes;
-					estimatedBytes.push_back(numBytes);
-					if (firstValidStorageServer < 0)
-						firstValidStorageServer = i;
-					else if (estimatedBytes[firstValidStorageServer] != numBytes) {
-						TraceEvent("ConsistencyCheck_InconsistentStorageMetrics")
-						    .detail("ByteEstimate1", estimatedBytes[firstValidStorageServer])
-						    .detail("ByteEstimate2", numBytes)
-						    .detail("Begin", shard.begin)
-						    .detail("End", shard.end)
-						    .detail("StorageServer1", storageServers[firstValidStorageServer].id())
-						    .detail("StorageServer2", storageServers[i].id())
-						    .detail("IsTSS",
-						            storageServers[i].isTss() || storageServers[firstValidStorageServer].isTss()
-						                ? "True"
-						                : "False");
-					}
-				}
-			}
-		} catch (Error& e) {
-			TraceEvent("ConsistencyCheck_ErrorFetchingMetrics")
-			    .error(e)
-			    .detail("Begin", printable(shard.begin))
-			    .detail("End", printable(shard.end));
-			estimatedBytes.clear();
-		}
-
-		return estimatedBytes;
-	}
-
->>>>>>> e9a12b4a
 	// Comparison function used to compare map elements by value
 	template <class K, class T>
 	static bool compareByValue(std::pair<K, T> a, std::pair<K, T> b) {
 		return a.second < b.second;
 	}
 
-<<<<<<< HEAD
-=======
-	ACTOR Future<int64_t> getDatabaseSize(Database cx) {
-		state Transaction tr(cx);
-		tr.setOption(FDBTransactionOptions::LOCK_AWARE);
-		loop {
-			try {
-				StorageMetrics metrics =
-				    wait(tr.getDatabase()->getStorageMetrics(KeyRangeRef(allKeys.begin, keyServersPrefix), 100000));
-				return metrics.bytes;
-			} catch (Error& e) {
-				wait(tr.onError(e));
-			}
-		}
-	}
-
-	// Checks that the data in each shard is the same on each storage server that it resides on.  Also performs some
-	// sanity checks on the sizes of shards and storage servers. Returns false if there is a failure
-	ACTOR Future<bool> checkDataConsistency(Database cx,
-	                                        VectorRef<KeyValueRef> keyLocations,
-	                                        DatabaseConfiguration configuration,
-	                                        std::map<UID, StorageServerInterface> tssMapping,
-	                                        ConsistencyCheckWorkload* self) {
-		// Stores the total number of bytes on each storage server
-		// In a distributed test, this will be an estimated size
-		state std::map<UID, int64_t> storageServerSizes;
-
-		// Iterate through each shard, checking its values on all of its storage servers
-		// If shardSampleFactor > 1, then not all shards are processed
-		// Also, in a distributed data consistency check, each client processes a subset of the shards
-		// Note: this may cause some shards to be processed more than once or not at all in a non-quiescent database
-		state int effectiveClientCount = (self->distributed) ? self->clientCount : 1;
-		state int i = self->clientId * (self->shardSampleFactor + 1);
-		state int increment =
-		    (self->distributed && !self->firstClient) ? effectiveClientCount * self->shardSampleFactor : 1;
-		state int rateLimitForThisRound =
-		    self->bytesReadInPreviousRound == 0
-		        ? self->rateLimitMax
-		        : std::min(
-		              self->rateLimitMax,
-		              static_cast<int>(ceil(self->bytesReadInPreviousRound /
-		                                    (float)CLIENT_KNOBS->CONSISTENCY_CHECK_ONE_ROUND_TARGET_COMPLETION_TIME)));
-		ASSERT(rateLimitForThisRound >= 0 && rateLimitForThisRound <= self->rateLimitMax);
-		TraceEvent("ConsistencyCheck_RateLimitForThisRound").detail("RateLimit", rateLimitForThisRound);
-		state Reference<IRateControl> rateLimiter = Reference<IRateControl>(new SpeedLimit(rateLimitForThisRound, 1));
-		state double rateLimiterStartTime = now();
-		state int64_t bytesReadInthisRound = 0;
-
-		state double dbSize = 100e12;
-		if (g_network->isSimulated()) {
-			// This call will get all shard ranges in the database, which is too expensive on real clusters.
-			int64_t _dbSize = wait(self->getDatabaseSize(cx));
-			dbSize = _dbSize;
-		}
-
-		state std::vector<KeyRangeRef> ranges;
-
-		for (int k = 0; k < keyLocations.size() - 1; k++) {
-			KeyRangeRef range(keyLocations[k].key, keyLocations[k + 1].key);
-			ranges.push_back(range);
-		}
-
-		state std::vector<int> shardOrder;
-		shardOrder.reserve(ranges.size());
-		for (int k = 0; k < ranges.size(); k++)
-			shardOrder.push_back(k);
-		if (self->shuffleShards) {
-			uint32_t seed = self->sharedRandomNumber + self->repetitions;
-			DeterministicRandom sharedRandom(seed == 0 ? 1 : seed);
-			sharedRandom.randomShuffle(shardOrder);
-		}
-
-		for (; i < ranges.size(); i += increment) {
-			state int shard = shardOrder[i];
-
-			state KeyRangeRef range = ranges[shard];
-			state std::vector<UID> sourceStorageServers;
-			state std::vector<UID> destStorageServers;
-			state Transaction tr(cx);
-			tr.setOption(FDBTransactionOptions::LOCK_AWARE);
-			state int bytesReadInRange = 0;
-
-			RangeResult UIDtoTagMap = wait(tr.getRange(serverTagKeys, CLIENT_KNOBS->TOO_MANY));
-			ASSERT(!UIDtoTagMap.more && UIDtoTagMap.size() < CLIENT_KNOBS->TOO_MANY);
-			decodeKeyServersValue(
-			    UIDtoTagMap, keyLocations[shard].value, sourceStorageServers, destStorageServers, false);
-
-			// If the destStorageServers is non-empty, then this shard is being relocated
-			state bool isRelocating = destStorageServers.size() > 0;
-
-			// This check was disabled because we now disable data distribution during the consistency check,
-			// which can leave shards with dest storage servers.
-
-			// Disallow relocations in a quiescent database
-			/*if(self->firstClient && self->performQuiescentChecks && isRelocating)
-			{
-			    TraceEvent("ConsistencyCheck_QuiescentShardRelocation").detail("ShardBegin", printable(range.start)).detail("ShardEnd", printable(range.end));
-			    self->testFailure("Shard is being relocated in quiescent database");
-			    return false;
-			}*/
-
-			// In a quiescent database, check that the team size is the same as the desired team size
-			if (self->firstClient && self->performQuiescentChecks &&
-			    sourceStorageServers.size() != configuration.usableRegions * configuration.storageTeamSize) {
-				TraceEvent("ConsistencyCheck_InvalidTeamSize")
-				    .detail("ShardBegin", printable(range.begin))
-				    .detail("ShardEnd", printable(range.end))
-				    .detail("SourceTeamSize", sourceStorageServers.size())
-				    .detail("DestServerSize", destStorageServers.size())
-				    .detail("ConfigStorageTeamSize", configuration.storageTeamSize)
-				    .detail("UsableRegions", configuration.usableRegions);
-				// Record the server reponsible for the problematic shards
-				int i = 0;
-				for (auto& id : sourceStorageServers) {
-					TraceEvent("IncorrectSizeTeamInfo").detail("ServerUID", id).detail("TeamIndex", i++);
-				}
-				self->testFailure("Invalid team size");
-				return false;
-			}
-
-			state std::vector<UID> storageServers = (isRelocating) ? destStorageServers : sourceStorageServers;
-			state std::vector<StorageServerInterface> storageServerInterfaces;
-
-			//TraceEvent("ConsistencyCheck_GetStorageInfo").detail("StorageServers", storageServers.size());
-			loop {
-				try {
-					std::vector<Future<Optional<Value>>> serverListEntries;
-					serverListEntries.reserve(storageServers.size());
-					for (int s = 0; s < storageServers.size(); s++)
-						serverListEntries.push_back(tr.get(serverListKeyFor(storageServers[s])));
-					state std::vector<Optional<Value>> serverListValues = wait(getAll(serverListEntries));
-					for (int s = 0; s < serverListValues.size(); s++) {
-						if (serverListValues[s].present())
-							storageServerInterfaces.push_back(decodeServerListValue(serverListValues[s].get()));
-						else if (self->performQuiescentChecks)
-							self->testFailure("/FF/serverList changing in a quiescent database");
-					}
-
-					break;
-				} catch (Error& e) {
-					wait(tr.onError(e));
-				}
-			}
-
-			// add TSS to end of list, if configured and if not relocating
-			if (!isRelocating && self->performTSSCheck) {
-				int initialSize = storageServers.size();
-				for (int i = 0; i < initialSize; i++) {
-					auto tssPair = tssMapping.find(storageServers[i]);
-					if (tssPair != tssMapping.end()) {
-						CODE_PROBE(true, "TSS checked in consistency check");
-						storageServers.push_back(tssPair->second.id());
-						storageServerInterfaces.push_back(tssPair->second);
-					}
-				}
-			}
-
-			state std::vector<int64_t> estimatedBytes =
-			    wait(self->getStorageSizeEstimate(storageServerInterfaces, range));
-
-			// Gets permitted size range of shard
-			int64_t maxShardSize = getMaxShardSize(dbSize);
-			state ShardSizeBounds shardBounds = getShardSizeBounds(range, maxShardSize);
-
-			if (self->firstClient) {
-				// If there was an error retrieving shard estimated size
-				if (self->performQuiescentChecks && estimatedBytes.size() == 0)
-					self->testFailure("Error fetching storage metrics");
-
-				// If running a distributed test, storage server size is an accumulation of shard estimates
-				else if (self->distributed && self->firstClient)
-					for (int j = 0; j < storageServers.size(); j++)
-						storageServerSizes[storageServers[j]] += std::max(estimatedBytes[j], (int64_t)0);
-			}
-
-			// The first client may need to skip the rest of the loop contents if it is just processing this shard to
-			// get a size estimate
-			if (!self->firstClient || shard % (effectiveClientCount * self->shardSampleFactor) == 0) {
-				state int shardKeys = 0;
-				state int shardBytes = 0;
-				state int sampledBytes = 0;
-				state int splitBytes = 0;
-				state int firstKeySampledBytes = 0;
-				state int sampledKeys = 0;
-				state int sampledKeysWithProb = 0;
-				state double shardVariance = 0;
-				state bool canSplit = false;
-				state Key lastSampleKey;
-				state Key lastStartSampleKey;
-				state int64_t totalReadAmount = 0;
-
-				state KeySelector begin = firstGreaterOrEqual(range.begin);
-				state Transaction onErrorTr(
-				    cx); // This transaction exists only to access onError and its backoff behavior
-
-				// Read a limited number of entries at a time, repeating until all keys in the shard have been read
-				loop {
-					try {
-						lastSampleKey = lastStartSampleKey;
-
-						// Get the min version of the storage servers
-						Version version = wait(self->getVersion(cx, self));
-
-						state GetKeyValuesRequest req;
-						req.begin = begin;
-						req.end = firstGreaterOrEqual(range.end);
-						req.limit = 1e4;
-						req.limitBytes = CLIENT_KNOBS->REPLY_BYTE_LIMIT;
-						req.version = version;
-						req.tags = TagSet();
-
-						// Try getting the entries in the specified range
-						state std::vector<Future<ErrorOr<GetKeyValuesReply>>> keyValueFutures;
-						state int j = 0;
-						for (j = 0; j < storageServerInterfaces.size(); j++) {
-							resetReply(req);
-							keyValueFutures.push_back(
-							    storageServerInterfaces[j].getKeyValues.getReplyUnlessFailedFor(req, 2, 0));
-						}
-
-						wait(waitForAll(keyValueFutures));
-
-						// Read the resulting entries
-						state int firstValidServer = -1;
-						totalReadAmount = 0;
-						for (j = 0; j < keyValueFutures.size(); j++) {
-							ErrorOr<GetKeyValuesReply> rangeResult = keyValueFutures[j].get();
-
-							// Compare the results with other storage servers
-							if (rangeResult.present() && !rangeResult.get().error.present()) {
-								state GetKeyValuesReply current = rangeResult.get();
-								totalReadAmount += current.data.expectedSize();
-								// If we haven't encountered a valid storage server yet, then mark this as the baseline
-								// to compare against
-								if (firstValidServer == -1)
-									firstValidServer = j;
-
-								// Compare this shard against the first
-								else {
-									GetKeyValuesReply reference = keyValueFutures[firstValidServer].get().get();
-
-									if (current.data != reference.data || current.more != reference.more) {
-										// Be especially verbose if in simulation
-										if (g_network->isSimulated()) {
-											int invalidIndex = -1;
-											printf("\n%sSERVER %d (%s); shard = %s - %s:\n",
-											       storageServerInterfaces[j].isTss() ? "TSS " : "",
-											       j,
-											       storageServerInterfaces[j].address().toString().c_str(),
-											       printable(req.begin.getKey()).c_str(),
-											       printable(req.end.getKey()).c_str());
-											for (int k = 0; k < current.data.size(); k++) {
-												printf("%d. %s => %s\n",
-												       k,
-												       printable(current.data[k].key).c_str(),
-												       printable(current.data[k].value).c_str());
-												if (invalidIndex < 0 &&
-												    (k >= reference.data.size() ||
-												     current.data[k].key != reference.data[k].key ||
-												     current.data[k].value != reference.data[k].value))
-													invalidIndex = k;
-											}
-
-											printf(
-											    "\n%sSERVER %d (%s); shard = %s - %s:\n",
-											    storageServerInterfaces[firstValidServer].isTss() ? "TSS " : "",
-											    firstValidServer,
-											    storageServerInterfaces[firstValidServer].address().toString().c_str(),
-											    printable(req.begin.getKey()).c_str(),
-											    printable(req.end.getKey()).c_str());
-											for (int k = 0; k < reference.data.size(); k++) {
-												printf("%d. %s => %s\n",
-												       k,
-												       printable(reference.data[k].key).c_str(),
-												       printable(reference.data[k].value).c_str());
-												if (invalidIndex < 0 &&
-												    (k >= current.data.size() ||
-												     reference.data[k].key != current.data[k].key ||
-												     reference.data[k].value != current.data[k].value))
-													invalidIndex = k;
-											}
-
-											printf("\nMISMATCH AT %d\n\n", invalidIndex);
-										}
-
-										// Data for trace event
-										// The number of keys unique to the current shard
-										int currentUniques = 0;
-										// The number of keys unique to the reference shard
-										int referenceUniques = 0;
-										// The number of keys in both shards with conflicting values
-										int valueMismatches = 0;
-										// The number of keys in both shards with matching values
-										int matchingKVPairs = 0;
-										// Last unique key on the current shard
-										KeyRef currentUniqueKey;
-										// Last unique key on the reference shard
-										KeyRef referenceUniqueKey;
-										// Last value mismatch
-										KeyRef valueMismatchKey;
-
-										// Loop indeces
-										int currentI = 0;
-										int referenceI = 0;
-										while (currentI < current.data.size() || referenceI < reference.data.size()) {
-											if (currentI >= current.data.size()) {
-												referenceUniqueKey = reference.data[referenceI].key;
-												referenceUniques++;
-												referenceI++;
-											} else if (referenceI >= reference.data.size()) {
-												currentUniqueKey = current.data[currentI].key;
-												currentUniques++;
-												currentI++;
-											} else {
-												KeyValueRef currentKV = current.data[currentI];
-												KeyValueRef referenceKV = reference.data[referenceI];
-
-												if (currentKV.key == referenceKV.key) {
-													if (currentKV.value == referenceKV.value)
-														matchingKVPairs++;
-													else {
-														valueMismatchKey = currentKV.key;
-														valueMismatches++;
-													}
-
-													currentI++;
-													referenceI++;
-												} else if (currentKV.key < referenceKV.key) {
-													currentUniqueKey = currentKV.key;
-													currentUniques++;
-													currentI++;
-												} else {
-													referenceUniqueKey = referenceKV.key;
-													referenceUniques++;
-													referenceI++;
-												}
-											}
-										}
-
-										TraceEvent("ConsistencyCheck_DataInconsistent")
-										    .detail(format("StorageServer%d", j).c_str(), storageServers[j].toString())
-										    .detail(format("StorageServer%d", firstValidServer).c_str(),
-										            storageServers[firstValidServer].toString())
-										    .detail("ShardBegin", req.begin.getKey())
-										    .detail("ShardEnd", req.end.getKey())
-										    .detail("VersionNumber", req.version)
-										    .detail(format("Server%dUniques", j).c_str(), currentUniques)
-										    .detail(format("Server%dUniqueKey", j).c_str(), currentUniqueKey)
-										    .detail(format("Server%dUniques", firstValidServer).c_str(),
-										            referenceUniques)
-										    .detail(format("Server%dUniqueKey", firstValidServer).c_str(),
-										            referenceUniqueKey)
-										    .detail("ValueMismatches", valueMismatches)
-										    .detail("ValueMismatchKey", valueMismatchKey)
-										    .detail("MatchingKVPairs", matchingKVPairs)
-										    .detail("IsTSS",
-										            storageServerInterfaces[j].isTss() ||
-										                    storageServerInterfaces[firstValidServer].isTss()
-										                ? "True"
-										                : "False");
-
-										if ((g_network->isSimulated() &&
-										     g_simulator->tssMode != ISimulator::TSSMode::EnabledDropMutations) ||
-										    (!storageServerInterfaces[j].isTss() &&
-										     !storageServerInterfaces[firstValidServer].isTss())) {
-											self->testFailure("Data inconsistent", true);
-											return false;
-										}
-									}
-								}
-							}
-
-							// If the data is not available and we aren't relocating this shard
-							else if (!isRelocating) {
-								Error e =
-								    rangeResult.isError() ? rangeResult.getError() : rangeResult.get().error.get();
-
-								TraceEvent("ConsistencyCheck_StorageServerUnavailable")
-								    .errorUnsuppressed(e)
-								    .suppressFor(1.0)
-								    .detail("StorageServer", storageServers[j])
-								    .detail("ShardBegin", printable(range.begin))
-								    .detail("ShardEnd", printable(range.end))
-								    .detail("Address", storageServerInterfaces[j].address())
-								    .detail("UID", storageServerInterfaces[j].id())
-								    .detail("GetKeyValuesToken",
-								            storageServerInterfaces[j].getKeyValues.getEndpoint().token)
-								    .detail("IsTSS", storageServerInterfaces[j].isTss() ? "True" : "False");
-
-								// All shards should be available in quiscence
-								if (self->performQuiescentChecks && !storageServerInterfaces[j].isTss()) {
-									self->testFailure("Storage server unavailable");
-									return false;
-								}
-							}
-						}
-
-						if (firstValidServer >= 0) {
-							VectorRef<KeyValueRef> data = keyValueFutures[firstValidServer].get().get().data;
-							// Calculate the size of the shard, the variance of the shard size estimate, and the correct
-							// shard size estimate
-							for (int k = 0; k < data.size(); k++) {
-								ByteSampleInfo sampleInfo = isKeyValueInSample(data[k]);
-								shardBytes += sampleInfo.size;
-								double itemProbability = ((double)sampleInfo.size) / sampleInfo.sampledSize;
-								if (itemProbability < 1)
-									shardVariance += itemProbability * (1 - itemProbability) *
-									                 pow((double)sampleInfo.sampledSize, 2);
-
-								if (sampleInfo.inSample) {
-									sampledBytes += sampleInfo.sampledSize;
-									if (!canSplit && sampledBytes >= shardBounds.min.bytes &&
-									    data[k].key.size() <= CLIENT_KNOBS->SPLIT_KEY_SIZE_LIMIT &&
-									    sampledBytes <= shardBounds.max.bytes *
-									                        CLIENT_KNOBS->STORAGE_METRICS_UNFAIR_SPLIT_LIMIT / 2) {
-										canSplit = true;
-										splitBytes = sampledBytes;
-									}
-
-									/*TraceEvent("ConsistencyCheck_ByteSample").detail("ShardBegin", printable(range.begin)).detail("ShardEnd", printable(range.end))
-									    .detail("SampledBytes", sampleInfo.sampledSize).detail("Key",
-									   printable(data[k].key)).detail("KeySize", data[k].key.size()).detail("ValueSize",
-									   data[k].value.size());*/
-
-									// In data distribution, the splitting process ignores the first key in a shard.
-									// Thus, we shouldn't consider it when validating the upper bound of estimated shard
-									// sizes
-									if (k == 0)
-										firstKeySampledBytes += sampleInfo.sampledSize;
-
-									sampledKeys++;
-									if (itemProbability < 1) {
-										sampledKeysWithProb++;
-									}
-								}
-							}
-
-							// Accumulate number of keys in this shard
-							shardKeys += data.size();
-						}
-						// after requesting each shard, enforce rate limit based on how much data will likely be read
-						if (rateLimitForThisRound > 0) {
-							wait(rateLimiter->getAllowance(totalReadAmount));
-							// Set ratelimit to max allowed if current round has been going on for a while
-							if (now() - rateLimiterStartTime >
-							        1.1 * CLIENT_KNOBS->CONSISTENCY_CHECK_ONE_ROUND_TARGET_COMPLETION_TIME &&
-							    rateLimitForThisRound != self->rateLimitMax) {
-								rateLimitForThisRound = self->rateLimitMax;
-								rateLimiter = Reference<IRateControl>(new SpeedLimit(rateLimitForThisRound, 1));
-								rateLimiterStartTime = now();
-								TraceEvent(SevInfo, "ConsistencyCheck_RateLimitSetMaxForThisRound")
-								    .detail("RateLimit", rateLimitForThisRound);
-							}
-						}
-						bytesReadInRange += totalReadAmount;
-						bytesReadInthisRound += totalReadAmount;
-
-						// Advance to the next set of entries
-						if (firstValidServer >= 0 && keyValueFutures[firstValidServer].get().get().more) {
-							VectorRef<KeyValueRef> result = keyValueFutures[firstValidServer].get().get().data;
-							ASSERT(result.size() > 0);
-							begin = firstGreaterThan(result[result.size() - 1].key);
-							ASSERT(begin.getKey() != allKeys.end);
-							lastStartSampleKey = lastSampleKey;
-						} else
-							break;
-					} catch (Error& e) {
-						state Error err = e;
-						wait(onErrorTr.onError(err));
-						TraceEvent("ConsistencyCheck_RetryDataConsistency").error(err);
-					}
-				}
-
-				canSplit = canSplit && sampledBytes - splitBytes >= shardBounds.min.bytes && sampledBytes > splitBytes;
-
-				// Update the size of all storage servers containing this shard
-				// This is only done in a non-distributed consistency check; the distributed check uses shard size
-				// estimates
-				if (!self->distributed)
-					for (int j = 0; j < storageServers.size(); j++)
-						storageServerSizes[storageServers[j]] += shardBytes;
-
-				// FIXME: Where is this intended to be used?
-				[[maybe_unused]] bool hasValidEstimate = estimatedBytes.size() > 0;
-
-				// If the storage servers' sampled estimate of shard size is different from ours
-				if (self->performQuiescentChecks) {
-					for (int j = 0; j < estimatedBytes.size(); j++) {
-						if (estimatedBytes[j] >= 0 && estimatedBytes[j] != sampledBytes) {
-							TraceEvent("ConsistencyCheck_IncorrectEstimate")
-							    .detail("EstimatedBytes", estimatedBytes[j])
-							    .detail("CorrectSampledBytes", sampledBytes)
-							    .detail("StorageServer", storageServers[j])
-							    .detail("IsTSS", storageServerInterfaces[j].isTss() ? "True" : "False");
-
-							if (!storageServerInterfaces[j].isTss()) {
-								self->testFailure("Storage servers had incorrect sampled estimate");
-							}
-
-							hasValidEstimate = false;
-
-							break;
-						} else if (estimatedBytes[j] < 0 &&
-						           ((g_network->isSimulated() &&
-						             g_simulator->tssMode <= ISimulator::TSSMode::EnabledNormal) ||
-						            !storageServerInterfaces[j].isTss())) {
-							// Ignore a non-responding TSS outside of simulation, or if tss fault injection is enabled
-							hasValidEstimate = false;
-							break;
-						}
-					}
-				}
-
-				// Compute the difference between the shard size estimate and its actual size.  If it is sufficiently
-				// large, then fail
-				double stdDev = sqrt(shardVariance);
-
-				double failErrorNumStdDev = 7;
-				int estimateError = abs(shardBytes - sampledBytes);
-
-				// Only perform the check if there are sufficient keys to get a distribution that should resemble a
-				// normal distribution
-				if (sampledKeysWithProb > 30 && estimateError > failErrorNumStdDev * stdDev) {
-					double numStdDev = estimateError / sqrt(shardVariance);
-					TraceEvent("ConsistencyCheck_InaccurateShardEstimate")
-					    .detail("Min", shardBounds.min.bytes)
-					    .detail("Max", shardBounds.max.bytes)
-					    .detail("Estimate", sampledBytes)
-					    .detail("Actual", shardBytes)
-					    .detail("NumStdDev", numStdDev)
-					    .detail("Variance", shardVariance)
-					    .detail("StdDev", stdDev)
-					    .detail("ShardBegin", printable(range.begin))
-					    .detail("ShardEnd", printable(range.end))
-					    .detail("NumKeys", shardKeys)
-					    .detail("NumSampledKeys", sampledKeys)
-					    .detail("NumSampledKeysWithProb", sampledKeysWithProb);
-
-					self->testFailure(format("Shard size is more than %f std dev from estimate", failErrorNumStdDev));
-				}
-
-				// In a quiescent database, check that the (estimated) size of the shard is within permitted bounds
-				// Min and max shard sizes have a 3 * shardBounds.permittedError.bytes cushion for error since shard
-				// sizes are not precise Shard splits ignore the first key in a shard, so its size shouldn't be
-				// considered when checking the upper bound 0xff shards are not checked
-				if (canSplit && sampledKeys > 5 && self->performQuiescentChecks &&
-				    !range.begin.startsWith(keyServersPrefix) &&
-				    (sampledBytes < shardBounds.min.bytes - 3 * shardBounds.permittedError.bytes ||
-				     sampledBytes - firstKeySampledBytes >
-				         shardBounds.max.bytes + 3 * shardBounds.permittedError.bytes)) {
-					TraceEvent("ConsistencyCheck_InvalidShardSize")
-					    .detail("Min", shardBounds.min.bytes)
-					    .detail("Max", shardBounds.max.bytes)
-					    .detail("Size", shardBytes)
-					    .detail("EstimatedSize", sampledBytes)
-					    .detail("ShardBegin", printable(range.begin))
-					    .detail("ShardEnd", printable(range.end))
-					    .detail("ShardCount", ranges.size())
-					    .detail("SampledKeys", sampledKeys);
-					self->testFailure(format("Shard size in quiescent database is too %s",
-					                         (sampledBytes < shardBounds.min.bytes) ? "small" : "large"));
-					return false;
-				}
-			}
-
-			if (bytesReadInRange > 0) {
-				TraceEvent("ConsistencyCheck_ReadRange")
-				    .suppressFor(1.0)
-				    .detail("Range", range)
-				    .detail("BytesRead", bytesReadInRange);
-			}
-		}
-
-		// SOMEDAY: when background data distribution is implemented, include this test
-		// In a quiescent database, check that the sizes of storage servers are roughly the same
-		/*if(self->performQuiescentChecks)
-		{
-		    auto minStorageServer = std::min_element(storageServerSizes.begin(), storageServerSizes.end(),
-		ConsistencyCheckWorkload::compareByValue<UID, int64_t>); auto maxStorageServer =
-		std::max_element(storageServerSizes.begin(), storageServerSizes.end(),
-		ConsistencyCheckWorkload::compareByValue<UID, int64_t>);
-
-		    int bias = SERVER_KNOBS->MIN_SHARD_BYTES;
-		    if(1.1 * (minStorageServer->second + SERVER_KNOBS->MIN_SHARD_BYTES) < maxStorageServer->second +
-		SERVER_KNOBS->MIN_SHARD_BYTES)
-		    {
-		        TraceEvent("ConsistencyCheck_InconsistentStorageServerSizes").detail("MinSize", minStorageServer->second).detail("MaxSize", maxStorageServer->second)
-		            .detail("MinStorageServer", minStorageServer->first).detail("MaxStorageServer",
-		maxStorageServer->first);
-
-		        self->testFailure(format("Storage servers differ significantly in size by a factor of %f",
-		((double)maxStorageServer->second) / minStorageServer->second)); return false;
-		    }
-		}*/
-
-		self->bytesReadInPreviousRound = bytesReadInthisRound;
-		return true;
-	}
-
->>>>>>> e9a12b4a
 	// Returns true if any storage servers have the exact same network address or are not using the correct key value
 	// store type
 	ACTOR Future<bool> checkForUndesirableServers(Database cx,
