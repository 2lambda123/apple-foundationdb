/*
 * MetaclusterManagementWorkload.actor.cpp
 *
 * This source file is part of the FoundationDB open source project
 *
 * Copyright 2013-2022 Apple Inc. and the FoundationDB project authors
 *
 * Licensed under the Apache License, Version 2.0 (the "License");
 * you may not use this file except in compliance with the License.
 * You may obtain a copy of the License at
 *
 *     http://www.apache.org/licenses/LICENSE-2.0
 *
 * Unless required by applicable law or agreed to in writing, software
 * distributed under the License is distributed on an "AS IS" BASIS,
 * WITHOUT WARRANTIES OR CONDITIONS OF ANY KIND, either express or implied.
 * See the License for the specific language governing permissions and
 * limitations under the License.
 */

#include <cstdint>
#include <limits>
#include "fdbclient/ClusterConnectionMemoryRecord.h"
#include "fdbclient/FDBOptions.g.h"
#include "fdbclient/GenericManagementAPI.actor.h"
#include "fdbclient/MultiVersionTransaction.h"
#include "fdbclient/ReadYourWrites.h"
#include "fdbclient/RunRYWTransaction.actor.h"
#include "fdbclient/TenantManagement.actor.h"
#include "fdbclient/ThreadSafeTransaction.h"
#include "fdbrpc/simulator.h"
#include "fdbserver/workloads/workloads.actor.h"
#include "fdbserver/Knobs.h"
#include "flow/BooleanParam.h"
#include "flow/Error.h"
#include "flow/IRandom.h"
#include "flow/ThreadHelper.actor.h"
#include "flow/flow.h"

#include "metacluster/Metacluster.h"
#include "metacluster/MetaclusterConsistency.actor.h"

#include "flow/actorcompiler.h" // This must be the last #include.

struct MetaclusterManagementWorkload : TestWorkload {
	static constexpr auto NAME = "MetaclusterManagement";

	struct TenantTestData : ReferenceCounted<TenantTestData> {
		ClusterName cluster;
		Optional<TenantGroupName> tenantGroup;
		Optional<UID> lockId;
		TenantAPI::TenantLockState lockState = TenantAPI::TenantLockState::UNLOCKED;

		TenantTestData() {}
		TenantTestData(ClusterName cluster, Optional<TenantGroupName> tenantGroup)
		  : cluster(cluster), tenantGroup(tenantGroup) {}
	};

	struct TenantGroupData : ReferenceCounted<TenantGroupData> {
		ClusterName cluster;
		std::set<TenantName> tenants;

		TenantGroupData() {}
		TenantGroupData(ClusterName cluster) : cluster(cluster) {}
	};

	struct DataClusterData : ReferenceCounted<DataClusterData> {
		Database db;
		bool registered = false;
		bool detached = false;
		int tenantGroupCapacity = 0;
		MetaclusterVersion version;

		std::map<TenantName, Reference<TenantTestData>> tenants;
		std::map<TenantGroupName, Reference<TenantGroupData>> tenantGroups;
		std::set<TenantName> ungroupedTenants;

		metacluster::AutoTenantAssignment autoTenantAssignment = metacluster::AutoTenantAssignment::ENABLED;

		DataClusterData() {}
		DataClusterData(Database db) : db(db) {}
	};

	bool metaclusterCreated;

	Reference<IDatabase> managementDb;
	MetaclusterVersion managementVersion;

	std::map<ClusterName, Reference<DataClusterData>> dataDbs;
	std::map<TenantGroupName, Reference<TenantGroupData>> tenantGroups;
	std::set<TenantName> ungroupedTenants;
	std::vector<ClusterName> dataDbIndex;

	int64_t totalTenantGroupCapacity = 0;
	std::map<TenantName, Reference<TenantTestData>> createdTenants;

	int maxTenants;
	int maxTenantGroups;
	bool allowTenantIdPrefixReuse;
	int64_t tenantIdPrefix = -1;
	std::set<int64_t> usedPrefixes;
	double testDuration;

	MetaclusterManagementWorkload(WorkloadContext const& wcx)
	  : TestWorkload(wcx), metaclusterCreated(deterministicRandom()->coinflip()) {
		maxTenants = std::min<int>(1e8 - 1, getOption(options, "maxTenants"_sr, 1000));
		maxTenantGroups = std::min<int>(2 * maxTenants, getOption(options, "maxTenantGroups"_sr, 20));
		testDuration = getOption(options, "testDuration"_sr, 120.0);
		allowTenantIdPrefixReuse = deterministicRandom()->coinflip();
		MetaclusterRegistrationEntry::allowUnsupportedRegistrationWrites = true;
	}

	Optional<int64_t> generateTenantIdPrefix() {
		for (int i = 0; i < 20; ++i) {
			int64_t newPrefix = deterministicRandom()->randomInt(TenantAPI::TENANT_ID_PREFIX_MIN_VALUE,
			                                                     TenantAPI::TENANT_ID_PREFIX_MAX_VALUE + 1);
			if (allowTenantIdPrefixReuse || !usedPrefixes.count(newPrefix)) {
				return newPrefix;
			}
		}

		return false;
	}

	void disableFailureInjectionWorkloads(std::set<std::string>& out) const override { out.insert("Attrition"); }

	Future<Void> setup(Database const& cx) override {
		if (clientId == 0) {
			if (g_network->isSimulated() && BUGGIFY) {
				IKnobCollection::getMutableGlobalKnobCollection().setKnob(
				    "max_tenants_per_cluster", KnobValueRef::create(int{ deterministicRandom()->randomInt(20, 100) }));
			}
			return _setup(cx, this);
		} else {
			return Void();
		}
	}
	ACTOR static Future<Void> _setup(Database cx, MetaclusterManagementWorkload* self) {
		ASSERT(g_simulator->extraDatabases.size() > 0);

		if (self->metaclusterCreated) {
			self->tenantIdPrefix = self->generateTenantIdPrefix().get();
			self->usedPrefixes.insert(self->tenantIdPrefix);
		}

		metacluster::util::SimulatedMetacluster simMetacluster = wait(metacluster::util::createSimulatedMetacluster(
		    cx,
		    self->tenantIdPrefix,
		    Optional<metacluster::DataClusterEntry>(),
		    metacluster::util::SkipMetaclusterCreation(!self->metaclusterCreated)));

		self->managementDb = simMetacluster.managementDb;
		for (auto const& [name, db] : simMetacluster.dataDbs) {
			self->dataDbIndex.push_back(name);
			self->dataDbs[name] = makeReference<DataClusterData>(db);
		}

		if (self->metaclusterCreated) {
			Optional<MetaclusterRegistrationEntry> registration =
			    wait(metacluster::metadata::metaclusterRegistration().get(self->managementDb));
			ASSERT(registration.present());
			self->managementVersion = registration.get().version;
		}

		return Void();
	}

	ClusterName chooseClusterName() { return dataDbIndex[deterministicRandom()->randomInt(0, dataDbIndex.size())]; }

	TenantName chooseTenantName() {
		TenantName tenant(format("tenant%08d", deterministicRandom()->randomInt(0, maxTenants)));
		return tenant;
	}

	Optional<TenantGroupName> chooseTenantGroup() {
		Optional<TenantGroupName> tenantGroup;
		if (deterministicRandom()->coinflip()) {
			tenantGroup =
			    TenantGroupNameRef(format("tenantgroup%08d", deterministicRandom()->randomInt(0, maxTenantGroups)));
		}

		return tenantGroup;
	}

	bool isValidVersion(Optional<Reference<DataClusterData>> dataDb = {}) {
		bool managementValid = managementVersion >= MetaclusterVersion::MIN_SUPPORTED &&
		                       managementVersion <= MetaclusterVersion::MAX_SUPPORTED;

		bool dataValid = !dataDb.present() || (dataDb.get()->version >= MetaclusterVersion::MIN_SUPPORTED &&
		                                       dataDb.get()->version <= MetaclusterVersion::MAX_SUPPORTED);

		return managementValid && dataValid;
	}

	ACTOR template <class DB>
	static Future<Void> setMetaclusterVersion(Reference<DB> db, MetaclusterVersion version) {
		state Reference<typename DB::TransactionT> tr = db->createTransaction();

		loop {
			try {
				tr->setOption(FDBTransactionOptions::ACCESS_SYSTEM_KEYS);
				state Optional<UnversionedMetaclusterRegistrationEntry> registration =
				    wait(metacluster::metadata::unversionedMetaclusterRegistration().get(tr));
				ASSERT(registration.present());

				if (registration.get().version == version) {
					return Void();
				}

				MetaclusterRegistrationEntry newRegistration(registration.get());
				newRegistration.version = version;
				metacluster::metadata::metaclusterRegistration().set(tr, newRegistration);
				wait(safeThreadFutureToFuture(tr->commit()));

				// The metacluster registration entry causes a recovery, so it cannot succeed
				ASSERT(false);
			} catch (Error& e) {
				wait(safeThreadFutureToFuture(tr->onError(e)));
			}
		}
	}

	Future<Void> checkAndResetMetaclusterVersion(ClusterName clusterName) {
		auto dataDbItr = dataDbs.find(clusterName);
		ASSERT(dataDbItr != dataDbs.end());
		ASSERT(!isValidVersion(dataDbItr->second));

		dataDbItr->second->version = (MetaclusterVersion)deterministicRandom()->randomInt(
		    (int)MetaclusterVersion::MIN_SUPPORTED, (int)MetaclusterVersion::MAX_SUPPORTED + 1);

		return setMetaclusterVersion(dataDbItr->second->db.getReference(), dataDbItr->second->version);
	}

	ACTOR static Future<Void> createMetacluster(MetaclusterManagementWorkload* self) {
		state ClusterName clusterName = "metacluster"_sr;
		if (deterministicRandom()->random01() < 0.01) {
			clusterName = clusterName.withPrefix("\xff"_sr);
		}

		try {
			state Optional<int64_t> newTenantIdPrefix = self->generateTenantIdPrefix();
			if (!newTenantIdPrefix.present()) {
				return Void();
			}

			Optional<std::string> result =
			    wait(metacluster::createMetacluster(self->managementDb, clusterName, newTenantIdPrefix.get(), false));

			ASSERT(!clusterName.startsWith("\xff"_sr));
			if (!result.present()) {
				ASSERT(!self->metaclusterCreated);
				self->metaclusterCreated = true;

				self->tenantIdPrefix = newTenantIdPrefix.get();
				self->usedPrefixes.insert(self->tenantIdPrefix);

				Optional<MetaclusterRegistrationEntry> registrationEntry =
				    wait(metacluster::metadata::metaclusterRegistration().get(self->managementDb));
				ASSERT(registrationEntry.present());

				self->managementVersion = registrationEntry.get().version;
			} else {
				ASSERT(self->metaclusterCreated);
			}
		} catch (Error& e) {
			if (e.code() == error_code_invalid_cluster_name) {
				ASSERT(clusterName.startsWith("\xff"_sr));
				return Void();
			} else if (e.code() == error_code_unsupported_metacluster_version) {
				ASSERT(!self->isValidVersion());
				return Void();
			}

			TraceEvent(SevError, "CreateMetaclusterFailure").error(e).detail("ClusterName", clusterName);
			ASSERT(false);
		}

		return Void();
	}

	ACTOR static Future<Void> decommissionMetacluster(MetaclusterManagementWorkload* self) {
		state bool empty = self->createdTenants.empty();
		for (auto db : self->dataDbs) {
			empty = empty && !db.second->registered;
		}

		try {
			wait(metacluster::decommissionMetacluster(self->managementDb));
			ASSERT(self->metaclusterCreated);
			ASSERT(self->isValidVersion());
			ASSERT(empty);

			self->metaclusterCreated = false;
		} catch (Error& e) {
			if (e.code() == error_code_cluster_not_empty) {
				ASSERT(!empty);
				return Void();
			} else if (e.code() == error_code_invalid_metacluster_operation) {
				ASSERT(!self->metaclusterCreated);
				return Void();
			} else if (e.code() == error_code_unsupported_metacluster_version) {
				ASSERT(!self->isValidVersion());
				return Void();
			}

			TraceEvent(SevError, "DecommissionMetaclusterFailure").error(e);
			ASSERT(false);
		}

		return Void();
	}

	ACTOR static Future<Void> registerCluster(MetaclusterManagementWorkload* self) {
		state ClusterName clusterName = self->chooseClusterName();
		state Reference<DataClusterData> dataDb = self->dataDbs[clusterName];
		state bool retried = false;

		if (deterministicRandom()->random01() < 0.1) {
			clusterName = "\xff"_sr.withSuffix(clusterName);
		}

		try {
			state metacluster::DataClusterEntry entry;
			entry.capacity.numTenantGroups = deterministicRandom()->randomInt(0, 4);
			if (deterministicRandom()->random01() < 0.25) {
				entry.autoTenantAssignment = metacluster::AutoTenantAssignment::DISABLED;
			}

			loop {
				try {
					Future<Void> registerFuture =
					    metacluster::registerCluster(self->managementDb,
					                                 clusterName,
					                                 dataDb->db->getConnectionRecord()->getConnectionString(),
					                                 entry);

					Optional<Void> result = wait(timeout(registerFuture, deterministicRandom()->randomInt(1, 30)));
					if (result.present()) {
						break;
					} else {
						retried = true;
					}
				} catch (Error& e) {
					state Error registerError = e;
					if (registerError.code() == error_code_cluster_removed ||
					    registerError.code() == error_code_cluster_not_empty) {
						if (registerError.code() == error_code_cluster_removed) {
							ASSERT(retried);
						} else if (registerError.code() == error_code_cluster_not_empty) {
							ASSERT(dataDb->detached);
						}

						wait(success(errorOr(metacluster::removeCluster(self->managementDb,
						                                                clusterName,
						                                                ClusterType::METACLUSTER_MANAGEMENT,
						                                                metacluster::ForceRemove::True))));

						return Void();
					} else if (registerError.code() == error_code_cluster_already_exists && retried &&
					           !dataDb->registered) {
						Optional<metacluster::DataClusterMetadata> clusterMetadata =
						    wait(metacluster::tryGetCluster(self->managementDb, clusterName));
						ASSERT(clusterMetadata.present());
						break;
					} else {
						throw registerError;
					}
				}
			}

			ASSERT(!clusterName.startsWith("\xff"_sr));
			ASSERT(!dataDb->registered);
			ASSERT(!dataDb->detached || dataDb->tenants.empty());
			ASSERT(self->isValidVersion());
			ASSERT(self->metaclusterCreated);

			Optional<MetaclusterRegistrationEntry> registration =
			    wait(metacluster::metadata::metaclusterRegistration().get(dataDb->db.getReference()));
			ASSERT(registration.present());
			dataDb->version = registration.get().version;

			dataDb->tenantGroupCapacity = entry.capacity.numTenantGroups;
			self->totalTenantGroupCapacity += entry.capacity.numTenantGroups;
			dataDb->registered = true;
			dataDb->detached = false;
			dataDb->autoTenantAssignment = entry.autoTenantAssignment;

			// Get a version to know that the cluster has recovered
			wait(success(runTransaction(dataDb->db.getReference(),
			                            [](Reference<ReadYourWritesTransaction> tr) { return tr->getReadVersion(); })));
		} catch (Error& e) {
			if (e.code() == error_code_cluster_already_exists) {
				ASSERT(dataDb->registered);
				return Void();
			} else if (e.code() == error_code_cluster_not_empty) {
				ASSERT(dataDb->detached && !dataDb->tenants.empty());
				return Void();
			} else if (e.code() == error_code_invalid_cluster_name) {
				ASSERT(clusterName.startsWith("\xff"_sr));
				return Void();
			} else if (e.code() == error_code_unsupported_metacluster_version) {
				ASSERT(!self->isValidVersion(dataDb));
				return Void();
			} else if (e.code() == error_code_invalid_metacluster_operation) {
				ASSERT(!self->metaclusterCreated);
				return Void();
			}

			TraceEvent(SevError, "RegisterClusterFailure").error(e).detail("ClusterName", clusterName);
			ASSERT(false);
		}

		return Void();
	}

	ACTOR static Future<Void> removeCluster(MetaclusterManagementWorkload* self) {
		state ClusterName clusterName = self->chooseClusterName();
		state Reference<DataClusterData> dataDb = self->dataDbs[clusterName];
		state bool retried = false;
		state metacluster::ForceRemove detachCluster(deterministicRandom()->coinflip());

		try {
			loop {
				Future<bool> removeFuture = metacluster::removeCluster(self->managementDb,
				                                                       clusterName,
				                                                       ClusterType::METACLUSTER_MANAGEMENT,
				                                                       metacluster::ForceRemove(detachCluster));
				try {
					Optional<bool> result = wait(timeout(removeFuture, deterministicRandom()->randomInt(1, 30)));
					if (result.present()) {
						ASSERT(result.get());
						break;
					} else {
						retried = true;
					}
				} catch (Error& e) {
					if (e.code() == error_code_cluster_not_found && retried && dataDb->registered) {
						Optional<metacluster::DataClusterMetadata> clusterMetadata =
						    wait(metacluster::tryGetCluster(self->managementDb, clusterName));

						ASSERT(!clusterMetadata.present());
						break;
					} else if (e.code() == error_code_unsupported_metacluster_version) {
						if (!self->isValidVersion()) {
							return Void();
						} else {
							wait(self->checkAndResetMetaclusterVersion(clusterName));
						}
					} else {
						throw;
					}
				}
			}

			ASSERT(dataDb->registered);
			ASSERT(detachCluster || dataDb->tenants.empty());
			ASSERT(self->isValidVersion(dataDb));
			ASSERT(self->metaclusterCreated);

			self->totalTenantGroupCapacity -= std::max<int64_t>(
			    dataDb->tenantGroups.size() + dataDb->ungroupedTenants.size(), dataDb->tenantGroupCapacity);
			dataDb->tenantGroupCapacity = 0;
			dataDb->registered = false;
			dataDb->autoTenantAssignment = metacluster::AutoTenantAssignment::ENABLED;

			if (detachCluster) {
				dataDb->detached = true;
				for (auto const& t : dataDb->ungroupedTenants) {
					self->ungroupedTenants.erase(t);
				}
				for (auto const& t : dataDb->tenantGroups) {
					self->tenantGroups.erase(t.first);
				}
				for (auto const& t : dataDb->tenants) {
					self->createdTenants.erase(t.first);
				}
			}

			// Get a version to know that the cluster has recovered
			wait(success(runTransaction(dataDb->db.getReference(),
			                            [](Reference<ReadYourWritesTransaction> tr) { return tr->getReadVersion(); })));
		} catch (Error& e) {
			if (e.code() == error_code_cluster_not_found) {
				ASSERT(!dataDb->registered);
				return Void();
			} else if (e.code() == error_code_cluster_not_empty && !detachCluster) {
				ASSERT(!dataDb->tenants.empty());
				return Void();
			} else if (e.code() == error_code_invalid_metacluster_operation) {
				ASSERT(!self->metaclusterCreated);
				return Void();
			}

			TraceEvent(SevError, "RemoveClusterFailure").error(e).detail("ClusterName", clusterName);
			ASSERT(false);
		}

		return Void();
	}

	ACTOR static Future<Void> removeFailedRestoredCluster(MetaclusterManagementWorkload* self,
	                                                      ClusterName clusterName) {
		// On retries, we need to remove the cluster if it was partially added
		try {
			wait(success(metacluster::removeCluster(
			    self->managementDb, clusterName, ClusterType::METACLUSTER_MANAGEMENT, metacluster::ForceRemove::True)));
		} catch (Error& e) {
			if (e.code() != error_code_cluster_not_found) {
				throw;
			}
		}

		return Void();
	}

	ACTOR static Future<bool> resolveCollisions(MetaclusterManagementWorkload* self,
	                                            ClusterName clusterName,
	                                            Reference<DataClusterData> dataDb) {
		state std::set<TenantName> tenantsToRemove;

		state bool foundTenantCollision = false;
		for (auto t : dataDb->tenants) {
			if (self->createdTenants.count(t.first)) {
				foundTenantCollision = true;
				tenantsToRemove.insert(t.first);
			}
		}

		state bool foundGroupCollision = false;
		for (auto t : dataDb->tenantGroups) {
			if (self->tenantGroups.count(t.first)) {
				foundGroupCollision = true;
				tenantsToRemove.insert(t.second->tenants.begin(), t.second->tenants.end());
			}
		}

		state Reference<ReadYourWritesTransaction> tr = dataDb->db->createTransaction();
		loop {
			try {
				tr->setOption(FDBTransactionOptions::ACCESS_SYSTEM_KEYS);
				state std::vector<Future<Optional<int64_t>>> getFutures;
				for (auto const& t : tenantsToRemove) {
					getFutures.push_back(TenantMetadata::tenantNameIndex().get(tr, t));
					auto tenantItr = dataDb->tenants.find(t);
					if (tenantItr != dataDb->tenants.end()) {
						if (tenantItr->second->tenantGroup.present()) {
							auto groupItr = dataDb->tenantGroups.find(tenantItr->second->tenantGroup.get());
							ASSERT(groupItr != dataDb->tenantGroups.end());
							groupItr->second->tenants.erase(t);
							if (groupItr->second->tenants.empty()) {
								dataDb->tenantGroups.erase(groupItr);
							}
						}
						dataDb->tenants.erase(tenantItr);
					}
					dataDb->ungroupedTenants.erase(t);
				}

				wait(waitForAll(getFutures));

				state std::vector<Future<Void>> deleteFutures;
				for (auto const& f : getFutures) {
					if (f.get().present()) {
						deleteFutures.push_back(TenantAPI::deleteTenantTransaction(tr, f.get().get()));
					}
				}

				wait(waitForAll(deleteFutures));
				wait(tr->commit());
				break;
			} catch (Error& e) {
				wait(tr->onError(e));
			}
		}

		return foundTenantCollision || foundGroupCollision;
	}

	ACTOR static Future<Void> restoreCluster(MetaclusterManagementWorkload* self) {
		state ClusterName clusterName = self->chooseClusterName();
		state Reference<DataClusterData> dataDb = self->dataDbs[clusterName];
		state bool dryRun = deterministicRandom()->coinflip();
		state bool forceJoin = deterministicRandom()->coinflip();
		state bool forceReuseTenantIdPrefix = deterministicRandom()->coinflip();

		state std::vector<std::string> messages;
		state bool retried = false;

		loop {
			try {
				if (dataDb->detached) {
					if (retried) {
						wait(removeFailedRestoredCluster(self, clusterName));
					} else {
						// On the first try, we need to remove the metacluster registration entry from the data
						// cluster
						wait(success(metacluster::removeCluster(dataDb->db.getReference(),
						                                        clusterName,
						                                        ClusterType::METACLUSTER_DATA,
						                                        metacluster::ForceRemove::True)));
					}
				}

				Future<Void> restoreFuture =
				    metacluster::restoreCluster(self->managementDb,
				                                clusterName,
				                                dataDb->db->getConnectionRecord()->getConnectionString(),
				                                metacluster::ApplyManagementClusterUpdates(!dataDb->detached),
				                                metacluster::RestoreDryRun(dryRun),
				                                metacluster::ForceJoin(forceJoin),
				                                metacluster::ForceReuseTenantIdPrefix(forceReuseTenantIdPrefix),
				                                &messages);
				Optional<Void> result = wait(timeout(restoreFuture, deterministicRandom()->randomInt(1, 30)));
				if (!result.present()) {
					retried = true;
					continue;
				}

				ASSERT(self->metaclusterCreated);
				ASSERT(dataDb->registered || dataDb->detached);
				ASSERT(self->isValidVersion(dataDb));

				if (dataDb->detached && !dryRun) {
					dataDb->detached = false;
					dataDb->registered = true;
					for (auto const& t : dataDb->ungroupedTenants) {
						self->ungroupedTenants.insert(t);
					}
					for (auto const& t : dataDb->tenantGroups) {
						ASSERT(self->tenantGroups.try_emplace(t.first, t.second).second);
					}
					for (auto const& t : dataDb->tenants) {
						ASSERT(self->createdTenants.try_emplace(t.first, t.second).second);
						ASSERT(self->createdTenants[t.first]->cluster == clusterName);
					}

					self->totalTenantGroupCapacity += dataDb->ungroupedTenants.size() + dataDb->tenantGroups.size();
				}

				break;
			} catch (Error& e) {
				state Error error = e;
				if (error.code() == error_code_conflicting_restore ||
				    error.code() == error_code_cluster_already_exists) {
					ASSERT(retried);
					CODE_PROBE(true, "MetaclusterManagementWorkload: timed out restore conflicts with retried restore");
					continue;
				} else if (error.code() == error_code_cluster_not_found) {
					ASSERT(!dataDb->registered);
					return Void();
				} else if (error.code() == error_code_tenant_already_exists ||
				           error.code() == error_code_invalid_tenant_configuration) {
					ASSERT(dataDb->detached);
					wait(removeFailedRestoredCluster(self, clusterName));

					bool resolvedCollisions = wait(resolveCollisions(self, clusterName, dataDb));
					if (resolvedCollisions) {
						continue;
					} else {
						// We attempted to restore a cluster with a tenant ID matching an existing tenant, which can
						// happen if we create a new metacluster with the same ID as an old one
						ASSERT(self->allowTenantIdPrefixReuse);
						ASSERT(!messages.empty());
						ASSERT(messages[0].find("has the same ID"));
						return Void();
					}
				} else if (error.code() == error_code_invalid_metacluster_configuration) {
					ASSERT(!forceReuseTenantIdPrefix && dataDb->detached);
					wait(removeFailedRestoredCluster(self, clusterName));
					forceReuseTenantIdPrefix = true;
					continue;
				} else if (error.code() == error_code_unsupported_metacluster_version) {
					if (!self->isValidVersion()) {
						return Void();
					} else {
						wait(self->checkAndResetMetaclusterVersion(clusterName));
						continue;
					}
				} else if (e.code() == error_code_invalid_metacluster_operation) {
					ASSERT(!self->metaclusterCreated);
					return Void();
				}

				TraceEvent(SevError, "RestoreClusterFailure").error(error).detail("ClusterName", clusterName);
				ASSERT(false);
			}
		}

		return Void();
	}

	ACTOR static Future<Void> listClusters(MetaclusterManagementWorkload* self) {
		state ClusterName clusterName1 = self->chooseClusterName();
		state ClusterName clusterName2 = self->chooseClusterName();
		state int limit = deterministicRandom()->randomInt(1, self->dataDbs.size() + 1);

		try {
			std::map<ClusterName, metacluster::DataClusterMetadata> clusterList =
			    wait(metacluster::listClusters(self->managementDb, clusterName1, clusterName2, limit));

			ASSERT(clusterName1 <= clusterName2);
			ASSERT(self->isValidVersion());
			ASSERT(self->metaclusterCreated);

			auto resultItr = clusterList.begin();

			int count = 0;
			for (auto localItr = self->dataDbs.find(clusterName1);
			     localItr != self->dataDbs.find(clusterName2) && count < limit;
			     ++localItr) {
				if (localItr->second->registered) {
					ASSERT(resultItr != clusterList.end());
					ASSERT(resultItr->first == localItr->first);
					ASSERT(resultItr->second.connectionString ==
					       localItr->second->db->getConnectionRecord()->getConnectionString());
					++resultItr;
					++count;
				}
			}

			ASSERT(resultItr == clusterList.end());
		} catch (Error& e) {
			if (e.code() == error_code_inverted_range) {
				ASSERT(clusterName1 > clusterName2);
				return Void();
			} else if (e.code() == error_code_unsupported_metacluster_version) {
				ASSERT(!self->isValidVersion());
				return Void();
			} else if (e.code() == error_code_invalid_metacluster_operation) {
				ASSERT(!self->metaclusterCreated);
				return Void();
			}

			TraceEvent(SevError, "ListClustersFailure")
			    .error(e)
			    .detail("BeginClusterName", clusterName1)
			    .detail("EndClusterName", clusterName2)
			    .detail("Limit", limit);
			ASSERT(false);
		}

		return Void();
	}

	ACTOR static Future<Void> getCluster(MetaclusterManagementWorkload* self) {
		state ClusterName clusterName = self->chooseClusterName();
		state Reference<DataClusterData> dataDb = self->dataDbs[clusterName];

		try {
			metacluster::DataClusterMetadata clusterMetadata =
			    wait(metacluster::getCluster(self->managementDb, clusterName));

			ASSERT(dataDb->registered);
			ASSERT(self->isValidVersion());
			ASSERT(self->metaclusterCreated);
			ASSERT(dataDb->db->getConnectionRecord()->getConnectionString() == clusterMetadata.connectionString);
			ASSERT_EQ(dataDb->autoTenantAssignment, clusterMetadata.entry.autoTenantAssignment);
		} catch (Error& e) {
			if (e.code() == error_code_cluster_not_found) {
				ASSERT(!dataDb->registered);
				return Void();
			} else if (e.code() == error_code_unsupported_metacluster_version) {
				ASSERT(!self->isValidVersion());
				return Void();
			} else if (e.code() == error_code_invalid_metacluster_operation) {
				ASSERT(!self->metaclusterCreated);
				return Void();
			}

			TraceEvent(SevError, "GetClusterFailure").error(e).detail("ClusterName", clusterName);
			ASSERT(false);
		}

		return Void();
	}

	ACTOR static Future<Optional<metacluster::DataClusterEntry>> configureImpl(
	    MetaclusterManagementWorkload* self,
	    ClusterName clusterName,
	    Reference<DataClusterData> dataDb,
	    Optional<int64_t> numTenantGroups,
	    Optional<ClusterConnectionString> connectionString,
	    Optional<metacluster::AutoTenantAssignment> autoTenantAssignment) {
		state Reference<ITransaction> tr = self->managementDb->createTransaction();
		loop {
			try {
				tr->setOption(FDBTransactionOptions::ACCESS_SYSTEM_KEYS);
				Optional<metacluster::DataClusterMetadata> clusterMetadata =
				    wait(metacluster::tryGetClusterTransaction(tr, clusterName));
				state Optional<metacluster::DataClusterEntry> entry;

				if (clusterMetadata.present()) {
					if (numTenantGroups.present()) {
						if (!entry.present()) {
							entry = clusterMetadata.get().entry;
						}
						entry.get().capacity.numTenantGroups = numTenantGroups.get();
					}
					if (autoTenantAssignment.present()) {
						if (!entry.present()) {
							entry = clusterMetadata.get().entry;
						}
						entry.get().autoTenantAssignment = autoTenantAssignment.get();
					}
					metacluster::updateClusterMetadata(tr, clusterName, clusterMetadata.get(), connectionString, entry);

					wait(buggifiedCommit(tr, BUGGIFY_WITH_PROB(0.1)));
				}

				return entry;
			} catch (Error& e) {
				wait(safeThreadFutureToFuture(tr->onError(e)));
			}
		}
	}

	ACTOR static Future<Void> configureCluster(MetaclusterManagementWorkload* self) {
		state ClusterName clusterName = self->chooseClusterName();
		state Reference<DataClusterData> dataDb = self->dataDbs[clusterName];
		state Optional<metacluster::DataClusterEntry> updatedEntry;

		state Optional<int64_t> newNumTenantGroups;
		state Optional<ClusterConnectionString> connectionString;
		state Optional<metacluster::AutoTenantAssignment> autoTenantAssignment;
		if (deterministicRandom()->coinflip()) {
			newNumTenantGroups = deterministicRandom()->randomInt(0, 4);
		}
		if (deterministicRandom()->coinflip()) {
			connectionString = dataDb->db->getConnectionRecord()->getConnectionString();
		}
		if (deterministicRandom()->coinflip()) {
			autoTenantAssignment = deterministicRandom()->coinflip() ? metacluster::AutoTenantAssignment::DISABLED
			                                                         : metacluster::AutoTenantAssignment::ENABLED;
		}

		try {
			loop {
				Optional<Optional<metacluster::DataClusterEntry>> result = wait(
				    timeout(configureImpl(
				                self, clusterName, dataDb, newNumTenantGroups, connectionString, autoTenantAssignment),
				            deterministicRandom()->randomInt(1, 30)));
				if (result.present()) {
					updatedEntry = result.get();
					break;
				}
			}

			ASSERT(self->metaclusterCreated);
			ASSERT(self->isValidVersion());

			if (updatedEntry.present()) {
				int allocatedGroups = dataDb->tenantGroups.size() + dataDb->ungroupedTenants.size();
				int64_t tenantGroupDelta =
				    std::max<int64_t>(updatedEntry.get().capacity.numTenantGroups, allocatedGroups) -
				    std::max<int64_t>(dataDb->tenantGroupCapacity, allocatedGroups);

				self->totalTenantGroupCapacity += tenantGroupDelta;
				dataDb->tenantGroupCapacity = updatedEntry.get().capacity.numTenantGroups;
				dataDb->autoTenantAssignment = updatedEntry.get().autoTenantAssignment;
			}
		} catch (Error& e) {
			if (e.code() == error_code_unsupported_metacluster_version) {
				ASSERT(!self->isValidVersion());
				return Void();
			} else if (e.code() == error_code_invalid_metacluster_operation) {
				ASSERT(!self->metaclusterCreated);
				return Void();
			}

			TraceEvent(SevError, "ConfigureClusterFailure").error(e).detail("ClusterName", clusterName);
			ASSERT(false);
		}

		return Void();
	}

	ACTOR static Future<Void> verifyListFilter(MetaclusterManagementWorkload* self,
	                                           TenantName tenant,
	                                           const char* context) {
		try {
			state metacluster::MetaclusterTenantMapEntry checkEntry =
			    wait(metacluster::getTenant(self->managementDb, tenant));
			state metacluster::TenantState checkState = checkEntry.tenantState;
			state std::vector<metacluster::TenantState> filters;
			filters.push_back(checkState);

			state std::vector<std::pair<TenantName, metacluster::MetaclusterTenantMapEntry>> tenantList =
			    wait(metacluster::listTenantMetadata(self->managementDb, ""_sr, "\xff\xff"_sr, 10e6, 0, filters));
			// Possible to have changed state between now and the getTenant call above
			state metacluster::MetaclusterTenantMapEntry checkEntry2 =
			    wait(metacluster::getTenant(self->managementDb, tenant));
			DisabledTraceEvent(SevDebug, "VerifyListFilter")
			    .detail("Context", context)
			    .detail("Tenant", tenant)
			    .detail("CheckState", (int)checkState)
			    .detail("Entry2State", (int)checkEntry2.tenantState);

			bool found = false;
			for (auto pair : tenantList) {
				ASSERT(pair.second.tenantState == checkState);
				if (pair.first == tenant) {
					found = true;
				}
			}
			ASSERT(found || checkEntry2.tenantState != checkState);
		} catch (Error& e) {
			if (e.code() != error_code_tenant_not_found) {
				TraceEvent(SevError, "VerifyListFilterFailure").error(e).detail("Tenant", tenant);
				throw;
			}
		}
		return Void();
	}

	ACTOR static Future<Void> createTenant(MetaclusterManagementWorkload* self) {
		state TenantName tenant = self->chooseTenantName();
		state Optional<TenantGroupName> tenantGroup = self->chooseTenantGroup();
		state metacluster::AssignClusterAutomatically assignClusterAutomatically(deterministicRandom()->coinflip());

		auto itr = self->createdTenants.find(tenant);
		state bool exists = itr != self->createdTenants.end();
		state bool tenantGroupExists = tenantGroup.present() && self->tenantGroups.count(tenantGroup.get());
		state bool hasCapacity = tenantGroupExists || self->ungroupedTenants.size() + self->tenantGroups.size() <
		                                                  self->totalTenantGroupCapacity;

		if (assignClusterAutomatically && !tenantGroupExists && hasCapacity) {
			// In this case, the condition of `hasCapacity` will be further tightened since we will exclude those
			// data clusters with autoTenantAssignment being false.
			// It's possible that all the data clusters are excluded from the auto-assignment pool.
			// Consequently, even if the the metacluster has capacity, the capacity index has no available data
			// clusters. In this case, trying to assign a cluster to the tenant automatically will fail.
			bool emptyCapacityIndex = true;
			for (auto dataDb : self->dataDbs) {
				if (metacluster::AutoTenantAssignment::DISABLED == dataDb.second->autoTenantAssignment ||
				    !dataDb.second->registered || dataDb.second->detached) {
					continue;
				}
				if (dataDb.second->ungroupedTenants.size() + dataDb.second->tenantGroups.size() <
				    dataDb.second->tenantGroupCapacity) {
					emptyCapacityIndex = false;
					break;
				}
			}
			hasCapacity = !emptyCapacityIndex;
		}
		state bool retried = false;

		state metacluster::MetaclusterTenantMapEntry tenantMapEntry;
		tenantMapEntry.tenantName = tenant;
		tenantMapEntry.tenantGroup = tenantGroup;

		// Choose between two preferred clusters because if we get a partial completion and
		// retry, we want the operation to eventually succeed instead of having a chance of
		// never re-visiting the original preferred cluster.
		state std::vector<ClusterName> preferredClusters;
		state int preferredClusterIndex = 0;
		if (!assignClusterAutomatically) {
			preferredClusters.push_back(self->chooseClusterName());
			preferredClusters.push_back(self->chooseClusterName());
			tenantMapEntry.assignedCluster = preferredClusters[preferredClusterIndex];
		}

		try {
			loop {
				try {
					if (!assignClusterAutomatically && deterministicRandom()->coinflip()) {
						preferredClusterIndex = deterministicRandom()->randomInt(0, preferredClusters.size());
						tenantMapEntry.assignedCluster = preferredClusters[preferredClusterIndex];
					}
					Future<Void> createFuture =
					    metacluster::createTenant(self->managementDb, tenantMapEntry, assignClusterAutomatically);
					Optional<Void> result = wait(timeout(createFuture, deterministicRandom()->randomInt(1, 30)));
					if (result.present()) {
						break;
					} else {
						retried = true;
						wait(verifyListFilter(self, tenant, "createTenant"));
					}
				} catch (Error& e) {
					if (e.code() == error_code_tenant_already_exists && retried && !exists) {
						Optional<metacluster::MetaclusterTenantMapEntry> entry =
						    wait(metacluster::tryGetTenant(self->managementDb, tenant));
						ASSERT(entry.present());
						tenantMapEntry = entry.get();
						break;
					} else if (!assignClusterAutomatically && (e.code() == error_code_cluster_no_capacity ||
					                                           e.code() == error_code_cluster_not_found ||
					                                           e.code() == error_code_invalid_tenant_configuration)) {
						state Error error = e;
						Optional<metacluster::MetaclusterTenantMapEntry> entry =
						    wait(metacluster::tryGetTenant(self->managementDb, tenant));

						// When picking a different assigned cluster, it is possible to leave the
						// tenant creation in a partially completed state, which we want to avoid.
						// Continue retrying if the new preferred cluster throws errors rather than
						// exiting immediately so we can allow the operation to finish.
						if (preferredClusters.size() > 1 &&
						    (!entry.present() || entry.get().assignedCluster != tenantMapEntry.assignedCluster)) {
							preferredClusters.erase(preferredClusters.begin() + preferredClusterIndex);
							preferredClusterIndex = 0;
							tenantMapEntry.assignedCluster = preferredClusters[preferredClusterIndex];

							continue;
						}

						throw error;
					} else if (e.code() == error_code_unsupported_metacluster_version) {
						if (!self->isValidVersion()) {
							return Void();
						} else {
							Optional<metacluster::MetaclusterTenantMapEntry> entry =
							    wait(metacluster::tryGetTenant(self->managementDb, tenant));
							ASSERT(entry.present());
							wait(self->checkAndResetMetaclusterVersion(entry.get().assignedCluster));
							continue;
						}
					} else {
						throw;
					}
				}
			}

			metacluster::MetaclusterTenantMapEntry entry = wait(metacluster::getTenant(self->managementDb, tenant));

			ASSERT(self->metaclusterCreated);
			ASSERT(!exists);
			ASSERT(hasCapacity);
			ASSERT(entry.tenantGroup == tenantGroup);
			ASSERT(TenantAPI::getTenantIdPrefix(entry.id) == self->tenantIdPrefix);

			Reference<TenantTestData> tenantData = makeReference<TenantTestData>(entry.assignedCluster, tenantGroup);
			self->createdTenants[tenant] = tenantData;

			auto assignedCluster = self->dataDbs.find(entry.assignedCluster);
			ASSERT(assignClusterAutomatically || tenantMapEntry.assignedCluster == assignedCluster->first);
			ASSERT(assignedCluster != self->dataDbs.end());
			ASSERT(assignedCluster->second->tenants.try_emplace(tenant, tenantData).second);

<<<<<<< HEAD
			Optional<ClusterName> clusterAssignedToTenantGroup;
=======
			ASSERT(self->isValidVersion(assignedCluster->second));

>>>>>>> 85f5e206
			if (tenantGroup.present()) {
				auto tenantGroupData =
				    self->tenantGroups
				        .try_emplace(tenantGroup.get(), makeReference<TenantGroupData>(entry.assignedCluster))
				        .first;
				ASSERT(tenantGroupData->second->cluster == entry.assignedCluster);
				clusterAssignedToTenantGroup = tenantGroupData->second->cluster;
				tenantGroupData->second->tenants.insert(tenant);
				assignedCluster->second->tenantGroups[tenantGroup.get()] = tenantGroupData->second;
			} else {
				self->ungroupedTenants.insert(tenant);
				assignedCluster->second->ungroupedTenants.insert(tenant);
			}

			// In two cases, we bypass the search on capacity index:
			// i. assignClusterAutomatically is false. This indicates that the user explicitly specifies which cluster
			//    to assign to a tenant
			// ii. the tenant belongs to a tenant group to which a cluster has already been assigned.
			// Except for these two cases, any chosen cluster must have autoTenantAssignment enabled.
			ASSERT(!assignClusterAutomatically || clusterAssignedToTenantGroup.present() ||
			       assignedCluster->second->autoTenantAssignment == metacluster::AutoTenantAssignment::ENABLED);

			ASSERT(tenantGroupExists ||
			       assignedCluster->second->tenantGroupCapacity >=
			           assignedCluster->second->tenantGroups.size() + assignedCluster->second->ungroupedTenants.size());
		} catch (Error& e) {
			if (e.code() == error_code_tenant_already_exists) {
				ASSERT(exists);
				return Void();
			} else if (e.code() == error_code_metacluster_no_capacity) {
				ASSERT(!exists && !hasCapacity);
				return Void();
			} else if (e.code() == error_code_cluster_no_capacity) {
				ASSERT(!assignClusterAutomatically);
				return Void();
			} else if (e.code() == error_code_cluster_not_found) {
				ASSERT(!assignClusterAutomatically);
				return Void();
			} else if (e.code() == error_code_invalid_tenant_configuration) {
				ASSERT(tenantGroup.present());
				auto itr = self->tenantGroups.find(tenantGroup.get());
				ASSERT(itr != self->tenantGroups.end());
				ASSERT(itr->second->cluster != tenantMapEntry.assignedCluster);
				return Void();
			} else if (e.code() == error_code_invalid_metacluster_operation) {
				ASSERT(!self->metaclusterCreated);
				return Void();
			}

			TraceEvent(SevError, "CreateTenantFailure").error(e).detail("TenantName", tenant);
			ASSERT(false);
		}

		return Void();
	}

	ACTOR static Future<Void> deleteTenant(MetaclusterManagementWorkload* self) {
		state TenantName tenant = self->chooseTenantName();

		auto itr = self->createdTenants.find(tenant);
		state bool exists = itr != self->createdTenants.end();
		state bool retried = false;

		try {
			loop {
				try {
					Future<Void> deleteFuture = metacluster::deleteTenant(self->managementDb, tenant);
					Optional<Void> result = wait(timeout(deleteFuture, deterministicRandom()->randomInt(1, 30)));

					if (result.present()) {
						break;
					} else {
						retried = true;
						wait(verifyListFilter(self, tenant, "deleteTenant"));
					}
				} catch (Error& e) {
					if (e.code() == error_code_tenant_not_found && retried && exists) {
						Optional<metacluster::MetaclusterTenantMapEntry> entry =
						    wait(metacluster::tryGetTenant(self->managementDb, tenant));
						ASSERT(!entry.present());
						break;
					} else if (e.code() == error_code_unsupported_metacluster_version) {
						if (!self->isValidVersion()) {
							return Void();
						} else {
							auto tenantItr = self->createdTenants.find(tenant);
							ASSERT(tenantItr != self->createdTenants.end());
							wait(self->checkAndResetMetaclusterVersion(tenantItr->second->cluster));
							continue;
						}
					} else {
						throw;
					}
				}
			}

			ASSERT(self->metaclusterCreated);
			ASSERT(exists);
			auto tenantData = self->createdTenants.find(tenant);
			ASSERT(tenantData != self->createdTenants.end());

			bool erasedTenantGroup = false;
			if (tenantData->second->tenantGroup.present()) {
				auto tenantGroupData = self->tenantGroups.find(tenantData->second->tenantGroup.get());
				ASSERT(tenantGroupData != self->tenantGroups.end());
				tenantGroupData->second->tenants.erase(tenant);
				if (tenantGroupData->second->tenants.empty()) {
					erasedTenantGroup = true;
					self->tenantGroups.erase(tenantData->second->tenantGroup.get());
				}
			} else {
				self->ungroupedTenants.erase(tenant);
			}

			auto dataDb = self->dataDbs[tenantData->second->cluster];
			ASSERT(dataDb->registered);
			auto tenantItr = dataDb->tenants.find(tenant);
			ASSERT(tenantItr != dataDb->tenants.end());
			ASSERT(self->isValidVersion(dataDb));

			bool reducedAllocatedCount = false;
			if (erasedTenantGroup) {
				reducedAllocatedCount = true;
				dataDb->tenantGroups.erase(tenantData->second->tenantGroup.get());
			} else if (!tenantData->second->tenantGroup.present()) {
				reducedAllocatedCount = true;
				dataDb->ungroupedTenants.erase(tenant);
			}

			if (reducedAllocatedCount &&
			    dataDb->ungroupedTenants.size() + dataDb->tenantGroups.size() >= dataDb->tenantGroupCapacity) {
				--self->totalTenantGroupCapacity;
			}
			dataDb->tenants.erase(tenantItr);
			self->createdTenants.erase(tenant);
		} catch (Error& e) {
			if (e.code() == error_code_tenant_not_found) {
				ASSERT(!exists);
				return Void();
			} else if (e.code() == error_code_invalid_metacluster_operation) {
				ASSERT(!self->metaclusterCreated);
				return Void();
			}

			TraceEvent(SevError, "DeleteTenantFailure").error(e).detail("TenantName", tenant);
			ASSERT(false);
		}

		return Void();
	}

	ACTOR static Future<Void> configureTenant(MetaclusterManagementWorkload* self) {
		state TenantName tenant = self->chooseTenantName();
		state Optional<TenantGroupName> newTenantGroup = self->chooseTenantGroup();
		state metacluster::IgnoreCapacityLimit ignoreCapacityLimit(deterministicRandom()->coinflip());

		auto itr = self->createdTenants.find(tenant);
		state bool exists = itr != self->createdTenants.end();
		state bool tenantGroupExists =
		    newTenantGroup.present() && self->tenantGroups.find(newTenantGroup.get()) != self->tenantGroups.end();

		state bool hasCapacity = false;
		state Optional<ClusterName> oldClusterName;
		if (exists) {
			auto& dataDb = self->dataDbs[itr->second->cluster];
			hasCapacity = dataDb->ungroupedTenants.size() + dataDb->tenantGroups.size() < dataDb->tenantGroupCapacity;
			oldClusterName = itr->second->cluster;
		}

		state Optional<ClusterName> newClusterName = oldClusterName;
		if (deterministicRandom()->coinflip()) {
			newClusterName = self->chooseClusterName();
		}

		state std::map<Standalone<StringRef>, Optional<Value>> configurationParameters = {
			{ "assigned_cluster"_sr, newClusterName }, { "tenant_group"_sr, newTenantGroup }
		};

		state bool configChanged =
		    exists && (itr->second->tenantGroup != newTenantGroup || oldClusterName != newClusterName);

		try {
			loop {
				Future<Void> configureFuture = metacluster::configureTenant(
				    self->managementDb, tenant, configurationParameters, ignoreCapacityLimit);
				try {
					Optional<Void> result = wait(timeout(configureFuture, deterministicRandom()->randomInt(1, 30)));

					if (result.present()) {
						break;
					}
					wait(verifyListFilter(self, tenant, "configureTenant"));
				} catch (Error& e) {
					state Error error = e;
					if (e.code() == error_code_unsupported_metacluster_version) {
						if (!self->isValidVersion()) {
							return Void();
						} else {
							auto tenantItr = self->createdTenants.find(tenant);
							ASSERT(tenantItr != self->createdTenants.end());
							wait(self->checkAndResetMetaclusterVersion(tenantItr->second->cluster));
							continue;
						}
					}

					throw error;
				}
			}

			ASSERT(self->metaclusterCreated);
			ASSERT(exists);
			auto tenantData = self->createdTenants.find(tenant);
			ASSERT(tenantData != self->createdTenants.end());

			auto& dataDb = self->dataDbs[tenantData->second->cluster];
			ASSERT(dataDb->registered);

			if (configChanged) {
				ASSERT(self->isValidVersion(dataDb));
			} else {
				ASSERT(self->isValidVersion());
			}

			bool allocationRemoved = false;
			bool allocationAdded = false;
			if (tenantData->second->tenantGroup != newTenantGroup) {
				if (tenantData->second->tenantGroup.present()) {
					auto& tenantGroupData = self->tenantGroups[tenantData->second->tenantGroup.get()];
					tenantGroupData->tenants.erase(tenant);
					if (tenantGroupData->tenants.empty()) {
						allocationRemoved = true;
						self->tenantGroups.erase(tenantData->second->tenantGroup.get());
						dataDb->tenantGroups.erase(tenantData->second->tenantGroup.get());
					}
				} else {
					allocationRemoved = true;
					self->ungroupedTenants.erase(tenant);
					dataDb->ungroupedTenants.erase(tenant);
				}

				if (newTenantGroup.present()) {
					auto [tenantGroupData, inserted] = self->tenantGroups.try_emplace(
					    newTenantGroup.get(), makeReference<TenantGroupData>(tenantData->second->cluster));
					tenantGroupData->second->tenants.insert(tenant);
					if (inserted) {
						allocationAdded = true;
						ASSERT(dataDb->tenantGroups.try_emplace(newTenantGroup.get(), tenantGroupData->second).second);
					}
				} else {
					allocationAdded = true;
					self->ungroupedTenants.insert(tenant);
					dataDb->ungroupedTenants.insert(tenant);
				}

				tenantData->second->tenantGroup = newTenantGroup;

				if (allocationAdded && !allocationRemoved) {
					ASSERT(ignoreCapacityLimit || hasCapacity);
					if (!hasCapacity) {
						++self->totalTenantGroupCapacity;
					}
				} else if (allocationRemoved && !allocationAdded &&
				           dataDb->ungroupedTenants.size() + dataDb->tenantGroups.size() >=
				               dataDb->tenantGroupCapacity) {
					--self->totalTenantGroupCapacity;
				}
			}
			ASSERT(oldClusterName == newClusterName);
		} catch (Error& e) {
			if (e.code() == error_code_tenant_not_found) {
				ASSERT(!exists);
				return Void();
			} else if (e.code() == error_code_cluster_no_capacity) {
				ASSERT(exists && !hasCapacity && !ignoreCapacityLimit);
				return Void();
			} else if (e.code() == error_code_invalid_tenant_configuration) {
				ASSERT(exists);
				if (oldClusterName == newClusterName) {
					ASSERT(tenantGroupExists &&
					       self->createdTenants[tenant]->cluster != self->tenantGroups[newTenantGroup.get()]->cluster);
				}
				return Void();
			} else if (e.code() == error_code_invalid_metacluster_operation) {
				ASSERT(!self->metaclusterCreated);
				return Void();
			}

			TraceEvent(SevError, "ConfigureTenantFailure")
			    .error(e)
			    .detail("TenantName", tenant)
			    .detail("TenantGroup", newTenantGroup);
			ASSERT(false);
		}

		return Void();
	}

	ACTOR static Future<Void> lockTenant(MetaclusterManagementWorkload* self) {
		state TenantName tenant = self->chooseTenantName();
		state TenantAPI::TenantLockState lockState = (TenantAPI::TenantLockState)deterministicRandom()->randomInt(0, 3);

		auto itr = self->createdTenants.find(tenant);
		state bool exists = itr != self->createdTenants.end();
		state UID lockId = exists && itr->second->lockId.present() && deterministicRandom()->coinflip()
		                       ? itr->second->lockId.get()
		                       : deterministicRandom()->randomUniqueID();

		try {
			loop {
				Future<Void> lockFuture =
				    metacluster::changeTenantLockState(self->managementDb, tenant, lockState, lockId);
				try {
					Optional<Void> result = wait(timeout(lockFuture, deterministicRandom()->randomInt(1, 30)));

					if (result.present()) {
						break;
					}
				} catch (Error& e) {
					state Error error = e;
					if (e.code() == error_code_unsupported_metacluster_version) {
						if (!self->isValidVersion()) {
							return Void();
						} else {
							auto tenantItr = self->createdTenants.find(tenant);
							ASSERT(tenantItr != self->createdTenants.end());
							wait(self->checkAndResetMetaclusterVersion(tenantItr->second->cluster));
							continue;
						}
					}

					throw error;
				}
			}

			ASSERT(self->metaclusterCreated);
			ASSERT(exists);
			auto tenantData = self->createdTenants.find(tenant);
			ASSERT(tenantData != self->createdTenants.end());

			auto& dataDb = self->dataDbs[tenantData->second->cluster];
			ASSERT(dataDb->registered);

			if (lockState == tenantData->second->lockState) {
				ASSERT(self->isValidVersion());
			} else {
				ASSERT(self->isValidVersion(dataDb));
			}

			if (lockState == TenantAPI::TenantLockState::UNLOCKED) {
				tenantData->second->lockId = {};
			} else {
				tenantData->second->lockId = lockId;
			}

			tenantData->second->lockState = lockState;
		} catch (Error& e) {
			if (e.code() == error_code_tenant_not_found) {
				ASSERT(!exists);
				return Void();
			} else if (e.code() == error_code_invalid_tenant_configuration) {
				ASSERT(exists);
				return Void();
			} else if (e.code() == error_code_invalid_metacluster_operation) {
				ASSERT(!self->metaclusterCreated);
				return Void();
			}

			TraceEvent(SevError, "LockTenantFailure")
			    .error(e)
			    .detail("TenantName", tenant)
			    .detail("LockState", TenantAPI::tenantLockStateToString(lockState))
			    .detail("LockId", lockId);
			ASSERT(false);
		}

		return Void();
	}

	ACTOR static Future<Void> renameTenant(MetaclusterManagementWorkload* self) {
		state TenantName tenant = self->chooseTenantName();
		state TenantName newTenantName = self->chooseTenantName();

		auto itr = self->createdTenants.find(tenant);
		state bool exists = itr != self->createdTenants.end();

		itr = self->createdTenants.find(newTenantName);
		state bool newTenantExists = itr != self->createdTenants.end();

		try {
			state bool retried = false;
			loop {
				try {
					Future<Void> renameFuture = metacluster::renameTenant(self->managementDb, tenant, newTenantName);
					Optional<Void> result = wait(timeout(renameFuture, deterministicRandom()->randomInt(1, 30)));

					if (result.present()) {
						break;
					}

					retried = true;
					wait(verifyListFilter(self, tenant, "renameTenant"));
				} catch (Error& e) {
					state Error error = e;
					// If we retry the rename after it had succeeded, we will get an error that we should ignore
					if (e.code() == error_code_tenant_not_found && exists && !newTenantExists && retried) {
						break;
					} else if (e.code() == error_code_unsupported_metacluster_version) {
						if (!self->isValidVersion()) {
							return Void();
						} else {
							auto tenantItr = self->createdTenants.find(tenant);
							ASSERT(tenantItr != self->createdTenants.end());
							wait(self->checkAndResetMetaclusterVersion(tenantItr->second->cluster));
							continue;
						}
					}

					throw error;
				}
			}

			wait(verifyListFilter(self, newTenantName, "renameTenantNew"));

			ASSERT(self->metaclusterCreated);
			ASSERT(exists);
			ASSERT(!newTenantExists);

			Optional<metacluster::MetaclusterTenantMapEntry> oldEntry =
			    wait(metacluster::tryGetTenant(self->managementDb, tenant));
			ASSERT(!oldEntry.present());

			metacluster::MetaclusterTenantMapEntry newEntry =
			    wait(metacluster::getTenant(self->managementDb, newTenantName));

			auto tenantDataItr = self->createdTenants.find(tenant);
			ASSERT(tenantDataItr != self->createdTenants.end());

			Reference<TenantTestData> tenantData = tenantDataItr->second;
			ASSERT(tenantData->tenantGroup == newEntry.tenantGroup);
			ASSERT(tenantData->cluster == newEntry.assignedCluster);

			self->createdTenants[newTenantName] = tenantData;
			self->createdTenants.erase(tenantDataItr);

			auto& dataDb = self->dataDbs[newEntry.assignedCluster];
			ASSERT(dataDb->registered);
			ASSERT(self->isValidVersion(dataDb));

			dataDb->tenants.erase(tenant);
			dataDb->tenants[newTenantName] = tenantData;

			if (newEntry.tenantGroup.present()) {
				auto& tenantGroup = self->tenantGroups[newEntry.tenantGroup.get()];
				tenantGroup->tenants.erase(tenant);
				tenantGroup->tenants.insert(newTenantName);
			} else {
				dataDb->ungroupedTenants.erase(tenant);
				dataDb->ungroupedTenants.insert(newTenantName);
				self->ungroupedTenants.erase(tenant);
				self->ungroupedTenants.insert(newTenantName);
			}
		} catch (Error& e) {
			if (e.code() == error_code_tenant_not_found) {
				ASSERT(!exists);
				return Void();
			} else if (e.code() == error_code_tenant_already_exists) {
				ASSERT(newTenantExists);
				return Void();
			} else if (e.code() == error_code_invalid_metacluster_operation) {
				ASSERT(!self->metaclusterCreated);
				return Void();
			}

			TraceEvent(SevError, "RenameTenantFailure")
			    .error(e)
			    .detail("OldTenantName", tenant)
			    .detail("NewTenantName", newTenantName);
			ASSERT(false);
		}

		return Void();
	}

	ACTOR static Future<Void> changeClusterVersion(MetaclusterManagementWorkload* self) {
		state MetaclusterVersion newVersion = (MetaclusterVersion)deterministicRandom()->randomInt(
		    (int)MetaclusterVersion::BEGIN, (int)MetaclusterVersion::END + 1);

		if (deterministicRandom()->coinflip()) {
			if (self->metaclusterCreated) {
				self->managementVersion = newVersion;
				wait(self->setMetaclusterVersion(self->managementDb, self->managementVersion));
			}
		} else {
			ClusterName clusterName = self->chooseClusterName();
			auto& dataDb = self->dataDbs[clusterName];
			if (dataDb->registered) {
				dataDb->version = newVersion;
				wait(self->setMetaclusterVersion(dataDb->db.getReference(), dataDb->version));
			}
		}

		return Void();
	}

	Future<Void> start(Database const& cx) override {
		if (clientId == 0) {
			return _start(cx, this);
		} else {
			return Void();
		}
	}
	ACTOR static Future<Void> _start(Database cx, MetaclusterManagementWorkload* self) {
		state double start = now();

		// Run a random sequence of operations for the duration of the test
		while (now() < start + self->testDuration) {
			state int operation = deterministicRandom()->randomInt(0, 14);
			if (operation == 0) {
				wait(createMetacluster(self));
			} else if (operation == 1) {
				wait(decommissionMetacluster(self));
			} else if (operation == 2) {
				wait(registerCluster(self));
			} else if (operation == 3) {
				wait(removeCluster(self));
			} else if (operation == 4) {
				wait(listClusters(self));
			} else if (operation == 5) {
				wait(getCluster(self));
			} else if (operation == 6) {
				wait(configureCluster(self));
			} else if (operation == 7) {
				wait(restoreCluster(self));
			} else if (operation == 8) {
				wait(createTenant(self));
			} else if (operation == 9) {
				wait(deleteTenant(self));
			} else if (operation == 10) {
				wait(configureTenant(self));
			} else if (operation == 11) {
				wait(lockTenant(self));
			} else if (operation == 12) {
				wait(renameTenant(self));
			} else if (operation == 13) {
				wait(changeClusterVersion(self));
			}
		}

		return Void();
	}

	// Checks that the data cluster state matches our local state
	ACTOR static Future<Void> checkDataCluster(MetaclusterManagementWorkload* self,
	                                           ClusterName clusterName,
	                                           Reference<DataClusterData> clusterData) {
		state Optional<MetaclusterRegistrationEntry> metaclusterRegistration;
		state std::vector<std::pair<TenantName, TenantMapEntry>> tenants;
		state Reference<ReadYourWritesTransaction> tr = clusterData->db->createTransaction();

		loop {
			try {
				tr->setOption(FDBTransactionOptions::READ_SYSTEM_KEYS);
				wait(store(metaclusterRegistration, metacluster::metadata::metaclusterRegistration().get(tr)) &&
				     store(tenants,
				           TenantAPI::listTenantMetadataTransaction(
				               tr, ""_sr, "\xff\xff"_sr, clusterData->tenants.size() + 1)));
				break;
			} catch (Error& e) {
				wait(safeThreadFutureToFuture(tr->onError(e)));
			}
		}

		if (clusterData->registered) {
			ASSERT(metaclusterRegistration.present() &&
			       metaclusterRegistration.get().clusterType == ClusterType::METACLUSTER_DATA);
		} else {
			ASSERT(!metaclusterRegistration.present());
		}

		ASSERT_EQ(tenants.size(), clusterData->tenants.size());
		for (auto [tenantName, tenantEntry] : tenants) {
			ASSERT(clusterData->tenants.count(tenantName));
			auto tenantData = clusterData->tenants.find(tenantName);
			ASSERT(tenantData != clusterData->tenants.end());
			ASSERT(tenantData->second->cluster == clusterName);
			ASSERT(tenantData->second->tenantGroup == tenantEntry.tenantGroup);

			if (!clusterData->detached) {
				auto itr = self->createdTenants.find(tenantName);
				ASSERT(itr != self->createdTenants.end());
				ASSERT(itr->second == tenantData->second);
			}
		}

		return Void();
	}

	ACTOR static Future<Void> teardownMetacluster(MetaclusterManagementWorkload* self) {
		state Reference<ITransaction> tr = self->managementDb->createTransaction();

		state bool deleteTenants = deterministicRandom()->coinflip();

		if (deleteTenants) {
			state std::vector<std::pair<TenantName, int64_t>> tenants =
			    wait(metacluster::listTenants(self->managementDb, ""_sr, "\xff\xff"_sr, 10e6));

			state std::vector<Future<Void>> deleteTenantFutures;
			for (auto [tenantName, tid] : tenants) {
				deleteTenantFutures.push_back(metacluster::deleteTenant(self->managementDb, tenantName));
			}

			wait(waitForAll(deleteTenantFutures));
		}

		state std::map<ClusterName, metacluster::DataClusterMetadata> dataClusters =
		    wait(metacluster::listClusters(self->managementDb, ""_sr, "\xff\xff"_sr, CLIENT_KNOBS->MAX_DATA_CLUSTERS));

		std::vector<Future<Void>> removeClusterFutures;
		for (auto [clusterName, clusterMetadata] : dataClusters) {
			removeClusterFutures.push_back(
			    success(metacluster::removeCluster(self->managementDb,
			                                       clusterName,
			                                       ClusterType::METACLUSTER_MANAGEMENT,
			                                       metacluster::ForceRemove(!deleteTenants))));
		}

		wait(waitForAll(removeClusterFutures));
		wait(metacluster::decommissionMetacluster(self->managementDb));

		Optional<MetaclusterRegistrationEntry> entry =
		    wait(metacluster::metadata::metaclusterRegistration().get(self->managementDb));
		ASSERT(!entry.present());

		return Void();
	}

	Future<bool> check(Database const& cx) override {
		if (clientId == 0) {
			return _check(this);
		} else {
			return true;
		}
	}
	ACTOR static Future<bool> _check(MetaclusterManagementWorkload* self) {
<<<<<<< HEAD
		// The metacluster consistency check runs the tenant consistency check for each cluster
		state metacluster::util::MetaclusterConsistencyCheck<IDatabase> metaclusterConsistencyCheck(
		    self->managementDb, metacluster::util::AllowPartialMetaclusterOperations::False);
		wait(metaclusterConsistencyCheck.run());

		std::map<ClusterName, metacluster::DataClusterMetadata> dataClusters = wait(
		    metacluster::listClusters(self->managementDb, ""_sr, "\xff\xff"_sr, CLIENT_KNOBS->MAX_DATA_CLUSTERS + 1));

		int totalTenantGroupsAllocated = 0;
		std::vector<Future<Void>> dataClusterChecks;
		for (auto [clusterName, dataClusterData] : self->dataDbs) {
			auto dataClusterItr = dataClusters.find(clusterName);
			if (dataClusterData->registered) {
				ASSERT(dataClusterItr != dataClusters.end());
				ASSERT(dataClusterItr->second.entry.capacity.numTenantGroups == dataClusterData->tenantGroupCapacity);
				ASSERT_EQ(dataClusterItr->second.entry.autoTenantAssignment, dataClusterData->autoTenantAssignment);
				totalTenantGroupsAllocated +=
				    dataClusterData->tenantGroups.size() + dataClusterData->ungroupedTenants.size();
			} else {
				ASSERT(dataClusterItr == dataClusters.end());
=======
		std::vector<Future<Void>> setVersionFutures;
		if (self->metaclusterCreated) {
			self->managementVersion = MetaclusterVersion::MAX_SUPPORTED;
			setVersionFutures.push_back(self->setMetaclusterVersion(self->managementDb, self->managementVersion));
		}
		for (auto& [name, dataDb] : self->dataDbs) {
			if (dataDb->registered) {
				dataDb->version = MetaclusterVersion::MAX_SUPPORTED;
				setVersionFutures.push_back(self->setMetaclusterVersion(dataDb->db.getReference(), dataDb->version));
>>>>>>> 85f5e206
			}
		}

		wait(waitForAll(setVersionFutures));

		// The metacluster consistency check runs the tenant consistency check for each cluster
		if (self->metaclusterCreated) {
			state metacluster::util::MetaclusterConsistencyCheck<IDatabase> metaclusterConsistencyCheck(
			    self->managementDb, metacluster::util::AllowPartialMetaclusterOperations::False);
			wait(metaclusterConsistencyCheck.run());

			std::map<ClusterName, metacluster::DataClusterMetadata> dataClusters = wait(metacluster::listClusters(
			    self->managementDb, ""_sr, "\xff\xff"_sr, CLIENT_KNOBS->MAX_DATA_CLUSTERS + 1));

			int totalTenantGroupsAllocated = 0;
			std::vector<Future<Void>> dataClusterChecks;
			for (auto [clusterName, dataClusterData] : self->dataDbs) {
				auto dataClusterItr = dataClusters.find(clusterName);
				if (dataClusterData->registered) {
					ASSERT(dataClusterItr != dataClusters.end());
					ASSERT(dataClusterItr->second.entry.capacity.numTenantGroups ==
					       dataClusterData->tenantGroupCapacity);
					totalTenantGroupsAllocated +=
					    dataClusterData->tenantGroups.size() + dataClusterData->ungroupedTenants.size();
				} else {
					ASSERT(dataClusterItr == dataClusters.end());
				}

				dataClusterChecks.push_back(checkDataCluster(self, clusterName, dataClusterData));
			}
			auto capacityNumbers = metacluster::util::metaclusterCapacity(dataClusters);
			ASSERT(capacityNumbers.first.numTenantGroups == self->totalTenantGroupCapacity);
			ASSERT(capacityNumbers.second.numTenantGroups == totalTenantGroupsAllocated);

			wait(waitForAll(dataClusterChecks));
			wait(teardownMetacluster(self));
		} else {
			Optional<MetaclusterRegistrationEntry> managementRegistration =
			    wait(metacluster::metadata::metaclusterRegistration().get(self->managementDb));
			ASSERT(!managementRegistration.present());

			state std::map<ClusterName, Reference<DataClusterData>>::iterator dataDbItr;
			for (dataDbItr = self->dataDbs.begin(); dataDbItr != self->dataDbs.end(); ++dataDbItr) {
				ASSERT(!dataDbItr->second->registered);
				Optional<MetaclusterRegistrationEntry> dataDbRegistration =
				    wait(metacluster::metadata::metaclusterRegistration().get(dataDbItr->second->db.getReference()));
				ASSERT(!dataDbRegistration.present());
			}
		}

		return true;
	}

	void getMetrics(std::vector<PerfMetric>& m) override {}
};

WorkloadFactory<MetaclusterManagementWorkload> MetaclusterManagementWorkloadFactory;<|MERGE_RESOLUTION|>--- conflicted
+++ resolved
@@ -1036,12 +1036,9 @@
 			ASSERT(assignedCluster != self->dataDbs.end());
 			ASSERT(assignedCluster->second->tenants.try_emplace(tenant, tenantData).second);
 
-<<<<<<< HEAD
 			Optional<ClusterName> clusterAssignedToTenantGroup;
-=======
 			ASSERT(self->isValidVersion(assignedCluster->second));
 
->>>>>>> 85f5e206
 			if (tenantGroup.present()) {
 				auto tenantGroupData =
 				    self->tenantGroups
@@ -1686,28 +1683,6 @@
 		}
 	}
 	ACTOR static Future<bool> _check(MetaclusterManagementWorkload* self) {
-<<<<<<< HEAD
-		// The metacluster consistency check runs the tenant consistency check for each cluster
-		state metacluster::util::MetaclusterConsistencyCheck<IDatabase> metaclusterConsistencyCheck(
-		    self->managementDb, metacluster::util::AllowPartialMetaclusterOperations::False);
-		wait(metaclusterConsistencyCheck.run());
-
-		std::map<ClusterName, metacluster::DataClusterMetadata> dataClusters = wait(
-		    metacluster::listClusters(self->managementDb, ""_sr, "\xff\xff"_sr, CLIENT_KNOBS->MAX_DATA_CLUSTERS + 1));
-
-		int totalTenantGroupsAllocated = 0;
-		std::vector<Future<Void>> dataClusterChecks;
-		for (auto [clusterName, dataClusterData] : self->dataDbs) {
-			auto dataClusterItr = dataClusters.find(clusterName);
-			if (dataClusterData->registered) {
-				ASSERT(dataClusterItr != dataClusters.end());
-				ASSERT(dataClusterItr->second.entry.capacity.numTenantGroups == dataClusterData->tenantGroupCapacity);
-				ASSERT_EQ(dataClusterItr->second.entry.autoTenantAssignment, dataClusterData->autoTenantAssignment);
-				totalTenantGroupsAllocated +=
-				    dataClusterData->tenantGroups.size() + dataClusterData->ungroupedTenants.size();
-			} else {
-				ASSERT(dataClusterItr == dataClusters.end());
-=======
 		std::vector<Future<Void>> setVersionFutures;
 		if (self->metaclusterCreated) {
 			self->managementVersion = MetaclusterVersion::MAX_SUPPORTED;
@@ -1717,7 +1692,6 @@
 			if (dataDb->registered) {
 				dataDb->version = MetaclusterVersion::MAX_SUPPORTED;
 				setVersionFutures.push_back(self->setMetaclusterVersion(dataDb->db.getReference(), dataDb->version));
->>>>>>> 85f5e206
 			}
 		}
 
@@ -1740,6 +1714,7 @@
 					ASSERT(dataClusterItr != dataClusters.end());
 					ASSERT(dataClusterItr->second.entry.capacity.numTenantGroups ==
 					       dataClusterData->tenantGroupCapacity);
+					ASSERT_EQ(dataClusterItr->second.entry.autoTenantAssignment, dataClusterData->autoTenantAssignment);
 					totalTenantGroupsAllocated +=
 					    dataClusterData->tenantGroups.size() + dataClusterData->ungroupedTenants.size();
 				} else {
