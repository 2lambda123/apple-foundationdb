--- conflicted
+++ resolved
@@ -85,10 +85,7 @@
 		testFunctions.push_back([this](Database cx) { return testTLogReadDisallowed(this, cx); });
 	}
 
-	Future<Void> setup(Database const& cx) override {
-		tenant = makeReference<Tenant>(cx, tenantName);
-		return tenant->ready();
-	}
+	Future<Void> setup(Database const& cx) override { return Void(); }
 
 	Future<Void> start(Database const& cx) override {
 		for (int c = 0; c < actorCount; c++)
@@ -123,7 +120,7 @@
 
 	ACTOR static Future<Version> setAndCommitKeyValueAndGetVersion(AuthzSecurityWorkload* self,
 	                                                               Database cx,
-	                                                               Reference<Tenant> tenant,
+	                                                               TenantName tenant,
 	                                                               Standalone<StringRef> token,
 	                                                               StringRef key,
 	                                                               StringRef value) {
@@ -181,13 +178,8 @@
 			GetValueRequest req;
 			req.key = key;
 			req.version = committedVersion;
-<<<<<<< HEAD
-			req.tenantInfo.tenantId = loc.tenantEntry.id();
-			req.tenantInfo.name = tenant;
-=======
 			req.tenantInfo.tenantId = tenant->id();
 			req.tenantInfo.name = tenant->name.get();
->>>>>>> d47a2ab6
 			req.tenantInfo.token = token;
 			try {
 				GetValueReply reply = wait(loadBalance(loc.locations->locations(),
@@ -278,11 +270,7 @@
 			req.transaction.read_snapshot = readVersion;
 			req.tenantInfo.name = tenant->name.get();
 			req.tenantInfo.token = token;
-<<<<<<< HEAD
-			req.tenantInfo.tenantId = tenantEntry.id();
-=======
 			req.tenantInfo.tenantId = tenant->id();
->>>>>>> d47a2ab6
 			try {
 				CommitID reply = wait(basicLoadBalance(cx->getCommitProxies(UseProvisionalProxies::False),
 				                                       &CommitProxyInterface::commit,
