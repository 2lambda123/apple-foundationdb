--- conflicted
+++ resolved
@@ -69,30 +69,18 @@
 
 		std::vector<ISimulator::ProcessInfo*> processes = g_simulator.getAllProcesses();
 		std::map<NetworkAddress, ISimulator::ProcessInfo*> rebootingProcesses = g_simulator.currentlyRebootingProcesses;
-<<<<<<< HEAD
-		std::map<std::string, ISimulator::ProcessInfo*> allProcessesMap =
-		    std::map<std::string, ISimulator::ProcessInfo*>();
-		for (auto it = rebootingProcesses.begin(); it != rebootingProcesses.end(); it++) {
-			if (std::string(it->second->name) != "remote flow process" &&
-			    allProcessesMap.find(it->second->dataFolder) == allProcessesMap.end())
-				allProcessesMap[it->second->dataFolder] = it->second;
-		}
-		for (auto it = processes.begin(); it != processes.end(); it++) {
-			if (std::string((*it)->name) != "remote flow process" &&
-			    allProcessesMap.find((*it)->dataFolder) == allProcessesMap.end())
-				allProcessesMap[(*it)->dataFolder] = *it;
-=======
 		std::map<std::string, ISimulator::ProcessInfo*> allProcessesMap;
 		for (const auto& [_, process] : rebootingProcesses) {
-			if (allProcessesMap.find(process->dataFolder) == allProcessesMap.end()) {
+			if (allProcessesMap.find(process->dataFolder) == allProcessesMap.end() &&
+			    std::string(process->name) != "remote flow process") {
 				allProcessesMap[process->dataFolder] = process;
 			}
 		}
 		for (const auto& process : processes) {
-			if (allProcessesMap.find(process->dataFolder) == allProcessesMap.end()) {
+			if (allProcessesMap.find(process->dataFolder) == allProcessesMap.end() &&
+			    std::string(process->name) != "remote flow process") {
 				allProcessesMap[process->dataFolder] = process;
 			}
->>>>>>> be0f0ce9
 		}
 		ini.SetValue("META", "processCount", format("%d", allProcessesMap.size() - 1).c_str());
 		std::map<std::string, int> machines;
