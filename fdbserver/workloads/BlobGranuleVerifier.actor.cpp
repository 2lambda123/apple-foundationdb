/*
 * BlobGranuleVerifier.actor.cpp
 *
 * This source file is part of the FoundationDB open source project
 *
 * Copyright 2013-2022 Apple Inc. and the FoundationDB project authors
 *
 * Licensed under the Apache License, Version 2.0 (the "License");
 * you may not use this file except in compliance with the License.
 * You may obtain a copy of the License at
 *
 *     http://www.apache.org/licenses/LICENSE-2.0
 *
 * Unless required by applicable law or agreed to in writing, software
 * distributed under the License is distributed on an "AS IS" BASIS,
 * WITHOUT WARRANTIES OR CONDITIONS OF ANY KIND, either express or implied.
 * See the License for the specific language governing permissions and
 * limitations under the License.
 */

#include <map>
#include <utility>
#include <vector>

#include "fmt/format.h"
#include "fdbclient/BlobGranuleReader.actor.h"
#include "fdbclient/ManagementAPI.actor.h"
#include "fdbclient/NativeAPI.actor.h"
#include "fdbclient/ReadYourWrites.h"
#include "fdbclient/SystemData.h"
#include "fdbserver/BlobGranuleValidation.actor.h"
#include "fdbserver/BlobGranuleServerCommon.actor.h"
#include "fdbserver/Knobs.h"
#include "fdbserver/TesterInterface.actor.h"
#include "fdbserver/QuietDatabase.h"
#include "fdbserver/workloads/workloads.actor.h"
#include "flow/Error.h"
#include "flow/IRandom.h"
#include "flow/genericactors.actor.h"

#include "flow/actorcompiler.h" // This must be the last #include.

#define BGV_DEBUG true

/*
 * This workload is designed to verify the correctness of the blob data produced by the blob workers.
 * As a read-only validation workload, it can piggyback off of other write or read/write workloads.
 * To verify the data outside FDB's 5 second MVCC window, it tests time travel reads by doing an initial comparison at
 * the latest read version, and then waiting a period of time to re-read the data from blob.
 * To catch availability issues with the blob worker, it does a request to each granule at the end of the test.
 */
struct BlobGranuleVerifierWorkload : TestWorkload {
	bool doSetup;
	double testDuration;
	double timeTravelLimit;
	uint64_t timeTravelBufferSize;
	int threads;
	int64_t errors = 0;
	int64_t mismatches = 0;
	int64_t initialReads = 0;
	int64_t timeTravelReads = 0;
	int64_t timeTravelTooOld = 0;
	int64_t rowsRead = 0;
	int64_t bytesRead = 0;
	int64_t purges = 0;
	std::vector<Future<Void>> clients;
	bool enablePurging;
	bool initAtEnd;
	bool strictPurgeChecking;
<<<<<<< HEAD
	bool doForcePurge;
=======
	bool clearAndMergeCheck;
>>>>>>> 735b78cd

	DatabaseConfiguration config;

	Reference<BlobConnectionProvider> bstore;
	AsyncVar<Standalone<VectorRef<KeyRangeRef>>> granuleRanges;

	bool startedForcePurge;
	Optional<Key> forcePurgeKey;
	Version forcePurgeVersion;

	std::vector<std::tuple<KeyRange, Version, UID, Future<GranuleFiles>>> purgedDataToCheck;

	BlobGranuleVerifierWorkload(WorkloadContext const& wcx) : TestWorkload(wcx) {
		doSetup = !clientId; // only do this on the "first" client
		testDuration = getOption(options, LiteralStringRef("testDuration"), 120.0);
		timeTravelLimit = getOption(options, LiteralStringRef("timeTravelLimit"), testDuration);
		timeTravelBufferSize = getOption(options, LiteralStringRef("timeTravelBufferSize"), 100000000);
		threads = getOption(options, LiteralStringRef("threads"), 1);
		enablePurging = getOption(options, LiteralStringRef("enablePurging"), sharedRandomNumber % 3 == 0);
		sharedRandomNumber /= 3;
		// FIXME: re-enable this! There exist several bugs with purging active granules where a small amount of state
		// won't be cleaned up.
<<<<<<< HEAD
		strictPurgeChecking = getOption(options, LiteralStringRef("strictPurgeChecking"), sharedRandomNumber % 2 == 0);
		sharedRandomNumber /= 2;
=======
		strictPurgeChecking =
		    getOption(options, LiteralStringRef("strictPurgeChecking"), false /*sharedRandomNumber % 2 == 0*/);
		sharedRandomNumber /= 10;

		// randomly some tests write data first and then turn on blob granules later, to test conversion of existing DB
		initAtEnd = !enablePurging && sharedRandomNumber % 10 == 0;
		sharedRandomNumber /= 10;

		clearAndMergeCheck = getOption(options, LiteralStringRef("clearAndMergeCheck"), sharedRandomNumber % 10 == 0);
		sharedRandomNumber /= 10;

		ASSERT(threads >= 1);
>>>>>>> 735b78cd

		doForcePurge = getOption(options, LiteralStringRef("doForcePurge"), sharedRandomNumber % 3 == 0);
		sharedRandomNumber /= 3;

		startedForcePurge = false;

		if (doSetup && BGV_DEBUG) {
			fmt::print("BlobGranuleVerifier starting\n");
			fmt::print("  enablePurging={0}\n", enablePurging);
			fmt::print("  strictPurgeChecking={0}\n", strictPurgeChecking);
			fmt::print("  doForcePurge={0}\n", doForcePurge);
		}

		ASSERT(threads >= 1);
		try {
			bstore = BlobConnectionProvider::newBlobConnectionProvider(SERVER_KNOBS->BG_URL);
		} catch (Error& e) {
			if (BGV_DEBUG) {
				printf("Blob Granule Verifier got backup container init error %s\n", e.name());
			}
			throw e;
		}
	}

	// FIXME: run the actual FDBCLI command instead of copy/pasting its implementation
	// Sets the whole user keyspace to be blobified
	ACTOR Future<Void> setUpBlobRange(Database cx) {
		state Reference<ReadYourWritesTransaction> tr = makeReference<ReadYourWritesTransaction>(cx);
		loop {
			try {
				tr->setOption(FDBTransactionOptions::ACCESS_SYSTEM_KEYS);
				tr->setOption(FDBTransactionOptions::PRIORITY_SYSTEM_IMMEDIATE);
				tr->set(blobRangeChangeKey, deterministicRandom()->randomUniqueID().toString());
				wait(krmSetRange(tr, blobRangeKeys.begin, KeyRange(normalKeys), LiteralStringRef("1")));
				wait(tr->commit());
				if (BGV_DEBUG) {
					printf("Successfully set up blob granule range for normalKeys\n");
				}
				TraceEvent("BlobGranuleVerifierSetup");
				return Void();
			} catch (Error& e) {
				wait(tr->onError(e));
			}
		}
	}

	std::string description() const override { return "BlobGranuleVerifier"; }
	Future<Void> setup(Database const& cx) override { return _setup(cx, this); }

	ACTOR Future<Void> _setup(Database cx, BlobGranuleVerifierWorkload* self) {
		if (!self->doSetup) {
			wait(delay(0));
			return Void();
		}

		wait(success(ManagementAPI::changeConfig(cx.getReference(), "blob_granules_enabled=1", true)));

		if (!self->initAtEnd) {
			wait(self->setUpBlobRange(cx));
		}
		return Void();
	}

	ACTOR Future<Void> findGranules(Database cx, BlobGranuleVerifierWorkload* self) {
		loop {
			state Transaction tr(cx);
			loop {
				try {
					Standalone<VectorRef<KeyRangeRef>> allGranules = wait(tr.getBlobGranuleRanges(normalKeys));
					self->granuleRanges.set(allGranules);
					break;
				} catch (Error& e) {
					wait(tr.onError(e));
				}
			}
			wait(delay(deterministicRandom()->random01() * 10.0));
		}
	}

	struct OldRead {
		KeyRange range;
		Version v;
		RangeResult oldResult;

		OldRead() {}
		OldRead(KeyRange range, Version v, RangeResult oldResult) : range(range), v(v), oldResult(oldResult) {}
	};

	ACTOR Future<Void> killBlobWorkers(Database cx, BlobGranuleVerifierWorkload* self) {
		state Transaction tr(cx);
		state std::set<UID> knownWorkers;
		state bool first = true;
		loop {
			try {
				RangeResult r = wait(tr.getRange(blobWorkerListKeys, CLIENT_KNOBS->TOO_MANY));

				state std::vector<UID> haltIds;
				state std::vector<Future<ErrorOr<Void>>> haltRequests;
				for (auto& it : r) {
					BlobWorkerInterface interf = decodeBlobWorkerListValue(it.value);
					if (first) {
						knownWorkers.insert(interf.id());
					}
					if (knownWorkers.count(interf.id())) {
						haltIds.push_back(interf.id());
						haltRequests.push_back(interf.haltBlobWorker.tryGetReply(HaltBlobWorkerRequest(1e6, UID())));
					}
				}
				first = false;
				wait(waitForAll(haltRequests));
				bool allPresent = true;
				for (int i = 0; i < haltRequests.size(); i++) {
					if (haltRequests[i].get().present()) {
						knownWorkers.erase(haltIds[i]);
					} else {
						allPresent = false;
					}
				}
				if (allPresent) {
					return Void();
				} else {
					wait(delay(1.0));
				}
			} catch (Error& e) {
				wait(tr.onError(e));
			}
		}
	}

	// TODO refactor more generally
	ACTOR Future<Void> loadGranuleMetadataBeforeForcePurge(Database cx, BlobGranuleVerifierWorkload* self) {
		// load all granule history entries that intersect purged range
		state KeyRange cur = blobGranuleHistoryKeys;
		state Transaction tr(cx);
		loop {
			try {
				RangeResult history = wait(tr.getRange(cur, 100));
				for (auto& it : history) {
					KeyRange keyRange;
					Version version;
					std::tie(keyRange, version) = decodeBlobGranuleHistoryKey(it.key);
					// TODO: filter by key range for partial key range purge
					Standalone<BlobGranuleHistoryValue> historyValue = decodeBlobGranuleHistoryValue(it.value);

					Future<GranuleFiles> fileFuture = loadHistoryFiles(cx, historyValue.granuleID);
					self->purgedDataToCheck.push_back({ keyRange, version, historyValue.granuleID, fileFuture });
				}
				if (!history.empty() && history.more) {
					cur = KeyRangeRef(keyAfter(history.back().key), cur.end);
				} else {
					break;
				}
			} catch (Error& e) {
				wait(tr.onError(e));
			}
		}

		// wait for file loads to finish
		state int i;
		for (i = 0; i < self->purgedDataToCheck.size(); i++) {
			wait(success(std::get<3>(self->purgedDataToCheck[i])));
		}

		if (BGV_DEBUG) {
			fmt::print("BGV loaded {0} granules metadata before force purge\n", self->purgedDataToCheck.size());
		}

		ASSERT(!self->purgedDataToCheck.empty());

		return Void();
	}

	ACTOR Future<Void> verifyGranules(Database cx, BlobGranuleVerifierWorkload* self, bool allowPurging) {
		state double last = now();
		state double endTime = last + self->testDuration;
		state std::map<double, OldRead> timeTravelChecks;
		state int64_t timeTravelChecksMemory = 0;
		state Version prevPurgeVersion = -1;
		state UID dbgId = debugRandom()->randomUniqueID();

		TraceEvent("BlobGranuleVerifierStart");
		if (BGV_DEBUG) {
			printf("BGV thread starting\n");
		}

		// wait for first set of ranges to be loaded
		wait(self->granuleRanges.onChange());

		if (BGV_DEBUG) {
			printf("BGV got ranges\n");
		}

		loop {
			try {
				state double currentTime = now();
				state std::map<double, OldRead>::iterator timeTravelIt = timeTravelChecks.begin();
				while (timeTravelIt != timeTravelChecks.end() && currentTime >= timeTravelIt->first) {
					state OldRead oldRead = timeTravelIt->second;
					timeTravelChecksMemory -= oldRead.oldResult.expectedSize();
					// advance iterator before doing read, so if it gets error we don't retry it
					timeTravelIt = timeTravelChecks.erase(timeTravelIt);
					if (prevPurgeVersion == -1) {
						prevPurgeVersion = oldRead.v;
					}

					// before doing read, purge just before read version
					state Version newPurgeVersion = 0;
					state bool doPurging = allowPurging && deterministicRandom()->random01() < 0.5;
					state bool forcePurge = doPurging && deterministicRandom()->random01() < 0.25;
					if (doPurging) {
						CODE_PROBE(true, "BGV considering purge");
						Version maxPurgeVersion = oldRead.v;
						for (auto& it : timeTravelChecks) {
							maxPurgeVersion = std::min(it.second.v, maxPurgeVersion);
						}
						if (prevPurgeVersion < maxPurgeVersion) {
							CODE_PROBE(true, "BGV doing purge");
							newPurgeVersion = deterministicRandom()->randomInt64(prevPurgeVersion, maxPurgeVersion);
							prevPurgeVersion = std::max(prevPurgeVersion, newPurgeVersion);
							if (BGV_DEBUG) {
								fmt::print("BGV Purging @ {0}{1}\n", newPurgeVersion, forcePurge ? " (force)" : "");
							}
							try {
								if (forcePurge) {
									wait(self->loadGranuleMetadataBeforeForcePurge(cx, self));
									self->startedForcePurge = true;
								}
								Key purgeKey = wait(cx->purgeBlobGranules(normalKeys, newPurgeVersion, {}, forcePurge));
								if (forcePurge) {
									self->forcePurgeKey = purgeKey;
									self->forcePurgeVersion = newPurgeVersion;
									if (BGV_DEBUG) {
										fmt::print("BGV Force purge registered, stopping\n");
									}
									return Void();
								}
								if (BGV_DEBUG) {
									fmt::print("BGV Purged @ {0}, waiting\n", newPurgeVersion);
								}
								wait(cx->waitPurgeGranulesComplete(purgeKey));
							} catch (Error& e) {
								if (e.code() == error_code_operation_cancelled) {
									throw e;
								}
								// purging shouldn't error, it should retry.
								if (BGV_DEBUG) {
									fmt::print("Unexpected error {0} purging @ {1}!\n", e.name(), newPurgeVersion);
								}
								ASSERT(false);
							}
							CODE_PROBE(true, "BGV purge complete");
							if (BGV_DEBUG) {
								fmt::print("BGV Purge complete @ {0}\n", newPurgeVersion);
							}
							self->purges++;
						} else {
							doPurging = false;
						}
					}

					// do time travel read
					try {
						std::pair<RangeResult, Standalone<VectorRef<BlobGranuleChunkRef>>> reReadResult =
						    wait(readFromBlob(cx, self->bstore, oldRead.range, 0, oldRead.v));
						if (!compareFDBAndBlob(oldRead.oldResult, reReadResult, oldRead.range, oldRead.v, BGV_DEBUG)) {
							self->mismatches++;
						}
						self->timeTravelReads++;
					} catch (Error& e) {
						fmt::print("Error TT: {0}\n", e.name());
						if (e.code() == error_code_blob_granule_transaction_too_old) {
							self->timeTravelTooOld++;
							// TODO: add debugging info for when this is a failure
							fmt::print("BGV ERROR: TTO [{0} - {1}) @ {2}\n",
							           oldRead.range.begin.printable(),
							           oldRead.range.end.printable(),
							           oldRead.v);
						}
					}

					// if purged just before read, verify that purge cleaned up data by restarting blob workers and
					// reading older than the purge version
					if (doPurging) {
						if (self->strictPurgeChecking) {
							wait(self->killBlobWorkers(cx, self));
							if (BGV_DEBUG) {
								fmt::print("BGV Reading post-purge [{0} - {1}) @ {2}\n",
								           oldRead.range.begin.printable(),
								           oldRead.range.end.printable(),
								           prevPurgeVersion);
							}
						}
						// ensure purge version exactly is still readable
						std::pair<RangeResult, Standalone<VectorRef<BlobGranuleChunkRef>>> versionRead1 =
						    wait(readFromBlob(cx, self->bstore, oldRead.range, 0, prevPurgeVersion));
						if (BGV_DEBUG) {
							fmt::print("BGV Post-purge first read:\n");
							printGranuleChunks(versionRead1.second);
						}
						if (self->strictPurgeChecking) {
							try {
								// read at purgeVersion - 1, should NOT be readable
								Version minSnapshotVersion = newPurgeVersion;
								for (auto& it : versionRead1.second) {
									minSnapshotVersion = std::min(minSnapshotVersion, it.snapshotVersion);
								}
								if (BGV_DEBUG) {
									fmt::print("BGV Reading post-purge again [{0} - {1}) @ {2}\n",
									           oldRead.range.begin.printable(),
									           oldRead.range.end.printable(),
									           minSnapshotVersion - 1);
								}
								std::pair<RangeResult, Standalone<VectorRef<BlobGranuleChunkRef>>> versionRead2 =
								    wait(readFromBlob(cx, self->bstore, oldRead.range, 0, minSnapshotVersion - 1));
								if (BGV_DEBUG) {
									fmt::print("BGV ERROR: data not purged! Read successful!!\n");
									printGranuleChunks(versionRead2.second);
								}
								ASSERT(false);
							} catch (Error& e) {
								if (e.code() == error_code_actor_cancelled) {
									throw;
								}
								ASSERT(e.code() == error_code_blob_granule_transaction_too_old);
								CODE_PROBE(true, "BGV verified too old after purge");
							}
						}
					}
				}

				// pick a random range
				int rIndex = deterministicRandom()->randomInt(0, self->granuleRanges.get().size());
				state KeyRange range = self->granuleRanges.get()[rIndex];

				state std::pair<RangeResult, Version> fdb = wait(readFromFDB(cx, range));
				std::pair<RangeResult, Standalone<VectorRef<BlobGranuleChunkRef>>> blob =
				    wait(readFromBlob(cx, self->bstore, range, 0, fdb.second));
				if (compareFDBAndBlob(fdb.first, blob, range, fdb.second, BGV_DEBUG)) {
					// TODO: bias for immediately re-reading to catch rollback cases
					double reReadTime = currentTime + deterministicRandom()->random01() * self->timeTravelLimit;
					int memory = fdb.first.expectedSize();
					if (reReadTime <= endTime &&
					    timeTravelChecksMemory + memory <= (self->timeTravelBufferSize / self->threads)) {
						timeTravelChecks[reReadTime] = OldRead(range, fdb.second, fdb.first);
						timeTravelChecksMemory += memory;
					}
				} else {
					self->mismatches++;
				}
				self->rowsRead += fdb.first.size();
				self->bytesRead += fdb.first.expectedSize();
				self->initialReads++;

			} catch (Error& e) {
				if (e.code() == error_code_operation_cancelled) {
					throw;
				}
				if (e.code() != error_code_blob_granule_transaction_too_old && BGV_DEBUG) {
					printf("BGVerifier got unexpected error %s\n", e.name());
				}
				self->errors++;
			}
			// wait(poisson(&last, 5.0));
			wait(poisson(&last, 0.1));
		}
	}

	Future<Void> start(Database const& cx) override {
		clients.reserve(threads + 1);
		clients.push_back(timeout(findGranules(cx, this), testDuration, Void()));
		if (enablePurging && clientId == 0) {
			clients.push_back(
			    timeout(reportErrors(verifyGranules(cx, this, true), "BlobGranuleVerifier"), testDuration, Void()));
		} else if (!enablePurging) {
			for (int i = 0; i < threads; i++) {
				clients.push_back(timeout(
				    reportErrors(verifyGranules(cx, this, false), "BlobGranuleVerifier"), testDuration, Void()));
			}
		}
		return delay(testDuration);
	}

	// handle retries + errors
	// It's ok to reset the transaction here because its read version is only used for reading the granule mapping from
	// the system keyspace
	ACTOR Future<Version> doGrv(Transaction* tr) {
		loop {
			try {
				Version readVersion = wait(tr->getReadVersion());
				return readVersion;
			} catch (Error& e) {
				wait(tr->onError(e));
			}
		}
	}

	ACTOR Future<Void> checkPurgedHistoryEntries(Database cx, BlobGranuleVerifierWorkload* self, KeyRange purgeRange) {
		// quick check to make sure we didn't miss any new granules generated between the purge metadata load time and
		// the actual purge, by checking for any new history keys in the range
		// FIXME: fix this check! The BW granule check is really the important one, this finds occasional leftover
		// metadata from boundary changes that can race with a force purge, but as long as no blob worker acts on the
		// boundary changes, a bit of leftover metadata is a much smaller problem. To confirm that it was a race with
		// force purging, we check that the history version > the force purge version
		state Transaction tr(cx);
		state KeyRange cur = blobGranuleHistoryKeys;
		loop {
			tr.setOption(FDBTransactionOptions::ACCESS_SYSTEM_KEYS);
			try {
				RangeResult history = wait(tr.getRange(cur, 1000));
				for (auto& it : history) {
					KeyRange keyRange;
					Version version;
					std::tie(keyRange, version) = decodeBlobGranuleHistoryKey(it.key);
					if (purgeRange.intersects(keyRange)) {
						if (BGV_DEBUG && version <= self->forcePurgeVersion) {
							fmt::print("Found range [{0} - {1}) @ {2} that avoided force purge [{3} - {4}) @ {5}!!\n",
							           keyRange.begin.printable(),
							           keyRange.end.printable(),
							           version,
							           purgeRange.begin.printable(),
							           purgeRange.end.printable(),
							           self->forcePurgeVersion);
						}
						ASSERT(version > self->forcePurgeVersion);
					}
					// ASSERT(!purgeRange.intersects(keyRange));
				}
				if (!history.empty() && history.more) {
					cur = KeyRangeRef(keyAfter(history.back().key), cur.end);
				} else {
					break;
				}
			} catch (Error& e) {
				wait(tr.onError(e));
			}
		}

		return Void();
	}

	ACTOR Future<Void> checkPurgedChangeFeeds(Database cx, BlobGranuleVerifierWorkload* self, KeyRange purgeRange) {
		// quick check to make sure we didn't miss any change feeds
		state Transaction tr(cx);
		state KeyRange cur = changeFeedKeys;
		loop {
			tr.setOption(FDBTransactionOptions::ACCESS_SYSTEM_KEYS);
			try {
				RangeResult feeds = wait(tr.getRange(cur, 1000));
				for (auto& it : feeds) {
					KeyRange keyRange;
					Version version;
					ChangeFeedStatus status;
					std::tie(keyRange, version, status) = decodeChangeFeedValue(it.value);
					if (purgeRange.intersects(keyRange)) {
						Key feedId = it.key.removePrefix(changeFeedKeys.begin);
						if (BGV_DEBUG) {
							fmt::print(
							    "Found Change Feed {0}: [{1} - {2}) that avoided force purge [{3} - {4}) @ {5}!!\n",
							    feedId.printable(),
							    keyRange.begin.printable(),
							    keyRange.end.printable(),
							    purgeRange.begin.printable(),
							    purgeRange.end.printable(),
							    self->forcePurgeVersion);
						}
					}
					ASSERT(!purgeRange.intersects(keyRange));
				}
				if (!feeds.empty() && feeds.more) {
					cur = KeyRangeRef(keyAfter(feeds.back().key), cur.end);
				} else {
					break;
				}
			} catch (Error& e) {
				wait(tr.onError(e));
			}
		}

		return Void();
	}

	ACTOR Future<Void> validateForcePurge(Database cx, BlobGranuleVerifierWorkload* self, KeyRange purgeRange) {
		// FIXME: enable!! right now leaking metadata isn't nearly as bad as leaking data/change feeds
		state bool strictMetadataCheck = false;
		// first, wait for force purge to complete
		if (BGV_DEBUG) {
			fmt::print("BGV waiting for force purge to complete\n");
		}
		wait(cx->waitPurgeGranulesComplete(self->forcePurgeKey.get()));
		if (BGV_DEBUG) {
			fmt::print("BGV force purge completed, checking\n");
		}

		state Transaction tr(cx);

		// check that force purge range is set and that data is not readable
		loop {
			tr.setOption(FDBTransactionOptions::ACCESS_SYSTEM_KEYS);
			try {
				ForcedPurgeState forcePurgedState = wait(getForcePurgedState(&tr, purgeRange));
				ASSERT(forcePurgedState == ForcedPurgeState::AllPurged);
				break;
			} catch (Error& e) {
				wait(tr.onError(e));
			}
		}

		if (BGV_DEBUG) {
			fmt::print("BGV force purge checked state\n");
		}

		// make sure blob read fails
		tr.reset();
		loop {
			try {
				Version readVersion = wait(self->doGrv(&tr));
				wait(success(readFromBlob(cx, self->bstore, purgeRange, 0, readVersion)));
				ASSERT(false);
			} catch (Error& e) {
				if (e.code() == error_code_operation_cancelled) {
					throw e;
				}
				ASSERT(e.code() == error_code_blob_granule_transaction_too_old);
				break;
			}
		}

		if (BGV_DEBUG) {
			fmt::print("BGV force purge checked read\n");
		}

		// check that metadata is gone for each granule
		if (BGV_DEBUG) {
			fmt::print("BGV checking metadata deleted\n");
		}
		state int i;
		state int64_t filesChecked = 0;
		for (i = 0; i < self->purgedDataToCheck.size(); i++) {
			state KeyRange granuleRange = std::get<0>(self->purgedDataToCheck[i]);
			state Version historyVersion = std::get<1>(self->purgedDataToCheck[i]);
			state UID granuleId = std::get<2>(self->purgedDataToCheck[i]);
			state GranuleFiles oldFiles = wait(std::get<3>(self->purgedDataToCheck[i]));
			fmt::print("  Checking [{0} - {1}): {2}\n",
			           granuleRange.begin.printable(),
			           granuleRange.end.printable(),
			           granuleId.toString().substr(0, 6));
			loop {
				tr.setOption(FDBTransactionOptions::ACCESS_SYSTEM_KEYS);
				try {
					// change feed
					Optional<Value> changeFeed = wait(tr.get(granuleIDToCFKey(granuleId).withPrefix(changeFeedPrefix)));
					ASSERT(!changeFeed.present());

					// file metadata
					RangeResult fileMetadata = wait(tr.getRange(blobGranuleFileKeyRangeFor(granuleId), 1));
					ASSERT(fileMetadata.empty());

					if (strictMetadataCheck) {
						// lock
						Optional<Value> lock = wait(tr.get(blobGranuleLockKeyFor(granuleRange)));
						ASSERT(!lock.present());

						// history entry
						Optional<Value> history = wait(tr.get(blobGranuleHistoryKeyFor(granuleRange, historyVersion)));
						ASSERT(!history.present());

						// split state
						RangeResult splitData = wait(tr.getRange(blobGranuleSplitKeyRangeFor(granuleId), 1));
						ASSERT(splitData.empty());

						// merge state
						Optional<Value> merge = wait(tr.get(blobGranuleMergeKeyFor(granuleId)));
						ASSERT(!merge.present());

						// FIXME: add merge boundaries!
					}

					break;
				} catch (Error& e) {
					wait(tr.onError(e));
				}
			}

			// ensure all old files were deleted from blob storage
			state int fileIdx;
			for (fileIdx = 0; fileIdx < oldFiles.snapshotFiles.size() + oldFiles.deltaFiles.size(); fileIdx++) {
				std::string fname = (fileIdx >= oldFiles.snapshotFiles.size())
				                        ? oldFiles.deltaFiles[fileIdx - oldFiles.snapshotFiles.size()].filename
				                        : oldFiles.snapshotFiles[fileIdx].filename;
				state Reference<BackupContainerFileSystem> bstore = self->bstore->getForRead(fname);
				try {
					wait(success(bstore->readFile(fname)));
					ASSERT(false);
				} catch (Error& e) {
					if (e.code() == error_code_operation_cancelled) {
						throw e;
					}
					ASSERT(e.code() == error_code_file_not_found);
					filesChecked++;
				}
			}
		}

		if (BGV_DEBUG) {
			fmt::print("BGV force purge checked {0} old granules and {1} old files cleaned up\n",
			           self->purgedDataToCheck.size(),
			           filesChecked);
		}

		wait(self->checkPurgedHistoryEntries(cx, self, purgeRange));

		if (BGV_DEBUG) {
			fmt::print("BGV force purge checked for new granule history entries\n");
		}

		wait(self->checkPurgedChangeFeeds(cx, self, purgeRange));

		if (BGV_DEBUG) {
			fmt::print("BGV force purge checked for leaked change feeds\n");
		}

		// ask all workers for all of their open granules and make sure none are in the force purge range

		// Because there could be ranges assigned that havne't yet finished opening to check for purge, some BWs might
		// still temporarily have ranges assigned. To address this, we just retry the check after a bit
		loop {
			state bool anyRangesLeft = false;
			state std::vector<BlobWorkerInterface> blobWorkers = wait(getBlobWorkers(cx));

			if (BGV_DEBUG) {
				fmt::print("BGV force purge checking {0} blob worker mappings\n", blobWorkers.size());
			}

			for (i = 0; i < blobWorkers.size(); i++) {
				GetGranuleAssignmentsRequest req;
				req.managerEpoch = -1; // not manager
				Optional<GetGranuleAssignmentsReply> assignments =
				    wait(timeout(brokenPromiseToNever(blobWorkers[i].granuleAssignmentsRequest.getReply(req)),
				                 SERVER_KNOBS->BLOB_WORKER_TIMEOUT));
				if (assignments.present()) {
					for (auto& it : assignments.get().assignments) {
						if (purgeRange.intersects(it.range)) {
							if (BGV_DEBUG) {
								fmt::print("BW {0} still has range [{1} - {2})\n",
								           blobWorkers[i].id().toString(),
								           it.range.begin.printable(),
								           it.range.end.printable());
							}
							anyRangesLeft = true;
						}
					}
				} else {
					if (BGV_DEBUG) {
						fmt::print("BGV mapping check failed to reach BW {0}\n", blobWorkers[i].id().toString());
					}
					// if BW timed out, we don't for sure know it didn't still have some range
					anyRangesLeft = true;
				}
			}
			if (anyRangesLeft) {
				wait(delay(10.0));
			} else {
				break;
			}
		}

		if (BGV_DEBUG) {
			fmt::print("BGV force purge check complete\n");
		}

		return Void();
	}

	ACTOR Future<bool> _check(Database cx, BlobGranuleVerifierWorkload* self) {
		if (self->startedForcePurge) {
			// data may or may not be gone, depending on whether force purge was registered or not. Only do force purge
			// check if we're sure it was registerd, otherwise, only do actual checks if we're sure no force purge was
			// started.
			if (self->forcePurgeKey.present()) {
				wait(self->validateForcePurge(cx, self, normalKeys));
			}
			return true;
		}
		// check error counts, and do an availability check at the end

		if (self->doSetup && self->initAtEnd) {
			// FIXME: this doesn't check the data contents post-conversion, just that it finishes successfully
			wait(self->setUpBlobRange(cx));
		}

		state Transaction tr(cx);
		state Version readVersion = wait(self->doGrv(&tr));
		state Version startReadVersion = readVersion;
		state int checks = 0;

		state KeyRange last;
		state bool availabilityPassed = true;

		state Standalone<VectorRef<KeyRangeRef>> allRanges;
		if (self->granuleRanges.get().empty()) {
			if (BGV_DEBUG) {
				fmt::print("Waiting to get granule ranges for check\n");
			}
			state Future<Void> rangeFetcher = self->findGranules(cx, self);
			loop {
				wait(self->granuleRanges.onChange());
				// wait until entire keyspace has granules
				if (!self->granuleRanges.get().empty()) {
					bool haveAll = true;
					if (self->granuleRanges.get().front().begin != normalKeys.begin ||
					    self->granuleRanges.get().back().end != normalKeys.end) {
						haveAll = false;
					}
					for (int i = 0; haveAll && i < self->granuleRanges.get().size() - 1; i++) {
						if (self->granuleRanges.get()[i].end != self->granuleRanges.get()[i + 1].begin) {
							haveAll = false;
						}
					}
					if (haveAll) {
						break;
					}
				}
			}
			rangeFetcher.cancel();
			if (BGV_DEBUG) {
				fmt::print("Got granule ranges for check\n");
			}
		}
		allRanges = self->granuleRanges.get();
		for (auto& range : allRanges) {
			state KeyRange r = range;
			if (BGV_DEBUG) {
				fmt::print("Final availability check [{0} - {1}) @ {2}\n",
				           r.begin.printable(),
				           r.end.printable(),
				           readVersion);
			}

			try {
				loop {
					try {
						Standalone<VectorRef<BlobGranuleChunkRef>> chunks =
						    wait(tr.readBlobGranules(r, 0, readVersion));
						ASSERT(chunks.size() > 0);
						last = chunks.back().keyRange;
						checks += chunks.size();

						break;
					} catch (Error& e) {
						// it's possible for blob granules to never get opened for the entire test due to fault
						// injection. If we get blob_granule_transaction_too_old, for the latest read version, the
						// granule still needs to open. Wait for that to happen at a higher read version.
						if (e.code() == error_code_blob_granule_transaction_too_old) {
							wait(delay(1.0));
							tr.reset();
							Version rv = wait(self->doGrv(&tr));
							readVersion = rv;
						} else {
							wait(tr.onError(e));
						}
					}
				}
			} catch (Error& e) {
				if (e.code() == error_code_actor_cancelled) {
					throw;
				}
				if (e.code() == error_code_end_of_stream) {
					break;
				}
				if (BGV_DEBUG) {
					fmt::print("BG Verifier failed final availability check for [{0} - {1}) @ {2} with error {3}. Last "
					           "Success=[{4} - {5})\n",
					           r.begin.printable(),
					           r.end.printable(),
					           readVersion,
					           e.name(),
					           last.begin.printable(),
					           last.end.printable());
				}
				availabilityPassed = false;
				break;
			}
		}
		if (BGV_DEBUG && startReadVersion != readVersion) {
			fmt::print("Availability check updated read version from {0} to {1}\n", startReadVersion, readVersion);
		}
		state bool result =
		    availabilityPassed && self->mismatches == 0 && (checks > 0) && (self->timeTravelTooOld == 0);
		fmt::print("Blob Granule Verifier {0} {1}:\n", self->clientId, result ? "passed" : "failed");
		fmt::print("  {} successful final granule checks\n", checks);
		fmt::print("  {} failed final granule checks\n", availabilityPassed ? 0 : 1);
		fmt::print("  {} mismatches\n", self->mismatches);
		fmt::print("  {} time travel too old\n", self->timeTravelTooOld);
		fmt::print("  {} errors\n", self->errors);
		fmt::print("  {} initial reads\n", self->initialReads);
		fmt::print("  {} time travel reads\n", self->timeTravelReads);
		fmt::print("  {} rows\n", self->rowsRead);
		fmt::print("  {} bytes\n", self->bytesRead);
		fmt::print("  {} purges\n", self->purges);
		// FIXME: add above as details to trace event

		TraceEvent("BlobGranuleVerifierChecked").detail("Result", result);

		// For some reason simulation is still passing when this fails?.. so assert for now
		ASSERT(result);

		// FIXME: if doPurging was set, possibly do one last purge here, and verify it succeeds with no errors

		if (self->clientId == 0 && SERVER_KNOBS->BG_ENABLE_MERGING && self->clearAndMergeCheck) {
			CODE_PROBE(true, "BGV clearing database and awaiting merge");
			wait(clearAndAwaitMerge(cx, normalKeys));
		}

		return result;
	}

	Future<bool> check(Database const& cx) override {
		if (clientId == 0 || !doForcePurge) {
			return _check(cx, this);
		}
		return true;
	}
	void getMetrics(std::vector<PerfMetric>& m) override {}
};

WorkloadFactory<BlobGranuleVerifierWorkload> BlobGranuleVerifierWorkloadFactory("BlobGranuleVerifier");<|MERGE_RESOLUTION|>--- conflicted
+++ resolved
@@ -67,11 +67,8 @@
 	bool enablePurging;
 	bool initAtEnd;
 	bool strictPurgeChecking;
-<<<<<<< HEAD
 	bool doForcePurge;
-=======
 	bool clearAndMergeCheck;
->>>>>>> 735b78cd
 
 	DatabaseConfiguration config;
 
@@ -94,13 +91,12 @@
 		sharedRandomNumber /= 3;
 		// FIXME: re-enable this! There exist several bugs with purging active granules where a small amount of state
 		// won't be cleaned up.
-<<<<<<< HEAD
-		strictPurgeChecking = getOption(options, LiteralStringRef("strictPurgeChecking"), sharedRandomNumber % 2 == 0);
-		sharedRandomNumber /= 2;
-=======
 		strictPurgeChecking =
 		    getOption(options, LiteralStringRef("strictPurgeChecking"), false /*sharedRandomNumber % 2 == 0*/);
-		sharedRandomNumber /= 10;
+		sharedRandomNumber /= 2;
+
+		doForcePurge = getOption(options, LiteralStringRef("doForcePurge"), sharedRandomNumber % 3 == 0);
+		sharedRandomNumber /= 3;
 
 		// randomly some tests write data first and then turn on blob granules later, to test conversion of existing DB
 		initAtEnd = !enablePurging && sharedRandomNumber % 10 == 0;
@@ -110,10 +106,8 @@
 		sharedRandomNumber /= 10;
 
 		ASSERT(threads >= 1);
->>>>>>> 735b78cd
-
-		doForcePurge = getOption(options, LiteralStringRef("doForcePurge"), sharedRandomNumber % 3 == 0);
-		sharedRandomNumber /= 3;
+
+		
 
 		startedForcePurge = false;
 
