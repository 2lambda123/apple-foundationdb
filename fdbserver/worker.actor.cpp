/*
 * worker.actor.cpp
 *
 * This source file is part of the FoundationDB open source project
 *
 * Copyright 2013-2018 Apple Inc. and the FoundationDB project authors
 *
 * Licensed under the Apache License, Version 2.0 (the "License");
 * you may not use this file except in compliance with the License.
 * You may obtain a copy of the License at
 *
 *     http://www.apache.org/licenses/LICENSE-2.0
 *
 * Unless required by applicable law or agreed to in writing, software
 * distributed under the License is distributed on an "AS IS" BASIS,
 * WITHOUT WARRANTIES OR CONDITIONS OF ANY KIND, either express or implied.
 * See the License for the specific language governing permissions and
 * limitations under the License.
 */

#include <tuple>
#include <boost/lexical_cast.hpp>

#include "fdbrpc/Locality.h"
#include "fdbclient/GlobalConfig.actor.h"
#include "fdbclient/ProcessInterface.h"
#include "fdbclient/StorageServerInterface.h"
#include "fdbserver/Knobs.h"
#include "flow/ActorCollection.h"
#include "flow/ProtocolVersion.h"
#include "flow/SystemMonitor.h"
#include "flow/TDMetric.actor.h"
#include "fdbrpc/simulator.h"
#include "fdbclient/NativeAPI.actor.h"
#include "fdbserver/MetricLogger.actor.h"
#include "fdbserver/BackupInterface.h"
#include "fdbserver/RoleLineage.actor.h"
#include "fdbserver/WorkerInterface.actor.h"
#include "fdbserver/IKeyValueStore.h"
#include "fdbserver/WaitFailure.h"
#include "fdbserver/TesterInterface.actor.h" // for poisson()
#include "fdbserver/IDiskQueue.h"
#include "fdbclient/DatabaseContext.h"
#include "fdbserver/DataDistributorInterface.h"
#include "fdbserver/BlobManagerInterface.h"
#include "fdbserver/ServerDBInfo.h"
#include "fdbserver/FDBExecHelper.actor.h"
#include "fdbserver/CoordinationInterface.h"
#include "fdbserver/LocalConfiguration.h"
#include "fdbclient/MonitorLeader.h"
#include "fdbclient/ClientWorkerInterface.h"
#include "flow/Profiler.h"
#include "flow/ThreadHelper.actor.h"
#include "flow/Trace.h"
#include "flow/flow.h"
#include "flow/network.h"

#ifdef __linux__
#include <fcntl.h>
#include <stdio.h>
#include <sys/stat.h>
#include <sys/types.h>
#include <unistd.h>
#endif
#if defined(__linux__) || defined(__FreeBSD__)
#ifdef USE_GPERFTOOLS
#include "gperftools/profiler.h"
#include "gperftools/heap-profiler.h"
#endif
#include <unistd.h>
#include <thread>
#include <execinfo.h>
#endif
#include "flow/actorcompiler.h" // This must be the last #include.

#if CENABLED(0, NOT_IN_CLEAN)
extern IKeyValueStore* keyValueStoreCompressTestData(IKeyValueStore* store);
#define KV_STORE(filename, uid) keyValueStoreCompressTestData(keyValueStoreSQLite(filename, uid))
#elif CENABLED(0, NOT_IN_CLEAN)
#define KV_STORE(filename, uid) keyValueStoreSQLite(filename, uid)
#else
#define KV_STORE(filename, uid) keyValueStoreMemory(filename, uid)
#endif

namespace {
RoleLineageCollector roleLineageCollector;
}

ACTOR Future<std::vector<Endpoint>> tryDBInfoBroadcast(RequestStream<UpdateServerDBInfoRequest> stream,
                                                       UpdateServerDBInfoRequest req) {
	ErrorOr<std::vector<Endpoint>> rep =
	    wait(stream.getReplyUnlessFailedFor(req, SERVER_KNOBS->DBINFO_FAILED_DELAY, 0));
	if (rep.present()) {
		return rep.get();
	}
	req.broadcastInfo.push_back(stream.getEndpoint());
	return req.broadcastInfo;
}

ACTOR Future<std::vector<Endpoint>> broadcastDBInfoRequest(UpdateServerDBInfoRequest req,
                                                           int sendAmount,
                                                           Optional<Endpoint> sender,
                                                           bool sendReply) {
	state std::vector<Future<std::vector<Endpoint>>> replies;
	state ReplyPromise<std::vector<Endpoint>> reply = req.reply;
	resetReply(req);
	int currentStream = 0;
	std::vector<Endpoint> broadcastEndpoints = req.broadcastInfo;
	for (int i = 0; i < sendAmount && currentStream < broadcastEndpoints.size(); i++) {
		std::vector<Endpoint> endpoints;
		RequestStream<UpdateServerDBInfoRequest> cur(broadcastEndpoints[currentStream++]);
		while (currentStream < broadcastEndpoints.size() * (i + 1) / sendAmount) {
			endpoints.push_back(broadcastEndpoints[currentStream++]);
		}
		req.broadcastInfo = endpoints;
		replies.push_back(tryDBInfoBroadcast(cur, req));
		resetReply(req);
	}
	wait(waitForAll(replies));
	std::vector<Endpoint> notUpdated;
	if (sender.present()) {
		notUpdated.push_back(sender.get());
	}
	for (auto& it : replies) {
		notUpdated.insert(notUpdated.end(), it.get().begin(), it.get().end());
	}
	if (sendReply) {
		reply.send(notUpdated);
	}
	return notUpdated;
}

ACTOR static Future<Void> extractClientInfo(Reference<AsyncVar<ServerDBInfo> const> db,
                                            Reference<AsyncVar<ClientDBInfo>> info) {
	state std::vector<UID> lastCommitProxyUIDs;
	state std::vector<CommitProxyInterface> lastCommitProxies;
	state std::vector<UID> lastGrvProxyUIDs;
	state std::vector<GrvProxyInterface> lastGrvProxies;
	loop {
		ClientDBInfo ni = db->get().client;
		shrinkProxyList(ni, lastCommitProxyUIDs, lastCommitProxies, lastGrvProxyUIDs, lastGrvProxies);
		info->set(ni);
		wait(db->onChange());
	}
}

Database openDBOnServer(Reference<AsyncVar<ServerDBInfo> const> const& db,
                        TaskPriority taskID,
                        LockAware lockAware,
                        EnableLocalityLoadBalance enableLocalityLoadBalance) {
	auto info = makeReference<AsyncVar<ClientDBInfo>>();
	auto cx = DatabaseContext::create(info,
	                                  extractClientInfo(db, info),
	                                  enableLocalityLoadBalance ? db->get().myLocality : LocalityData(),
	                                  enableLocalityLoadBalance,
	                                  taskID,
	                                  lockAware);
	GlobalConfig::create(cx, db, std::addressof(db->get().client));
	GlobalConfig::globalConfig().trigger(samplingFrequency, samplingProfilerUpdateFrequency);
	GlobalConfig::globalConfig().trigger(samplingWindow, samplingProfilerUpdateWindow);
	return cx;
}

struct ErrorInfo {
	Error error;
	const Role& role;
	UID id;
	ErrorInfo(Error e, const Role& role, UID id) : error(e), role(role), id(id) {}
	template <class Ar>
	void serialize(Ar&) {
		ASSERT(false);
	}
};

Error checkIOTimeout(Error const& e) {
	// Convert all_errors to io_timeout if global timeout bool was set
	bool timeoutOccurred = (bool)g_network->global(INetwork::enASIOTimedOut);
	// In simulation, have to check global timed out flag for both this process and the machine process on which IO is
	// done
	if (g_network->isSimulated() && !timeoutOccurred)
		timeoutOccurred = g_pSimulator->getCurrentProcess()->machine->machineProcess->global(INetwork::enASIOTimedOut);

	if (timeoutOccurred) {
		TEST(true); // Timeout occurred
		Error timeout = io_timeout();
		// Preserve injectedness of error
		if (e.isInjectedFault())
			timeout = timeout.asInjectedFault();
		return timeout;
	}
	return e;
}

ACTOR Future<Void> forwardError(PromiseStream<ErrorInfo> errors, Role role, UID id, Future<Void> process) {
	try {
		wait(process);
		errors.send(ErrorInfo(success(), role, id));
		return Void();
	} catch (Error& e) {
		errors.send(ErrorInfo(e, role, id));
		return Void();
	}
}

ACTOR Future<Void> handleIOErrors(Future<Void> actor, IClosable* store, UID id, Future<Void> onClosed = Void()) {
	state Future<ErrorOr<Void>> storeError = actor.isReady() ? Never() : errorOr(store->getError());
	choose {
		when(state ErrorOr<Void> e = wait(errorOr(actor))) {
			if (e.isError() && e.getError().code() == error_code_please_reboot) {
				// no need to wait.
			} else {
				wait(onClosed);
			}
			if (e.isError() && e.getError().code() == error_code_broken_promise && !storeError.isReady()) {
				wait(delay(0.00001 + FLOW_KNOBS->MAX_BUGGIFIED_DELAY));
			}
			if (storeError.isReady())
				throw storeError.get().getError();
			if (e.isError())
				throw e.getError();
			else
				return e.get();
		}
		when(ErrorOr<Void> e = wait(storeError)) {
			TraceEvent("WorkerTerminatingByIOError", id).error(e.getError(), true);
			actor.cancel();
			// file_not_found can occur due to attempting to open a partially deleted DiskQueue, which should not be
			// reported SevError.
			if (e.getError().code() == error_code_file_not_found) {
				TEST(true); // Worker terminated with file_not_found error
				return Void();
			}
			throw e.getError();
		}
	}
}

ACTOR Future<Void> workerHandleErrors(FutureStream<ErrorInfo> errors) {
	loop choose {
		when(ErrorInfo _err = waitNext(errors)) {
			ErrorInfo err = _err;
			bool ok = err.error.code() == error_code_success || err.error.code() == error_code_please_reboot ||
			          err.error.code() == error_code_actor_cancelled ||
			          err.error.code() == error_code_coordinators_changed || // The worker server was cancelled
			          err.error.code() == error_code_shutdown_in_progress;

			if (!ok) {
				err.error = checkIOTimeout(err.error); // Possibly convert error to io_timeout
			}

			endRole(err.role, err.id, "Error", ok, err.error);

			if (err.error.code() == error_code_please_reboot ||
			    (err.role == Role::SHARED_TRANSACTION_LOG &&
			     (err.error.code() == error_code_io_error || err.error.code() == error_code_io_timeout)))
				throw err.error;
		}
	}
}

// Improve simulation code coverage by sometimes deferring the destruction of workerInterface (and therefore "endpoint
// not found" responses to clients
//		for an extra second, so that clients are more likely to see broken_promise errors
ACTOR template <class T>
Future<Void> zombie(T workerInterface, Future<Void> worker) {
	try {
		wait(worker);
		if (BUGGIFY)
			wait(delay(1.0));
		return Void();
	} catch (Error& e) {
		throw;
	}
}

ACTOR Future<Void> loadedPonger(FutureStream<LoadedPingRequest> pings) {
	state Standalone<StringRef> payloadBack(std::string(20480, '.'));

	loop {
		LoadedPingRequest pong = waitNext(pings);
		LoadedReply rep;
		rep.payload = (pong.loadReply ? payloadBack : LiteralStringRef(""));
		rep.id = pong.id;
		pong.reply.send(rep);
	}
}

StringRef fileStoragePrefix = LiteralStringRef("storage-");
StringRef testingStoragePrefix = LiteralStringRef("testingstorage-");
StringRef fileLogDataPrefix = LiteralStringRef("log-");
StringRef fileVersionedLogDataPrefix = LiteralStringRef("log2-");
StringRef fileLogQueuePrefix = LiteralStringRef("logqueue-");
StringRef tlogQueueExtension = LiteralStringRef("fdq");

enum class FilesystemCheck {
	FILES_ONLY,
	DIRECTORIES_ONLY,
	FILES_AND_DIRECTORIES,
};

struct KeyValueStoreSuffix {
	KeyValueStoreType type;
	std::string suffix;
	FilesystemCheck check;
};

KeyValueStoreSuffix bTreeV1Suffix = { KeyValueStoreType::SSD_BTREE_V1, ".fdb", FilesystemCheck::FILES_ONLY };
KeyValueStoreSuffix bTreeV2Suffix = { KeyValueStoreType::SSD_BTREE_V2, ".sqlite", FilesystemCheck::FILES_ONLY };
KeyValueStoreSuffix memorySuffix = { KeyValueStoreType::MEMORY, "-0.fdq", FilesystemCheck::FILES_ONLY };
KeyValueStoreSuffix memoryRTSuffix = { KeyValueStoreType::MEMORY_RADIXTREE, "-0.fdr", FilesystemCheck::FILES_ONLY };
KeyValueStoreSuffix redwoodSuffix = { KeyValueStoreType::SSD_REDWOOD_V1, ".redwood-v1", FilesystemCheck::FILES_ONLY };
KeyValueStoreSuffix rocksdbSuffix = { KeyValueStoreType::SSD_ROCKSDB_V1,
	                                  ".rocksdb",
	                                  FilesystemCheck::DIRECTORIES_ONLY };

std::string validationFilename = "_validate";

std::string filenameFromSample(KeyValueStoreType storeType, std::string folder, std::string sample_filename) {
	if (storeType == KeyValueStoreType::SSD_BTREE_V1)
		return joinPath(folder, sample_filename);
	else if (storeType == KeyValueStoreType::SSD_BTREE_V2)
		return joinPath(folder, sample_filename);
	else if (storeType == KeyValueStoreType::MEMORY || storeType == KeyValueStoreType::MEMORY_RADIXTREE)
		return joinPath(folder, sample_filename.substr(0, sample_filename.size() - 5));
	else if (storeType == KeyValueStoreType::SSD_REDWOOD_V1)
		return joinPath(folder, sample_filename);
	else if (storeType == KeyValueStoreType::SSD_ROCKSDB_V1)
		return joinPath(folder, sample_filename);
	UNREACHABLE();
}

std::string filenameFromId(KeyValueStoreType storeType, std::string folder, std::string prefix, UID id) {

	if (storeType == KeyValueStoreType::SSD_BTREE_V1)
		return joinPath(folder, prefix + id.toString() + ".fdb");
	else if (storeType == KeyValueStoreType::SSD_BTREE_V2)
		return joinPath(folder, prefix + id.toString() + ".sqlite");
	else if (storeType == KeyValueStoreType::MEMORY || storeType == KeyValueStoreType::MEMORY_RADIXTREE)
		return joinPath(folder, prefix + id.toString() + "-");
	else if (storeType == KeyValueStoreType::SSD_REDWOOD_V1)
		return joinPath(folder, prefix + id.toString() + ".redwood-v1");
	else if (storeType == KeyValueStoreType::SSD_ROCKSDB_V1)
		return joinPath(folder, prefix + id.toString() + ".rocksdb");

	TraceEvent(SevError, "UnknownStoreType").detail("StoreType", storeType.toString());
	UNREACHABLE();
}

struct TLogOptions {
	TLogOptions() = default;
	TLogOptions(TLogVersion v, TLogSpillType s) : version(v), spillType(s) {}

	TLogVersion version = TLogVersion::DEFAULT;
	TLogSpillType spillType = TLogSpillType::UNSET;

	static ErrorOr<TLogOptions> FromStringRef(StringRef s) {
		TLogOptions options;
		for (StringRef key = s.eat("_"), value = s.eat("_"); s.size() != 0 || key.size();
		     key = s.eat("_"), value = s.eat("_")) {
			if (key.size() != 0 && value.size() == 0)
				return default_error_or();

			if (key == LiteralStringRef("V")) {
				ErrorOr<TLogVersion> tLogVersion = TLogVersion::FromStringRef(value);
				if (tLogVersion.isError())
					return tLogVersion.getError();
				options.version = tLogVersion.get();
			} else if (key == LiteralStringRef("LS")) {
				ErrorOr<TLogSpillType> tLogSpillType = TLogSpillType::FromStringRef(value);
				if (tLogSpillType.isError())
					return tLogSpillType.getError();
				options.spillType = tLogSpillType.get();
			} else {
				return default_error_or();
			}
		}
		return options;
	}

	bool operator==(const TLogOptions& o) {
		return version == o.version && (spillType == o.spillType || version >= TLogVersion::V5);
	}

	std::string toPrefix() const {
		std::string toReturn = "";
		switch (version) {
		case TLogVersion::UNSET:
			ASSERT(false);
		case TLogVersion::V2:
			return "";
		case TLogVersion::V3:
		case TLogVersion::V4:
			toReturn =
			    "V_" + boost::lexical_cast<std::string>(version) + "_LS_" + boost::lexical_cast<std::string>(spillType);
			break;
		case TLogVersion::V5:
		case TLogVersion::V6:
			toReturn = "V_" + boost::lexical_cast<std::string>(version);
			break;
		}
		ASSERT_WE_THINK(FromStringRef(toReturn).get() == *this);
		return toReturn + "-";
	}
};

TLogFn tLogFnForOptions(TLogOptions options) {
	switch (options.version) {
	case TLogVersion::V2:
		if (options.spillType == TLogSpillType::REFERENCE)
			ASSERT(false);
		return oldTLog_6_0::tLog;
	case TLogVersion::V3:
	case TLogVersion::V4:
		if (options.spillType == TLogSpillType::VALUE)
			return oldTLog_6_0::tLog;
		else
			return oldTLog_6_2::tLog;
	case TLogVersion::V5:
	case TLogVersion::V6:
		return tLog;
	default:
		ASSERT(false);
	}
	return tLog;
}

struct DiskStore {
	enum COMPONENT { TLogData, Storage, UNSET };

	UID storeID = UID();
	std::string filename = ""; // For KVStoreMemory just the base filename to be passed to IDiskQueue
	COMPONENT storedComponent = UNSET;
	KeyValueStoreType storeType = KeyValueStoreType::END;
	TLogOptions tLogOptions;
};

std::vector<DiskStore> getDiskStores(std::string folder,
                                     std::string suffix,
                                     KeyValueStoreType type,
                                     FilesystemCheck check) {
	std::vector<DiskStore> result;
	std::vector<std::string> files;

	if (check == FilesystemCheck::FILES_ONLY || check == FilesystemCheck::FILES_AND_DIRECTORIES) {
		files = IAsyncFileSystem::filesystem()->listFiles(folder, suffix);
	}
	if (check == FilesystemCheck::DIRECTORIES_ONLY || check == FilesystemCheck::FILES_AND_DIRECTORIES) {
		for (const auto& directory : IAsyncFileSystem::filesystem()->listDirectories(folder)) {
			if (StringRef(directory).endsWith(suffix)) {
				files.push_back(directory);
			}
		}
	}

	for (int idx = 0; idx < files.size(); idx++) {
		DiskStore store;
		store.storeType = type;

		StringRef filename = StringRef(files[idx]);
		Standalone<StringRef> prefix;
		if (filename.startsWith(fileStoragePrefix)) {
			store.storedComponent = DiskStore::Storage;
			prefix = fileStoragePrefix;
		} else if (filename.startsWith(testingStoragePrefix)) {
			store.storedComponent = DiskStore::Storage;
			prefix = testingStoragePrefix;
		} else if (filename.startsWith(fileVersionedLogDataPrefix)) {
			store.storedComponent = DiskStore::TLogData;
			// Use the option string that's in the file rather than tLogOptions.toPrefix(),
			// because they might be different if a new option was introduced in this version.
			StringRef optionsString = filename.removePrefix(fileVersionedLogDataPrefix).eat("-");
			TraceEvent("DiskStoreVersioned").detail("Filename", filename);
			ErrorOr<TLogOptions> tLogOptions = TLogOptions::FromStringRef(optionsString);
			if (tLogOptions.isError()) {
				TraceEvent(SevWarn, "DiskStoreMalformedFilename").detail("Filename", filename);
				continue;
			}
			TraceEvent("DiskStoreVersionedSuccess").detail("Filename", filename);
			store.tLogOptions = tLogOptions.get();
			prefix = filename.substr(0, fileVersionedLogDataPrefix.size() + optionsString.size() + 1);
		} else if (filename.startsWith(fileLogDataPrefix)) {
			TraceEvent("DiskStoreUnversioned").detail("Filename", filename);
			store.storedComponent = DiskStore::TLogData;
			store.tLogOptions.version = TLogVersion::V2;
			store.tLogOptions.spillType = TLogSpillType::VALUE;
			prefix = fileLogDataPrefix;
		} else {
			continue;
		}

		store.storeID = UID::fromString(files[idx].substr(prefix.size(), 32));
		store.filename = filenameFromSample(type, folder, files[idx]);
		result.push_back(store);
	}
	return result;
}

std::vector<DiskStore> getDiskStores(std::string folder) {
	auto result = getDiskStores(folder, bTreeV1Suffix.suffix, bTreeV1Suffix.type, bTreeV1Suffix.check);
	auto result1 = getDiskStores(folder, bTreeV2Suffix.suffix, bTreeV2Suffix.type, bTreeV2Suffix.check);
	result.insert(result.end(), result1.begin(), result1.end());
	auto result2 = getDiskStores(folder, memorySuffix.suffix, memorySuffix.type, memorySuffix.check);
	result.insert(result.end(), result2.begin(), result2.end());
	auto result3 = getDiskStores(folder, redwoodSuffix.suffix, redwoodSuffix.type, redwoodSuffix.check);
	result.insert(result.end(), result3.begin(), result3.end());
	auto result4 = getDiskStores(folder, memoryRTSuffix.suffix, memoryRTSuffix.type, memoryRTSuffix.check);
	result.insert(result.end(), result4.begin(), result4.end());
	auto result5 = getDiskStores(folder, rocksdbSuffix.suffix, rocksdbSuffix.type, rocksdbSuffix.check);
	result.insert(result.end(), result5.begin(), result5.end());
	return result;
}

// Register the worker interf to cluster controller (cc) and
// re-register the worker when key roles interface, e.g., cc, dd, ratekeeper, change.
ACTOR Future<Void> registrationClient(Reference<AsyncVar<Optional<ClusterControllerFullInterface>> const> ccInterface,
                                      WorkerInterface interf,
                                      Reference<AsyncVar<ClusterControllerPriorityInfo>> asyncPriorityInfo,
                                      ProcessClass initialClass,
                                      Reference<AsyncVar<Optional<DataDistributorInterface>> const> ddInterf,
                                      Reference<AsyncVar<Optional<RatekeeperInterface>> const> rkInterf,
                                      Reference<AsyncVar<Optional<BlobManagerInterface>> const> bmInterf,
                                      Reference<AsyncVar<bool> const> degraded,
                                      Reference<IClusterConnectionRecord> connRecord,
                                      Reference<AsyncVar<std::set<std::string>> const> issues,
                                      Reference<LocalConfiguration> localConfig,
                                      Reference<AsyncVar<ServerDBInfo>> dbInfo) {
	// Keeps the cluster controller (as it may be re-elected) informed that this worker exists
	// The cluster controller uses waitFailureClient to find out if we die, and returns from registrationReply
	// (requiring us to re-register) The registration request piggybacks optional distributor interface if it exists.
	state Generation requestGeneration = 0;
	state ProcessClass processClass = initialClass;
	state Reference<AsyncVar<Optional<std::pair<uint16_t, StorageServerInterface>>>> scInterf(
	    new AsyncVar<Optional<std::pair<uint16_t, StorageServerInterface>>>());
	state Future<Void> cacheProcessFuture;
	state Future<Void> cacheErrorsFuture;
	state Optional<double> incorrectTime;
	state bool firstReg = true;
	loop {
		state ClusterConnectionString storedConnectionString;
		state bool upToDate = true;
		if (connRecord) {
			bool upToDateResult = wait(connRecord->upToDate(storedConnectionString));
			upToDate = upToDateResult;
		}
		if (upToDate) {
			incorrectTime = Optional<double>();
		}

		RegisterWorkerRequest request(interf,
		                              initialClass,
		                              processClass,
		                              asyncPriorityInfo->get(),
		                              requestGeneration++,
		                              ddInterf->get(),
		                              rkInterf->get(),
		                              bmInterf->get(),
		                              degraded->get(),
		                              localConfig->lastSeenVersion(),
		                              localConfig->configClassSet());

		for (auto const& i : issues->get()) {
			request.issues.push_back_deep(request.issues.arena(), i);
		}

		if (!upToDate) {
			request.issues.push_back_deep(request.issues.arena(), LiteralStringRef("incorrect_cluster_file_contents"));
			std::string connectionString = connRecord->getConnectionString().toString();
			if (!incorrectTime.present()) {
				incorrectTime = now();
			}

			// Don't log a SevWarnAlways initially to account for transient issues (e.g. someone else changing
			// the file right before us)
			TraceEvent(now() - incorrectTime.get() > 300 ? SevWarnAlways : SevWarn, "IncorrectClusterFileContents")
			    .detail("ClusterFile", connRecord->toString())
			    .detail("StoredConnectionString", storedConnectionString.toString())
			    .detail("CurrentConnectionString", connectionString);
		}
		auto peers = FlowTransport::transport().getIncompatiblePeers();
		for (auto it = peers->begin(); it != peers->end();) {
			if (now() - it->second.second > FLOW_KNOBS->INCOMPATIBLE_PEER_DELAY_BEFORE_LOGGING) {
				request.incompatiblePeers.push_back(it->first);
				it = peers->erase(it);
			} else {
				it++;
			}
		}

		state bool ccInterfacePresent = ccInterface->get().present();
		if (ccInterfacePresent) {
			request.requestDbInfo = (ccInterface->get().get().id() != dbInfo->get().clusterInterface.id());
			if (firstReg) {
				request.requestDbInfo = true;
				firstReg = false;
			}
		}
		state Future<RegisterWorkerReply> registrationReply =
		    ccInterfacePresent ? brokenPromiseToNever(ccInterface->get().get().registerWorker.getReply(request))
		                       : Never();
		state double startTime = now();
		loop choose {
			when(RegisterWorkerReply reply = wait(registrationReply)) {
				processClass = reply.processClass;
				asyncPriorityInfo->set(reply.priorityInfo);
				TraceEvent("WorkerRegisterReply")
				    .detail("CCID", ccInterface->get().get().id())
				    .detail("ProcessClass", reply.processClass.toString());
				break;
			}
			when(wait(delay(SERVER_KNOBS->UNKNOWN_CC_TIMEOUT))) {
				if (!ccInterfacePresent) {
					TraceEvent(SevWarn, "WorkerRegisterTimeout").detail("WaitTime", now() - startTime);
				}
			}
			when(wait(ccInterface->onChange())) { break; }
			when(wait(ddInterf->onChange())) { break; }
			when(wait(rkInterf->onChange())) { break; }
			when(wait(bmInterf->onChange())) { break; }
			when(wait(degraded->onChange())) { break; }
			when(wait(FlowTransport::transport().onIncompatibleChanged())) { break; }
			when(wait(issues->onChange())) { break; }
		}
	}
}

// Returns true if `address` is used in the db (indicated by `dbInfo`) transaction system and in the db's primary DC.
bool addressInDbAndPrimaryDc(const NetworkAddress& address, Reference<AsyncVar<ServerDBInfo> const> dbInfo) {
	const auto& dbi = dbInfo->get();

	if (dbi.master.addresses().contains(address)) {
		return true;
	}

	if (dbi.distributor.present() && dbi.distributor.get().address() == address) {
		return true;
	}

	if (dbi.ratekeeper.present() && dbi.ratekeeper.get().address() == address) {
		return true;
	}

	if (dbi.blobManager.present() && dbi.blobManager.get().address() == address) {
		return true;
	}

	for (const auto& resolver : dbi.resolvers) {
		if (resolver.address() == address) {
			return true;
		}
	}

	for (const auto& grvProxy : dbi.client.grvProxies) {
		if (grvProxy.addresses().contains(address)) {
			return true;
		}
	}

	for (const auto& commitProxy : dbi.client.commitProxies) {
		if (commitProxy.addresses().contains(address)) {
			return true;
		}
	}

	auto localityIsInPrimaryDc = [&dbInfo](const LocalityData& locality) {
		return locality.dcId() == dbInfo->get().master.locality.dcId();
	};

	for (const auto& logSet : dbi.logSystemConfig.tLogs) {
		for (const auto& tlog : logSet.tLogs) {
			if (!tlog.present()) {
				continue;
			}

			if (!localityIsInPrimaryDc(tlog.interf().filteredLocality)) {
				continue;
			}

			if (tlog.interf().addresses().contains(address)) {
				return true;
			}
		}
	}

	return false;
}

bool addressesInDbAndPrimaryDc(const NetworkAddressList& addresses, Reference<AsyncVar<ServerDBInfo> const> dbInfo) {
	return addressInDbAndPrimaryDc(addresses.address, dbInfo) ||
	       (addresses.secondaryAddress.present() && addressInDbAndPrimaryDc(addresses.secondaryAddress.get(), dbInfo));
}

namespace {

TEST_CASE("/fdbserver/worker/addressInDbAndPrimaryDc") {
	// Setup a ServerDBInfo for test.
	ServerDBInfo testDbInfo;
	LocalityData testLocal;
	testLocal.set(LiteralStringRef("dcid"), StringRef(std::to_string(1)));
	testDbInfo.master.locality = testLocal;

	// Manually set up a master address.
	NetworkAddress testAddress(IPAddress(0x13131313), 1);
	testDbInfo.master.changeCoordinators =
	    RequestStream<struct ChangeCoordinatorsRequest>(Endpoint({ testAddress }, UID(1, 2)));

	// First, create an empty TLogInterface, and check that it shouldn't be considered as in primary DC.
	testDbInfo.logSystemConfig.tLogs.push_back(TLogSet());
	testDbInfo.logSystemConfig.tLogs.back().tLogs.push_back(OptionalInterface<TLogInterface>());
	ASSERT(!addressInDbAndPrimaryDc(g_network->getLocalAddress(), makeReference<AsyncVar<ServerDBInfo>>(testDbInfo)));

	// Create a remote TLog. Although the remote TLog also uses the local address, it shouldn't be considered as
	// in primary DC given the remote locality.
	LocalityData fakeRemote;
	fakeRemote.set(LiteralStringRef("dcid"), StringRef(std::to_string(2)));
	TLogInterface remoteTlog(fakeRemote);
	remoteTlog.initEndpoints();
	testDbInfo.logSystemConfig.tLogs.back().tLogs.push_back(OptionalInterface(remoteTlog));
	ASSERT(!addressInDbAndPrimaryDc(g_network->getLocalAddress(), makeReference<AsyncVar<ServerDBInfo>>(testDbInfo)));

	// Next, create a local TLog. Now, the local address should be considered as in local DC.
	TLogInterface localTlog(testLocal);
	localTlog.initEndpoints();
	testDbInfo.logSystemConfig.tLogs.back().tLogs.push_back(OptionalInterface(localTlog));
	ASSERT(addressInDbAndPrimaryDc(g_network->getLocalAddress(), makeReference<AsyncVar<ServerDBInfo>>(testDbInfo)));

	// Use the master's address to test, which should be considered as in local DC.
	testDbInfo.logSystemConfig.tLogs.clear();
	ASSERT(addressInDbAndPrimaryDc(testAddress, makeReference<AsyncVar<ServerDBInfo>>(testDbInfo)));

	// Last, tests that proxies included in the ClientDbInfo are considered as local.
	NetworkAddress grvProxyAddress(IPAddress(0x26262626), 1);
	GrvProxyInterface grvProxyInterf;
	grvProxyInterf.getConsistentReadVersion =
	    RequestStream<struct GetReadVersionRequest>(Endpoint({ grvProxyAddress }, UID(1, 2)));
	testDbInfo.client.grvProxies.push_back(grvProxyInterf);
	ASSERT(addressInDbAndPrimaryDc(grvProxyAddress, makeReference<AsyncVar<ServerDBInfo>>(testDbInfo)));

	NetworkAddress commitProxyAddress(IPAddress(0x37373737), 1);
	CommitProxyInterface commitProxyInterf;
	commitProxyInterf.commit =
	    RequestStream<struct CommitTransactionRequest>(Endpoint({ commitProxyAddress }, UID(1, 2)));
	testDbInfo.client.commitProxies.push_back(commitProxyInterf);
	ASSERT(addressInDbAndPrimaryDc(commitProxyAddress, makeReference<AsyncVar<ServerDBInfo>>(testDbInfo)));

	return Void();
}

} // namespace

bool addressInDbAndRemoteDc(const NetworkAddress& address, Reference<AsyncVar<ServerDBInfo> const> dbInfo) {
	const auto& dbi = dbInfo->get();

	for (const auto& logSet : dbi.logSystemConfig.tLogs) {
		if (logSet.isLocal || logSet.locality == tagLocalitySatellite) {
			continue;
		}
		for (const auto& tlog : logSet.tLogs) {
			if (tlog.present() && tlog.interf().addresses().contains(address)) {
				return true;
			}
		}

		for (const auto& logRouter : logSet.logRouters) {
			if (logRouter.present() && logRouter.interf().addresses().contains(address)) {
				return true;
			}
		}
	}

	return false;
}

bool addressesInDbAndRemoteDc(const NetworkAddressList& addresses, Reference<AsyncVar<ServerDBInfo> const> dbInfo) {
	return addressInDbAndRemoteDc(addresses.address, dbInfo) ||
	       (addresses.secondaryAddress.present() && addressInDbAndRemoteDc(addresses.secondaryAddress.get(), dbInfo));
}

namespace {

TEST_CASE("/fdbserver/worker/addressInDbAndRemoteDc") {
	// Setup a ServerDBInfo for test.
	ServerDBInfo testDbInfo;
	LocalityData testLocal;
	testLocal.set(LiteralStringRef("dcid"), StringRef(std::to_string(1)));
	testDbInfo.master.locality = testLocal;

	// First, create an empty TLogInterface, and check that it shouldn't be considered as in remote DC.
	testDbInfo.logSystemConfig.tLogs.push_back(TLogSet());
	testDbInfo.logSystemConfig.tLogs.back().isLocal = true;
	testDbInfo.logSystemConfig.tLogs.back().tLogs.push_back(OptionalInterface<TLogInterface>());
	ASSERT(!addressInDbAndRemoteDc(g_network->getLocalAddress(), makeReference<AsyncVar<ServerDBInfo>>(testDbInfo)));

	TLogInterface localTlog(testLocal);
	localTlog.initEndpoints();
	testDbInfo.logSystemConfig.tLogs.back().tLogs.push_back(OptionalInterface(localTlog));
	ASSERT(!addressInDbAndRemoteDc(g_network->getLocalAddress(), makeReference<AsyncVar<ServerDBInfo>>(testDbInfo)));

	// Create a remote TLog, and it should be considered as in remote DC.
	LocalityData fakeRemote;
	fakeRemote.set(LiteralStringRef("dcid"), StringRef(std::to_string(2)));
	TLogInterface remoteTlog(fakeRemote);
	remoteTlog.initEndpoints();

	testDbInfo.logSystemConfig.tLogs.push_back(TLogSet());
	testDbInfo.logSystemConfig.tLogs.back().isLocal = false;
	testDbInfo.logSystemConfig.tLogs.back().tLogs.push_back(OptionalInterface(remoteTlog));
	ASSERT(addressInDbAndRemoteDc(g_network->getLocalAddress(), makeReference<AsyncVar<ServerDBInfo>>(testDbInfo)));

	// Create a remote log router, and it should be considered as in remote DC.
	NetworkAddress logRouterAddress(IPAddress(0x26262626), 1);
	TLogInterface remoteLogRouter(fakeRemote);
	remoteLogRouter.initEndpoints();
	remoteLogRouter.peekMessages = RequestStream<struct TLogPeekRequest>(Endpoint({ logRouterAddress }, UID(1, 2)));
	testDbInfo.logSystemConfig.tLogs.back().logRouters.push_back(OptionalInterface(remoteLogRouter));
	ASSERT(addressInDbAndRemoteDc(logRouterAddress, makeReference<AsyncVar<ServerDBInfo>>(testDbInfo)));

	// Create a satellite tlog, and it shouldn't be considered as in remote DC.
	testDbInfo.logSystemConfig.tLogs.push_back(TLogSet());
	testDbInfo.logSystemConfig.tLogs.back().locality = tagLocalitySatellite;
	NetworkAddress satelliteTLogAddress(IPAddress(0x13131313), 1);
	TLogInterface satelliteTLog(fakeRemote);
	satelliteTLog.initEndpoints();
	satelliteTLog.peekMessages = RequestStream<struct TLogPeekRequest>(Endpoint({ satelliteTLogAddress }, UID(1, 2)));
	testDbInfo.logSystemConfig.tLogs.back().tLogs.push_back(OptionalInterface(satelliteTLog));
	ASSERT(!addressInDbAndRemoteDc(satelliteTLogAddress, makeReference<AsyncVar<ServerDBInfo>>(testDbInfo)));

	return Void();
}

} // namespace

// The actor that actively monitors the health of local and peer servers, and reports anomaly to the cluster controller.
ACTOR Future<Void> healthMonitor(Reference<AsyncVar<Optional<ClusterControllerFullInterface>> const> ccInterface,
                                 WorkerInterface interf,
                                 LocalityData locality,
                                 Reference<AsyncVar<ServerDBInfo> const> dbInfo) {
	loop {
		Future<Void> nextHealthCheckDelay = Never();
		if (dbInfo->get().recoveryState >= RecoveryState::ACCEPTING_COMMITS && ccInterface->get().present()) {
			nextHealthCheckDelay = delay(SERVER_KNOBS->WORKER_HEALTH_MONITOR_INTERVAL);
			const auto& allPeers = FlowTransport::transport().getAllPeers();
			UpdateWorkerHealthRequest req;

			bool workerInDb = false;
			bool workerInPrimary = false;
			if (addressesInDbAndPrimaryDc(interf.addresses(), dbInfo)) {
				workerInDb = true;
				workerInPrimary = true;
			} else if (addressesInDbAndRemoteDc(interf.addresses(), dbInfo)) {
				workerInDb = true;
				workerInPrimary = false;
			}

			if (workerInDb) {
				for (const auto& [address, peer] : allPeers) {
					if (peer->pingLatencies.getPopulationSize() < SERVER_KNOBS->PEER_LATENCY_CHECK_MIN_POPULATION) {
						// Ignore peers that don't have enough samples.
						// TODO(zhewu): Currently, FlowTransport latency monitor clears ping latency samples on a
						// regular
						//              basis, which may affect the measurement count. Currently,
						//              WORKER_HEALTH_MONITOR_INTERVAL is much smaller than the ping clearance interval,
						//              so it may be ok. If this ends to be a problem, we need to consider keep track of
						//              last ping latencies logged.
						continue;
					}

					if ((workerInPrimary && addressInDbAndPrimaryDc(address, dbInfo)) ||
					    (!workerInPrimary && addressInDbAndRemoteDc(address, dbInfo))) {
						// Only monitoring the servers that in the primary or remote DC's transaction systems.
						// Note that currently we are not monitor storage servers, since lagging in storage servers
						// today already can trigger server exclusion by data distributor.

						if (peer->pingLatencies.percentile(SERVER_KNOBS->PEER_LATENCY_DEGRADATION_PERCENTILE) >
						        SERVER_KNOBS->PEER_LATENCY_DEGRADATION_THRESHOLD ||
						    peer->timeoutCount / (double)(peer->pingLatencies.getPopulationSize()) >
						        SERVER_KNOBS->PEER_TIMEOUT_PERCENTAGE_DEGRADATION_THRESHOLD) {
							// This is a degraded peer.
							TraceEvent("HealthMonitorDetectDegradedPeer")
							    .suppressFor(30)
							    .detail("Peer", address)
							    .detail("Elapsed", now() - peer->lastLoggedTime)
							    .detail("MinLatency", peer->pingLatencies.min())
							    .detail("MaxLatency", peer->pingLatencies.max())
							    .detail("MeanLatency", peer->pingLatencies.mean())
							    .detail("MedianLatency", peer->pingLatencies.median())
							    .detail("CheckedPercentile", SERVER_KNOBS->PEER_LATENCY_DEGRADATION_PERCENTILE)
							    .detail(
							        "CheckedPercentileLatency",
							        peer->pingLatencies.percentile(SERVER_KNOBS->PEER_LATENCY_DEGRADATION_PERCENTILE))
							    .detail("Count", peer->pingLatencies.getPopulationSize())
							    .detail("TimeoutCount", peer->timeoutCount);

							req.degradedPeers.push_back(address);
						}
					}
				}
			}

			if (!req.degradedPeers.empty()) {
				req.address = FlowTransport::transport().getLocalAddress();
				ccInterface->get().get().updateWorkerHealth.send(req);
			}
		}
		choose {
			when(wait(nextHealthCheckDelay)) {}
			when(wait(ccInterface->onChange())) {}
			when(wait(dbInfo->onChange())) {}
		}
	}
}

#if (defined(__linux__) || defined(__FreeBSD__)) && defined(USE_GPERFTOOLS)
// A set of threads that should be profiled
std::set<std::thread::id> profiledThreads;

// Returns whether or not a given thread should be profiled
int filter_in_thread(void* arg) {
	return profiledThreads.count(std::this_thread::get_id()) > 0 ? 1 : 0;
}
#endif

// Enables the calling thread to be profiled
void registerThreadForProfiling() {
#if (defined(__linux__) || defined(__FreeBSD__)) && defined(USE_GPERFTOOLS)
	// Not sure if this is actually needed, but a call to backtrace was advised here:
	// http://groups.google.com/group/google-perftools/browse_thread/thread/0dfd74532e038eb8/2686d9f24ac4365f?pli=1
	profiledThreads.insert(std::this_thread::get_id());
	const int num_levels = 100;
	void* pc[num_levels];
	backtrace(pc, num_levels);
#endif
}

// Starts or stops the CPU profiler
void updateCpuProfiler(ProfilerRequest req) {
	switch (req.type) {
	case ProfilerRequest::Type::GPROF:
#if (defined(__linux__) || defined(__FreeBSD__)) && defined(USE_GPERFTOOLS) && !defined(VALGRIND)
		switch (req.action) {
		case ProfilerRequest::Action::ENABLE: {
			const char* path = (const char*)req.outputFile.begin();
			ProfilerOptions* options = new ProfilerOptions();
			options->filter_in_thread = &filter_in_thread;
			options->filter_in_thread_arg = nullptr;
			ProfilerStartWithOptions(path, options);
			break;
		}
		case ProfilerRequest::Action::DISABLE:
			ProfilerStop();
			break;
		case ProfilerRequest::Action::RUN:
			ASSERT(false); // User should have called runProfiler.
			break;
		}
#endif
		break;
	case ProfilerRequest::Type::FLOW:
		switch (req.action) {
		case ProfilerRequest::Action::ENABLE:
			startProfiling(g_network, {}, req.outputFile);
			break;
		case ProfilerRequest::Action::DISABLE:
			stopProfiling();
			break;
		case ProfilerRequest::Action::RUN:
			ASSERT(false); // User should have called runProfiler.
			break;
		}
		break;
	default:
		ASSERT(false);
		break;
	}
}

ACTOR Future<Void> runCpuProfiler(ProfilerRequest req) {
	if (req.action == ProfilerRequest::Action::RUN) {
		req.action = ProfilerRequest::Action::ENABLE;
		updateCpuProfiler(req);
		wait(delay(req.duration));
		req.action = ProfilerRequest::Action::DISABLE;
		updateCpuProfiler(req);
		return Void();
	} else {
		updateCpuProfiler(req);
		return Void();
	}
}

void runHeapProfiler(const char* msg) {
#if defined(__linux__) && defined(USE_GPERFTOOLS) && !defined(VALGRIND)
	if (IsHeapProfilerRunning()) {
		HeapProfilerDump(msg);
	} else {
		TraceEvent("ProfilerError").detail("Message", "HeapProfiler not running");
	}
#else
	TraceEvent("ProfilerError").detail("Message", "HeapProfiler Unsupported");
#endif
}

ACTOR Future<Void> runProfiler(ProfilerRequest req) {
	if (req.type == ProfilerRequest::Type::GPROF_HEAP) {
		runHeapProfiler("User triggered heap dump");
	} else {
		wait(runCpuProfiler(req));
	}

	return Void();
}

bool checkHighMemory(int64_t threshold, bool* error) {
#if defined(__linux__) && defined(USE_GPERFTOOLS) && !defined(VALGRIND)
	*error = false;
	uint64_t page_size = sysconf(_SC_PAGESIZE);
	int fd = open("/proc/self/statm", O_RDONLY | O_CLOEXEC);
	if (fd < 0) {
		TraceEvent("OpenStatmFileFailure").log();
		*error = true;
		return false;
	}

	const int buf_sz = 256;
	char stat_buf[buf_sz];
	ssize_t stat_nread = read(fd, stat_buf, buf_sz);
	if (stat_nread < 0) {
		TraceEvent("ReadStatmFileFailure").log();
		*error = true;
		return false;
	}

	uint64_t vmsize, rss;
	sscanf(stat_buf, "%lu %lu", &vmsize, &rss);
	rss *= page_size;
	if (rss >= threshold) {
		return true;
	}
#else
	TraceEvent("CheckHighMemoryUnsupported").log();
	*error = true;
#endif
	return false;
}

// Runs heap profiler when RSS memory usage is high.
ACTOR Future<Void> monitorHighMemory(int64_t threshold) {
	if (threshold <= 0)
		return Void();

	loop {
		bool err = false;
		bool highmem = checkHighMemory(threshold, &err);
		if (err)
			break;

		if (highmem)
			runHeapProfiler("Highmem heap dump");
		wait(delay(SERVER_KNOBS->HEAP_PROFILER_INTERVAL));
	}
	return Void();
}

struct TrackRunningStorage {
	UID self;
	KeyValueStoreType storeType;
	std::set<std::pair<UID, KeyValueStoreType>>* runningStorages;
	TrackRunningStorage(UID self,
	                    KeyValueStoreType storeType,
	                    std::set<std::pair<UID, KeyValueStoreType>>* runningStorages)
	  : self(self), storeType(storeType), runningStorages(runningStorages) {
		runningStorages->emplace(self, storeType);
	}
	~TrackRunningStorage() { runningStorages->erase(std::make_pair(self, storeType)); };
};

ACTOR Future<Void> storageServerRollbackRebooter(std::set<std::pair<UID, KeyValueStoreType>>* runningStorages,
                                                 Future<Void> prevStorageServer,
                                                 KeyValueStoreType storeType,
                                                 std::string filename,
                                                 UID id,
                                                 LocalityData locality,
                                                 bool isTss,
                                                 Reference<AsyncVar<ServerDBInfo> const> db,
                                                 std::string folder,
                                                 ActorCollection* filesClosed,
                                                 int64_t memoryLimit,
                                                 IKeyValueStore* store) {
	state TrackRunningStorage _(id, storeType, runningStorages);
	loop {
		ErrorOr<Void> e = wait(errorOr(prevStorageServer));
		if (!e.isError())
			return Void();
		else if (e.getError().code() != error_code_please_reboot)
			throw e.getError();

		TraceEvent("StorageServerRequestedReboot", id).log();

		StorageServerInterface recruited;
		recruited.uniqueID = id;
		recruited.locality = locality;
		recruited.tssPairID =
		    isTss ? Optional<UID>(UID()) : Optional<UID>(); // set this here since we use its presence to determine
		                                                    // whether this server is a tss or not
		recruited.initEndpoints();

		DUMPTOKEN(recruited.getValue);
		DUMPTOKEN(recruited.getKey);
		DUMPTOKEN(recruited.getKeyValues);
		DUMPTOKEN(recruited.getKeyValuesAndFlatMap);
		DUMPTOKEN(recruited.getShardState);
		DUMPTOKEN(recruited.waitMetrics);
		DUMPTOKEN(recruited.splitMetrics);
		DUMPTOKEN(recruited.getReadHotRanges);
		DUMPTOKEN(recruited.getRangeSplitPoints);
		DUMPTOKEN(recruited.getStorageMetrics);
		DUMPTOKEN(recruited.waitFailure);
		DUMPTOKEN(recruited.getQueuingMetrics);
		DUMPTOKEN(recruited.getKeyValueStoreType);
		DUMPTOKEN(recruited.watchValue);
		DUMPTOKEN(recruited.getKeyValuesStream);
		DUMPTOKEN(recruited.getKeyValuesAndFlatMap);

		prevStorageServer =
		    storageServer(store, recruited, db, folder, Promise<Void>(), Reference<IClusterConnectionRecord>(nullptr));
		prevStorageServer = handleIOErrors(prevStorageServer, store, id, store->onClosed());
	}
}

ACTOR Future<Void> storageCacheRollbackRebooter(Future<Void> prevStorageCache,
                                                UID id,
                                                LocalityData locality,
                                                Reference<AsyncVar<ServerDBInfo> const> db) {
	loop {
		ErrorOr<Void> e = wait(errorOr(prevStorageCache));
		if (!e.isError()) {
			TraceEvent("StorageCacheRequestedReboot1", id).log();
			return Void();
		} else if (e.getError().code() != error_code_please_reboot &&
		           e.getError().code() != error_code_worker_removed) {
			TraceEvent("StorageCacheRequestedReboot2", id).detail("Code", e.getError().code());
			throw e.getError();
		}

		TraceEvent("StorageCacheRequestedReboot", id).log();

		StorageServerInterface recruited;
		recruited.uniqueID = deterministicRandom()->randomUniqueID(); // id;
		recruited.locality = locality;
		recruited.initEndpoints();

		DUMPTOKEN(recruited.getValue);
		DUMPTOKEN(recruited.getKey);
		DUMPTOKEN(recruited.getKeyValues);
		DUMPTOKEN(recruited.getShardState);
		DUMPTOKEN(recruited.waitMetrics);
		DUMPTOKEN(recruited.splitMetrics);
		DUMPTOKEN(recruited.getStorageMetrics);
		DUMPTOKEN(recruited.waitFailure);
		DUMPTOKEN(recruited.getQueuingMetrics);
		DUMPTOKEN(recruited.getKeyValueStoreType);
		DUMPTOKEN(recruited.watchValue);

		prevStorageCache = storageCacheServer(recruited, 0, db);
	}
}

// FIXME:  This will not work correctly in simulation as all workers would share the same roles map
std::set<std::pair<std::string, std::string>> g_roles;

Standalone<StringRef> roleString(std::set<std::pair<std::string, std::string>> roles, bool with_ids) {
	std::string result;
	for (auto& r : roles) {
		if (!result.empty())
			result.append(",");
		result.append(r.first);
		if (with_ids) {
			result.append(":");
			result.append(r.second);
		}
	}
	return StringRef(result);
}

void startRole(const Role& role,
               UID roleId,
               UID workerId,
               const std::map<std::string, std::string>& details,
               const std::string& origination) {
	if (role.includeInTraceRoles) {
		addTraceRole(role.abbreviation);
	}

	TraceEvent ev("Role", roleId);
	ev.detail("As", role.roleName)
	    .detail("Transition", "Begin")
	    .detail("Origination", origination)
	    .detail("OnWorker", workerId);
	for (auto it = details.begin(); it != details.end(); it++)
		ev.detail(it->first.c_str(), it->second);

	ev.trackLatest(roleId.shortString() + ".Role");

	// Update roles map, log Roles metrics
	g_roles.insert({ role.roleName, roleId.shortString() });
	StringMetricHandle(LiteralStringRef("Roles")) = roleString(g_roles, false);
	StringMetricHandle(LiteralStringRef("RolesWithIDs")) = roleString(g_roles, true);
	if (g_network->isSimulated())
		g_simulator.addRole(g_network->getLocalAddress(), role.roleName);
}

void endRole(const Role& role, UID id, std::string reason, bool ok, Error e) {
	{
		TraceEvent ev("Role", id);
		if (e.code() != invalid_error_code)
			ev.error(e, true);
		ev.detail("Transition", "End").detail("As", role.roleName).detail("Reason", reason);

		ev.trackLatest(id.shortString() + ".Role");
	}

	if (!ok) {
		std::string type = role.roleName + "Failed";

		TraceEvent err(SevError, type.c_str(), id);
		if (e.code() != invalid_error_code) {
			err.error(e, true);
		}
		err.detail("Reason", reason);
	}

	latestEventCache.clear(id.shortString());

	// Update roles map, log Roles metrics
	g_roles.erase({ role.roleName, id.shortString() });
	StringMetricHandle(LiteralStringRef("Roles")) = roleString(g_roles, false);
	StringMetricHandle(LiteralStringRef("RolesWithIDs")) = roleString(g_roles, true);
	if (g_network->isSimulated())
		g_simulator.removeRole(g_network->getLocalAddress(), role.roleName);

	if (role.includeInTraceRoles) {
		removeTraceRole(role.abbreviation);
	}
}

ACTOR Future<Void> traceRole(Role role, UID roleId) {
	loop {
		wait(delay(SERVER_KNOBS->WORKER_LOGGING_INTERVAL));
		TraceEvent("Role", roleId).detail("Transition", "Refresh").detail("As", role.roleName);
	}
}

ACTOR Future<Void> workerSnapCreate(WorkerSnapRequest snapReq, Standalone<StringRef> snapFolder) {
	state ExecCmdValueString snapArg(snapReq.snapPayload);
	try {
		int err = wait(execHelper(&snapArg, snapReq.snapUID, snapFolder.toString(), snapReq.role.toString()));
		std::string uidStr = snapReq.snapUID.toString();
		TraceEvent("ExecTraceWorker")
		    .detail("Uid", uidStr)
		    .detail("Status", err)
		    .detail("Role", snapReq.role)
		    .detail("Value", snapFolder)
		    .detail("ExecPayload", snapReq.snapPayload);
		if (err != 0) {
			throw operation_failed();
		}
		if (snapReq.role.toString() == "storage") {
			printStorageVersionInfo();
		}
		snapReq.reply.send(Void());
	} catch (Error& e) {
		TraceEvent("ExecHelperError").error(e, true /*includeCancelled*/);
		if (e.code() != error_code_operation_cancelled) {
			snapReq.reply.sendError(e);
		} else {
			throw e;
		}
	}
	return Void();
}

// TODO: `issues` is right now only updated by `monitorTraceLogIssues` and thus is being `set` on every update.
// It could be changed to `insert` and `trigger` later if we want to use it as a generic way for the caller of this
// function to report issues to cluster controller.
ACTOR Future<Void> monitorTraceLogIssues(Reference<AsyncVar<std::set<std::string>>> issues) {
	state bool pingTimeout = false;
	loop {
		wait(delay(SERVER_KNOBS->TRACE_LOG_FLUSH_FAILURE_CHECK_INTERVAL_SECONDS));
		Future<Void> pingAck = pingTraceLogWriterThread();
		try {
			wait(timeoutError(pingAck, SERVER_KNOBS->TRACE_LOG_PING_TIMEOUT_SECONDS));
		} catch (Error& e) {
			if (e.code() == error_code_timed_out) {
				pingTimeout = true;
			} else {
				throw;
			}
		}
		std::set<std::string> _issues;
		retrieveTraceLogIssues(_issues);
		if (pingTimeout) {
			// Ping trace log writer thread timeout.
			_issues.insert("trace_log_writer_thread_unresponsive");
			pingTimeout = false;
		}
		issues->set(_issues);
	}
}

class SharedLogsKey {
	TLogVersion logVersion;
	TLogSpillType spillType;
	KeyValueStoreType storeType;

public:
	SharedLogsKey(const TLogOptions& options, KeyValueStoreType kvst)
	  : logVersion(options.version), spillType(options.spillType), storeType(kvst) {
		if (logVersion >= TLogVersion::V5)
			spillType = TLogSpillType::UNSET;
	}

	bool operator<(const SharedLogsKey& other) const {
		return std::tie(logVersion, spillType, storeType) <
		       std::tie(other.logVersion, other.spillType, other.storeType);
	}
};

struct SharedLogsValue {
	Future<Void> actor = Void();
	UID uid = UID();
	PromiseStream<InitializeTLogRequest> requests;

	SharedLogsValue() = default;
	SharedLogsValue(Future<Void> actor, UID uid, PromiseStream<InitializeTLogRequest> requests)
	  : actor(actor), uid(uid), requests(requests) {}
};

ACTOR Future<Void> chaosMetricsLogger() {

	auto res = g_network->global(INetwork::enChaosMetrics);
	if (!res)
		return Void();

	state ChaosMetrics* chaosMetrics = static_cast<ChaosMetrics*>(res);
	chaosMetrics->clear();

	loop {
		wait(delay(FLOW_KNOBS->CHAOS_LOGGING_INTERVAL));

		TraceEvent e("ChaosMetrics");
		double elapsed = now() - chaosMetrics->startTime;
		e.detail("Elapsed", elapsed);
		chaosMetrics->getFields(&e);
		e.trackLatest("ChaosMetrics");
		chaosMetrics->clear();
	}
}

ACTOR Future<Void> workerServer(Reference<IClusterConnectionRecord> connRecord,
                                Reference<AsyncVar<Optional<ClusterControllerFullInterface>> const> ccInterface,
                                LocalityData locality,
                                Reference<AsyncVar<ClusterControllerPriorityInfo>> asyncPriorityInfo,
                                ProcessClass initialClass,
                                std::string folder,
                                int64_t memoryLimit,
                                std::string metricsConnFile,
                                std::string metricsPrefix,
                                Promise<Void> recoveredDiskFiles,
                                int64_t memoryProfileThreshold,
                                std::string _coordFolder,
                                std::string whitelistBinPaths,
                                Reference<AsyncVar<ServerDBInfo>> dbInfo,
                                ConfigDBType configDBType,
                                Reference<LocalConfiguration> localConfig) {
	state PromiseStream<ErrorInfo> errors;
	state Reference<AsyncVar<Optional<DataDistributorInterface>>> ddInterf(
	    new AsyncVar<Optional<DataDistributorInterface>>());
	state Reference<AsyncVar<Optional<RatekeeperInterface>>> rkInterf(new AsyncVar<Optional<RatekeeperInterface>>());
	state Reference<AsyncVar<Optional<BlobManagerInterface>>> bmInterf(new AsyncVar<Optional<BlobManagerInterface>>());
	state Future<Void> handleErrors = workerHandleErrors(errors.getFuture()); // Needs to be stopped last
	state ActorCollection errorForwarders(false);
	state Future<Void> loggingTrigger = Void();
	state double loggingDelay = SERVER_KNOBS->WORKER_LOGGING_INTERVAL;
	state ActorCollection filesClosed(true);
	state Promise<Void> stopping;
	state WorkerCache<InitializeStorageReply> storageCache;
	state Future<Void> metricsLogger;
	state Future<Void> chaosMetricsActor;
	state Reference<AsyncVar<bool>> degraded = FlowTransport::transport().getDegraded();
	// tLogFnForOptions() can return a function that doesn't correspond with the FDB version that the
	// TLogVersion represents.  This can be done if the newer TLog doesn't support a requested option.
	// As (store type, spill type) can map to the same TLogFn across multiple TLogVersions, we need to
	// decide if we should collapse them into the same SharedTLog instance as well.  The answer
	// here is no, so that when running with log_version==3, all files should say V=3.
	state std::map<SharedLogsKey, SharedLogsValue> sharedLogs;
	state Reference<AsyncVar<UID>> activeSharedTLog(new AsyncVar<UID>());
	state WorkerCache<InitializeBackupReply> backupWorkerCache;

	state std::string coordFolder = IAsyncFileSystem::filesystem()->abspath(_coordFolder);

	state WorkerInterface interf(locality);
	state std::set<std::pair<UID, KeyValueStoreType>> runningStorages;
	interf.initEndpoints();

	state Reference<AsyncVar<std::set<std::string>>> issues(new AsyncVar<std::set<std::string>>());

	if (FLOW_KNOBS->ENABLE_CHAOS_FEATURES) {
		TraceEvent(SevInfo, "ChaosFeaturesEnabled");
		chaosMetricsActor = chaosMetricsLogger();
	}

	folder = IAsyncFileSystem::filesystem()->abspath(folder);

	if (metricsPrefix.size() > 0) {
		if (metricsConnFile.size() > 0) {
			try {
				state Database db =
				    Database::createDatabase(metricsConnFile, Database::API_VERSION_LATEST, IsInternal::True, locality);
				metricsLogger = runMetrics(db, KeyRef(metricsPrefix));
			} catch (Error& e) {
				TraceEvent(SevWarnAlways, "TDMetricsBadClusterFile").error(e).detail("ConnFile", metricsConnFile);
			}
		} else {
			auto lockAware = metricsPrefix.size() && metricsPrefix[0] == '\xff' ? LockAware::True : LockAware::False;
			metricsLogger =
			    runMetrics(openDBOnServer(dbInfo, TaskPriority::DefaultEndpoint, lockAware), KeyRef(metricsPrefix));
		}

		GlobalConfig::globalConfig().trigger(samplingFrequency, samplingProfilerUpdateFrequency);
	}

	errorForwarders.add(resetAfter(degraded,
	                               SERVER_KNOBS->DEGRADED_RESET_INTERVAL,
	                               false,
	                               SERVER_KNOBS->DEGRADED_WARNING_LIMIT,
	                               SERVER_KNOBS->DEGRADED_WARNING_RESET_DELAY,
	                               "DegradedReset"));
	errorForwarders.add(loadedPonger(interf.debugPing.getFuture()));
	errorForwarders.add(waitFailureServer(interf.waitFailure.getFuture()));
	errorForwarders.add(monitorTraceLogIssues(issues));
	errorForwarders.add(testerServerCore(interf.testerInterface, connRecord, dbInfo, locality));
	errorForwarders.add(monitorHighMemory(memoryProfileThreshold));

	filesClosed.add(stopping.getFuture());

	initializeSystemMonitorMachineState(SystemMonitorMachineState(
	    folder, locality.dcId(), locality.zoneId(), locality.machineId(), g_network->getLocalAddress().ip));

	{
		auto recruited = interf;
		DUMPTOKEN(recruited.clientInterface.reboot);
		DUMPTOKEN(recruited.clientInterface.profiler);
		DUMPTOKEN(recruited.tLog);
		DUMPTOKEN(recruited.master);
		DUMPTOKEN(recruited.commitProxy);
		DUMPTOKEN(recruited.grvProxy);
		DUMPTOKEN(recruited.resolver);
		DUMPTOKEN(recruited.storage);
		DUMPTOKEN(recruited.debugPing);
		DUMPTOKEN(recruited.coordinationPing);
		DUMPTOKEN(recruited.waitFailure);
		DUMPTOKEN(recruited.setMetricsRate);
		DUMPTOKEN(recruited.eventLogRequest);
		DUMPTOKEN(recruited.traceBatchDumpRequest);
		DUMPTOKEN(recruited.updateServerDBInfo);
	}

	state std::vector<Future<Void>> recoveries;

	try {
		std::vector<DiskStore> stores = getDiskStores(folder);
		bool validateDataFiles = deleteFile(joinPath(folder, validationFilename));
		for (int f = 0; f < stores.size(); f++) {
			DiskStore s = stores[f];
			// FIXME: Error handling
			if (s.storedComponent == DiskStore::Storage) {
				LocalLineage _;
				getCurrentLineage()->modify(&RoleLineage::role) = ProcessClass::ClusterRole::Storage;
				IKeyValueStore* kv =
				    openKVStore(s.storeType, s.filename, s.storeID, memoryLimit, false, validateDataFiles);
				Future<Void> kvClosed = kv->onClosed();
				filesClosed.add(kvClosed);

				// std::string doesn't have startsWith
				std::string tssPrefix = testingStoragePrefix.toString();
				// TODO might be more efficient to mark a boolean on DiskStore in getDiskStores, but that kind of breaks
				// the abstraction since DiskStore also applies to storage cache + tlog
				bool isTss = s.filename.find(tssPrefix) != std::string::npos;
				Role ssRole = isTss ? Role::TESTING_STORAGE_SERVER : Role::STORAGE_SERVER;

				StorageServerInterface recruited;
				recruited.uniqueID = s.storeID;
				recruited.locality = locality;
				recruited.tssPairID =
				    isTss ? Optional<UID>(UID())
				          : Optional<UID>(); // presence of optional is used as source of truth for tss vs not. Value
				                             // gets overridden later in restoreDurableState
				recruited.initEndpoints();

				std::map<std::string, std::string> details;
				details["StorageEngine"] = s.storeType.toString();
				details["IsTSS"] = isTss ? "Yes" : "No";

				startRole(ssRole, recruited.id(), interf.id(), details, "Restored");

				DUMPTOKEN(recruited.getValue);
				DUMPTOKEN(recruited.getKey);
				DUMPTOKEN(recruited.getKeyValues);
				DUMPTOKEN(recruited.getShardState);
				DUMPTOKEN(recruited.waitMetrics);
				DUMPTOKEN(recruited.splitMetrics);
				DUMPTOKEN(recruited.getReadHotRanges);
				DUMPTOKEN(recruited.getRangeSplitPoints);
				DUMPTOKEN(recruited.getStorageMetrics);
				DUMPTOKEN(recruited.waitFailure);
				DUMPTOKEN(recruited.getQueuingMetrics);
				DUMPTOKEN(recruited.getKeyValueStoreType);
				DUMPTOKEN(recruited.watchValue);
				DUMPTOKEN(recruited.getKeyValuesStream);
				DUMPTOKEN(recruited.getKeyValuesAndFlatMap);

				Promise<Void> recovery;
				Future<Void> f = storageServer(kv, recruited, dbInfo, folder, recovery, connRecord);
				recoveries.push_back(recovery.getFuture());
				f = handleIOErrors(f, kv, s.storeID, kvClosed);
				f = storageServerRollbackRebooter(&runningStorages,
				                                  f,
				                                  s.storeType,
				                                  s.filename,
				                                  recruited.id(),
				                                  recruited.locality,
				                                  isTss,
				                                  dbInfo,
				                                  folder,
				                                  &filesClosed,
				                                  memoryLimit,
				                                  kv);
				errorForwarders.add(forwardError(errors, ssRole, recruited.id(), f));
			} else if (s.storedComponent == DiskStore::TLogData) {
				LocalLineage _;
				getCurrentLineage()->modify(&RoleLineage::role) = ProcessClass::ClusterRole::TLog;
				std::string logQueueBasename;
				const std::string filename = basename(s.filename);
				if (StringRef(filename).startsWith(fileLogDataPrefix)) {
					logQueueBasename = fileLogQueuePrefix.toString();
				} else {
					StringRef optionsString = StringRef(filename).removePrefix(fileVersionedLogDataPrefix).eat("-");
					logQueueBasename = fileLogQueuePrefix.toString() + optionsString.toString() + "-";
				}
				ASSERT_WE_THINK(IAsyncFileSystem::filesystem()->abspath(parentDirectory(s.filename)) == folder);
				IKeyValueStore* kv = openKVStore(s.storeType, s.filename, s.storeID, memoryLimit, validateDataFiles);
				const DiskQueueVersion dqv =
				    s.tLogOptions.version >= TLogVersion::V3 ? DiskQueueVersion::V1 : DiskQueueVersion::V0;
				const int64_t diskQueueWarnSize =
				    s.tLogOptions.spillType == TLogSpillType::VALUE ? 10 * SERVER_KNOBS->TARGET_BYTES_PER_TLOG : -1;
				IDiskQueue* queue = openDiskQueue(joinPath(folder, logQueueBasename + s.storeID.toString() + "-"),
				                                  tlogQueueExtension.toString(),
				                                  s.storeID,
				                                  dqv,
				                                  diskQueueWarnSize);
				filesClosed.add(kv->onClosed());
				filesClosed.add(queue->onClosed());

				std::map<std::string, std::string> details;
				details["StorageEngine"] = s.storeType.toString();
				startRole(Role::SHARED_TRANSACTION_LOG, s.storeID, interf.id(), details, "Restored");

				Promise<Void> oldLog;
				Promise<Void> recovery;
				TLogFn tLogFn = tLogFnForOptions(s.tLogOptions);
				auto& logData = sharedLogs[SharedLogsKey(s.tLogOptions, s.storeType)];
				// FIXME: Shouldn't if logData.first isValid && !isReady, shouldn't we
				// be sending a fake InitializeTLogRequest rather than calling tLog() ?
				Future<Void> tl =
				    tLogFn(kv,
				           queue,
				           dbInfo,
				           locality,
				           !logData.actor.isValid() || logData.actor.isReady() ? logData.requests
				                                                               : PromiseStream<InitializeTLogRequest>(),
				           s.storeID,
				           interf.id(),
				           true,
				           oldLog,
				           recovery,
				           folder,
				           degraded,
				           activeSharedTLog);
				recoveries.push_back(recovery.getFuture());
				activeSharedTLog->set(s.storeID);

				tl = handleIOErrors(tl, kv, s.storeID);
				tl = handleIOErrors(tl, queue, s.storeID);
				if (!logData.actor.isValid() || logData.actor.isReady()) {
					logData.actor = oldLog.getFuture() || tl;
					logData.uid = s.storeID;
				}
				errorForwarders.add(forwardError(errors, Role::SHARED_TRANSACTION_LOG, s.storeID, tl));
			}
		}

		bool hasCache = false;
		//  start cache role if we have the right process class
		if (initialClass.classType() == ProcessClass::StorageCacheClass) {
			hasCache = true;
			StorageServerInterface recruited;
			recruited.locality = locality;
			recruited.initEndpoints();

			std::map<std::string, std::string> details;
			startRole(Role::STORAGE_CACHE, recruited.id(), interf.id(), details);

			// DUMPTOKEN(recruited.getVersion);
			DUMPTOKEN(recruited.getValue);
			DUMPTOKEN(recruited.getKey);
			DUMPTOKEN(recruited.getKeyValues);
			DUMPTOKEN(recruited.getKeyValuesAndFlatMap);
			DUMPTOKEN(recruited.getShardState);
			DUMPTOKEN(recruited.waitMetrics);
			DUMPTOKEN(recruited.splitMetrics);
			DUMPTOKEN(recruited.getStorageMetrics);
			DUMPTOKEN(recruited.waitFailure);
			DUMPTOKEN(recruited.getQueuingMetrics);
			DUMPTOKEN(recruited.getKeyValueStoreType);
			DUMPTOKEN(recruited.watchValue);

			auto f = storageCacheServer(recruited, 0, dbInfo);
			f = storageCacheRollbackRebooter(f, recruited.id(), recruited.locality, dbInfo);
			errorForwarders.add(forwardError(errors, Role::STORAGE_CACHE, recruited.id(), f));
		}

		std::map<std::string, std::string> details;
		details["Locality"] = locality.toString();
		details["DataFolder"] = folder;
		details["StoresPresent"] = format("%d", stores.size());
		details["CachePresent"] = hasCache ? "true" : "false";
		startRole(Role::WORKER, interf.id(), interf.id(), details);
		errorForwarders.add(traceRole(Role::WORKER, interf.id()));

		wait(waitForAll(recoveries));
		recoveredDiskFiles.send(Void());

		errorForwarders.add(registrationClient(ccInterface,
		                                       interf,
		                                       asyncPriorityInfo,
		                                       initialClass,
		                                       ddInterf,
		                                       rkInterf,
		                                       bmInterf,
		                                       degraded,
		                                       connRecord,
		                                       issues,
		                                       localConfig,
		                                       dbInfo));

		if (configDBType != ConfigDBType::DISABLED) {
			errorForwarders.add(localConfig->consume(interf.configBroadcastInterface));
		}

		if (SERVER_KNOBS->ENABLE_WORKER_HEALTH_MONITOR) {
			errorForwarders.add(healthMonitor(ccInterface, interf, locality, dbInfo));
		}

		TraceEvent("RecoveriesComplete", interf.id());

		loop choose {
			when(UpdateServerDBInfoRequest req = waitNext(interf.updateServerDBInfo.getFuture())) {
				ServerDBInfo localInfo = BinaryReader::fromStringRef<ServerDBInfo>(
				    req.serializedDbInfo, AssumeVersion(g_network->protocolVersion()));
				localInfo.myLocality = locality;

				if (localInfo.infoGeneration < dbInfo->get().infoGeneration &&
				    localInfo.clusterInterface == dbInfo->get().clusterInterface) {
					std::vector<Endpoint> rep = req.broadcastInfo;
					rep.push_back(interf.updateServerDBInfo.getEndpoint());
					req.reply.send(rep);
				} else {
					Optional<Endpoint> notUpdated;
					if (!ccInterface->get().present() || localInfo.clusterInterface != ccInterface->get().get()) {
						notUpdated = interf.updateServerDBInfo.getEndpoint();
					} else if (localInfo.infoGeneration > dbInfo->get().infoGeneration ||
					           dbInfo->get().clusterInterface != ccInterface->get().get()) {
						TraceEvent("GotServerDBInfoChange")
						    .detail("ChangeID", localInfo.id)
						    .detail("MasterID", localInfo.master.id())
						    .detail("RatekeeperID",
						            localInfo.ratekeeper.present() ? localInfo.ratekeeper.get().id() : UID())
						    .detail("DataDistributorID",
						            localInfo.distributor.present() ? localInfo.distributor.get().id() : UID())
						    .detail("BlobManagerID",
						            localInfo.blobManager.present() ? localInfo.blobManager.get().id() : UID());
						dbInfo->set(localInfo);
					}
					errorForwarders.add(
					    success(broadcastDBInfoRequest(req, SERVER_KNOBS->DBINFO_SEND_AMOUNT, notUpdated, true)));
				}
			}
			when(RebootRequest req = waitNext(interf.clientInterface.reboot.getFuture())) {
				state RebootRequest rebootReq = req;
				// If suspendDuration is INT_MAX, the trace will not be logged if it was inside the next block
				// Also a useful trace to have even if suspendDuration is 0
				TraceEvent("RebootRequestSuspendingProcess").detail("Duration", req.waitForDuration);
				if (req.waitForDuration) {
					flushTraceFileVoid();
					setProfilingEnabled(0);
					g_network->stop();
					threadSleep(req.waitForDuration);
				}
				if (rebootReq.checkData) {
					Reference<IAsyncFile> checkFile =
					    wait(IAsyncFileSystem::filesystem()->open(joinPath(folder, validationFilename),
					                                              IAsyncFile::OPEN_CREATE | IAsyncFile::OPEN_READWRITE,
					                                              0600));
					wait(checkFile->sync());
				}

				if (g_network->isSimulated()) {
					TraceEvent("SimulatedReboot").detail("Deletion", rebootReq.deleteData);
					if (rebootReq.deleteData) {
						throw please_reboot_delete();
					}
					throw please_reboot();
				} else {
					TraceEvent("ProcessReboot").log();
					ASSERT(!rebootReq.deleteData);
					flushAndExit(0);
				}
			}
			when(SetFailureInjection req = waitNext(interf.clientInterface.setFailureInjection.getFuture())) {
				if (FLOW_KNOBS->ENABLE_CHAOS_FEATURES) {
					if (req.diskFailure.present()) {
						auto diskFailureInjector = DiskFailureInjector::injector();
						diskFailureInjector->setDiskFailure(req.diskFailure.get().stallInterval,
						                                    req.diskFailure.get().stallPeriod,
						                                    req.diskFailure.get().throttlePeriod);
					} else if (req.flipBits.present()) {
						auto bitFlipper = BitFlipper::flipper();
						bitFlipper->setBitFlipPercentage(req.flipBits.get().percentBitFlips);
					}
					req.reply.send(Void());
				} else {
					req.reply.sendError(client_invalid_operation());
				}
			}
			when(ProfilerRequest req = waitNext(interf.clientInterface.profiler.getFuture())) {
				state ProfilerRequest profilerReq = req;
				// There really isn't a great "filepath sanitizer" or "filepath escape" function available,
				// thus we instead enforce a different requirement.  One can only write to a file that's
				// beneath the working directory, and we remove the ability to do any symlink or ../..
				// tricks by resolving all paths through `abspath` first.
				try {
					std::string realLogDir = IAsyncFileSystem::filesystem()->abspath(SERVER_KNOBS->LOG_DIRECTORY);
					std::string realOutPath =
					    IAsyncFileSystem::filesystem()->abspath(realLogDir + "/" + profilerReq.outputFile.toString());
					if (realLogDir.size() < realOutPath.size() &&
					    strncmp(realLogDir.c_str(), realOutPath.c_str(), realLogDir.size()) == 0) {
						profilerReq.outputFile = realOutPath;
						uncancellable(runProfiler(profilerReq));
						profilerReq.reply.send(Void());
					} else {
						profilerReq.reply.sendError(client_invalid_operation());
					}
				} catch (Error& e) {
					profilerReq.reply.sendError(e);
				}
			}
			when(RecruitMasterRequest req = waitNext(interf.master.getFuture())) {
				LocalLineage _;
				getCurrentLineage()->modify(&RoleLineage::role) = ProcessClass::ClusterRole::Master;
				MasterInterface recruited;
				recruited.locality = locality;
				recruited.initEndpoints();

				startRole(Role::MASTER, recruited.id(), interf.id());

				DUMPTOKEN(recruited.waitFailure);
				DUMPTOKEN(recruited.tlogRejoin);
				DUMPTOKEN(recruited.changeCoordinators);
				DUMPTOKEN(recruited.getCommitVersion);
				DUMPTOKEN(recruited.getLiveCommittedVersion);
				DUMPTOKEN(recruited.reportLiveCommittedVersion);
				DUMPTOKEN(recruited.notifyBackupWorkerDone);

				// printf("Recruited as masterServer\n");
				Future<Void> masterProcess = masterServer(
				    recruited, dbInfo, ccInterface, ServerCoordinators(connRecord), req.lifetime, req.forceRecovery);
				errorForwarders.add(
				    zombie(recruited, forwardError(errors, Role::MASTER, recruited.id(), masterProcess)));
				req.reply.send(recruited);
			}
			when(InitializeDataDistributorRequest req = waitNext(interf.dataDistributor.getFuture())) {
				LocalLineage _;
				getCurrentLineage()->modify(&RoleLineage::role) = ProcessClass::ClusterRole::DataDistributor;
				DataDistributorInterface recruited(locality, req.reqId);
				recruited.initEndpoints();

				if (ddInterf->get().present()) {
					recruited = ddInterf->get().get();
					TEST(true); // Recruited while already a data distributor.
				} else {
					startRole(Role::DATA_DISTRIBUTOR, recruited.id(), interf.id());
					DUMPTOKEN(recruited.waitFailure);

					Future<Void> dataDistributorProcess = dataDistributor(recruited, dbInfo);
					errorForwarders.add(forwardError(
					    errors,
					    Role::DATA_DISTRIBUTOR,
					    recruited.id(),
					    setWhenDoneOrError(dataDistributorProcess, ddInterf, Optional<DataDistributorInterface>())));
					ddInterf->set(Optional<DataDistributorInterface>(recruited));
				}
				TraceEvent("DataDistributorReceived", req.reqId).detail("DataDistributorId", recruited.id());
				req.reply.send(recruited);
			}
			when(InitializeRatekeeperRequest req = waitNext(interf.ratekeeper.getFuture())) {
				LocalLineage _;
				getCurrentLineage()->modify(&RoleLineage::role) = ProcessClass::ClusterRole::Ratekeeper;
				RatekeeperInterface recruited(locality, req.reqId);
				recruited.initEndpoints();

				if (rkInterf->get().present()) {
					recruited = rkInterf->get().get();
					TEST(true); // Recruited while already a ratekeeper.
				} else {
					startRole(Role::RATEKEEPER, recruited.id(), interf.id());
					DUMPTOKEN(recruited.waitFailure);
					DUMPTOKEN(recruited.getRateInfo);
					DUMPTOKEN(recruited.haltRatekeeper);
					DUMPTOKEN(recruited.reportCommitCostEstimation);

					Future<Void> ratekeeperProcess = ratekeeper(recruited, dbInfo);
					errorForwarders.add(
					    forwardError(errors,
					                 Role::RATEKEEPER,
					                 recruited.id(),
					                 setWhenDoneOrError(ratekeeperProcess, rkInterf, Optional<RatekeeperInterface>())));
					rkInterf->set(Optional<RatekeeperInterface>(recruited));
				}
				TraceEvent("Ratekeeper_InitRequest", req.reqId).detail("RatekeeperId", recruited.id());
				req.reply.send(recruited);
			}
			when(InitializeBlobManagerRequest req = waitNext(interf.blobManager.getFuture())) {
				LocalLineage _;
				getCurrentLineage()->modify(&RoleLineage::role) = ProcessClass::ClusterRole::BlobManager;
				BlobManagerInterface recruited(locality, req.reqId);
				recruited.initEndpoints();

				if (bmInterf->get().present()) {
					recruited = bmInterf->get().get();
					TEST(true); // Recruited while already a blob manager.
				} else {
					startRole(Role::BLOB_MANAGER, recruited.id(), interf.id());
					DUMPTOKEN(recruited.waitFailure);
					DUMPTOKEN(recruited.haltBlobManager);

					Future<Void> blobManagerProcess = blobManager(recruited, dbInfo, req.epoch);
					errorForwarders.add(forwardError(
					    errors,
					    Role::BLOB_MANAGER,
					    recruited.id(),
					    setWhenDoneOrError(blobManagerProcess, bmInterf, Optional<BlobManagerInterface>())));
					bmInterf->set(Optional<BlobManagerInterface>(recruited));
				}
				TraceEvent("BlobManagerReceived", req.reqId).detail("BlobManagerId", recruited.id());
				req.reply.send(recruited);
			}
			when(InitializeBackupRequest req = waitNext(interf.backup.getFuture())) {
				if (!backupWorkerCache.exists(req.reqId)) {
					LocalLineage _;
					getCurrentLineage()->modify(&RoleLineage::role) = ProcessClass::ClusterRole::Backup;
					BackupInterface recruited(locality);
					recruited.initEndpoints();

					startRole(Role::BACKUP, recruited.id(), interf.id());
					DUMPTOKEN(recruited.waitFailure);

					ReplyPromise<InitializeBackupReply> backupReady = req.reply;
					backupWorkerCache.set(req.reqId, backupReady.getFuture());
					Future<Void> backupProcess = backupWorker(recruited, req, dbInfo);
					backupProcess = storageCache.removeOnReady(req.reqId, backupProcess);
					errorForwarders.add(forwardError(errors, Role::BACKUP, recruited.id(), backupProcess));
					TraceEvent("BackupInitRequest", req.reqId).detail("BackupId", recruited.id());
					InitializeBackupReply reply(recruited, req.backupEpoch);
					backupReady.send(reply);
				} else {
					forwardPromise(req.reply, backupWorkerCache.get(req.reqId));
				}
			}
			when(InitializeTLogRequest req = waitNext(interf.tLog.getFuture())) {
				// For now, there's a one-to-one mapping of spill type to TLogVersion.
				// With future work, a particular version of the TLog can support multiple
				// different spilling strategies, at which point SpillType will need to be
				// plumbed down into tLogFn.
				if (req.logVersion < TLogVersion::MIN_RECRUITABLE) {
					TraceEvent(SevError, "InitializeTLogInvalidLogVersion")
					    .detail("Version", req.logVersion)
					    .detail("MinRecruitable", TLogVersion::MIN_RECRUITABLE);
					req.reply.sendError(internal_error());
				}
				LocalLineage _;
				getCurrentLineage()->modify(&RoleLineage::role) = ProcessClass::ClusterRole::TLog;
				TLogOptions tLogOptions(req.logVersion, req.spillType);
				TLogFn tLogFn = tLogFnForOptions(tLogOptions);
				auto& logData = sharedLogs[SharedLogsKey(tLogOptions, req.storeType)];
				logData.requests.send(req);
				if (!logData.actor.isValid() || logData.actor.isReady()) {
					UID logId = deterministicRandom()->randomUniqueID();
					std::map<std::string, std::string> details;
					details["ForMaster"] = req.recruitmentID.shortString();
					details["StorageEngine"] = req.storeType.toString();

					// FIXME: start role for every tlog instance, rather that just for the shared actor, also use a
					// different role type for the shared actor
					startRole(Role::SHARED_TRANSACTION_LOG, logId, interf.id(), details);

					const StringRef prefix =
					    req.logVersion > TLogVersion::V2 ? fileVersionedLogDataPrefix : fileLogDataPrefix;
					std::string filename =
					    filenameFromId(req.storeType, folder, prefix.toString() + tLogOptions.toPrefix(), logId);
					IKeyValueStore* data = openKVStore(req.storeType, filename, logId, memoryLimit);
					const DiskQueueVersion dqv =
					    tLogOptions.version >= TLogVersion::V3 ? DiskQueueVersion::V1 : DiskQueueVersion::V0;
					IDiskQueue* queue = openDiskQueue(
					    joinPath(folder,
					             fileLogQueuePrefix.toString() + tLogOptions.toPrefix() + logId.toString() + "-"),
					    tlogQueueExtension.toString(),
					    logId,
					    dqv);
					filesClosed.add(data->onClosed());
					filesClosed.add(queue->onClosed());

					Future<Void> tLogCore = tLogFn(data,
					                               queue,
					                               dbInfo,
					                               locality,
					                               logData.requests,
					                               logId,
					                               interf.id(),
					                               false,
					                               Promise<Void>(),
					                               Promise<Void>(),
					                               folder,
					                               degraded,
					                               activeSharedTLog);
					tLogCore = handleIOErrors(tLogCore, data, logId);
					tLogCore = handleIOErrors(tLogCore, queue, logId);
					errorForwarders.add(forwardError(errors, Role::SHARED_TRANSACTION_LOG, logId, tLogCore));
					logData.actor = tLogCore;
					logData.uid = logId;
				}
				activeSharedTLog->set(logData.uid);
			}
			when(InitializeStorageRequest req = waitNext(interf.storage.getFuture())) {
				// We want to prevent double recruiting on a worker unless we try to recruit something
				// with a different storage engine (otherwise storage migration won't work for certain
				// configuration). Additionally we also need to allow double recruitment for seed servers.
				// The reason for this is that a storage will only remove itself if after it was able
				// to read the system key space. But if recovery fails right after a `configure new ...`
				// was run it won't be able to do so.
				if (!storageCache.exists(req.reqId) &&
				    (std::all_of(runningStorages.begin(),
				                 runningStorages.end(),
				                 [&req](const auto& p) { return p.second != req.storeType; }) ||
				     req.seedTag != invalidTag)) {
					ASSERT(req.clusterId.isValid());
					LocalLineage _;
					getCurrentLineage()->modify(&RoleLineage::role) = ProcessClass::ClusterRole::Storage;
					bool isTss = req.tssPairIDAndVersion.present();
					StorageServerInterface recruited(req.interfaceId);
					recruited.locality = locality;
					recruited.tssPairID = isTss ? req.tssPairIDAndVersion.get().first : Optional<UID>();
					recruited.initEndpoints();

					std::map<std::string, std::string> details;
					details["StorageEngine"] = req.storeType.toString();
					details["IsTSS"] = std::to_string(isTss);
					Role ssRole = isTss ? Role::TESTING_STORAGE_SERVER : Role::STORAGE_SERVER;
					startRole(ssRole, recruited.id(), interf.id(), details);

					DUMPTOKEN(recruited.getValue);
					DUMPTOKEN(recruited.getKey);
					DUMPTOKEN(recruited.getKeyValues);
					DUMPTOKEN(recruited.getShardState);
					DUMPTOKEN(recruited.waitMetrics);
					DUMPTOKEN(recruited.splitMetrics);
					DUMPTOKEN(recruited.getReadHotRanges);
					DUMPTOKEN(recruited.getRangeSplitPoints);
					DUMPTOKEN(recruited.getStorageMetrics);
					DUMPTOKEN(recruited.waitFailure);
					DUMPTOKEN(recruited.getQueuingMetrics);
					DUMPTOKEN(recruited.getKeyValueStoreType);
					DUMPTOKEN(recruited.watchValue);
					DUMPTOKEN(recruited.getKeyValuesStream);
					DUMPTOKEN(recruited.getKeyValuesAndFlatMap);
					// printf("Recruited as storageServer\n");

					std::string filename =
					    filenameFromId(req.storeType,
					                   folder,
					                   isTss ? testingStoragePrefix.toString() : fileStoragePrefix.toString(),
					                   recruited.id());
					IKeyValueStore* data = openKVStore(req.storeType, filename, recruited.id(), memoryLimit);
					Future<Void> kvClosed = data->onClosed();
					filesClosed.add(kvClosed);
					ReplyPromise<InitializeStorageReply> storageReady = req.reply;
					storageCache.set(req.reqId, storageReady.getFuture());
					Future<Void> s = storageServer(data,
					                               recruited,
					                               req.seedTag,
					                               req.clusterId,
					                               isTss ? req.tssPairIDAndVersion.get().second : 0,
					                               storageReady,
					                               dbInfo,
					                               folder);
					s = handleIOErrors(s, data, recruited.id(), kvClosed);
					s = storageCache.removeOnReady(req.reqId, s);
					s = storageServerRollbackRebooter(&runningStorages,
					                                  s,
					                                  req.storeType,
					                                  filename,
					                                  recruited.id(),
					                                  recruited.locality,
					                                  isTss,
					                                  dbInfo,
					                                  folder,
					                                  &filesClosed,
					                                  memoryLimit,
					                                  data);
					errorForwarders.add(forwardError(errors, ssRole, recruited.id(), s));
				} else if (storageCache.exists(req.reqId)) {
					forwardPromise(req.reply, storageCache.get(req.reqId));
				} else {
					TraceEvent("AttemptedDoubleRecruitement", interf.id()).detail("ForRole", "StorageServer");
					errorForwarders.add(map(delay(0.5), [reply = req.reply](Void) {
						reply.sendError(recruitment_failed());
						return Void();
					}));
				}
			}
			when(InitializeBlobWorkerRequest req = waitNext(interf.blobWorker.getFuture())) {
				BlobWorkerInterface recruited(locality, req.interfaceId);
				recruited.initEndpoints();
				startRole(Role::BLOB_WORKER, recruited.id(), interf.id());

				ReplyPromise<InitializeBlobWorkerReply> blobWorkerReady = req.reply;
				Future<Void> bw = blobWorker(recruited, blobWorkerReady, dbInfo);
				errorForwarders.add(forwardError(errors, Role::BLOB_WORKER, recruited.id(), bw));
			}
			when(InitializeCommitProxyRequest req = waitNext(interf.commitProxy.getFuture())) {
				LocalLineage _;
				getCurrentLineage()->modify(&RoleLineage::role) = ProcessClass::ClusterRole::CommitProxy;
				CommitProxyInterface recruited;
				recruited.processId = locality.processId();
				recruited.provisional = false;
				recruited.initEndpoints();

				std::map<std::string, std::string> details;
				details["ForMaster"] = req.master.id().shortString();
				startRole(Role::COMMIT_PROXY, recruited.id(), interf.id(), details);

				DUMPTOKEN(recruited.commit);
				DUMPTOKEN(recruited.getConsistentReadVersion);
				DUMPTOKEN(recruited.getKeyServersLocations);
				DUMPTOKEN(recruited.getStorageServerRejoinInfo);
				DUMPTOKEN(recruited.waitFailure);
				DUMPTOKEN(recruited.txnState);

				// printf("Recruited as commitProxyServer\n");
				errorForwarders.add(zombie(recruited,
				                           forwardError(errors,
				                                        Role::COMMIT_PROXY,
				                                        recruited.id(),
				                                        commitProxyServer(recruited, req, dbInfo, whitelistBinPaths))));
				req.reply.send(recruited);
			}
			when(InitializeGrvProxyRequest req = waitNext(interf.grvProxy.getFuture())) {
				LocalLineage _;
				getCurrentLineage()->modify(&RoleLineage::role) = ProcessClass::ClusterRole::GrvProxy;
				GrvProxyInterface recruited;
				recruited.processId = locality.processId();
				recruited.provisional = false;
				recruited.initEndpoints();

				std::map<std::string, std::string> details;
				details["ForMaster"] = req.master.id().shortString();
				startRole(Role::GRV_PROXY, recruited.id(), interf.id(), details);

				DUMPTOKEN(recruited.getConsistentReadVersion);
				DUMPTOKEN(recruited.waitFailure);
				DUMPTOKEN(recruited.getHealthMetrics);

				// printf("Recruited as grvProxyServer\n");
				errorForwarders.add(zombie(
				    recruited,
				    forwardError(errors, Role::GRV_PROXY, recruited.id(), grvProxyServer(recruited, req, dbInfo))));
				req.reply.send(recruited);
			}
			when(InitializeResolverRequest req = waitNext(interf.resolver.getFuture())) {
				LocalLineage _;
				getCurrentLineage()->modify(&RoleLineage::role) = ProcessClass::ClusterRole::Resolver;
				ResolverInterface recruited;
				recruited.locality = locality;
				recruited.initEndpoints();

				std::map<std::string, std::string> details;
				startRole(Role::RESOLVER, recruited.id(), interf.id(), details);

				DUMPTOKEN(recruited.resolve);
				DUMPTOKEN(recruited.metrics);
				DUMPTOKEN(recruited.split);
				DUMPTOKEN(recruited.waitFailure);

				errorForwarders.add(zombie(
				    recruited, forwardError(errors, Role::RESOLVER, recruited.id(), resolver(recruited, req, dbInfo))));
				req.reply.send(recruited);
			}
			when(InitializeLogRouterRequest req = waitNext(interf.logRouter.getFuture())) {
				LocalLineage _;
				getCurrentLineage()->modify(&RoleLineage::role) = ProcessClass::ClusterRole::LogRouter;
				TLogInterface recruited(locality);
				recruited.initEndpoints();

				std::map<std::string, std::string> details;
				startRole(Role::LOG_ROUTER, recruited.id(), interf.id(), details);

				DUMPTOKEN(recruited.peekMessages);
				DUMPTOKEN(recruited.peekStreamMessages);
				DUMPTOKEN(recruited.popMessages);
				DUMPTOKEN(recruited.commit);
				DUMPTOKEN(recruited.lock);
				DUMPTOKEN(recruited.getQueuingMetrics);
				DUMPTOKEN(recruited.confirmRunning);
				DUMPTOKEN(recruited.waitFailure);
				DUMPTOKEN(recruited.recoveryFinished);
				DUMPTOKEN(recruited.disablePopRequest);
				DUMPTOKEN(recruited.enablePopRequest);
				DUMPTOKEN(recruited.snapRequest);

				errorForwarders.add(
				    zombie(recruited,
				           forwardError(errors, Role::LOG_ROUTER, recruited.id(), logRouter(recruited, req, dbInfo))));
				req.reply.send(recruited);
			}
			when(CoordinationPingMessage m = waitNext(interf.coordinationPing.getFuture())) {
				TraceEvent("CoordinationPing", interf.id())
				    .detail("CCID", m.clusterControllerId)
				    .detail("TimeStep", m.timeStep);
			}
			when(SetMetricsLogRateRequest req = waitNext(interf.setMetricsRate.getFuture())) {
				TraceEvent("LoggingRateChange", interf.id())
				    .detail("OldDelay", loggingDelay)
				    .detail("NewLogPS", req.metricsLogsPerSecond);
				if (req.metricsLogsPerSecond != 0) {
					loggingDelay = 1.0 / req.metricsLogsPerSecond;
					loggingTrigger = Void();
				}
			}
			when(EventLogRequest req = waitNext(interf.eventLogRequest.getFuture())) {
				TraceEventFields e;
				if (req.getLastError)
					e = latestEventCache.getLatestError();
				else
					e = latestEventCache.get(req.eventName.toString());
				req.reply.send(e);
			}
			when(TraceBatchDumpRequest req = waitNext(interf.traceBatchDumpRequest.getFuture())) {
				g_traceBatch.dump();
				req.reply.send(Void());
			}
			when(DiskStoreRequest req = waitNext(interf.diskStoreRequest.getFuture())) {
				Standalone<VectorRef<UID>> ids;
				for (DiskStore d : getDiskStores(folder)) {
					bool included = true;
					if (!req.includePartialStores) {
						if (d.storeType == KeyValueStoreType::SSD_BTREE_V1) {
							included = IAsyncFileSystem::filesystem()->fileExists(d.filename + ".fdb-wal");
						} else if (d.storeType == KeyValueStoreType::SSD_BTREE_V2) {
							included = IAsyncFileSystem::filesystem()->fileExists(d.filename + ".sqlite-wal");
						} else if (d.storeType == KeyValueStoreType::SSD_REDWOOD_V1) {
<<<<<<< HEAD
							included = IAsyncFileSystem::filesystem()->fileExists(d.filename + "0.pagerlog") && IAsyncFileSystem::filesystem()->fileExists(d.filename + "1.pagerlog");
=======
							included = IAsyncFileSystem::filesystem()->fileExists(d.filename + "0.pagerlog") &&
							           fileExists(d.filename + "1.pagerlog");
>>>>>>> d7add917
						} else if (d.storeType == KeyValueStoreType::SSD_ROCKSDB_V1) {
							included = IAsyncFileSystem::filesystem()->fileExists(joinPath(d.filename, "CURRENT")) &&
							           IAsyncFileSystem::filesystem()->fileExists(joinPath(d.filename, "IDENTITY"));
						} else if (d.storeType == KeyValueStoreType::MEMORY) {
							included = IAsyncFileSystem::filesystem()->fileExists(d.filename + "1.fdq");
						} else {
							ASSERT(d.storeType == KeyValueStoreType::MEMORY_RADIXTREE);
							included = IAsyncFileSystem::filesystem()->fileExists(d.filename + "1.fdr");
						}
						if (d.storedComponent == DiskStore::COMPONENT::TLogData && included) {
							included = false;
							// The previous code assumed that d.filename is a filename.  But that is not true.
							// d.filename is a path. Removing a prefix and adding a new one just makes a broken
							// directory name.  So fileExists would always return false.
							// Weirdly, this doesn't break anything, as tested by taking a clean check of FDB,
							// setting included to false always, and then running correctness.  So I'm just
							// improving the situation by actually marking it as broken.
							// FIXME: this whole thing
							/*
							std::string logDataBasename;
							StringRef filename = d.filename;
							if (filename.startsWith(fileLogDataPrefix)) {
							    logDataBasename = fileLogQueuePrefix.toString() +
							d.filename.substr(fileLogDataPrefix.size()); } else { StringRef optionsString =
							filename.removePrefix(fileVersionedLogDataPrefix).eat("-"); logDataBasename =
							fileLogQueuePrefix.toString() + optionsString.toString() + "-";
							}
							TraceEvent("DiskStoreRequest").detail("FilenameBasename", logDataBasename);
							if (fileExists(logDataBasename + "0.fdq") && fileExists(logDataBasename + "1.fdq")) {
							    included = true;
							}
							*/
						}
					}
					if (included) {
						ids.push_back(ids.arena(), d.storeID);
					}
				}
				req.reply.send(ids);
			}
			when(wait(loggingTrigger)) {
				systemMonitor();
				loggingTrigger = delay(loggingDelay, TaskPriority::FlushTrace);
			}
			when(state WorkerSnapRequest snapReq = waitNext(interf.workerSnapReq.getFuture())) {
				Standalone<StringRef> snapFolder = StringRef(folder);
				if (snapReq.role.toString() == "coord") {
					snapFolder = coordFolder;
				}
				errorForwarders.add(workerSnapCreate(snapReq, snapFolder));
			}
			when(wait(errorForwarders.getResult())) {}
			when(wait(handleErrors)) {}
		}
	} catch (Error& err) {
		// Make sure actors are cancelled before "recovery" promises are destructed.
		for (auto f : recoveries)
			f.cancel();
		state Error e = err;
		bool ok = e.code() == error_code_please_reboot || e.code() == error_code_actor_cancelled ||
		          e.code() == error_code_please_reboot_delete;

		endRole(Role::WORKER, interf.id(), "WorkerError", ok, e);
		errorForwarders.clear(false);
		sharedLogs.clear();

		if (e.code() !=
		    error_code_actor_cancelled) { // We get cancelled e.g. when an entire simulation times out, but in that case
			                              // we won't be restarted and don't need to wait for shutdown
			stopping.send(Void());
			wait(filesClosed.getResult()); // Wait for complete shutdown of KV stores
			wait(delay(0.0)); // Unwind the callstack to make sure that IAsyncFile references are all gone
			TraceEvent(SevInfo, "WorkerShutdownComplete", interf.id());
		}

		throw e;
	}
}

ACTOR Future<Void> extractClusterInterface(Reference<AsyncVar<Optional<ClusterControllerFullInterface>> const> in,
                                           Reference<AsyncVar<Optional<ClusterInterface>>> out) {
	loop {
		if (in->get().present())
			out->set(in->get().get().clientInterface);
		else
			out->set(Optional<ClusterInterface>());
		wait(in->onChange());
	}
}

static std::set<int> const& normalWorkerErrors() {
	static std::set<int> s;
	if (s.empty()) {
		s.insert(error_code_please_reboot);
		s.insert(error_code_please_reboot_delete);
	}
	return s;
}

ACTOR Future<Void> fileNotFoundToNever(Future<Void> f) {
	try {
		wait(f);
		return Void();
	} catch (Error& e) {
		if (e.code() == error_code_file_not_found) {
			TraceEvent(SevWarn, "ClusterCoordinatorFailed").error(e);
			return Never();
		}
		throw;
	}
}

ACTOR Future<Void> printTimeout() {
	wait(delay(5));
	if (!g_network->isSimulated()) {
		fprintf(stderr, "Warning: FDBD has not joined the cluster after 5 seconds.\n");
		fprintf(stderr, "  Check configuration and availability using the 'status' command with the fdbcli\n");
	}
	return Void();
}

ACTOR Future<Void> printOnFirstConnected(Reference<AsyncVar<Optional<ClusterInterface>> const> ci) {
	state Future<Void> timeoutFuture = printTimeout();
	loop {
		choose {
			when(wait(ci->get().present() ? IFailureMonitor::failureMonitor().onStateEqual(
			                                    ci->get().get().openDatabase.getEndpoint(), FailureStatus(false))
			                              : Never())) {
				printf("FDBD joined cluster.\n");
				TraceEvent("FDBDConnected").log();
				return Void();
			}
			when(wait(ci->onChange())) {}
		}
	}
}

ClusterControllerPriorityInfo getCCPriorityInfo(std::string filePath, ProcessClass processClass) {
	if (!IAsyncFileSystem::filesystem()->fileExists(filePath))
		return ClusterControllerPriorityInfo(ProcessClass(processClass.classType(), ProcessClass::CommandLineSource)
		                                         .machineClassFitness(ProcessClass::ClusterController),
		                                     false,
		                                     ClusterControllerPriorityInfo::FitnessUnknown);
	std::string contents(readFileBytes(filePath, 1000));
	BinaryReader br(StringRef(contents), IncludeVersion());
	ClusterControllerPriorityInfo priorityInfo(
	    ProcessClass::UnsetFit, false, ClusterControllerPriorityInfo::FitnessUnknown);
	br >> priorityInfo;
	if (!br.empty()) {
		if (g_network->isSimulated()) {
			ASSERT(false);
		} else {
			TraceEvent(SevWarnAlways, "FitnessFileCorrupted").detail("filePath", filePath);
			return ClusterControllerPriorityInfo(ProcessClass(processClass.classType(), ProcessClass::CommandLineSource)
			                                         .machineClassFitness(ProcessClass::ClusterController),
			                                     false,
			                                     ClusterControllerPriorityInfo::FitnessUnknown);
		}
	}
	return priorityInfo;
}

ACTOR Future<Void> monitorAndWriteCCPriorityInfo(std::string filePath,
                                                 Reference<AsyncVar<ClusterControllerPriorityInfo>> asyncPriorityInfo) {
	loop {
		wait(asyncPriorityInfo->onChange());
		std::string contents(BinaryWriter::toValue(asyncPriorityInfo->get(),
		                                           IncludeVersion(ProtocolVersion::withClusterControllerPriorityInfo()))
		                         .toString());
		IAsyncFileSystem::filesystem()->atomicReplace(filePath, contents, false);
	}
}

ACTOR Future<UID> createAndLockProcessIdFile(std::string folder) {
	state UID processIDUid;
	IAsyncFileSystem::filesystem()->createDirectory(folder);

	loop {
		try {
			state std::string lockFilePath = joinPath(folder, "processId");
			state ErrorOr<Reference<IAsyncFile>> lockFile = wait(errorOr(IAsyncFileSystem::filesystem(g_network)->open(
			    lockFilePath, IAsyncFile::OPEN_READWRITE | IAsyncFile::OPEN_LOCK, 0600)));

			if (lockFile.isError() && lockFile.getError().code() == error_code_file_not_found &&
			    !IAsyncFileSystem::filesystem()->fileExists(lockFilePath)) {
				Reference<IAsyncFile> _lockFile = wait(IAsyncFileSystem::filesystem()->open(
				    lockFilePath,
				    IAsyncFile::OPEN_ATOMIC_WRITE_AND_CREATE | IAsyncFile::OPEN_CREATE | IAsyncFile::OPEN_LOCK |
				        IAsyncFile::OPEN_READWRITE,
				    0600));
				lockFile = _lockFile;
				processIDUid = deterministicRandom()->randomUniqueID();
				BinaryWriter wr(IncludeVersion(ProtocolVersion::withProcessIDFile()));
				wr << processIDUid;
				wait(lockFile.get()->write(wr.getData(), wr.getLength(), 0));
				wait(lockFile.get()->sync());
			} else {
				if (lockFile.isError())
					throw lockFile.getError(); // If we've failed to open the file, throw an exception

				int64_t fileSize = wait(lockFile.get()->size());
				state Key fileData = makeString(fileSize);
				wait(success(lockFile.get()->read(mutateString(fileData), fileSize, 0)));
				try {
					processIDUid = BinaryReader::fromStringRef<UID>(fileData, IncludeVersion());
					return processIDUid;
				} catch (Error& e) {
					if (!g_network->isSimulated()) {
						throw;
					}
					lockFile = ErrorOr<Reference<IAsyncFile>>();
					wait(IAsyncFileSystem::filesystem()->deleteFile(lockFilePath, true));
				}
			}
		} catch (Error& e) {
			if (e.code() == error_code_actor_cancelled) {
				throw;
			}
			if (!e.isInjectedFault()) {
				fprintf(stderr,
				        "ERROR: error creating or opening process id file `%s'.\n",
				        joinPath(folder, "processId").c_str());
			}
			TraceEvent(SevError, "OpenProcessIdError").error(e);
			throw;
		}
	}
}

ACTOR Future<MonitorLeaderInfo> monitorLeaderWithDelayedCandidacyImplOneGeneration(
    Reference<IClusterConnectionRecord> connRecord,
    Reference<AsyncVar<Value>> result,
    MonitorLeaderInfo info) {
	state ClusterConnectionString ccf = info.intermediateConnRecord->getConnectionString();
	state std::vector<NetworkAddress> addrs = ccf.coordinators();
	state ElectionResultRequest request;
	state int index = 0;
	state int successIndex = 0;
	request.key = ccf.clusterKey();
	request.coordinators = ccf.coordinators();

	deterministicRandom()->randomShuffle(addrs);

	loop {
		LeaderElectionRegInterface interf(addrs[index]);
		request.reply = ReplyPromise<Optional<LeaderInfo>>();

		ErrorOr<Optional<LeaderInfo>> leader = wait(interf.electionResult.tryGetReply(request));
		if (leader.present()) {
			if (leader.get().present()) {
				if (leader.get().get().forward) {
					info.intermediateConnRecord = connRecord->makeIntermediateRecord(
					    ClusterConnectionString(leader.get().get().serializedInfo.toString()));
					return info;
				}
				if (connRecord != info.intermediateConnRecord) {
					if (!info.hasConnected) {
						TraceEvent(SevWarnAlways, "IncorrectClusterFileContentsAtConnection")
						    .detail("ClusterFile", connRecord->toString())
						    .detail("StoredConnectionString", connRecord->getConnectionString().toString())
						    .detail("CurrentConnectionString",
						            info.intermediateConnRecord->getConnectionString().toString());
					}
					connRecord->setConnectionString(info.intermediateConnRecord->getConnectionString());
					info.intermediateConnRecord = connRecord;
				}

				info.hasConnected = true;
				connRecord->notifyConnected();
				request.knownLeader = leader.get().get().changeID;

				ClusterControllerPriorityInfo info = leader.get().get().getPriorityInfo();
				if (leader.get().get().serializedInfo.size() && !info.isExcluded &&
				    (info.dcFitness == ClusterControllerPriorityInfo::FitnessPrimary ||
				     info.dcFitness == ClusterControllerPriorityInfo::FitnessPreferred ||
				     info.dcFitness == ClusterControllerPriorityInfo::FitnessUnknown)) {
					result->set(leader.get().get().serializedInfo);
				} else {
					result->set(Value());
				}
			}
			successIndex = index;
		} else {
			index = (index + 1) % addrs.size();
			if (index == successIndex) {
				wait(delay(CLIENT_KNOBS->COORDINATOR_RECONNECTION_DELAY));
			}
		}
	}
}

ACTOR Future<Void> monitorLeaderWithDelayedCandidacyImplInternal(Reference<IClusterConnectionRecord> connRecord,
                                                                 Reference<AsyncVar<Value>> outSerializedLeaderInfo) {
	state MonitorLeaderInfo info(connRecord);
	loop {
		MonitorLeaderInfo _info =
		    wait(monitorLeaderWithDelayedCandidacyImplOneGeneration(connRecord, outSerializedLeaderInfo, info));
		info = _info;
	}
}

template <class LeaderInterface>
Future<Void> monitorLeaderWithDelayedCandidacyImpl(
    Reference<IClusterConnectionRecord> const& connRecord,
    Reference<AsyncVar<Optional<LeaderInterface>>> const& outKnownLeader) {
	LeaderDeserializer<LeaderInterface> deserializer;
	auto serializedInfo = makeReference<AsyncVar<Value>>();
	Future<Void> m = monitorLeaderWithDelayedCandidacyImplInternal(connRecord, serializedInfo);
	return m || deserializer(serializedInfo, outKnownLeader);
}

ACTOR Future<Void> monitorLeaderWithDelayedCandidacy(
    Reference<IClusterConnectionRecord> connRecord,
    Reference<AsyncVar<Optional<ClusterControllerFullInterface>>> currentCC,
    Reference<AsyncVar<ClusterControllerPriorityInfo>> asyncPriorityInfo,
    Future<Void> recoveredDiskFiles,
    LocalityData locality,
    Reference<AsyncVar<ServerDBInfo>> dbInfo,
    ConfigDBType configDBType) {
	state Future<Void> monitor = monitorLeaderWithDelayedCandidacyImpl(connRecord, currentCC);
	state Future<Void> timeout;

	wait(recoveredDiskFiles);

	loop {
		if (currentCC->get().present() && dbInfo->get().clusterInterface == currentCC->get().get() &&
		    IFailureMonitor::failureMonitor()
		        .getState(currentCC->get().get().registerWorker.getEndpoint())
		        .isAvailable()) {
			timeout = Future<Void>();
		} else if (!timeout.isValid()) {
			timeout =
			    delay(SERVER_KNOBS->MIN_DELAY_CC_WORST_FIT_CANDIDACY_SECONDS +
			          (deterministicRandom()->random01() * (SERVER_KNOBS->MAX_DELAY_CC_WORST_FIT_CANDIDACY_SECONDS -
			                                                SERVER_KNOBS->MIN_DELAY_CC_WORST_FIT_CANDIDACY_SECONDS)));
		}
		choose {
			when(wait(currentCC->onChange())) {}
			when(wait(dbInfo->onChange())) {}
			when(wait(currentCC->get().present() ? IFailureMonitor::failureMonitor().onStateChanged(
			                                           currentCC->get().get().registerWorker.getEndpoint())
			                                     : Never())) {}
			when(wait(timeout.isValid() ? timeout : Never())) {
				monitor.cancel();
				wait(clusterController(
				    connRecord, currentCC, asyncPriorityInfo, recoveredDiskFiles, locality, configDBType));
				return Void();
			}
		}
	}
}

extern void setupStackSignal();

ACTOR Future<Void> serveProtocolInfo() {
	state RequestStream<ProtocolInfoRequest> protocolInfo(
	    PeerCompatibilityPolicy{ RequirePeer::AtLeast, ProtocolVersion::withStableInterfaces() });
	protocolInfo.makeWellKnownEndpoint(WLTOKEN_PROTOCOL_INFO, TaskPriority::DefaultEndpoint);
	loop {
		state ProtocolInfoRequest req = waitNext(protocolInfo.getFuture());
		req.reply.send(ProtocolInfoReply{ g_network->protocolVersion() });
	}
}

// Handles requests from ProcessInterface, an interface meant for direct
// communication between the client and FDB processes.
ACTOR Future<Void> serveProcess() {
	state ProcessInterface process;
	process.getInterface.makeWellKnownEndpoint(WLTOKEN_PROCESS, TaskPriority::DefaultEndpoint);
	loop {
		choose {
			when(GetProcessInterfaceRequest req = waitNext(process.getInterface.getFuture())) {
				req.reply.send(process);
			}
			when(ActorLineageRequest req = waitNext(process.actorLineage.getFuture())) {
				state SampleCollection sampleCollector;
				auto samples = sampleCollector->get(req.timeStart, req.timeEnd);

				std::vector<SerializedSample> serializedSamples;
				for (const auto& samplePtr : samples) {
					auto serialized = SerializedSample{ .time = samplePtr->time };
					for (const auto& [waitState, pair] : samplePtr->data) {
						if (waitState >= req.waitStateStart && waitState <= req.waitStateEnd) {
							serialized.data[waitState] = std::string(pair.first, pair.second);
						}
					}
					serializedSamples.push_back(std::move(serialized));
				}
				ActorLineageReply reply{ serializedSamples };
				req.reply.send(reply);
			}
		}
	}
}

ACTOR Future<Void> fdbd(Reference<IClusterConnectionRecord> connRecord,
                        LocalityData localities,
                        ProcessClass processClass,
                        std::string dataFolder,
                        std::string coordFolder,
                        int64_t memoryLimit,
                        std::string metricsConnFile,
                        std::string metricsPrefix,
                        int64_t memoryProfileThreshold,
                        std::string whitelistBinPaths,
                        std::string configPath,
                        std::map<std::string, std::string> manualKnobOverrides,
                        ConfigDBType configDBType) {
	state std::vector<Future<Void>> actors;
	state Promise<Void> recoveredDiskFiles;
	state Reference<LocalConfiguration> localConfig =
	    makeReference<LocalConfiguration>(dataFolder, configPath, manualKnobOverrides);
	// setupStackSignal();
	getCurrentLineage()->modify(&RoleLineage::role) = ProcessClass::Worker;

	// FIXME: Initializing here causes simulation issues, these must be fixed
	/*
	if (configDBType != ConfigDBType::DISABLED) {
	    wait(localConfig->initialize());
	}
	*/

	actors.push_back(serveProtocolInfo());
	actors.push_back(serveProcess());

	try {
		ServerCoordinators coordinators(connRecord);
		if (g_network->isSimulated()) {
			whitelistBinPaths = ",, random_path,  /bin/snap_create.sh,,";
		}
		TraceEvent("StartingFDBD")
		    .detail("ZoneID", localities.zoneId())
		    .detail("MachineId", localities.machineId())
		    .detail("DiskPath", dataFolder)
		    .detail("CoordPath", coordFolder)
		    .detail("WhiteListBinPath", whitelistBinPaths);

		// SOMEDAY: start the services on the machine in a staggered fashion in simulation?
		// Endpoints should be registered first before any process trying to connect to it.
		// So coordinationServer actor should be the first one executed before any other.
		if (coordFolder.size()) {
			// SOMEDAY: remove the fileNotFound wrapper and make DiskQueue construction safe from errors setting up
			// their files
			actors.push_back(fileNotFoundToNever(coordinationServer(coordFolder, coordinators.ccr, configDBType)));
		}

		state UID processIDUid = wait(createAndLockProcessIdFile(dataFolder));
		localities.set(LocalityData::keyProcessId, processIDUid.toString());
		// Only one process can execute on a dataFolder from this point onwards

		std::string fitnessFilePath = joinPath(dataFolder, "fitness");
		auto cc = makeReference<AsyncVar<Optional<ClusterControllerFullInterface>>>();
		auto ci = makeReference<AsyncVar<Optional<ClusterInterface>>>();
		auto asyncPriorityInfo =
		    makeReference<AsyncVar<ClusterControllerPriorityInfo>>(getCCPriorityInfo(fitnessFilePath, processClass));
		auto dbInfo = makeReference<AsyncVar<ServerDBInfo>>();

		actors.push_back(reportErrors(monitorAndWriteCCPriorityInfo(fitnessFilePath, asyncPriorityInfo),
		                              "MonitorAndWriteCCPriorityInfo"));
		if (processClass.machineClassFitness(ProcessClass::ClusterController) == ProcessClass::NeverAssign) {
			actors.push_back(reportErrors(monitorLeader(connRecord, cc), "ClusterController"));
		} else if (processClass.machineClassFitness(ProcessClass::ClusterController) == ProcessClass::WorstFit &&
		           SERVER_KNOBS->MAX_DELAY_CC_WORST_FIT_CANDIDACY_SECONDS > 0) {
			actors.push_back(reportErrors(monitorLeaderWithDelayedCandidacy(connRecord,
			                                                                cc,
			                                                                asyncPriorityInfo,
			                                                                recoveredDiskFiles.getFuture(),
			                                                                localities,
			                                                                dbInfo,
			                                                                configDBType),
			                              "ClusterController"));
		} else {
			actors.push_back(reportErrors(
			    clusterController(
			        connRecord, cc, asyncPriorityInfo, recoveredDiskFiles.getFuture(), localities, configDBType),
			    "ClusterController"));
		}
		actors.push_back(reportErrors(extractClusterInterface(cc, ci), "ExtractClusterInterface"));
		actors.push_back(reportErrorsExcept(workerServer(connRecord,
		                                                 cc,
		                                                 localities,
		                                                 asyncPriorityInfo,
		                                                 processClass,
		                                                 dataFolder,
		                                                 memoryLimit,
		                                                 metricsConnFile,
		                                                 metricsPrefix,
		                                                 recoveredDiskFiles,
		                                                 memoryProfileThreshold,
		                                                 coordFolder,
		                                                 whitelistBinPaths,
		                                                 dbInfo,
		                                                 configDBType,
		                                                 localConfig),
		                                    "WorkerServer",
		                                    UID(),
		                                    &normalWorkerErrors()));
		state Future<Void> firstConnect = reportErrors(printOnFirstConnected(ci), "ClusterFirstConnectedError");

		wait(quorum(actors, 1));
		ASSERT(false); // None of these actors should terminate normally
		throw internal_error();
	} catch (Error& e) {
		// Make sure actors are cancelled before recoveredDiskFiles is destructed.
		// Otherwise, these actors may get a broken promise error.
		for (auto f : actors)
			f.cancel();
		Error err = checkIOTimeout(e);
		throw err;
	}
}

const Role Role::WORKER("Worker", "WK", false);
const Role Role::STORAGE_SERVER("StorageServer", "SS");
const Role Role::TESTING_STORAGE_SERVER("TestingStorageServer", "ST");
const Role Role::TRANSACTION_LOG("TLog", "TL");
const Role Role::SHARED_TRANSACTION_LOG("SharedTLog", "SL", false);
const Role Role::COMMIT_PROXY("CommitProxyServer", "CP");
const Role Role::GRV_PROXY("GrvProxyServer", "GP");
const Role Role::MASTER("MasterServer", "MS");
const Role Role::RESOLVER("Resolver", "RV");
const Role Role::CLUSTER_CONTROLLER("ClusterController", "CC");
const Role Role::TESTER("Tester", "TS");
const Role Role::LOG_ROUTER("LogRouter", "LR");
const Role Role::DATA_DISTRIBUTOR("DataDistributor", "DD");
const Role Role::RATEKEEPER("Ratekeeper", "RK");
const Role Role::BLOB_MANAGER("BlobManager", "BM");
const Role Role::BLOB_WORKER("BlobWorker", "BW");
const Role Role::STORAGE_CACHE("StorageCache", "SC");
const Role Role::COORDINATOR("Coordinator", "CD");
const Role Role::BACKUP("Backup", "BK");<|MERGE_RESOLUTION|>--- conflicted
+++ resolved
@@ -2176,12 +2176,7 @@
 						} else if (d.storeType == KeyValueStoreType::SSD_BTREE_V2) {
 							included = IAsyncFileSystem::filesystem()->fileExists(d.filename + ".sqlite-wal");
 						} else if (d.storeType == KeyValueStoreType::SSD_REDWOOD_V1) {
-<<<<<<< HEAD
 							included = IAsyncFileSystem::filesystem()->fileExists(d.filename + "0.pagerlog") && IAsyncFileSystem::filesystem()->fileExists(d.filename + "1.pagerlog");
-=======
-							included = IAsyncFileSystem::filesystem()->fileExists(d.filename + "0.pagerlog") &&
-							           fileExists(d.filename + "1.pagerlog");
->>>>>>> d7add917
 						} else if (d.storeType == KeyValueStoreType::SSD_ROCKSDB_V1) {
 							included = IAsyncFileSystem::filesystem()->fileExists(joinPath(d.filename, "CURRENT")) &&
 							           IAsyncFileSystem::filesystem()->fileExists(joinPath(d.filename, "IDENTITY"));
