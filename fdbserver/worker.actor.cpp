/*
 * worker.actor.cpp
 *
 * This source file is part of the FoundationDB open source project
 *
 * Copyright 2013-2018 Apple Inc. and the FoundationDB project authors
 *
 * Licensed under the Apache License, Version 2.0 (the "License");
 * you may not use this file except in compliance with the License.
 * You may obtain a copy of the License at
 *
 *     http://www.apache.org/licenses/LICENSE-2.0
 *
 * Unless required by applicable law or agreed to in writing, software
 * distributed under the License is distributed on an "AS IS" BASIS,
 * WITHOUT WARRANTIES OR CONDITIONS OF ANY KIND, either express or implied.
 * See the License for the specific language governing permissions and
 * limitations under the License.
 */

#include <tuple>
#include <boost/lexical_cast.hpp>

#include "fdbserver/Knobs.h"
#include "flow/ActorCollection.h"
#include "flow/SystemMonitor.h"
#include "flow/TDMetric.actor.h"
#include "fdbrpc/simulator.h"
#include "fdbclient/NativeAPI.actor.h"
#include "fdbclient/MetricLogger.h"
#include "fdbserver/BackupInterface.h"
#include "fdbserver/WorkerInterface.actor.h"
#include "fdbserver/IKeyValueStore.h"
#include "fdbserver/WaitFailure.h"
#include "fdbserver/TesterInterface.actor.h" // for poisson()
#include "fdbserver/IDiskQueue.h"
#include "fdbclient/DatabaseContext.h"
#include "fdbserver/DataDistributorInterface.h"
#include "fdbserver/ServerDBInfo.h"
#include "fdbserver/FDBExecHelper.actor.h"
#include "fdbserver/CoordinationInterface.h"
#include "fdbclient/MonitorLeader.h"
#include "fdbclient/ClientWorkerInterface.h"
#include "flow/Profiler.h"
#include "flow/ThreadHelper.actor.h"
#include "flow/Trace.h"

#ifdef __linux__
#include <fcntl.h>
#include <stdio.h>
#include <sys/stat.h>
#include <sys/types.h>
#include <unistd.h>
#endif
#if defined(__linux__) || defined(__FreeBSD__)
#ifdef USE_GPERFTOOLS
#include "gperftools/profiler.h"
#include "gperftools/heap-profiler.h"
#endif
#include <unistd.h>
#include <thread>
#include <execinfo.h>
#endif
#include "flow/actorcompiler.h" // This must be the last #include.

#if CENABLED(0, NOT_IN_CLEAN)
extern IKeyValueStore* keyValueStoreCompressTestData(IKeyValueStore* store);
#define KV_STORE(filename, uid) keyValueStoreCompressTestData(keyValueStoreSQLite(filename, uid))
#elif CENABLED(0, NOT_IN_CLEAN)
#define KV_STORE(filename, uid) keyValueStoreSQLite(filename, uid)
#else
#define KV_STORE(filename, uid) keyValueStoreMemory(filename, uid)
#endif

ACTOR Future<std::vector<Endpoint>> tryDBInfoBroadcast(RequestStream<UpdateServerDBInfoRequest> stream,
                                                       UpdateServerDBInfoRequest req) {
	ErrorOr<std::vector<Endpoint>> rep =
	    wait(stream.getReplyUnlessFailedFor(req, SERVER_KNOBS->DBINFO_FAILED_DELAY, 0));
	if (rep.present()) {
		return rep.get();
	}
	req.broadcastInfo.push_back(stream.getEndpoint());
	return req.broadcastInfo;
}

ACTOR Future<std::vector<Endpoint>> broadcastDBInfoRequest(UpdateServerDBInfoRequest req,
                                                           int sendAmount,
                                                           Optional<Endpoint> sender,
                                                           bool sendReply) {
	state std::vector<Future<std::vector<Endpoint>>> replies;
	state ReplyPromise<std::vector<Endpoint>> reply = req.reply;
	resetReply(req);
	int currentStream = 0;
	std::vector<Endpoint> broadcastEndpoints = req.broadcastInfo;
	for (int i = 0; i < sendAmount && currentStream < broadcastEndpoints.size(); i++) {
		std::vector<Endpoint> endpoints;
		RequestStream<UpdateServerDBInfoRequest> cur(broadcastEndpoints[currentStream++]);
		while (currentStream < broadcastEndpoints.size() * (i + 1) / sendAmount) {
			endpoints.push_back(broadcastEndpoints[currentStream++]);
		}
		req.broadcastInfo = endpoints;
		replies.push_back(tryDBInfoBroadcast(cur, req));
		resetReply(req);
	}
	wait(waitForAll(replies));
	std::vector<Endpoint> notUpdated;
	if (sender.present()) {
		notUpdated.push_back(sender.get());
	}
	for (auto& it : replies) {
		notUpdated.insert(notUpdated.end(), it.get().begin(), it.get().end());
	}
	if (sendReply) {
		reply.send(notUpdated);
	}
	return notUpdated;
}

ACTOR static Future<Void> extractClientInfo(Reference<AsyncVar<ServerDBInfo>> db,
                                            Reference<AsyncVar<ClientDBInfo>> info) {
	state std::vector<UID> lastProxyUIDs;
	state std::vector<MasterProxyInterface> lastProxies;
	loop {
		ClientDBInfo ni = db->get().client;
		shrinkProxyList(ni, lastProxyUIDs, lastProxies);
		info->set(ni);
		wait(db->onChange());
	}
}

Database openDBOnServer(Reference<AsyncVar<ServerDBInfo>> const& db,
                        TaskPriority taskID,
                        bool enableLocalityLoadBalance,
                        bool lockAware) {
	Reference<AsyncVar<ClientDBInfo>> info(new AsyncVar<ClientDBInfo>);
	return DatabaseContext::create(info,
	                               extractClientInfo(db, info),
	                               enableLocalityLoadBalance ? db->get().myLocality : LocalityData(),
	                               enableLocalityLoadBalance,
	                               taskID,
	                               lockAware);
}

struct ErrorInfo {
	Error error;
	const Role& role;
	UID id;
	ErrorInfo(Error e, const Role& role, UID id) : error(e), role(role), id(id) {}
	template <class Ar>
	void serialize(Ar&) {
		ASSERT(false);
	}
};

Error checkIOTimeout(Error const& e) {
	// Convert all_errors to io_timeout if global timeout bool was set
	bool timeoutOccurred = (bool)g_network->global(INetwork::enASIOTimedOut);
	// In simulation, have to check global timed out flag for both this process and the machine process on which IO is
	// done
	if (g_network->isSimulated() && !timeoutOccurred)
		timeoutOccurred = g_pSimulator->getCurrentProcess()->machine->machineProcess->global(INetwork::enASIOTimedOut);

	if (timeoutOccurred) {
		TEST(true); // Timeout occurred
		Error timeout = io_timeout();
		// Preserve injectedness of error
		if (e.isInjectedFault())
			timeout = timeout.asInjectedFault();
		return timeout;
	}
	return e;
}

ACTOR Future<Void> forwardError(PromiseStream<ErrorInfo> errors, Role role, UID id, Future<Void> process) {
	try {
		wait(process);
		errors.send(ErrorInfo(success(), role, id));
		return Void();
	} catch (Error& e) {
		errors.send(ErrorInfo(e, role, id));
		return Void();
	}
}

ACTOR Future<Void> handleIOErrors(Future<Void> actor, IClosable* store, UID id, Future<Void> onClosed = Void()) {
	state Future<ErrorOr<Void>> storeError = actor.isReady() ? Never() : errorOr(store->getError());
	choose {
		when(state ErrorOr<Void> e = wait(errorOr(actor))) {
			if (e.isError() && e.getError().code() == error_code_please_reboot) {
				// no need to wait.
			} else {
				wait(onClosed);
			}
			if (e.isError() && e.getError().code() == error_code_broken_promise && !storeError.isReady()) {
				wait(delay(0.00001 + FLOW_KNOBS->MAX_BUGGIFIED_DELAY));
			}
			if (storeError.isReady())
				throw storeError.get().getError();
			if (e.isError())
				throw e.getError();
			else
				return e.get();
		}
		when(ErrorOr<Void> e = wait(storeError)) {
			TraceEvent("WorkerTerminatingByIOError", id).error(e.getError(), true);
			actor.cancel();
			// file_not_found can occur due to attempting to open a partially deleted DiskQueue, which should not be
			// reported SevError.
			if (e.getError().code() == error_code_file_not_found) {
				TEST(true); // Worker terminated with file_not_found error
				return Void();
			}
			throw e.getError();
		}
	}
}

ACTOR Future<Void> workerHandleErrors(FutureStream<ErrorInfo> errors) {
	loop choose {
		when(ErrorInfo _err = waitNext(errors)) {
			ErrorInfo err = _err;
			bool ok = err.error.code() == error_code_success || err.error.code() == error_code_please_reboot ||
			          err.error.code() == error_code_actor_cancelled ||
			          err.error.code() == error_code_coordinators_changed || // The worker server was cancelled
			          err.error.code() == error_code_shutdown_in_progress;

			if (!ok) {
				err.error = checkIOTimeout(err.error); // Possibly convert error to io_timeout
			}

			endRole(err.role, err.id, "Error", ok, err.error);

			if (err.error.code() == error_code_please_reboot ||
			    (err.role == Role::SHARED_TRANSACTION_LOG &&
			     (err.error.code() == error_code_io_error || err.error.code() == error_code_io_timeout)))
				throw err.error;
		}
	}
}

// Improve simulation code coverage by sometimes deferring the destruction of workerInterface (and therefore "endpoint
// not found" responses to clients
//		for an extra second, so that clients are more likely to see broken_promise errors
ACTOR template <class T>
Future<Void> zombie(T workerInterface, Future<Void> worker) {
	try {
		wait(worker);
		if (BUGGIFY)
			wait(delay(1.0));
		return Void();
	} catch (Error& e) {
		throw;
	}
}

ACTOR Future<Void> loadedPonger(FutureStream<LoadedPingRequest> pings) {
	state Standalone<StringRef> payloadBack(std::string(20480, '.'));

	loop {
		LoadedPingRequest pong = waitNext(pings);
		LoadedReply rep;
		rep.payload = (pong.loadReply ? payloadBack : LiteralStringRef(""));
		rep.id = pong.id;
		pong.reply.send(rep);
	}
}

StringRef fileStoragePrefix = LiteralStringRef("storage-");
StringRef fileLogDataPrefix = LiteralStringRef("log-");
StringRef fileVersionedLogDataPrefix = LiteralStringRef("log2-");
StringRef fileLogQueuePrefix = LiteralStringRef("logqueue-");
StringRef tlogQueueExtension = LiteralStringRef("fdq");

enum class FilesystemCheck {
	FILES_ONLY,
	DIRECTORIES_ONLY,
	FILES_AND_DIRECTORIES,
};

struct KeyValueStoreSuffix {
	KeyValueStoreType type;
	std::string suffix;
	FilesystemCheck check;
};

KeyValueStoreSuffix bTreeV1Suffix = { KeyValueStoreType::SSD_BTREE_V1, ".fdb", FilesystemCheck::FILES_ONLY };
KeyValueStoreSuffix bTreeV2Suffix = { KeyValueStoreType::SSD_BTREE_V2, ".sqlite", FilesystemCheck::FILES_ONLY };
KeyValueStoreSuffix memorySuffix = { KeyValueStoreType::MEMORY, "-0.fdq", FilesystemCheck::FILES_ONLY };
KeyValueStoreSuffix memoryRTSuffix = { KeyValueStoreType::MEMORY_RADIXTREE, "-0.fdr", FilesystemCheck::FILES_ONLY };
KeyValueStoreSuffix redwoodSuffix = { KeyValueStoreType::SSD_REDWOOD_V1, ".redwood", FilesystemCheck::FILES_ONLY };
KeyValueStoreSuffix rocksdbSuffix = { KeyValueStoreType::SSD_ROCKSDB_V1,
	                                  ".rocksdb",
	                                  FilesystemCheck::DIRECTORIES_ONLY };

std::string validationFilename = "_validate";

std::string filenameFromSample(KeyValueStoreType storeType, std::string folder, std::string sample_filename) {
	if (storeType == KeyValueStoreType::SSD_BTREE_V1)
		return joinPath(folder, sample_filename);
	else if (storeType == KeyValueStoreType::SSD_BTREE_V2)
		return joinPath(folder, sample_filename);
	else if (storeType == KeyValueStoreType::MEMORY || storeType == KeyValueStoreType::MEMORY_RADIXTREE)
		return joinPath(folder, sample_filename.substr(0, sample_filename.size() - 5));
	else if (storeType == KeyValueStoreType::SSD_REDWOOD_V1)
		return joinPath(folder, sample_filename);
	else if (storeType == KeyValueStoreType::SSD_ROCKSDB_V1)
		return joinPath(folder, sample_filename);
	UNREACHABLE();
}

std::string filenameFromId(KeyValueStoreType storeType, std::string folder, std::string prefix, UID id) {
	if (storeType == KeyValueStoreType::SSD_BTREE_V1)
		return joinPath(folder, prefix + id.toString() + ".fdb");
	else if (storeType == KeyValueStoreType::SSD_BTREE_V2)
		return joinPath(folder, prefix + id.toString() + ".sqlite");
	else if (storeType == KeyValueStoreType::MEMORY || storeType == KeyValueStoreType::MEMORY_RADIXTREE)
		return joinPath(folder, prefix + id.toString() + "-");
	else if (storeType == KeyValueStoreType::SSD_REDWOOD_V1)
		return joinPath(folder, prefix + id.toString() + ".redwood");
	else if (storeType == KeyValueStoreType::SSD_ROCKSDB_V1)
		return joinPath(folder, prefix + id.toString() + ".rocksdb");

	UNREACHABLE();
}

struct TLogOptions {
	TLogOptions() = default;
	TLogOptions(TLogVersion v, TLogSpillType s) : version(v), spillType(s) {}

	TLogVersion version = TLogVersion::DEFAULT;
	TLogSpillType spillType = TLogSpillType::UNSET;

	static ErrorOr<TLogOptions> FromStringRef(StringRef s) {
		TLogOptions options;
		for (StringRef key = s.eat("_"), value = s.eat("_"); s.size() != 0 || key.size();
		     key = s.eat("_"), value = s.eat("_")) {
			if (key.size() != 0 && value.size() == 0)
				return default_error_or();

			if (key == LiteralStringRef("V")) {
				ErrorOr<TLogVersion> tLogVersion = TLogVersion::FromStringRef(value);
				if (tLogVersion.isError())
					return tLogVersion.getError();
				options.version = tLogVersion.get();
			} else if (key == LiteralStringRef("LS")) {
				ErrorOr<TLogSpillType> tLogSpillType = TLogSpillType::FromStringRef(value);
				if (tLogSpillType.isError())
					return tLogSpillType.getError();
				options.spillType = tLogSpillType.get();
			} else {
				return default_error_or();
			}
		}
		return options;
	}

	bool operator==(const TLogOptions& o) {
		return version == o.version && (spillType == o.spillType || version >= TLogVersion::V5);
	}

	std::string toPrefix() const {
		std::string toReturn = "";
		switch (version) {
		case TLogVersion::UNSET:
			ASSERT(false);
		case TLogVersion::V2:
			return "";
		case TLogVersion::V3:
		case TLogVersion::V4:
			toReturn =
			    "V_" + boost::lexical_cast<std::string>(version) + "_LS_" + boost::lexical_cast<std::string>(spillType);
			break;
		case TLogVersion::V5:
			toReturn = "V_" + boost::lexical_cast<std::string>(version);
			break;
		}
		ASSERT_WE_THINK(FromStringRef(toReturn).get() == *this);
		return toReturn + "-";
	}
};

TLogFn tLogFnForOptions(TLogOptions options) {
	switch (options.version) {
	case TLogVersion::V2:
		if (options.spillType == TLogSpillType::REFERENCE)
			ASSERT(false);
		return oldTLog_6_0::tLog;
	case TLogVersion::V3:
	case TLogVersion::V4:
		if (options.spillType == TLogSpillType::VALUE)
			return oldTLog_6_0::tLog;
		else
			return oldTLog_6_2::tLog;
	case TLogVersion::V5:
		return tLog;
	default:
		ASSERT(false);
	}
	return tLog;
}

struct DiskStore {
	enum COMPONENT { TLogData, Storage, UNSET };

	UID storeID = UID();
	std::string filename = ""; // For KVStoreMemory just the base filename to be passed to IDiskQueue
	COMPONENT storedComponent = UNSET;
	KeyValueStoreType storeType = KeyValueStoreType::END;
	TLogOptions tLogOptions;
};

std::vector<DiskStore> getDiskStores(std::string folder,
                                     std::string suffix,
                                     KeyValueStoreType type,
                                     FilesystemCheck check) {
	std::vector<DiskStore> result;
	vector<std::string> files;

	if (check == FilesystemCheck::FILES_ONLY || check == FilesystemCheck::FILES_AND_DIRECTORIES) {
		files = platform::listFiles(folder, suffix);
	}
	if (check == FilesystemCheck::DIRECTORIES_ONLY || check == FilesystemCheck::FILES_AND_DIRECTORIES) {
		for (const auto& directory : platform::listDirectories(folder)) {
			if (StringRef(directory).endsWith(suffix)) {
				files.push_back(directory);
			}
		}
	}

	for (int idx = 0; idx < files.size(); idx++) {
		DiskStore store;
		store.storeType = type;

		StringRef filename = StringRef(files[idx]);
		Standalone<StringRef> prefix;
		if (filename.startsWith(fileStoragePrefix)) {
			store.storedComponent = DiskStore::Storage;
			prefix = fileStoragePrefix;
		} else if (filename.startsWith(fileVersionedLogDataPrefix)) {
			store.storedComponent = DiskStore::TLogData;
			// Use the option string that's in the file rather than tLogOptions.toPrefix(),
			// because they might be different if a new option was introduced in this version.
			StringRef optionsString = filename.removePrefix(fileVersionedLogDataPrefix).eat("-");
			TraceEvent("DiskStoreVersioned").detail("Filename", filename);
			ErrorOr<TLogOptions> tLogOptions = TLogOptions::FromStringRef(optionsString);
			if (tLogOptions.isError()) {
				TraceEvent(SevWarn, "DiskStoreMalformedFilename").detail("Filename", filename);
				continue;
			}
			TraceEvent("DiskStoreVersionedSuccess").detail("Filename", filename);
			store.tLogOptions = tLogOptions.get();
			prefix = filename.substr(0, fileVersionedLogDataPrefix.size() + optionsString.size() + 1);
		} else if (filename.startsWith(fileLogDataPrefix)) {
			TraceEvent("DiskStoreUnversioned").detail("Filename", filename);
			store.storedComponent = DiskStore::TLogData;
			store.tLogOptions.version = TLogVersion::V2;
			store.tLogOptions.spillType = TLogSpillType::VALUE;
			prefix = fileLogDataPrefix;
		} else
			continue;

		store.storeID = UID::fromString(files[idx].substr(prefix.size(), 32));
		store.filename = filenameFromSample(type, folder, files[idx]);
		result.push_back(store);
	}
	return result;
}

std::vector<DiskStore> getDiskStores(std::string folder) {
	auto result = getDiskStores(folder, bTreeV1Suffix.suffix, bTreeV1Suffix.type, bTreeV1Suffix.check);
	auto result1 = getDiskStores(folder, bTreeV2Suffix.suffix, bTreeV2Suffix.type, bTreeV2Suffix.check);
	result.insert(result.end(), result1.begin(), result1.end());
	auto result2 = getDiskStores(folder, memorySuffix.suffix, memorySuffix.type, memorySuffix.check);
	result.insert(result.end(), result2.begin(), result2.end());
	auto result3 = getDiskStores(folder, redwoodSuffix.suffix, redwoodSuffix.type, redwoodSuffix.check);
	result.insert(result.end(), result3.begin(), result3.end());
	auto result4 = getDiskStores(folder, memoryRTSuffix.suffix, memoryRTSuffix.type, memoryRTSuffix.check);
	result.insert(result.end(), result4.begin(), result4.end());
	auto result5 = getDiskStores(folder, rocksdbSuffix.suffix, rocksdbSuffix.type, rocksdbSuffix.check);
	result.insert(result.end(), result5.begin(), result5.end());
	return result;
}

// Register the worker interf to cluster controller (cc) and
// re-register the worker when key roles interface, e.g., cc, dd, ratekeeper, change.
ACTOR Future<Void> registrationClient(Reference<AsyncVar<Optional<ClusterControllerFullInterface>>> ccInterface,
                                      WorkerInterface interf,
                                      Reference<AsyncVar<ClusterControllerPriorityInfo>> asyncPriorityInfo,
                                      ProcessClass initialClass,
                                      Reference<AsyncVar<Optional<DataDistributorInterface>>> ddInterf,
                                      Reference<AsyncVar<Optional<RatekeeperInterface>>> rkInterf,
                                      Reference<AsyncVar<bool>> degraded,
                                      PromiseStream<ErrorInfo> errors,
                                      LocalityData locality,
                                      Reference<AsyncVar<ServerDBInfo>> dbInfo,
                                      Reference<ClusterConnectionFile> connFile,
                                      Reference<AsyncVar<std::set<std::string>>> issues) {
	// Keeps the cluster controller (as it may be re-elected) informed that this worker exists
	// The cluster controller uses waitFailureClient to find out if we die, and returns from registrationReply
	// (requiring us to re-register) The registration request piggybacks optional distributor interface if it exists.
	state Generation requestGeneration = 0;
	state ProcessClass processClass = initialClass;
	state Reference<AsyncVar<Optional<std::pair<uint16_t, StorageServerInterface>>>> scInterf(
	    new AsyncVar<Optional<std::pair<uint16_t, StorageServerInterface>>>());
	state Future<Void> cacheProcessFuture;
	state Future<Void> cacheErrorsFuture;
	state Optional<double> incorrectTime;
	loop {
		RegisterWorkerRequest request(interf,
		                              initialClass,
		                              processClass,
		                              asyncPriorityInfo->get(),
		                              requestGeneration++,
		                              ddInterf->get(),
		                              rkInterf->get(),
		                              scInterf->get(),
		                              degraded->get());
		for (auto const& i : issues->get()) {
			request.issues.push_back_deep(request.issues.arena(), i);
		}
		ClusterConnectionString fileConnectionString;
		if (connFile && !connFile->fileContentsUpToDate(fileConnectionString)) {
			request.issues.push_back_deep(request.issues.arena(), LiteralStringRef("incorrect_cluster_file_contents"));
			std::string connectionString = connFile->getConnectionString().toString();
			if (!incorrectTime.present()) {
				incorrectTime = now();
			}
			if (connFile->canGetFilename()) {
				// Don't log a SevWarnAlways initially to account for transient issues (e.g. someone else changing the
				// file right before us)
				TraceEvent(now() - incorrectTime.get() > 300 ? SevWarnAlways : SevWarn, "IncorrectClusterFileContents")
				    .detail("Filename", connFile->getFilename())
				    .detail("ConnectionStringFromFile", fileConnectionString.toString())
				    .detail("CurrentConnectionString", connectionString);
			}
		} else {
			incorrectTime = Optional<double>();
		}

		auto peers = FlowTransport::transport().getIncompatiblePeers();
		for (auto it = peers->begin(); it != peers->end();) {
			if (now() - it->second.second > FLOW_KNOBS->INCOMPATIBLE_PEER_DELAY_BEFORE_LOGGING) {
				request.incompatiblePeers.push_back(it->first);
				it = peers->erase(it);
			} else {
				it++;
			}
		}

		Future<RegisterWorkerReply> registrationReply =
		    ccInterface->get().present()
		        ? brokenPromiseToNever(ccInterface->get().get().registerWorker.getReply(request))
		        : Never();
		choose {
			when(RegisterWorkerReply reply = wait(registrationReply)) {
				processClass = reply.processClass;
				asyncPriorityInfo->set(reply.priorityInfo);

				if (!reply.storageCache.present()) {
					cacheProcessFuture.cancel();
					scInterf->set(Optional<std::pair<uint16_t, StorageServerInterface>>());
				} else if (!scInterf->get().present() || scInterf->get().get().first != reply.storageCache.get()) {
					StorageServerInterface recruited;
					recruited.locality = locality;
					recruited.initEndpoints();

					std::map<std::string, std::string> details;
					startRole(Role::STORAGE_CACHE, recruited.id(), interf.id(), details);

					// DUMPTOKEN(recruited.getVersion);
					DUMPTOKEN(recruited.getValue);
					DUMPTOKEN(recruited.getKey);
					DUMPTOKEN(recruited.getKeyValues);
					DUMPTOKEN(recruited.getShardState);
					DUMPTOKEN(recruited.waitMetrics);
					DUMPTOKEN(recruited.splitMetrics);
					DUMPTOKEN(recruited.getReadHotRanges);
					DUMPTOKEN(recruited.getStorageMetrics);
					DUMPTOKEN(recruited.waitFailure);
					DUMPTOKEN(recruited.getQueuingMetrics);
					DUMPTOKEN(recruited.getKeyValueStoreType);
					DUMPTOKEN(recruited.watchValue);

					cacheProcessFuture = storageCache(recruited, reply.storageCache.get(), dbInfo);
					cacheErrorsFuture = forwardError(
					    errors,
					    Role::STORAGE_CACHE,
					    recruited.id(),
					    setWhenDoneOrError(
					        cacheProcessFuture, scInterf, Optional<std::pair<uint16_t, StorageServerInterface>>()));
					scInterf->set(std::make_pair(reply.storageCache.get(), recruited));
				}
			}
			when(wait(ccInterface->onChange())) {}
			when(wait(ddInterf->onChange())) {}
			when(wait(rkInterf->onChange())) {}
			when(wait(scInterf->onChange())) {}
			when(wait(degraded->onChange())) {}
			when(wait(FlowTransport::transport().onIncompatibleChanged())) {}
			when(wait(issues->onChange())) {}
		}
	}
}

#if (defined(__linux__) || defined(__FreeBSD__)) && defined(USE_GPERFTOOLS)
// A set of threads that should be profiled
std::set<std::thread::id> profiledThreads;

// Returns whether or not a given thread should be profiled
int filter_in_thread(void* arg) {
	return profiledThreads.count(std::this_thread::get_id()) > 0 ? 1 : 0;
}
#endif

// Enables the calling thread to be profiled
void registerThreadForProfiling() {
#if (defined(__linux__) || defined(__FreeBSD__)) && defined(USE_GPERFTOOLS)
	// Not sure if this is actually needed, but a call to backtrace was advised here:
	// http://groups.google.com/group/google-perftools/browse_thread/thread/0dfd74532e038eb8/2686d9f24ac4365f?pli=1
	profiledThreads.insert(std::this_thread::get_id());
	const int num_levels = 100;
	void* pc[num_levels];
	backtrace(pc, num_levels);
#endif
}

// Starts or stops the CPU profiler
void updateCpuProfiler(ProfilerRequest req) {
	switch (req.type) {
	case ProfilerRequest::Type::GPROF:
#if (defined(__linux__) || defined(__FreeBSD__)) && defined(USE_GPERFTOOLS) && !defined(VALGRIND)
		switch (req.action) {
		case ProfilerRequest::Action::ENABLE: {
			const char* path = (const char*)req.outputFile.begin();
			ProfilerOptions* options = new ProfilerOptions();
			options->filter_in_thread = &filter_in_thread;
			options->filter_in_thread_arg = NULL;
			ProfilerStartWithOptions(path, options);
			break;
		}
		case ProfilerRequest::Action::DISABLE:
			ProfilerStop();
			break;
		case ProfilerRequest::Action::RUN:
			ASSERT(false); // User should have called runProfiler.
			break;
		}
#endif
		break;
	case ProfilerRequest::Type::FLOW:
		switch (req.action) {
		case ProfilerRequest::Action::ENABLE:
			startProfiling(g_network, {}, req.outputFile);
			break;
		case ProfilerRequest::Action::DISABLE:
			stopProfiling();
			break;
		case ProfilerRequest::Action::RUN:
			ASSERT(false); // User should have called runProfiler.
			break;
		}
		break;
	default:
		ASSERT(false);
		break;
	}
}

ACTOR Future<Void> runCpuProfiler(ProfilerRequest req) {
	if (req.action == ProfilerRequest::Action::RUN) {
		req.action = ProfilerRequest::Action::ENABLE;
		updateCpuProfiler(req);
		wait(delay(req.duration));
		req.action = ProfilerRequest::Action::DISABLE;
		updateCpuProfiler(req);
		return Void();
	} else {
		updateCpuProfiler(req);
		return Void();
	}
}

void runHeapProfiler(const char* msg) {
#if defined(__linux__) && defined(USE_GPERFTOOLS) && !defined(VALGRIND)
	if (IsHeapProfilerRunning()) {
		HeapProfilerDump(msg);
	} else {
		TraceEvent("ProfilerError").detail("Message", "HeapProfiler not running");
	}
#else
	TraceEvent("ProfilerError").detail("Message", "HeapProfiler Unsupported");
#endif
}

ACTOR Future<Void> runProfiler(ProfilerRequest req) {
	if (req.type == ProfilerRequest::Type::GPROF_HEAP) {
		runHeapProfiler("User triggered heap dump");
	} else {
		wait(runCpuProfiler(req));
	}

	return Void();
}

bool checkHighMemory(int64_t threshold, bool* error) {
#if defined(__linux__) && defined(USE_GPERFTOOLS) && !defined(VALGRIND)
	*error = false;
	uint64_t page_size = sysconf(_SC_PAGESIZE);
	int fd = open("/proc/self/statm", O_RDONLY | O_CLOEXEC);
	if (fd < 0) {
		TraceEvent("OpenStatmFileFailure");
		*error = true;
		return false;
	}

	const int buf_sz = 256;
	char stat_buf[buf_sz];
	ssize_t stat_nread = read(fd, stat_buf, buf_sz);
	if (stat_nread < 0) {
		TraceEvent("ReadStatmFileFailure");
		*error = true;
		return false;
	}

	uint64_t vmsize, rss;
	sscanf(stat_buf, "%lu %lu", &vmsize, &rss);
	rss *= page_size;
	if (rss >= threshold) {
		return true;
	}
#else
	TraceEvent("CheckHighMemoryUnsupported");
	*error = true;
#endif
	return false;
}

// Runs heap profiler when RSS memory usage is high.
ACTOR Future<Void> monitorHighMemory(int64_t threshold) {
	if (threshold <= 0)
		return Void();

	loop {
		bool err = false;
		bool highmem = checkHighMemory(threshold, &err);
		if (err)
			break;

		if (highmem)
			runHeapProfiler("Highmem heap dump");
		wait(delay(SERVER_KNOBS->HEAP_PROFILER_INTERVAL));
	}
	return Void();
}

ACTOR Future<Void> storageServerRollbackRebooter(Future<Void> prevStorageServer,
                                                 KeyValueStoreType storeType,
                                                 std::string filename,
                                                 UID id,
                                                 LocalityData locality,
                                                 Reference<AsyncVar<ServerDBInfo>> db,
                                                 std::string folder,
                                                 ActorCollection* filesClosed,
                                                 int64_t memoryLimit,
                                                 IKeyValueStore* store) {
	loop {
		ErrorOr<Void> e = wait(errorOr(prevStorageServer));
		if (!e.isError())
			return Void();
		else if (e.getError().code() != error_code_please_reboot)
			throw e.getError();

		TraceEvent("StorageServerRequestedReboot", id);

		StorageServerInterface recruited;
		recruited.uniqueID = id;
		recruited.locality = locality;
		recruited.initEndpoints();

		DUMPTOKEN(recruited.getValue);
		DUMPTOKEN(recruited.getKey);
		DUMPTOKEN(recruited.getKeyValues);
		DUMPTOKEN(recruited.getShardState);
		DUMPTOKEN(recruited.waitMetrics);
		DUMPTOKEN(recruited.splitMetrics);
		DUMPTOKEN(recruited.getReadHotRanges);
		DUMPTOKEN(recruited.getStorageMetrics);
		DUMPTOKEN(recruited.waitFailure);
		DUMPTOKEN(recruited.getQueuingMetrics);
		DUMPTOKEN(recruited.getKeyValueStoreType);
		DUMPTOKEN(recruited.watchValue);

		prevStorageServer =
		    storageServer(store, recruited, db, folder, Promise<Void>(), Reference<ClusterConnectionFile>(nullptr));
		prevStorageServer = handleIOErrors(prevStorageServer, store, id, store->onClosed());
	}
}

// FIXME:  This will not work correctly in simulation as all workers would share the same roles map
std::set<std::pair<std::string, std::string>> g_roles;

Standalone<StringRef> roleString(std::set<std::pair<std::string, std::string>> roles, bool with_ids) {
	std::string result;
	for (auto& r : roles) {
		if (!result.empty())
			result.append(",");
		result.append(r.first);
		if (with_ids) {
			result.append(":");
			result.append(r.second);
		}
	}
	return StringRef(result);
}

void startRole(const Role& role,
               UID roleId,
               UID workerId,
               const std::map<std::string, std::string>& details,
               const std::string& origination) {
	if (role.includeInTraceRoles) {
		addTraceRole(role.abbreviation);
	}

	TraceEvent ev("Role", roleId);
	ev.detail("As", role.roleName)
	    .detail("Transition", "Begin")
	    .detail("Origination", origination)
	    .detail("OnWorker", workerId);
	for (auto it = details.begin(); it != details.end(); it++)
		ev.detail(it->first.c_str(), it->second);

	ev.trackLatest(roleId.shortString() + ".Role");

	// Update roles map, log Roles metrics
	g_roles.insert({ role.roleName, roleId.shortString() });
	StringMetricHandle(LiteralStringRef("Roles")) = roleString(g_roles, false);
	StringMetricHandle(LiteralStringRef("RolesWithIDs")) = roleString(g_roles, true);
	if (g_network->isSimulated())
		g_simulator.addRole(g_network->getLocalAddress(), role.roleName);
}

void endRole(const Role& role, UID id, std::string reason, bool ok, Error e) {
	{
		TraceEvent ev("Role", id);
		if (e.code() != invalid_error_code)
			ev.error(e, true);
		ev.detail("Transition", "End").detail("As", role.roleName).detail("Reason", reason);

		ev.trackLatest(id.shortString() + ".Role");
	}

	if (!ok) {
		std::string type = role.roleName + "Failed";

		TraceEvent err(SevError, type.c_str(), id);
		if (e.code() != invalid_error_code) {
			err.error(e, true);
		}
		err.detail("Reason", reason);
	}

	latestEventCache.clear(id.shortString());

	// Update roles map, log Roles metrics
	g_roles.erase({ role.roleName, id.shortString() });
	StringMetricHandle(LiteralStringRef("Roles")) = roleString(g_roles, false);
	StringMetricHandle(LiteralStringRef("RolesWithIDs")) = roleString(g_roles, true);
	if (g_network->isSimulated())
		g_simulator.removeRole(g_network->getLocalAddress(), role.roleName);

	if (role.includeInTraceRoles) {
		removeTraceRole(role.abbreviation);
	}
}

ACTOR Future<Void> traceRole(Role role, UID roleId) {
	loop {
		wait(delay(SERVER_KNOBS->WORKER_LOGGING_INTERVAL));
		TraceEvent("Role", roleId).detail("Transition", "Refresh").detail("As", role.roleName);
	}
}

ACTOR Future<Void> workerSnapCreate(WorkerSnapRequest snapReq, StringRef snapFolder) {
	state ExecCmdValueString snapArg(snapReq.snapPayload);
	try {
		int err = wait(execHelper(&snapArg, snapReq.snapUID, snapFolder.toString(), snapReq.role.toString()));
		std::string uidStr = snapReq.snapUID.toString();
		TraceEvent("ExecTraceWorker")
		    .detail("Uid", uidStr)
		    .detail("Status", err)
		    .detail("Role", snapReq.role)
		    .detail("Value", snapFolder)
		    .detail("ExecPayload", snapReq.snapPayload);
		if (err != 0) {
			throw operation_failed();
		}
		if (snapReq.role.toString() == "storage") {
			printStorageVersionInfo();
		}
		snapReq.reply.send(Void());
	} catch (Error& e) {
		TraceEvent("ExecHelperError").error(e, true /*includeCancelled*/);
		if (e.code() != error_code_operation_cancelled) {
			snapReq.reply.sendError(e);
		} else {
			throw e;
		}
	}
	return Void();
}

// TODO: `issues` is right now only updated by `monitorTraceLogIssues` and thus is being `set` on every update.
// It could be changed to `insert` and `trigger` later if we want to use it as a generic way for the caller of this
// function to report issues to cluster controller.
ACTOR Future<Void> monitorTraceLogIssues(Reference<AsyncVar<std::set<std::string>>> issues) {
	state bool pingTimeout = false;
	loop {
		wait(delay(SERVER_KNOBS->TRACE_LOG_FLUSH_FAILURE_CHECK_INTERVAL_SECONDS));
		Future<Void> pingAck = pingTraceLogWriterThread();
		try {
			wait(timeoutError(pingAck, SERVER_KNOBS->TRACE_LOG_PING_TIMEOUT_SECONDS));
		} catch (Error& e) {
			if (e.code() == error_code_timed_out) {
				pingTimeout = true;
			} else {
				throw;
			}
		}
		std::set<std::string> _issues;
		retrieveTraceLogIssues(_issues);
		if (pingTimeout) {
			// Ping trace log writer thread timeout.
			_issues.insert("trace_log_writer_thread_unresponsive");
			pingTimeout = false;
		}
		issues->set(_issues);
	}
}

class SharedLogsKey {
	TLogVersion logVersion;
	TLogSpillType spillType;
	KeyValueStoreType storeType;

public:
	SharedLogsKey(const TLogOptions& options, KeyValueStoreType kvst)
	  : logVersion(options.version), spillType(options.spillType), storeType(kvst) {
		if (logVersion >= TLogVersion::V5)
			spillType = TLogSpillType::UNSET;
	}

	bool operator<(const SharedLogsKey& other) const {
		return std::tie(logVersion, spillType, storeType) <
		       std::tie(other.logVersion, other.spillType, other.storeType);
	}
};

struct SharedLogsValue {
	Future<Void> actor = Void();
	UID uid = UID();
	PromiseStream<InitializeTLogRequest> requests;

	SharedLogsValue() = default;
	SharedLogsValue(Future<Void> actor, UID uid, PromiseStream<InitializeTLogRequest> requests)
	  : actor(actor), uid(uid), requests(requests) {}
};

ACTOR Future<Void> workerServer(Reference<ClusterConnectionFile> connFile,
                                Reference<AsyncVar<Optional<ClusterControllerFullInterface>>> ccInterface,
                                LocalityData locality,
                                Reference<AsyncVar<ClusterControllerPriorityInfo>> asyncPriorityInfo,
                                ProcessClass initialClass,
                                std::string folder,
                                int64_t memoryLimit,
                                std::string metricsConnFile,
                                std::string metricsPrefix,
                                Promise<Void> recoveredDiskFiles,
                                int64_t memoryProfileThreshold,
                                std::string _coordFolder,
                                std::string whitelistBinPaths,
                                Reference<AsyncVar<ServerDBInfo>> dbInfo) {
	state PromiseStream<ErrorInfo> errors;
	state Reference<AsyncVar<Optional<DataDistributorInterface>>> ddInterf(
	    new AsyncVar<Optional<DataDistributorInterface>>());
	state Reference<AsyncVar<Optional<RatekeeperInterface>>> rkInterf(new AsyncVar<Optional<RatekeeperInterface>>());
	state Future<Void> handleErrors = workerHandleErrors(errors.getFuture()); // Needs to be stopped last
	state ActorCollection errorForwarders(false);
	state Future<Void> loggingTrigger = Void();
	state double loggingDelay = SERVER_KNOBS->WORKER_LOGGING_INTERVAL;
	state ActorCollection filesClosed(true);
	state Promise<Void> stopping;
	state WorkerCache<InitializeStorageReply> storageCache;
	state Future<Void> metricsLogger;
	state Reference<AsyncVar<bool>> degraded = FlowTransport::transport().getDegraded();
	// tLogFnForOptions() can return a function that doesn't correspond with the FDB version that the
	// TLogVersion represents.  This can be done if the newer TLog doesn't support a requested option.
	// As (store type, spill type) can map to the same TLogFn across multiple TLogVersions, we need to
	// decide if we should collapse them into the same SharedTLog instance as well.  The answer
	// here is no, so that when running with log_version==3, all files should say V=3.
	state std::map<SharedLogsKey, SharedLogsValue> sharedLogs;
	state Reference<AsyncVar<UID>> activeSharedTLog(new AsyncVar<UID>());
	state WorkerCache<InitializeBackupReply> backupWorkerCache;

	state std::string coordFolder = abspath(_coordFolder);

	state WorkerInterface interf(locality);
	interf.initEndpoints();

	state Reference<AsyncVar<std::set<std::string>>> issues(new AsyncVar<std::set<std::string>>());

	folder = abspath(folder);

	if (metricsPrefix.size() > 0) {
		if (metricsConnFile.size() > 0) {
			try {
				state Database db =
				    Database::createDatabase(metricsConnFile, Database::API_VERSION_LATEST, true, locality);
				metricsLogger = runMetrics(db, KeyRef(metricsPrefix));
			} catch (Error& e) {
				TraceEvent(SevWarnAlways, "TDMetricsBadClusterFile").error(e).detail("ConnFile", metricsConnFile);
			}
		} else {
			bool lockAware = metricsPrefix.size() && metricsPrefix[0] == '\xff';
			metricsLogger = runMetrics(openDBOnServer(dbInfo, TaskPriority::DefaultEndpoint, true, lockAware),
			                           KeyRef(metricsPrefix));
		}
	}

	errorForwarders.add(resetAfter(degraded,
	                               SERVER_KNOBS->DEGRADED_RESET_INTERVAL,
	                               false,
	                               SERVER_KNOBS->DEGRADED_WARNING_LIMIT,
	                               SERVER_KNOBS->DEGRADED_WARNING_RESET_DELAY,
	                               "DegradedReset"));
	errorForwarders.add(loadedPonger(interf.debugPing.getFuture()));
	errorForwarders.add(waitFailureServer(interf.waitFailure.getFuture()));
	errorForwarders.add(monitorTraceLogIssues(issues));
	errorForwarders.add(testerServerCore(interf.testerInterface, connFile, dbInfo, locality));
	errorForwarders.add(monitorHighMemory(memoryProfileThreshold));

	filesClosed.add(stopping.getFuture());

	initializeSystemMonitorMachineState(SystemMonitorMachineState(
	    folder, locality.dcId(), locality.zoneId(), locality.machineId(), g_network->getLocalAddress().ip));

	{
		auto recruited = interf; // ghetto! don't we all love a good #define
		DUMPTOKEN(recruited.clientInterface.reboot);
		DUMPTOKEN(recruited.clientInterface.profiler);
		DUMPTOKEN(recruited.tLog);
		DUMPTOKEN(recruited.master);
		DUMPTOKEN(recruited.masterProxy);
		DUMPTOKEN(recruited.resolver);
		DUMPTOKEN(recruited.storage);
		DUMPTOKEN(recruited.debugPing);
		DUMPTOKEN(recruited.coordinationPing);
		DUMPTOKEN(recruited.waitFailure);
		DUMPTOKEN(recruited.setMetricsRate);
		DUMPTOKEN(recruited.eventLogRequest);
		DUMPTOKEN(recruited.traceBatchDumpRequest);
		DUMPTOKEN(recruited.updateServerDBInfo);
	}

	state std::vector<Future<Void>> recoveries;

	try {
		std::vector<DiskStore> stores = getDiskStores(folder);
		bool validateDataFiles = deleteFile(joinPath(folder, validationFilename));
		for (int f = 0; f < stores.size(); f++) {
			DiskStore s = stores[f];
			// FIXME: Error handling
			if (s.storedComponent == DiskStore::Storage) {
				IKeyValueStore* kv =
				    openKVStore(s.storeType, s.filename, s.storeID, memoryLimit, false, validateDataFiles);
				Future<Void> kvClosed = kv->onClosed();
				filesClosed.add(kvClosed);

				StorageServerInterface recruited;
				recruited.uniqueID = s.storeID;
				recruited.locality = locality;
				recruited.initEndpoints();

				std::map<std::string, std::string> details;
				details["StorageEngine"] = s.storeType.toString();
				startRole(Role::STORAGE_SERVER, recruited.id(), interf.id(), details, "Restored");

				DUMPTOKEN(recruited.getValue);
				DUMPTOKEN(recruited.getKey);
				DUMPTOKEN(recruited.getKeyValues);
				DUMPTOKEN(recruited.getShardState);
				DUMPTOKEN(recruited.waitMetrics);
				DUMPTOKEN(recruited.splitMetrics);
				DUMPTOKEN(recruited.getReadHotRanges);
				DUMPTOKEN(recruited.getStorageMetrics);
				DUMPTOKEN(recruited.waitFailure);
				DUMPTOKEN(recruited.getQueuingMetrics);
				DUMPTOKEN(recruited.getKeyValueStoreType);
				DUMPTOKEN(recruited.watchValue);

				Promise<Void> recovery;
				Future<Void> f = storageServer(kv, recruited, dbInfo, folder, recovery, connFile);
				recoveries.push_back(recovery.getFuture());
				f = handleIOErrors(f, kv, s.storeID, kvClosed);
				f = storageServerRollbackRebooter(f,
				                                  s.storeType,
				                                  s.filename,
				                                  recruited.id(),
				                                  recruited.locality,
				                                  dbInfo,
				                                  folder,
				                                  &filesClosed,
				                                  memoryLimit,
				                                  kv);
				errorForwarders.add(forwardError(errors, Role::STORAGE_SERVER, recruited.id(), f));
			} else if (s.storedComponent == DiskStore::TLogData) {
				std::string logQueueBasename;
				const std::string filename = basename(s.filename);
				if (StringRef(filename).startsWith(fileLogDataPrefix)) {
					logQueueBasename = fileLogQueuePrefix.toString();
				} else {
					StringRef optionsString = StringRef(filename).removePrefix(fileVersionedLogDataPrefix).eat("-");
					logQueueBasename = fileLogQueuePrefix.toString() + optionsString.toString() + "-";
				}
				ASSERT_WE_THINK(abspath(parentDirectory(s.filename)) == folder);
				IKeyValueStore* kv = openKVStore(s.storeType, s.filename, s.storeID, memoryLimit, validateDataFiles);
				const DiskQueueVersion dqv =
				    s.tLogOptions.version >= TLogVersion::V3 ? DiskQueueVersion::V1 : DiskQueueVersion::V0;
				const int64_t diskQueueWarnSize =
				    s.tLogOptions.spillType == TLogSpillType::VALUE ? 10 * SERVER_KNOBS->TARGET_BYTES_PER_TLOG : -1;
				IDiskQueue* queue = openDiskQueue(joinPath(folder, logQueueBasename + s.storeID.toString() + "-"),
				                                  tlogQueueExtension.toString(),
				                                  s.storeID,
				                                  dqv,
				                                  diskQueueWarnSize);
				filesClosed.add(kv->onClosed());
				filesClosed.add(queue->onClosed());

				std::map<std::string, std::string> details;
				details["StorageEngine"] = s.storeType.toString();
				startRole(Role::SHARED_TRANSACTION_LOG, s.storeID, interf.id(), details, "Restored");

				Promise<Void> oldLog;
				Promise<Void> recovery;
				TLogFn tLogFn = tLogFnForOptions(s.tLogOptions);
				auto& logData = sharedLogs[SharedLogsKey(s.tLogOptions, s.storeType)];
				// FIXME: Shouldn't if logData.first isValid && !isReady, shouldn't we
				// be sending a fake InitializeTLogRequest rather than calling tLog() ?
				Future<Void> tl =
				    tLogFn(kv,
				           queue,
				           dbInfo,
				           locality,
				           !logData.actor.isValid() || logData.actor.isReady() ? logData.requests
				                                                               : PromiseStream<InitializeTLogRequest>(),
				           s.storeID,
				           interf.id(),
				           true,
				           oldLog,
				           recovery,
				           folder,
				           degraded,
				           activeSharedTLog);
				recoveries.push_back(recovery.getFuture());
				activeSharedTLog->set(s.storeID);

				tl = handleIOErrors(tl, kv, s.storeID);
				tl = handleIOErrors(tl, queue, s.storeID);
				if (!logData.actor.isValid() || logData.actor.isReady()) {
					logData.actor = oldLog.getFuture() || tl;
					logData.uid = s.storeID;
				}
				errorForwarders.add(forwardError(errors, Role::SHARED_TRANSACTION_LOG, s.storeID, tl));
			}
		}

		std::map<std::string, std::string> details;
		details["Locality"] = locality.toString();
		details["DataFolder"] = folder;
		details["StoresPresent"] = format("%d", stores.size());
		startRole(Role::WORKER, interf.id(), interf.id(), details);
		errorForwarders.add(traceRole(Role::WORKER, interf.id()));

		wait(waitForAll(recoveries));
		recoveredDiskFiles.send(Void());

		errorForwarders.add(registrationClient(ccInterface,
		                                       interf,
		                                       asyncPriorityInfo,
		                                       initialClass,
		                                       ddInterf,
		                                       rkInterf,
		                                       degraded,
		                                       errors,
		                                       locality,
		                                       dbInfo,
		                                       connFile,
		                                       issues));

		TraceEvent("RecoveriesComplete", interf.id());

		loop choose {
			when(UpdateServerDBInfoRequest req = waitNext(interf.updateServerDBInfo.getFuture())) {
				ServerDBInfo localInfo = BinaryReader::fromStringRef<ServerDBInfo>(
				    req.serializedDbInfo, AssumeVersion(currentProtocolVersion));
				localInfo.myLocality = locality;

				if (localInfo.infoGeneration < dbInfo->get().infoGeneration &&
				    localInfo.clusterInterface == dbInfo->get().clusterInterface) {
					std::vector<Endpoint> rep = req.broadcastInfo;
					rep.push_back(interf.updateServerDBInfo.getEndpoint());
					req.reply.send(rep);
				} else {
					Optional<Endpoint> notUpdated;
					if (!ccInterface->get().present() || localInfo.clusterInterface != ccInterface->get().get()) {
						notUpdated = interf.updateServerDBInfo.getEndpoint();
					} else if (localInfo.infoGeneration > dbInfo->get().infoGeneration ||
					           dbInfo->get().clusterInterface != ccInterface->get().get()) {

						TraceEvent("GotServerDBInfoChange")
						    .detail("ChangeID", localInfo.id)
						    .detail("MasterID", localInfo.master.id())
						    .detail("RatekeeperID",
						            localInfo.ratekeeper.present() ? localInfo.ratekeeper.get().id() : UID())
						    .detail("DataDistributorID",
						            localInfo.distributor.present() ? localInfo.distributor.get().id() : UID());
						dbInfo->set(localInfo);
					}
					errorForwarders.add(
					    success(broadcastDBInfoRequest(req, SERVER_KNOBS->DBINFO_SEND_AMOUNT, notUpdated, true)));
				}
			}
			when(RebootRequest req = waitNext(interf.clientInterface.reboot.getFuture())) {
				state RebootRequest rebootReq = req;
				// If suspendDuration is INT_MAX, the trace will not be logged if it was inside the next block
				// Also a useful trace to have even if suspendDuration is 0
				TraceEvent("RebootRequestSuspendingProcess").detail("Duration", req.waitForDuration);
				if (req.waitForDuration) {
					flushTraceFileVoid();
					setProfilingEnabled(0);
					g_network->stop();
					threadSleep(req.waitForDuration);
				}
				if (rebootReq.checkData) {
					Reference<IAsyncFile> checkFile =
					    wait(IAsyncFileSystem::filesystem()->open(joinPath(folder, validationFilename),
					                                              IAsyncFile::OPEN_CREATE | IAsyncFile::OPEN_READWRITE,
					                                              0600));
					wait(checkFile->sync());
				}

				if (g_network->isSimulated()) {
					TraceEvent("SimulatedReboot").detail("Deletion", rebootReq.deleteData);
					if (rebootReq.deleteData) {
						throw please_reboot_delete();
					}
					throw please_reboot();
				} else {
					TraceEvent("ProcessReboot");
					ASSERT(!rebootReq.deleteData);
					flushAndExit(0);
				}
			}
<<<<<<< HEAD
			when(SetFailureInjection req = waitNext(interf.clientInterface.setFailureInjection.getFuture())) {
				if (!FLOW_KNOBS->ENABLE_CHAOS_FEATURES) {
					req.reply.sendError(client_invalid_operation());
				}
				if (req.injectNetworkFailures.present()) {
					FailureInjector::injector()->setConnectionFailures(req.injectNetworkFailures.get());
				}
				if (req.clog.present()) {
					FailureInjector::injector()->clogFor(req.clog.get().address, req.clog.get().time);
				}
				req.reply.send(Void());
			}
			when( ProfilerRequest req = waitNext(interf.clientInterface.profiler.getFuture()) ) {
=======
			when(ProfilerRequest req = waitNext(interf.clientInterface.profiler.getFuture())) {
>>>>>>> 58550f9e
				state ProfilerRequest profilerReq = req;
				// There really isn't a great "filepath sanitizer" or "filepath escape" function available,
				// thus we instead enforce a different requirement.  One can only write to a file that's
				// beneath the working directory, and we remove the ability to do any symlink or ../..
				// tricks by resolving all paths through `abspath` first.
				try {
					std::string realLogDir = abspath(SERVER_KNOBS->LOG_DIRECTORY);
					std::string realOutPath = abspath(realLogDir + "/" + profilerReq.outputFile.toString());
					if (realLogDir.size() < realOutPath.size() &&
					    strncmp(realLogDir.c_str(), realOutPath.c_str(), realLogDir.size()) == 0) {
						profilerReq.outputFile = realOutPath;
						uncancellable(runProfiler(profilerReq));
						profilerReq.reply.send(Void());
					} else {
						profilerReq.reply.sendError(client_invalid_operation());
					}
				} catch (Error& e) {
					profilerReq.reply.sendError(e);
				}
			}
			when(RecruitMasterRequest req = waitNext(interf.master.getFuture())) {
				MasterInterface recruited;
				recruited.locality = locality;
				recruited.initEndpoints();

				startRole(Role::MASTER, recruited.id(), interf.id());

				DUMPTOKEN(recruited.waitFailure);
				DUMPTOKEN(recruited.tlogRejoin);
				DUMPTOKEN(recruited.changeCoordinators);
				DUMPTOKEN(recruited.getCommitVersion);

				// printf("Recruited as masterServer\n");
				Future<Void> masterProcess = masterServer(
				    recruited, dbInfo, ccInterface, ServerCoordinators(connFile), req.lifetime, req.forceRecovery);
				errorForwarders.add(
				    zombie(recruited, forwardError(errors, Role::MASTER, recruited.id(), masterProcess)));
				req.reply.send(recruited);
			}
			when(InitializeDataDistributorRequest req = waitNext(interf.dataDistributor.getFuture())) {
				DataDistributorInterface recruited(locality);
				recruited.initEndpoints();

				if (ddInterf->get().present()) {
					recruited = ddInterf->get().get();
					TEST(true); // Recruited while already a data distributor.
				} else {
					startRole(Role::DATA_DISTRIBUTOR, recruited.id(), interf.id());
					DUMPTOKEN(recruited.waitFailure);

					Future<Void> dataDistributorProcess = dataDistributor(recruited, dbInfo);
					errorForwarders.add(forwardError(
					    errors,
					    Role::DATA_DISTRIBUTOR,
					    recruited.id(),
					    setWhenDoneOrError(dataDistributorProcess, ddInterf, Optional<DataDistributorInterface>())));
					ddInterf->set(Optional<DataDistributorInterface>(recruited));
				}
				TraceEvent("DataDistributorReceived", req.reqId).detail("DataDistributorId", recruited.id());
				req.reply.send(recruited);
			}
			when(InitializeRatekeeperRequest req = waitNext(interf.ratekeeper.getFuture())) {
				RatekeeperInterface recruited(locality, req.reqId);
				recruited.initEndpoints();

				if (rkInterf->get().present()) {
					recruited = rkInterf->get().get();
					TEST(true); // Recruited while already a ratekeeper.
				} else {
					startRole(Role::RATEKEEPER, recruited.id(), interf.id());
					DUMPTOKEN(recruited.waitFailure);
					DUMPTOKEN(recruited.getRateInfo);
					DUMPTOKEN(recruited.haltRatekeeper);

					Future<Void> ratekeeperProcess = ratekeeper(recruited, dbInfo);
					errorForwarders.add(
					    forwardError(errors,
					                 Role::RATEKEEPER,
					                 recruited.id(),
					                 setWhenDoneOrError(ratekeeperProcess, rkInterf, Optional<RatekeeperInterface>())));
					rkInterf->set(Optional<RatekeeperInterface>(recruited));
				}
				TraceEvent("Ratekeeper_InitRequest", req.reqId).detail("RatekeeperId", recruited.id());
				req.reply.send(recruited);
			}
			when(InitializeBackupRequest req = waitNext(interf.backup.getFuture())) {
				if (!backupWorkerCache.exists(req.reqId)) {
					BackupInterface recruited(locality);
					recruited.initEndpoints();

					startRole(Role::BACKUP, recruited.id(), interf.id());
					DUMPTOKEN(recruited.waitFailure);

					ReplyPromise<InitializeBackupReply> backupReady = req.reply;
					backupWorkerCache.set(req.reqId, backupReady.getFuture());
					Future<Void> backupProcess = backupWorker(recruited, req, dbInfo);
					backupProcess = storageCache.removeOnReady(req.reqId, backupProcess);
					errorForwarders.add(forwardError(errors, Role::BACKUP, recruited.id(), backupProcess));
					TraceEvent("BackupInitRequest", req.reqId).detail("BackupId", recruited.id());
					InitializeBackupReply reply(recruited, req.backupEpoch);
					backupReady.send(reply);
				} else {
					forwardPromise(req.reply, backupWorkerCache.get(req.reqId));
				}
			}
			when(InitializeTLogRequest req = waitNext(interf.tLog.getFuture())) {
				// For now, there's a one-to-one mapping of spill type to TLogVersion.
				// With future work, a particular version of the TLog can support multiple
				// different spilling strategies, at which point SpillType will need to be
				// plumbed down into tLogFn.
				if (req.logVersion < TLogVersion::MIN_RECRUITABLE) {
					TraceEvent(SevError, "InitializeTLogInvalidLogVersion")
					    .detail("Version", req.logVersion)
					    .detail("MinRecruitable", TLogVersion::MIN_RECRUITABLE);
					req.reply.sendError(internal_error());
				}
				TLogOptions tLogOptions(req.logVersion, req.spillType);
				TLogFn tLogFn = tLogFnForOptions(tLogOptions);
				auto& logData = sharedLogs[SharedLogsKey(tLogOptions, req.storeType)];
				logData.requests.send(req);
				if (!logData.actor.isValid() || logData.actor.isReady()) {
					UID logId = deterministicRandom()->randomUniqueID();
					std::map<std::string, std::string> details;
					details["ForMaster"] = req.recruitmentID.shortString();
					details["StorageEngine"] = req.storeType.toString();

					// FIXME: start role for every tlog instance, rather that just for the shared actor, also use a
					// different role type for the shared actor
					startRole(Role::SHARED_TRANSACTION_LOG, logId, interf.id(), details);

					const StringRef prefix =
					    req.logVersion > TLogVersion::V2 ? fileVersionedLogDataPrefix : fileLogDataPrefix;
					std::string filename =
					    filenameFromId(req.storeType, folder, prefix.toString() + tLogOptions.toPrefix(), logId);
					IKeyValueStore* data = openKVStore(req.storeType, filename, logId, memoryLimit);
					const DiskQueueVersion dqv =
					    tLogOptions.version >= TLogVersion::V3 ? DiskQueueVersion::V1 : DiskQueueVersion::V0;
					IDiskQueue* queue = openDiskQueue(
					    joinPath(folder,
					             fileLogQueuePrefix.toString() + tLogOptions.toPrefix() + logId.toString() + "-"),
					    tlogQueueExtension.toString(),
					    logId,
					    dqv);
					filesClosed.add(data->onClosed());
					filesClosed.add(queue->onClosed());

					Future<Void> tLogCore = tLogFn(data,
					                               queue,
					                               dbInfo,
					                               locality,
					                               logData.requests,
					                               logId,
					                               interf.id(),
					                               false,
					                               Promise<Void>(),
					                               Promise<Void>(),
					                               folder,
					                               degraded,
					                               activeSharedTLog);
					tLogCore = handleIOErrors(tLogCore, data, logId);
					tLogCore = handleIOErrors(tLogCore, queue, logId);
					errorForwarders.add(forwardError(errors, Role::SHARED_TRANSACTION_LOG, logId, tLogCore));
					logData.actor = tLogCore;
					logData.uid = logId;
				}
				activeSharedTLog->set(logData.uid);
			}
			when(InitializeStorageRequest req = waitNext(interf.storage.getFuture())) {
				if (!storageCache.exists(req.reqId)) {
					StorageServerInterface recruited(req.interfaceId);
					recruited.locality = locality;
					recruited.initEndpoints();

					std::map<std::string, std::string> details;
					details["StorageEngine"] = req.storeType.toString();
					startRole(Role::STORAGE_SERVER, recruited.id(), interf.id(), details);

					DUMPTOKEN(recruited.getValue);
					DUMPTOKEN(recruited.getKey);
					DUMPTOKEN(recruited.getKeyValues);
					DUMPTOKEN(recruited.getShardState);
					DUMPTOKEN(recruited.waitMetrics);
					DUMPTOKEN(recruited.splitMetrics);
					DUMPTOKEN(recruited.getReadHotRanges);
					DUMPTOKEN(recruited.getStorageMetrics);
					DUMPTOKEN(recruited.waitFailure);
					DUMPTOKEN(recruited.getQueuingMetrics);
					DUMPTOKEN(recruited.getKeyValueStoreType);
					DUMPTOKEN(recruited.watchValue);
					// printf("Recruited as storageServer\n");

					std::string filename =
					    filenameFromId(req.storeType, folder, fileStoragePrefix.toString(), recruited.id());
					IKeyValueStore* data = openKVStore(req.storeType, filename, recruited.id(), memoryLimit);
					Future<Void> kvClosed = data->onClosed();
					filesClosed.add(kvClosed);
					ReplyPromise<InitializeStorageReply> storageReady = req.reply;
					storageCache.set(req.reqId, storageReady.getFuture());
					Future<Void> s = storageServer(data, recruited, req.seedTag, storageReady, dbInfo, folder);
					s = handleIOErrors(s, data, recruited.id(), kvClosed);
					s = storageCache.removeOnReady(req.reqId, s);
					s = storageServerRollbackRebooter(s,
					                                  req.storeType,
					                                  filename,
					                                  recruited.id(),
					                                  recruited.locality,
					                                  dbInfo,
					                                  folder,
					                                  &filesClosed,
					                                  memoryLimit,
					                                  data);
					errorForwarders.add(forwardError(errors, Role::STORAGE_SERVER, recruited.id(), s));
				} else
					forwardPromise(req.reply, storageCache.get(req.reqId));
			}
			when(InitializeMasterProxyRequest req = waitNext(interf.masterProxy.getFuture())) {
				MasterProxyInterface recruited;
				recruited.processId = locality.processId();
				recruited.provisional = false;
				recruited.initEndpoints();

				std::map<std::string, std::string> details;
				details["ForMaster"] = req.master.id().shortString();
				startRole(Role::MASTER_PROXY, recruited.id(), interf.id(), details);

				DUMPTOKEN(recruited.commit);
				DUMPTOKEN(recruited.getConsistentReadVersion);
				DUMPTOKEN(recruited.getKeyServersLocations);
				DUMPTOKEN(recruited.getStorageServerRejoinInfo);
				DUMPTOKEN(recruited.waitFailure);
				DUMPTOKEN(recruited.getRawCommittedVersion);
				DUMPTOKEN(recruited.txnState);

				// printf("Recruited as masterProxyServer\n");
				errorForwarders.add(zombie(recruited,
				                           forwardError(errors,
				                                        Role::MASTER_PROXY,
				                                        recruited.id(),
				                                        masterProxyServer(recruited, req, dbInfo, whitelistBinPaths))));
				req.reply.send(recruited);
			}
			when(InitializeResolverRequest req = waitNext(interf.resolver.getFuture())) {
				ResolverInterface recruited;
				recruited.locality = locality;
				recruited.initEndpoints();

				std::map<std::string, std::string> details;
				startRole(Role::RESOLVER, recruited.id(), interf.id(), details);

				DUMPTOKEN(recruited.resolve);
				DUMPTOKEN(recruited.metrics);
				DUMPTOKEN(recruited.split);
				DUMPTOKEN(recruited.waitFailure);

				errorForwarders.add(zombie(
				    recruited, forwardError(errors, Role::RESOLVER, recruited.id(), resolver(recruited, req, dbInfo))));
				req.reply.send(recruited);
			}
			when(InitializeLogRouterRequest req = waitNext(interf.logRouter.getFuture())) {
				TLogInterface recruited(locality);
				recruited.initEndpoints();

				std::map<std::string, std::string> details;
				startRole(Role::LOG_ROUTER, recruited.id(), interf.id(), details);

				DUMPTOKEN(recruited.peekMessages);
				DUMPTOKEN(recruited.popMessages);
				DUMPTOKEN(recruited.commit);
				DUMPTOKEN(recruited.lock);
				DUMPTOKEN(recruited.getQueuingMetrics);
				DUMPTOKEN(recruited.confirmRunning);
				DUMPTOKEN(recruited.waitFailure);
				DUMPTOKEN(recruited.recoveryFinished);
				DUMPTOKEN(recruited.disablePopRequest);
				DUMPTOKEN(recruited.enablePopRequest);
				DUMPTOKEN(recruited.snapRequest);

				errorForwarders.add(
				    zombie(recruited,
				           forwardError(errors, Role::LOG_ROUTER, recruited.id(), logRouter(recruited, req, dbInfo))));
				req.reply.send(recruited);
			}
			when(CoordinationPingMessage m = waitNext(interf.coordinationPing.getFuture())) {
				TraceEvent("CoordinationPing", interf.id())
				    .detail("CCID", m.clusterControllerId)
				    .detail("TimeStep", m.timeStep);
			}
			when(SetMetricsLogRateRequest req = waitNext(interf.setMetricsRate.getFuture())) {
				TraceEvent("LoggingRateChange", interf.id())
				    .detail("OldDelay", loggingDelay)
				    .detail("NewLogPS", req.metricsLogsPerSecond);
				if (req.metricsLogsPerSecond != 0) {
					loggingDelay = 1.0 / req.metricsLogsPerSecond;
					loggingTrigger = Void();
				}
			}
			when(EventLogRequest req = waitNext(interf.eventLogRequest.getFuture())) {
				TraceEventFields e;
				if (req.getLastError)
					e = latestEventCache.getLatestError();
				else
					e = latestEventCache.get(req.eventName.toString());
				req.reply.send(e);
			}
			when(TraceBatchDumpRequest req = waitNext(interf.traceBatchDumpRequest.getFuture())) {
				g_traceBatch.dump();
				req.reply.send(Void());
			}
			when(DiskStoreRequest req = waitNext(interf.diskStoreRequest.getFuture())) {
				Standalone<VectorRef<UID>> ids;
				for (DiskStore d : getDiskStores(folder)) {
					bool included = true;
					if (!req.includePartialStores) {
						if (d.storeType == KeyValueStoreType::SSD_BTREE_V1) {
							included = fileExists(d.filename + ".fdb-wal");
						} else if (d.storeType == KeyValueStoreType::SSD_BTREE_V2) {
							included = fileExists(d.filename + ".sqlite-wal");
						} else if (d.storeType == KeyValueStoreType::SSD_REDWOOD_V1) {
							included = fileExists(d.filename + "0.pagerlog") && fileExists(d.filename + "1.pagerlog");
						} else if (d.storeType == KeyValueStoreType::SSD_ROCKSDB_V1) {
							included = fileExists(joinPath(d.filename, "CURRENT")) &&
							           fileExists(joinPath(d.filename, "IDENTITY"));
						} else if (d.storeType == KeyValueStoreType::MEMORY) {
							included = fileExists(d.filename + "1.fdq");
						} else {
							ASSERT(d.storeType == KeyValueStoreType::MEMORY_RADIXTREE);
							included = fileExists(d.filename + "1.fdr");
						}
						if (d.storedComponent == DiskStore::COMPONENT::TLogData && included) {
							included = false;
							// The previous code assumed that d.filename is a filename.  But that is not true.
							// d.filename is a path. Removing a prefix and adding a new one just makes a broken
							// directory name.  So fileExists would always return false.
							// Weirdly, this doesn't break anything, as tested by taking a clean check of FDB,
							// setting included to false always, and then running correctness.  So I'm just
							// improving the situation by actually marking it as broken.
							// FIXME: this whole thing
							/*
							std::string logDataBasename;
							StringRef filename = d.filename;
							if (filename.startsWith(fileLogDataPrefix)) {
							    logDataBasename = fileLogQueuePrefix.toString() +
							d.filename.substr(fileLogDataPrefix.size()); } else { StringRef optionsString =
							filename.removePrefix(fileVersionedLogDataPrefix).eat("-"); logDataBasename =
							fileLogQueuePrefix.toString() + optionsString.toString() + "-";
							}
							TraceEvent("DiskStoreRequest").detail("FilenameBasename", logDataBasename);
							if (fileExists(logDataBasename + "0.fdq") && fileExists(logDataBasename + "1.fdq")) {
							    included = true;
							}
							*/
						}
					}
					if (included) {
						ids.push_back(ids.arena(), d.storeID);
					}
				}
				req.reply.send(ids);
			}
			when(wait(loggingTrigger)) {
				systemMonitor();
				loggingTrigger = delay(loggingDelay, TaskPriority::FlushTrace);
			}
			when(state WorkerSnapRequest snapReq = waitNext(interf.workerSnapReq.getFuture())) {
				Standalone<StringRef> snapFolder = StringRef(folder);
				if (snapReq.role.toString() == "coord") {
					snapFolder = coordFolder;
				}
				errorForwarders.add(workerSnapCreate(snapReq, snapFolder));
			}
			when(wait(errorForwarders.getResult())) {}
			when(wait(handleErrors)) {}
		}
	} catch (Error& err) {
		// Make sure actors are cancelled before "recovery" promises are destructed.
		for (auto f : recoveries)
			f.cancel();
		state Error e = err;
		bool ok = e.code() == error_code_please_reboot || e.code() == error_code_actor_cancelled ||
		          e.code() == error_code_please_reboot_delete;

		endRole(Role::WORKER, interf.id(), "WorkerError", ok, e);
		errorForwarders.clear(false);
		sharedLogs.clear();

		if (e.code() !=
		    error_code_actor_cancelled) { // We get cancelled e.g. when an entire simulation times out, but in that case
			                              // we won't be restarted and don't need to wait for shutdown
			stopping.send(Void());
			wait(filesClosed.getResult()); // Wait for complete shutdown of KV stores
			wait(delay(0.0)); // Unwind the callstack to make sure that IAsyncFile references are all gone
			TraceEvent(SevInfo, "WorkerShutdownComplete", interf.id());
		}

		throw e;
	}
}

ACTOR Future<Void> extractClusterInterface(Reference<AsyncVar<Optional<ClusterControllerFullInterface>>> a,
                                           Reference<AsyncVar<Optional<ClusterInterface>>> b) {
	loop {
		if (a->get().present())
			b->set(a->get().get().clientInterface);
		else
			b->set(Optional<ClusterInterface>());
		wait(a->onChange());
	}
}

static std::set<int> const& normalWorkerErrors() {
	static std::set<int> s;
	if (s.empty()) {
		s.insert(error_code_please_reboot);
		s.insert(error_code_please_reboot_delete);
	}
	return s;
}

ACTOR Future<Void> fileNotFoundToNever(Future<Void> f) {
	try {
		wait(f);
		return Void();
	} catch (Error& e) {
		if (e.code() == error_code_file_not_found) {
			TraceEvent(SevWarn, "ClusterCoordinatorFailed").error(e);
			return Never();
		}
		throw;
	}
}

ACTOR Future<Void> printTimeout() {
	wait(delay(5));
	if (!g_network->isSimulated()) {
		fprintf(stderr, "Warning: FDBD has not joined the cluster after 5 seconds.\n");
		fprintf(stderr, "  Check configuration and availability using the 'status' command with the fdbcli\n");
	}
	return Void();
}

ACTOR Future<Void> printOnFirstConnected(Reference<AsyncVar<Optional<ClusterInterface>>> ci) {
	state Future<Void> timeoutFuture = printTimeout();
	loop {
		choose {
			when(wait(ci->get().present() ? IFailureMonitor::failureMonitor().onStateEqual(
			                                    ci->get().get().openDatabase.getEndpoint(), FailureStatus(false))
			                              : Never())) {
				printf("FDBD joined cluster.\n");
				TraceEvent("FDBDConnected");
				return Void();
			}
			when(wait(ci->onChange())) {}
		}
	}
}

ClusterControllerPriorityInfo getCCPriorityInfo(std::string filePath, ProcessClass processClass) {
	if (!fileExists(filePath))
		return ClusterControllerPriorityInfo(ProcessClass(processClass.classType(), ProcessClass::CommandLineSource)
		                                         .machineClassFitness(ProcessClass::ClusterController),
		                                     false,
		                                     ClusterControllerPriorityInfo::FitnessUnknown);
	std::string contents(readFileBytes(filePath, 1000));
	BinaryReader br(StringRef(contents), IncludeVersion());
	ClusterControllerPriorityInfo priorityInfo(
	    ProcessClass::UnsetFit, false, ClusterControllerPriorityInfo::FitnessUnknown);
	br >> priorityInfo;
	if (!br.empty()) {
		if (g_network->isSimulated()) {
			ASSERT(false);
		} else {
			TraceEvent(SevWarnAlways, "FitnessFileCorrupted").detail("filePath", filePath);
			return ClusterControllerPriorityInfo(ProcessClass(processClass.classType(), ProcessClass::CommandLineSource)
			                                         .machineClassFitness(ProcessClass::ClusterController),
			                                     false,
			                                     ClusterControllerPriorityInfo::FitnessUnknown);
		}
	}
	return priorityInfo;
}

ACTOR Future<Void> monitorAndWriteCCPriorityInfo(std::string filePath,
                                                 Reference<AsyncVar<ClusterControllerPriorityInfo>> asyncPriorityInfo) {
	loop {
		wait(asyncPriorityInfo->onChange());
		std::string contents(BinaryWriter::toValue(asyncPriorityInfo->get(),
		                                           IncludeVersion(ProtocolVersion::withClusterControllerPriorityInfo()))
		                         .toString());
		atomicReplace(filePath, contents, false);
	}
}

ACTOR Future<UID> createAndLockProcessIdFile(std::string folder) {
	state UID processIDUid;
	platform::createDirectory(folder);

	loop {
		try {
			state std::string lockFilePath = joinPath(folder, "processId");
			state ErrorOr<Reference<IAsyncFile>> lockFile = wait(errorOr(IAsyncFileSystem::filesystem(g_network)->open(
			    lockFilePath, IAsyncFile::OPEN_READWRITE | IAsyncFile::OPEN_LOCK, 0600)));

			if (lockFile.isError() && lockFile.getError().code() == error_code_file_not_found &&
			    !fileExists(lockFilePath)) {
				Reference<IAsyncFile> _lockFile = wait(IAsyncFileSystem::filesystem()->open(
				    lockFilePath,
				    IAsyncFile::OPEN_ATOMIC_WRITE_AND_CREATE | IAsyncFile::OPEN_CREATE | IAsyncFile::OPEN_LOCK |
				        IAsyncFile::OPEN_READWRITE,
				    0600));
				lockFile = _lockFile;
				processIDUid = deterministicRandom()->randomUniqueID();
				BinaryWriter wr(IncludeVersion(ProtocolVersion::withProcessIDFile()));
				wr << processIDUid;
				wait(lockFile.get()->write(wr.getData(), wr.getLength(), 0));
				wait(lockFile.get()->sync());
			} else {
				if (lockFile.isError())
					throw lockFile.getError(); // If we've failed to open the file, throw an exception

				int64_t fileSize = wait(lockFile.get()->size());
				state Key fileData = makeString(fileSize);
				wait(success(lockFile.get()->read(mutateString(fileData), fileSize, 0)));
				try {
					processIDUid = BinaryReader::fromStringRef<UID>(fileData, IncludeVersion());
					return processIDUid;
				} catch (Error& e) {
					if (!g_network->isSimulated()) {
						throw;
					}
					lockFile = ErrorOr<Reference<IAsyncFile>>();
					wait(IAsyncFileSystem::filesystem()->deleteFile(lockFilePath, true));
				}
			}
		} catch (Error& e) {
			if (e.code() == error_code_actor_cancelled) {
				throw;
			}
			if (!e.isInjectedFault()) {
				fprintf(stderr,
				        "ERROR: error creating or opening process id file `%s'.\n",
				        joinPath(folder, "processId").c_str());
			}
			TraceEvent(SevError, "OpenProcessIdError").error(e);
			throw;
		}
	}
}

ACTOR Future<MonitorLeaderInfo> monitorLeaderRemotelyOneGeneration(Reference<ClusterConnectionFile> connFile,
                                                                   Reference<AsyncVar<Value>> result,
                                                                   MonitorLeaderInfo info) {
	state ClusterConnectionString ccf = info.intermediateConnFile->getConnectionString();
	state vector<NetworkAddress> addrs = ccf.coordinators();
	state ElectionResultRequest request;
	state int index = 0;
	state int successIndex = 0;
	request.key = ccf.clusterKey();
	request.coordinators = ccf.coordinators();

	deterministicRandom()->randomShuffle(addrs);

	loop {
		LeaderElectionRegInterface interf(addrs[index]);
		request.reply = ReplyPromise<Optional<LeaderInfo>>();

		ErrorOr<Optional<LeaderInfo>> leader = wait(interf.electionResult.tryGetReply(request));
		if (leader.present()) {
			if (leader.get().present()) {
				if (leader.get().get().forward) {
					info.intermediateConnFile = Reference<ClusterConnectionFile>(new ClusterConnectionFile(
					    connFile->getFilename(),
					    ClusterConnectionString(leader.get().get().serializedInfo.toString())));
					return info;
				}
				if (connFile != info.intermediateConnFile) {
					if (!info.hasConnected) {
						TraceEvent(SevWarnAlways, "IncorrectClusterFileContentsAtConnection")
						    .detail("Filename", connFile->getFilename())
						    .detail("ConnectionStringFromFile", connFile->getConnectionString().toString())
						    .detail("CurrentConnectionString",
						            info.intermediateConnFile->getConnectionString().toString());
					}
					connFile->setConnectionString(info.intermediateConnFile->getConnectionString());
					info.intermediateConnFile = connFile;
				}

				info.hasConnected = true;
				connFile->notifyConnected();
				request.knownLeader = leader.get().get().changeID;

				ClusterControllerPriorityInfo info = leader.get().get().getPriorityInfo();
				if (leader.get().get().serializedInfo.size() && !info.isExcluded &&
				    (info.dcFitness == ClusterControllerPriorityInfo::FitnessPrimary ||
				     info.dcFitness == ClusterControllerPriorityInfo::FitnessPreferred ||
				     info.dcFitness == ClusterControllerPriorityInfo::FitnessUnknown)) {
					result->set(leader.get().get().serializedInfo);
				} else {
					result->set(Value());
				}
			}
			successIndex = index;
		} else {
			index = (index + 1) % addrs.size();
			if (index == successIndex) {
				wait(delay(CLIENT_KNOBS->COORDINATOR_RECONNECTION_DELAY));
			}
		}
	}
}

ACTOR Future<Void> monitorLeaderRemotelyInternal(Reference<ClusterConnectionFile> connFile,
                                                 Reference<AsyncVar<Value>> outSerializedLeaderInfo) {
	state MonitorLeaderInfo info(connFile);
	loop {
		MonitorLeaderInfo _info = wait(monitorLeaderRemotelyOneGeneration(connFile, outSerializedLeaderInfo, info));
		info = _info;
	}
}

template <class LeaderInterface>
Future<Void> monitorLeaderRemotely(Reference<ClusterConnectionFile> const& connFile,
                                   Reference<AsyncVar<Optional<LeaderInterface>>> const& outKnownLeader) {
	LeaderDeserializer<LeaderInterface> deserializer;
	Reference<AsyncVar<Value>> serializedInfo(new AsyncVar<Value>);
	Future<Void> m = monitorLeaderRemotelyInternal(connFile, serializedInfo);
	return m || deserializer(serializedInfo, outKnownLeader);
}

ACTOR Future<Void> monitorLeaderRemotelyWithDelayedCandidacy(
    Reference<ClusterConnectionFile> connFile,
    Reference<AsyncVar<Optional<ClusterControllerFullInterface>>> currentCC,
    Reference<AsyncVar<ClusterControllerPriorityInfo>> asyncPriorityInfo,
    Future<Void> recoveredDiskFiles,
    LocalityData locality,
    Reference<AsyncVar<ServerDBInfo>> dbInfo) {
	state Future<Void> monitor = monitorLeaderRemotely(connFile, currentCC);
	state Future<Void> timeout;

	wait(recoveredDiskFiles);

	loop {
		if (currentCC->get().present() && dbInfo->get().clusterInterface == currentCC->get().get() &&
		    IFailureMonitor::failureMonitor()
		        .getState(currentCC->get().get().registerWorker.getEndpoint())
		        .isAvailable()) {
			timeout = Future<Void>();
		} else if (!timeout.isValid()) {
			timeout =
			    delay(SERVER_KNOBS->MIN_DELAY_CC_WORST_FIT_CANDIDACY_SECONDS +
			          (deterministicRandom()->random01() * (SERVER_KNOBS->MAX_DELAY_CC_WORST_FIT_CANDIDACY_SECONDS -
			                                                SERVER_KNOBS->MIN_DELAY_CC_WORST_FIT_CANDIDACY_SECONDS)));
		}
		choose {
			when(wait(currentCC->onChange())) {}
			when(wait(dbInfo->onChange())) {}
			when(wait(currentCC->get().present() ? IFailureMonitor::failureMonitor().onStateChanged(
			                                           currentCC->get().get().registerWorker.getEndpoint())
			                                     : Never())) {}
			when(wait(timeout.isValid() ? timeout : Never())) {
				monitor.cancel();
				wait(clusterController(connFile, currentCC, asyncPriorityInfo, recoveredDiskFiles, locality));
				return Void();
			}
		}
	}
}

ACTOR Future<Void> fdbd(Reference<ClusterConnectionFile> connFile,
                        LocalityData localities,
                        ProcessClass processClass,
                        std::string dataFolder,
                        std::string coordFolder,
                        int64_t memoryLimit,
                        std::string metricsConnFile,
                        std::string metricsPrefix,
                        int64_t memoryProfileThreshold,
                        std::string whitelistBinPaths) {
	state vector<Future<Void>> actors;
	state Promise<Void> recoveredDiskFiles;

	try {
		ServerCoordinators coordinators(connFile);
		if (g_network->isSimulated()) {
			whitelistBinPaths = ",, random_path,  /bin/snap_create.sh,,";
		}
		TraceEvent("StartingFDBD")
		    .detail("ZoneID", localities.zoneId())
		    .detail("MachineId", localities.machineId())
		    .detail("DiskPath", dataFolder)
		    .detail("CoordPath", coordFolder)
		    .detail("WhiteListBinPath", whitelistBinPaths);

		// SOMEDAY: start the services on the machine in a staggered fashion in simulation?
		// Endpoints should be registered first before any process trying to connect to it.
		// So coordinationServer actor should be the first one executed before any other.
		if (coordFolder.size()) {
			// SOMEDAY: remove the fileNotFound wrapper and make DiskQueue construction safe from errors setting up
			// their files
			actors.push_back(fileNotFoundToNever(coordinationServer(coordFolder)));
		}

		state UID processIDUid = wait(createAndLockProcessIdFile(dataFolder));
		localities.set(LocalityData::keyProcessId, processIDUid.toString());
		// Only one process can execute on a dataFolder from this point onwards

		std::string fitnessFilePath = joinPath(dataFolder, "fitness");
		Reference<AsyncVar<Optional<ClusterControllerFullInterface>>> cc(
		    new AsyncVar<Optional<ClusterControllerFullInterface>>);
		Reference<AsyncVar<Optional<ClusterInterface>>> ci(new AsyncVar<Optional<ClusterInterface>>);
		Reference<AsyncVar<ClusterControllerPriorityInfo>> asyncPriorityInfo(
		    new AsyncVar<ClusterControllerPriorityInfo>(getCCPriorityInfo(fitnessFilePath, processClass)));
		Reference<AsyncVar<ServerDBInfo>> dbInfo(new AsyncVar<ServerDBInfo>(ServerDBInfo()));

		actors.push_back(reportErrors(monitorAndWriteCCPriorityInfo(fitnessFilePath, asyncPriorityInfo),
		                              "MonitorAndWriteCCPriorityInfo"));
		if (processClass.machineClassFitness(ProcessClass::ClusterController) == ProcessClass::NeverAssign) {
			actors.push_back(reportErrors(monitorLeader(connFile, cc), "ClusterController"));
		} else if (processClass.machineClassFitness(ProcessClass::ClusterController) == ProcessClass::WorstFit &&
		           SERVER_KNOBS->MAX_DELAY_CC_WORST_FIT_CANDIDACY_SECONDS > 0) {
			actors.push_back(
			    reportErrors(monitorLeaderRemotelyWithDelayedCandidacy(
			                     connFile, cc, asyncPriorityInfo, recoveredDiskFiles.getFuture(), localities, dbInfo),
			                 "ClusterController"));
		} else {
			actors.push_back(reportErrors(
			    clusterController(connFile, cc, asyncPriorityInfo, recoveredDiskFiles.getFuture(), localities),
			    "ClusterController"));
		}
		actors.push_back(reportErrors(extractClusterInterface(cc, ci), "ExtractClusterInterface"));
		actors.push_back(reportErrorsExcept(workerServer(connFile,
		                                                 cc,
		                                                 localities,
		                                                 asyncPriorityInfo,
		                                                 processClass,
		                                                 dataFolder,
		                                                 memoryLimit,
		                                                 metricsConnFile,
		                                                 metricsPrefix,
		                                                 recoveredDiskFiles,
		                                                 memoryProfileThreshold,
		                                                 coordFolder,
		                                                 whitelistBinPaths,
		                                                 dbInfo),
		                                    "WorkerServer",
		                                    UID(),
		                                    &normalWorkerErrors()));
		state Future<Void> firstConnect = reportErrors(printOnFirstConnected(ci), "ClusterFirstConnectedError");

		wait(quorum(actors, 1));
		ASSERT(false); // None of these actors should terminate normally
		throw internal_error();
	} catch (Error& e) {
		// Make sure actors are cancelled before recoveredDiskFiles is destructed.
		// Otherwise, these actors may get a broken promise error.
		for (auto f : actors)
			f.cancel();
		Error err = checkIOTimeout(e);
		throw err;
	}
}

const Role Role::WORKER("Worker", "WK", false);
const Role Role::STORAGE_SERVER("StorageServer", "SS");
const Role Role::TRANSACTION_LOG("TLog", "TL");
const Role Role::SHARED_TRANSACTION_LOG("SharedTLog", "SL", false);
const Role Role::MASTER_PROXY("MasterProxyServer", "MP");
const Role Role::MASTER("MasterServer", "MS");
const Role Role::RESOLVER("Resolver", "RV");
const Role Role::CLUSTER_CONTROLLER("ClusterController", "CC");
const Role Role::TESTER("Tester", "TS");
const Role Role::LOG_ROUTER("LogRouter", "LR");
const Role Role::DATA_DISTRIBUTOR("DataDistributor", "DD");
const Role Role::RATEKEEPER("Ratekeeper", "RK");
const Role Role::STORAGE_CACHE("StorageCache", "SC");
const Role Role::COORDINATOR("Coordinator", "CD");
const Role Role::BACKUP("Backup", "BK");<|MERGE_RESOLUTION|>--- conflicted
+++ resolved
@@ -1261,7 +1261,6 @@
 					flushAndExit(0);
 				}
 			}
-<<<<<<< HEAD
 			when(SetFailureInjection req = waitNext(interf.clientInterface.setFailureInjection.getFuture())) {
 				if (!FLOW_KNOBS->ENABLE_CHAOS_FEATURES) {
 					req.reply.sendError(client_invalid_operation());
@@ -1274,10 +1273,7 @@
 				}
 				req.reply.send(Void());
 			}
-			when( ProfilerRequest req = waitNext(interf.clientInterface.profiler.getFuture()) ) {
-=======
 			when(ProfilerRequest req = waitNext(interf.clientInterface.profiler.getFuture())) {
->>>>>>> 58550f9e
 				state ProfilerRequest profilerReq = req;
 				// There really isn't a great "filepath sanitizer" or "filepath escape" function available,
 				// thus we instead enforce a different requirement.  One can only write to a file that's
