--- conflicted
+++ resolved
@@ -704,7 +704,7 @@
 				status = db->CreateColumnFamily(getCFOptions(), id, &cf);
 			} else {
 				rocksdb::ImportColumnFamilyOptions importOptions;
-				importOptions.move_files = true;
+				importOptions.move_files = false;
 				status = db->CreateColumnFamilyWithImport(getCFOptions(), id, importOptions, metaData, &cf);
 			}
 			if (!status.ok()) {
@@ -726,8 +726,7 @@
 			if (!sstFiles.empty()) {
 				ASSERT(cf != nullptr);
 				rocksdb::IngestExternalFileOptions ingestOptions;
-				ingestOptions.move_files = true;
-				// ingestOptions.write_global_seqno = false;
+				ingestOptions.move_files = false;
 				ingestOptions.verify_checksums_before_ingest = true;
 				status = db->IngestExternalFile(cf, sstFiles, ingestOptions);
 				// if (!status.ok()) {
@@ -752,6 +751,26 @@
 			this->isInitialized.store(true);
 		}
 
+		return status;
+	}
+
+	rocksdb::Status restoreFile(const std::string& filePath) {
+		ASSERT(this->cf != nullptr && this->isInitialized);
+		TraceEvent(SevInfo, "PhysicalShardRestoreFileBegin")
+		    .detail("PhysicalShardID", id)
+		    .detail("CFName", cf->GetName())
+		    .detail("File", filePath);
+
+		std::vector<std::string> sstFiles{ filePath };
+		rocksdb::IngestExternalFileOptions ingestOptions;
+		ingestOptions.move_files = true;
+		ingestOptions.verify_checksums_before_ingest = true;
+		const rocksdb::Status status = db->IngestExternalFile(cf, sstFiles, ingestOptions);
+		TraceEvent(SevInfo, "PhysicalShardRestoreFileEnd")
+		    .detail("Status", status.ToString())
+		    .detail("PhysicalShardID", id)
+		    .detail("CFName", cf->GetName())
+		    .detail("File", filePath);
 		return status;
 	}
 
@@ -2483,14 +2502,14 @@
 				// for (const auto& range : a.request.ranges) {
 				// rocksdb::Slice begin = toSlice(range.begin);
 				// rocksdb::Slice end = toSlice(range.end);
-				// rocksdb::CompactRangeOptions compactOpts;
-				// compactOpts.change_level = true;
-				// compactOpts.target_level = 6;
-				// compactOpts.allow_write_stall = true;
-
-				// ASSERT(a.shardManager->getDb()
-				//            ->CompactRange(rocksdb::CompactRangeOptions(), ps->cf, nullptr, nullptr)
-				//            .ok());
+				rocksdb::CompactRangeOptions compactOpts;
+				compactOpts.change_level = true;
+				compactOpts.target_level = 6;
+				compactOpts.allow_write_stall = true;
+
+				ASSERT(a.shardManager->getDb()
+				           ->CompactRange(rocksdb::CompactRangeOptions(), ps->cf, nullptr, nullptr)
+				           .ok());
 				// }
 
 				s = rocksdb::Checkpoint::Create(a.shardManager->getDb(), &checkpoint);
@@ -2503,7 +2522,7 @@
 				// rocksdb::Checkpoint* tcp = nullptr;
 				rocksdb::ColumnFamilyHandle* tmh = nullptr;
 				rocksdb::DB* tmpDb;
-				{
+				if (false) {
 					const std::string tmpCheckpointDir = "/root/checkpoints/" + a.request.checkpointID.toString();
 					// const std::string tmpCheckpointDir = checkpointDir + "-tmp";
 					platform::eraseDirectoryRecursive(tmpCheckpointDir);
@@ -2925,6 +2944,9 @@
 
 				for (const auto& checkpoint : a.checkpoints) {
 					status = ps->restore(checkpoint);
+					if (status.ok() && checkpoint.bytesSampleFile.present()) {
+						status = a.shardManager->getSpecialKeysShard()->restoreFile(checkpoint.bytesSampleFile.get());
+					}
 					if (!status.ok()) {
 						TraceEvent(SevWarnAlways, "ShardedRocksIngestFileError", logId)
 						    .detail("Error", status.ToString())
@@ -4232,7 +4254,6 @@
 	return Void();
 }
 
-<<<<<<< HEAD
 TEST_CASE("noSim/ShardedRocksDB/CheckpointRestore") {
 	state std::string rocksDBTestDir = "sharded-rocks-checkpoint";
 	// state std::string rocksDBTestDir = "/root/rocksdb/storage-2203031db8e8cd8d88ca56beca4ca03c.shardedrocksdb";
@@ -4424,7 +4445,6 @@
 
 	return Void();
 }
-=======
 TEST_CASE("noSim/ShardedRocksDB/RocksDBSstFileWriter") {
 	state std::string localFile = "rocksdb-sst-file-dump.sst";
 	state std::unique_ptr<IRocksDBSstFileWriter> sstWriter = newRocksDBSstFileWriter();
@@ -4512,7 +4532,6 @@
 	return Void();
 }
 
->>>>>>> e10d4157
 } // namespace
 
 #endif // SSD_ROCKSDB_EXPERIMENTAL