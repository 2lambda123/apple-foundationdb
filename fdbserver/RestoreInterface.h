--- conflicted
+++ resolved
@@ -51,11 +51,8 @@
 
 	template <class Ar>
 	void serialize( Ar& ar ) {
-<<<<<<< HEAD
-		ar & test & request;
-=======
-		serializer(ar, test);
->>>>>>> c6e878e0
+		//ar & test & request;
+		serializer(ar, test, request);
 	}
 };
 
@@ -76,7 +73,7 @@
 
 	template <class Ar>
 	void serialize( Ar& ar ) {
-		ar & cmd;
+		serializer(ar, cmd);
 //		ar & cmd & request;
 	}
 };
@@ -120,7 +117,8 @@
 
 		template <class Ar>
 		void serialize(Ar& ar) {
-			ar & url & version & filename & offset & length & blockSize & restoreRange & addPrefix & removePrefix & mutationLogPrefix;
+			serializer(ar, url, version, filename, offset, length, blockSize, restoreRange, addPrefix, removePrefix, mutationLogPrefix);
+			//ar & url & version & filename & offset & length & blockSize & restoreRange & addPrefix & removePrefix & mutationLogPrefix;
 		}
 
 		std::string toString() {
@@ -151,7 +149,8 @@
 
 	template <class Ar>
 	void serialize(Ar& ar) {
-		ar & cmd  & cmdIndex & id & masterApplier & role & keyRange &  commitVersion & mutation & applierKeyRangeLB &  applierID & keyRangeIndex & loadingParam & reply;
+		serializer(ar , cmd  , cmdIndex , id , masterApplier , role , keyRange ,  commitVersion , mutation , applierKeyRangeLB ,  applierID , keyRangeIndex , loadingParam , reply);
+		//ar & cmd  & cmdIndex & id & masterApplier & role & keyRange &  commitVersion & mutation & applierKeyRangeLB &  applierID & keyRangeIndex & loadingParam & reply;
 	}
 };
 typedef RestoreCommand::LoadingParam LoadingParam;
@@ -170,7 +169,8 @@
 
 	template <class Ar>
 	void serialize(Ar& ar) {
-		ar & id & cmdIndex & num & lowerBound;
+		serializer(ar, id , cmdIndex , num , lowerBound);
+		//ar & id & cmdIndex & num & lowerBound;
 	}
 };
 
@@ -240,8 +240,10 @@
 
 	template <class Ar>
 	void serialize(Ar& ar) {
-		ar & index & tagName & url &  waitForComplete & targetVersion & verbose & range & addPrefix & removePrefix & lockDB & randomUid &
-		testData & restoreRequests & reply;
+		serializer(ar, index , tagName , url ,  waitForComplete , targetVersion , verbose , range , addPrefix , removePrefix , lockDB , randomUid ,
+		testData , restoreRequests , reply);
+//		ar & index & tagName & url &  waitForComplete & targetVersion & verbose & range & addPrefix & removePrefix & lockDB & randomUid &
+//		testData & restoreRequests & reply;
 	}
 
 	std::string toString() const {
@@ -284,7 +286,8 @@
 
 	template <class Ar>
 	void serialize(Ar& ar) {
-		ar & replyData;
+		serializer(ar, replyData);
+		//ar & replyData;
 	}
 };
 
