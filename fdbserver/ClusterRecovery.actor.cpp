/*
 * ClusterRecovery.actor.cpp
 *
 * This source file is part of the FoundationDB open source project
 *
 * Copyright 2013-2022 Apple Inc. and the FoundationDB project authors
 *
 * Licensed under the Apache License, Version 2.0 (the "License");
 * you may not use this file except in compliance with the License.
 * You may obtain a copy of the License at
 *
 *     http://www.apache.org/licenses/LICENSE-2.0
 *
 * Unless required by applicable law or agreed to in writing, software
 * distributed under the License is distributed on an "AS IS" BASIS,
 * WITHOUT WARRANTIES OR CONDITIONS OF ANY KIND, either express or implied.
 * See the License for the specific language governing permissions and
 * limitations under the License.
 */

#include "fdbrpc/sim_validation.h"
#include "fdbserver/ApplyMetadataMutation.h"
#include "fdbserver/BackupProgress.actor.h"
#include "fdbserver/ClusterRecovery.actor.h"
#include "fdbserver/MasterInterface.h"
#include "fdbserver/WaitFailure.h"

#include "flow/actorcompiler.h" // This must be the last #include.

static std::set<int> const& normalClusterRecoveryErrors() {
	static std::set<int> s;
	if (s.empty()) {
		s.insert(error_code_operation_failed);
		s.insert(error_code_tlog_stopped);
		s.insert(error_code_tlog_failed);
		s.insert(error_code_commit_proxy_failed);
		s.insert(error_code_grv_proxy_failed);
		s.insert(error_code_resolver_failed);
		s.insert(error_code_backup_worker_failed);
		s.insert(error_code_recruitment_failed);
		s.insert(error_code_no_more_servers);
		s.insert(error_code_cluster_recovery_failed);
		s.insert(error_code_coordinated_state_conflict);
		s.insert(error_code_master_max_versions_in_flight);
		s.insert(error_code_worker_removed);
		s.insert(error_code_new_coordinators_timed_out);
		s.insert(error_code_broken_promise);
	}
	return s;
}

ACTOR Future<Void> recoveryTerminateOnConflict(UID dbgid,
                                               Promise<Void> fullyRecovered,
                                               Future<Void> onConflict,
                                               Future<Void> switchedState) {
	choose {
		when(wait(onConflict)) {
			if (!fullyRecovered.isSet()) {
				TraceEvent("RecoveryTerminated", dbgid).detail("Reason", "Conflict");
				TEST(true); // Coordinated state conflict, recovery terminating
				throw worker_removed();
			}
			return Void();
		}
		when(wait(switchedState)) { return Void(); }
	}
}

ACTOR Future<Void> recruitNewMaster(ClusterControllerData* cluster,
                                    ClusterControllerData::DBInfo* db,
                                    MasterInterface* newMaster) {
	state Future<ErrorOr<MasterInterface>> fNewMaster;
	state WorkerFitnessInfo masterWorker;

	loop {
		// We must recruit the master in the same data center as the cluster controller.
		// This should always be possible, because we can recruit the master on the same process as the cluster
		// controller.
		std::map<Optional<Standalone<StringRef>>, int> id_used;
		id_used[cluster->clusterControllerProcessId]++;
		masterWorker = cluster->getWorkerForRoleInDatacenter(
		    cluster->clusterControllerDcId, ProcessClass::Master, ProcessClass::NeverAssign, db->config, id_used);
		if ((masterWorker.worker.processClass.machineClassFitness(ProcessClass::Master) >
		         SERVER_KNOBS->EXPECTED_MASTER_FITNESS ||
		     masterWorker.worker.interf.locality.processId() == cluster->clusterControllerProcessId) &&
		    !cluster->goodRecruitmentTime.isReady()) {
			TraceEvent("RecruitNewMaster", cluster->id)
			    .detail("Fitness", masterWorker.worker.processClass.machineClassFitness(ProcessClass::Master));
			wait(delay(SERVER_KNOBS->ATTEMPT_RECRUITMENT_DELAY));
			continue;
		}
		RecruitMasterRequest rmq;
		rmq.lifetime = db->serverInfo->get().masterLifetime;
		rmq.forceRecovery = db->forceRecovery;

		cluster->masterProcessId = masterWorker.worker.interf.locality.processId();
		cluster->db.unfinishedRecoveries++;
		fNewMaster = masterWorker.worker.interf.master.tryGetReply(rmq);
		wait(ready(fNewMaster) || db->forceMasterFailure.onTrigger());
		if (fNewMaster.isReady() && fNewMaster.get().present()) {
			TraceEvent("RecruitNewMaster", cluster->id).detail("Recruited", fNewMaster.get().get().id());

			// for status tool
			TraceEvent("RecruitedMasterWorker", cluster->id)
			    .detail("Address", fNewMaster.get().get().address())
			    .trackLatest(cluster->recruitedMasterWorkerEventHolder->trackingKey);

			*newMaster = fNewMaster.get().get();

			return Void();
		} else {
			TEST(true); // clusterWatchDatabase() !newMaster.present()
			wait(delay(SERVER_KNOBS->MASTER_SPIN_DELAY));
		}
	}
}

ACTOR Future<Void> clusterRecruitFromConfiguration(ClusterControllerData* self, Reference<RecruitWorkersInfo> req) {
	// At the moment this doesn't really need to be an actor (it always completes immediately)
	TEST(true); // ClusterController RecruitTLogsRequest
	loop {
		try {
			req->rep = self->findWorkersForConfiguration(req->req);
			return Void();
		} catch (Error& e) {
			if (e.code() == error_code_no_more_servers && self->goodRecruitmentTime.isReady()) {
				self->outstandingRecruitmentRequests.push_back(req);
				TraceEvent(SevWarn, "RecruitFromConfigurationNotAvailable", self->id).error(e);
				wait(req->waitForCompletion.onTrigger());
				return Void();
			} else if (e.code() == error_code_operation_failed || e.code() == error_code_no_more_servers) {
				// recruitment not good enough, try again
				TraceEvent("RecruitFromConfigurationRetry", self->id)
				    .error(e)
				    .detail("GoodRecruitmentTimeReady", self->goodRecruitmentTime.isReady());
				while (!self->goodRecruitmentTime.isReady()) {
					wait(lowPriorityDelay(SERVER_KNOBS->ATTEMPT_RECRUITMENT_DELAY));
				}
			} else {
				TraceEvent(SevError, "RecruitFromConfigurationError", self->id).error(e);
				throw;
			}
		}
		wait(lowPriorityDelay(SERVER_KNOBS->ATTEMPT_RECRUITMENT_DELAY));
	}
}

ACTOR Future<RecruitRemoteFromConfigurationReply> clusterRecruitRemoteFromConfiguration(
    ClusterControllerData* self,
    Reference<RecruitRemoteWorkersInfo> req) {
	// At the moment this doesn't really need to be an actor (it always completes immediately)
	TEST(true); // ClusterController RecruitTLogsRequest Remote
	loop {
		try {
			auto rep = self->findRemoteWorkersForConfiguration(req->req);
			return rep;
		} catch (Error& e) {
			if (e.code() == error_code_no_more_servers && self->goodRemoteRecruitmentTime.isReady()) {
				self->outstandingRemoteRecruitmentRequests.push_back(req);
				TraceEvent(SevWarn, "RecruitRemoteFromConfigurationNotAvailable", self->id).error(e);
				wait(req->waitForCompletion.onTrigger());
				return req->rep;
			} else if (e.code() == error_code_operation_failed || e.code() == error_code_no_more_servers) {
				// recruitment not good enough, try again
				TraceEvent("RecruitRemoteFromConfigurationRetry", self->id)
				    .error(e)
				    .detail("GoodRecruitmentTimeReady", self->goodRemoteRecruitmentTime.isReady());
				while (!self->goodRemoteRecruitmentTime.isReady()) {
					wait(lowPriorityDelay(SERVER_KNOBS->ATTEMPT_RECRUITMENT_DELAY));
				}
			} else {
				TraceEvent(SevError, "RecruitRemoteFromConfigurationError", self->id).error(e);
				throw;
			}
		}
		wait(lowPriorityDelay(SERVER_KNOBS->ATTEMPT_RECRUITMENT_DELAY));
	}
}

ACTOR Future<Void> newCommitProxies(Reference<ClusterRecoveryData> self, RecruitFromConfigurationReply recr) {
	std::vector<Future<CommitProxyInterface>> initializationReplies;
	for (int i = 0; i < recr.commitProxies.size(); i++) {
		InitializeCommitProxyRequest req;
		req.master = self->masterInterface;
		req.masterLifetime = self->masterLifetime;
		req.recoveryCount = self->cstate.myDBState.recoveryCount + 1;
		req.recoveryTransactionVersion = self->recoveryTransactionVersion;
		req.firstProxy = i == 0;
		TraceEvent("CommitProxyReplies", self->dbgid)
		    .detail("WorkerID", recr.commitProxies[i].id())
		    .detail("ReocoveryTxnVersion", self->recoveryTransactionVersion)
		    .detail("FirstProxy", req.firstProxy ? "True" : "False");
		initializationReplies.push_back(
		    transformErrors(throwErrorOr(recr.commitProxies[i].commitProxy.getReplyUnlessFailedFor(
		                        req, SERVER_KNOBS->TLOG_TIMEOUT, SERVER_KNOBS->MASTER_FAILURE_SLOPE_DURING_RECOVERY)),
		                    commit_proxy_failed()));
	}

	std::vector<CommitProxyInterface> newRecruits = wait(getAll(initializationReplies));
	// It is required for the correctness of COMMIT_ON_FIRST_PROXY that self->commitProxies[0] is the firstCommitProxy.
	self->commitProxies = newRecruits;

	return Void();
}

ACTOR Future<Void> newGrvProxies(Reference<ClusterRecoveryData> self, RecruitFromConfigurationReply recr) {
	std::vector<Future<GrvProxyInterface>> initializationReplies;
	for (int i = 0; i < recr.grvProxies.size(); i++) {
		InitializeGrvProxyRequest req;
		req.master = self->masterInterface;
		req.masterLifetime = self->masterLifetime;
		req.recoveryCount = self->cstate.myDBState.recoveryCount + 1;
		TraceEvent("GrvProxyReplies", self->dbgid).detail("WorkerID", recr.grvProxies[i].id());
		initializationReplies.push_back(
		    transformErrors(throwErrorOr(recr.grvProxies[i].grvProxy.getReplyUnlessFailedFor(
		                        req, SERVER_KNOBS->TLOG_TIMEOUT, SERVER_KNOBS->MASTER_FAILURE_SLOPE_DURING_RECOVERY)),
		                    grv_proxy_failed()));
	}

	std::vector<GrvProxyInterface> newRecruits = wait(getAll(initializationReplies));
	self->grvProxies = newRecruits;
	return Void();
}

ACTOR Future<Void> newResolvers(Reference<ClusterRecoveryData> self, RecruitFromConfigurationReply recr) {
	std::vector<Future<ResolverInterface>> initializationReplies;
	for (int i = 0; i < recr.resolvers.size(); i++) {
		InitializeResolverRequest req;
		req.recoveryCount = self->cstate.myDBState.recoveryCount + 1;
		req.commitProxyCount = recr.commitProxies.size();
		req.resolverCount = recr.resolvers.size();
		TraceEvent("ResolverReplies", self->dbgid).detail("WorkerID", recr.resolvers[i].id());
		initializationReplies.push_back(
		    transformErrors(throwErrorOr(recr.resolvers[i].resolver.getReplyUnlessFailedFor(
		                        req, SERVER_KNOBS->TLOG_TIMEOUT, SERVER_KNOBS->MASTER_FAILURE_SLOPE_DURING_RECOVERY)),
		                    resolver_failed()));
	}

	std::vector<ResolverInterface> newRecruits = wait(getAll(initializationReplies));
	self->resolvers = newRecruits;

	return Void();
}

ACTOR Future<Void> newTLogServers(Reference<ClusterRecoveryData> self,
                                  RecruitFromConfigurationReply recr,
                                  Reference<ILogSystem> oldLogSystem,
                                  std::vector<Standalone<CommitTransactionRef>>* initialConfChanges) {
	if (self->configuration.usableRegions > 1) {
		state Optional<Key> remoteDcId = self->remoteDcIds.size() ? self->remoteDcIds[0] : Optional<Key>();
		if (!self->dcId_locality.count(recr.dcId)) {
			int8_t loc = self->getNextLocality();
			Standalone<CommitTransactionRef> tr;
			tr.set(tr.arena(), tagLocalityListKeyFor(recr.dcId), tagLocalityListValue(loc));
			initialConfChanges->push_back(tr);
			self->dcId_locality[recr.dcId] = loc;
			TraceEvent(SevWarn, "UnknownPrimaryDCID", self->dbgid).detail("PrimaryId", recr.dcId).detail("Loc", loc);
		}

		if (!self->dcId_locality.count(remoteDcId)) {
			int8_t loc = self->getNextLocality();
			Standalone<CommitTransactionRef> tr;
			tr.set(tr.arena(), tagLocalityListKeyFor(remoteDcId), tagLocalityListValue(loc));
			initialConfChanges->push_back(tr);
			self->dcId_locality[remoteDcId] = loc;
			TraceEvent(SevWarn, "UnknownRemoteDCID", self->dbgid).detail("RemoteId", remoteDcId).detail("Loc", loc);
		}

		std::vector<UID> exclusionWorkerIds;
		std::transform(recr.tLogs.begin(),
		               recr.tLogs.end(),
		               std::back_inserter(exclusionWorkerIds),
		               [](const WorkerInterface& in) { return in.id(); });
		std::transform(recr.satelliteTLogs.begin(),
		               recr.satelliteTLogs.end(),
		               std::back_inserter(exclusionWorkerIds),
		               [](const WorkerInterface& in) { return in.id(); });

		RecruitRemoteFromConfigurationRequest remoteRecruitReq(
		    self->configuration,
		    remoteDcId,
		    recr.tLogs.size() *
		        std::max<int>(1, self->configuration.desiredLogRouterCount / std::max<int>(1, recr.tLogs.size())),
		    exclusionWorkerIds);
		remoteRecruitReq.dbgId = self->dbgid;
		state Reference<RecruitRemoteWorkersInfo> recruitWorkersInfo =
		    makeReference<RecruitRemoteWorkersInfo>(remoteRecruitReq);
		recruitWorkersInfo->dbgId = self->dbgid;
		Future<RecruitRemoteFromConfigurationReply> fRemoteWorkers =
		    clusterRecruitRemoteFromConfiguration(self->controllerData, recruitWorkersInfo);

		self->primaryLocality = self->dcId_locality[recr.dcId];
		self->logSystem = Reference<ILogSystem>(); // Cancels the actors in the previous log system.
		Reference<ILogSystem> newLogSystem = wait(oldLogSystem->newEpoch(recr,
		                                                                 fRemoteWorkers,
		                                                                 self->clusterId,
		                                                                 self->configuration,
		                                                                 self->cstate.myDBState.recoveryCount + 1,
		                                                                 self->primaryLocality,
		                                                                 self->dcId_locality[remoteDcId],
		                                                                 self->allTags,
		                                                                 self->recruitmentStalled));
		self->logSystem = newLogSystem;
	} else {
		self->primaryLocality = tagLocalitySpecial;
		self->logSystem = Reference<ILogSystem>(); // Cancels the actors in the previous log system.
		Reference<ILogSystem> newLogSystem = wait(oldLogSystem->newEpoch(recr,
		                                                                 Never(),
		                                                                 self->clusterId,
		                                                                 self->configuration,
		                                                                 self->cstate.myDBState.recoveryCount + 1,
		                                                                 self->primaryLocality,
		                                                                 tagLocalitySpecial,
		                                                                 self->allTags,
		                                                                 self->recruitmentStalled));
		self->logSystem = newLogSystem;
	}
	return Void();
}

ACTOR Future<Void> newSeedServers(Reference<ClusterRecoveryData> self,
                                  RecruitFromConfigurationReply recruits,
                                  std::vector<StorageServerInterface>* servers) {
	// This is only necessary if the database is at version 0
	servers->clear();
	if (self->lastEpochEnd)
		return Void();

	state int idx = 0;
	state std::map<Optional<Value>, Tag> dcId_tags;
	state int8_t nextLocality = 0;
	while (idx < recruits.storageServers.size()) {
		TraceEvent(getRecoveryEventName(ClusterRecoveryEventType::CLUSTER_RECOVERY_SS_RECRUITMENT_EVENT_NAME).c_str(),
		           self->dbgid)
		    .detail("CandidateWorker", recruits.storageServers[idx].locality.toString());

		InitializeStorageRequest isr;
		isr.seedTag = dcId_tags.count(recruits.storageServers[idx].locality.dcId())
		                  ? dcId_tags[recruits.storageServers[idx].locality.dcId()]
		                  : Tag(nextLocality, 0);
		isr.storeType = self->configuration.storageServerStoreType;
		isr.reqId = deterministicRandom()->randomUniqueID();
		isr.interfaceId = deterministicRandom()->randomUniqueID();
		isr.clusterId = self->clusterId;
		isr.initialClusterVersion = self->recoveryTransactionVersion;

		ErrorOr<InitializeStorageReply> newServer = wait(recruits.storageServers[idx].storage.tryGetReply(isr));

		if (newServer.isError()) {
			if (!newServer.isError(error_code_recruitment_failed) &&
			    !newServer.isError(error_code_request_maybe_delivered))
				throw newServer.getError();

			TEST(true); // initial storage recuitment loop failed to get new server
			wait(delay(SERVER_KNOBS->STORAGE_RECRUITMENT_DELAY));
		} else {
			if (!dcId_tags.count(recruits.storageServers[idx].locality.dcId())) {
				dcId_tags[recruits.storageServers[idx].locality.dcId()] = Tag(nextLocality, 0);
				nextLocality++;
			}

			Tag& tag = dcId_tags[recruits.storageServers[idx].locality.dcId()];
			tag.id++;
			idx++;

			servers->push_back(newServer.get().interf);
		}
	}

	self->dcId_locality.clear();
	for (auto& it : dcId_tags) {
		self->dcId_locality[it.first] = it.second.locality;
	}

	TraceEvent("ClusterRecoveryRecruitedInitialStorageServers", self->dbgid)
	    .detail("TargetCount", self->configuration.storageTeamSize)
	    .detail("Servers", describe(*servers));

	return Void();
}

Future<Void> waitCommitProxyFailure(std::vector<CommitProxyInterface> const& commitProxies) {
	std::vector<Future<Void>> failed;
	failed.reserve(commitProxies.size());
	for (auto commitProxy : commitProxies) {
		failed.push_back(waitFailureClient(commitProxy.waitFailure,
		                                   SERVER_KNOBS->TLOG_TIMEOUT,
		                                   -SERVER_KNOBS->TLOG_TIMEOUT / SERVER_KNOBS->SECONDS_BEFORE_NO_FAILURE_DELAY,
		                                   /*trace=*/true));
	}
	ASSERT(failed.size() >= 1);
	return tagError<Void>(quorum(failed, 1), commit_proxy_failed());
}

Future<Void> waitGrvProxyFailure(std::vector<GrvProxyInterface> const& grvProxies) {
	std::vector<Future<Void>> failed;
	failed.reserve(grvProxies.size());
	for (int i = 0; i < grvProxies.size(); i++)
		failed.push_back(waitFailureClient(grvProxies[i].waitFailure,
		                                   SERVER_KNOBS->TLOG_TIMEOUT,
		                                   -SERVER_KNOBS->TLOG_TIMEOUT / SERVER_KNOBS->SECONDS_BEFORE_NO_FAILURE_DELAY,
		                                   /*trace=*/true));
	ASSERT(failed.size() >= 1);
	return tagError<Void>(quorum(failed, 1), grv_proxy_failed());
}

Future<Void> waitResolverFailure(std::vector<ResolverInterface> const& resolvers) {
	std::vector<Future<Void>> failed;
	failed.reserve(resolvers.size());
	for (auto resolver : resolvers) {
		failed.push_back(waitFailureClient(resolver.waitFailure,
		                                   SERVER_KNOBS->TLOG_TIMEOUT,
		                                   -SERVER_KNOBS->TLOG_TIMEOUT / SERVER_KNOBS->SECONDS_BEFORE_NO_FAILURE_DELAY,
		                                   /*trace=*/true));
	}
	ASSERT(failed.size() >= 1);
	return tagError<Void>(quorum(failed, 1), resolver_failed());
}

ACTOR Future<Void> rejoinRequestHandler(Reference<ClusterRecoveryData> self) {
	loop {
		TLogRejoinRequest req = waitNext(self->clusterController.tlogRejoin.getFuture());
		TraceEvent(SevDebug, "TLogRejoinRequestHandler")
		    .detail("MasterLifeTime", self->dbInfo->get().masterLifetime.toString());
		req.reply.send(true);
	}
}

// Keeps the coordinated state (cstate) updated as the set of recruited tlogs change through recovery.
ACTOR Future<Void> trackTlogRecovery(Reference<ClusterRecoveryData> self,
                                     Reference<AsyncVar<Reference<ILogSystem>>> oldLogSystems,
                                     Future<Void> minRecoveryDuration) {
	state Future<Void> rejoinRequests = Never();
	state DBRecoveryCount recoverCount = self->cstate.myDBState.recoveryCount + 1;
	state DatabaseConfiguration configuration =
	    self->configuration; // self-configuration can be changed by configurationMonitor so we need a copy
	loop {
		state DBCoreState newState;
		self->logSystem->toCoreState(newState);
		newState.recoveryCount = recoverCount;
		state Future<Void> changed = self->logSystem->onCoreStateChanged();

		ASSERT(newState.tLogs[0].tLogWriteAntiQuorum == configuration.tLogWriteAntiQuorum &&
		       newState.tLogs[0].tLogReplicationFactor == configuration.tLogReplicationFactor);

		state bool allLogs =
		    newState.tLogs.size() ==
		    configuration.expectedLogSets(self->primaryDcId.size() ? self->primaryDcId[0] : Optional<Key>());
		state bool finalUpdate = !newState.oldTLogData.size() && allLogs;
		TraceEvent("TrackTlogRecovery")
		    .detail("FinalUpdate", finalUpdate)
		    .detail("NewState.tlogs", newState.tLogs.size())
		    .detail("NewState.OldTLogs", newState.oldTLogData.size())
		    .detail("Expected.tlogs",
		            configuration.expectedLogSets(self->primaryDcId.size() ? self->primaryDcId[0] : Optional<Key>()));
		wait(self->cstate.write(newState, finalUpdate));
		if (self->cstateUpdated.canBeSet()) {
			self->cstateUpdated.send(Void());
		}

		wait(minRecoveryDuration);
		self->logSystem->coreStateWritten(newState);

		if (self->recoveryReadyForCommits.canBeSet()) {
			self->recoveryReadyForCommits.send(Void());
		}

		if (finalUpdate) {
			self->recoveryState = RecoveryState::FULLY_RECOVERED;
			TraceEvent(getRecoveryEventName(ClusterRecoveryEventType::CLUSTER_RECOVERY_STATE_EVENT_NAME).c_str(),
			           self->dbgid)
			    .detail("StatusCode", RecoveryStatus::fully_recovered)
			    .detail("Status", RecoveryStatus::names[RecoveryStatus::fully_recovered])
			    .detail("ClusterId", self->clusterId)
			    .trackLatest(self->clusterRecoveryStateEventHolder->trackingKey);

			TraceEvent(getRecoveryEventName(ClusterRecoveryEventType::CLUSTER_RECOVERY_GENERATION_EVENT_NAME).c_str(),
			           self->dbgid)
			    .detail("ActiveGenerations", 1)
			    .trackLatest(self->clusterRecoveryGenerationsEventHolder->trackingKey);
		} else if (!newState.oldTLogData.size() && self->recoveryState < RecoveryState::STORAGE_RECOVERED) {
			self->recoveryState = RecoveryState::STORAGE_RECOVERED;
			TraceEvent(getRecoveryEventName(ClusterRecoveryEventType::CLUSTER_RECOVERY_STATE_EVENT_NAME).c_str(),
			           self->dbgid)
			    .detail("StatusCode", RecoveryStatus::storage_recovered)
			    .detail("Status", RecoveryStatus::names[RecoveryStatus::storage_recovered])
			    .trackLatest(self->clusterRecoveryStateEventHolder->trackingKey);
		} else if (allLogs && self->recoveryState < RecoveryState::ALL_LOGS_RECRUITED) {
			self->recoveryState = RecoveryState::ALL_LOGS_RECRUITED;
			TraceEvent(getRecoveryEventName(ClusterRecoveryEventType::CLUSTER_RECOVERY_STATE_EVENT_NAME).c_str(),
			           self->dbgid)
			    .detail("StatusCode", RecoveryStatus::all_logs_recruited)
			    .detail("Status", RecoveryStatus::names[RecoveryStatus::all_logs_recruited])
			    .trackLatest(self->clusterRecoveryStateEventHolder->trackingKey);
		}

		if (newState.oldTLogData.size() && configuration.repopulateRegionAntiQuorum > 0 &&
		    self->logSystem->remoteStorageRecovered()) {
			TraceEvent(SevWarnAlways, "RecruitmentStalled_RemoteStorageRecovered", self->dbgid).log();
			self->recruitmentStalled->set(true);
		}
		self->registrationTrigger.trigger();

		if (finalUpdate) {
			oldLogSystems->get()->stopRejoins();
			rejoinRequests = rejoinRequestHandler(self);
			return Void();
		}

		wait(changed);
	}
}

ACTOR Future<Void> changeCoordinators(Reference<ClusterRecoveryData> self) {
	loop {
		ChangeCoordinatorsRequest req = waitNext(self->clusterController.changeCoordinators.getFuture());
		TraceEvent("ChangeCoordinators", self->dbgid).log();
		++self->changeCoordinatorsRequests;
		state ChangeCoordinatorsRequest changeCoordinatorsRequest = req;

		// Kill cluster controller to facilitate coordinator registration update
		if (self->controllerData->shouldCommitSuicide) {
			throw restart_cluster_controller();
		}
		self->controllerData->shouldCommitSuicide = true;

		while (!self->cstate.previousWrite.isReady()) {
			wait(self->cstate.previousWrite);
			wait(delay(
			    0)); // if a new core state is ready to be written, have that take priority over our finalizing write;
		}

		if (!self->cstate.fullyRecovered.isSet()) {
			wait(self->cstate.write(self->cstate.myDBState, true));
		}

		try {
			state ClusterConnectionString conn(changeCoordinatorsRequest.newConnectionString.toString());
			wait(conn.resolveHostnames());
			wait(self->cstate.move(conn));
		} catch (Error& e) {
			if (e.code() != error_code_actor_cancelled)
				changeCoordinatorsRequest.reply.sendError(e);

			throw;
		}

		throw internal_error();
	}
}

ACTOR Future<Void> configurationMonitor(Reference<ClusterRecoveryData> self, Database cx) {
	loop {
		state ReadYourWritesTransaction tr(cx);

		loop {
			try {
				tr.setOption(FDBTransactionOptions::ACCESS_SYSTEM_KEYS);
				RangeResult results = wait(tr.getRange(configKeys, CLIENT_KNOBS->TOO_MANY));
				ASSERT(!results.more && results.size() < CLIENT_KNOBS->TOO_MANY);

				DatabaseConfiguration conf;
				conf.fromKeyValues((VectorRef<KeyValueRef>)results);
				TraceEvent("ConfigurationMonitor", self->dbgid)
				    .detail(getRecoveryEventName(ClusterRecoveryEventType::CLUSTER_RECOVERY_STATE_EVENT_NAME).c_str(),
				            self->recoveryState);
				if (conf != self->configuration) {
					if (self->recoveryState != RecoveryState::ALL_LOGS_RECRUITED &&
					    self->recoveryState != RecoveryState::FULLY_RECOVERED) {
						self->controllerData->shouldCommitSuicide = true;
						throw restart_cluster_controller();
					}

					self->configuration = conf;
					self->registrationTrigger.trigger();
				}

				state Future<Void> watchFuture =
				    tr.watch(moveKeysLockOwnerKey) || tr.watch(excludedServersVersionKey) ||
				    tr.watch(failedServersVersionKey) || tr.watch(excludedLocalityVersionKey) ||
				    tr.watch(failedLocalityVersionKey);
				wait(tr.commit());
				wait(watchFuture);
				break;
			} catch (Error& e) {
				wait(tr.onError(e));
			}
		}
	}
}

ACTOR static Future<Optional<Version>> getMinBackupVersion(Reference<ClusterRecoveryData> self, Database cx) {
	loop {
		state ReadYourWritesTransaction tr(cx);

		try {
			tr.setOption(FDBTransactionOptions::ACCESS_SYSTEM_KEYS);
			tr.setOption(FDBTransactionOptions::LOCK_AWARE);
			Optional<Value> value = wait(tr.get(backupStartedKey));
			Optional<Version> minVersion;
			if (value.present()) {
				auto uidVersions = decodeBackupStartedValue(value.get());
				TraceEvent e("GotBackupStartKey", self->dbgid);
				int i = 1;
				for (auto [uid, version] : uidVersions) {
					e.detail(format("BackupID%d", i), uid).detail(format("Version%d", i), version);
					i++;
					minVersion = minVersion.present() ? std::min(version, minVersion.get()) : version;
				}
			} else {
				TraceEvent("EmptyBackupStartKey", self->dbgid).log();
			}
			return minVersion;

		} catch (Error& e) {
			wait(tr.onError(e));
		}
	}
}

ACTOR static Future<Void> recruitBackupWorkers(Reference<ClusterRecoveryData> self, Database cx) {
	ASSERT(self->backupWorkers.size() > 0);

	// Avoid race between a backup worker's save progress and the reads below.
	wait(delay(SERVER_KNOBS->SECONDS_BEFORE_RECRUIT_BACKUP_WORKER));

	state LogEpoch epoch = self->cstate.myDBState.recoveryCount;
	state Reference<BackupProgress> backupProgress(
	    new BackupProgress(self->dbgid, self->logSystem->getOldEpochTagsVersionsInfo()));
	state Future<Void> gotProgress = getBackupProgress(cx, self->dbgid, backupProgress, /*logging=*/true);
	state std::vector<Future<InitializeBackupReply>> initializationReplies;

	state std::vector<std::pair<UID, Tag>> idsTags; // worker IDs and tags for current epoch
	state int logRouterTags = self->logSystem->getLogRouterTags();
	idsTags.reserve(logRouterTags);
	for (int i = 0; i < logRouterTags; i++) {
		idsTags.emplace_back(deterministicRandom()->randomUniqueID(), Tag(tagLocalityLogRouter, i));
	}

	const Version startVersion = self->logSystem->getBackupStartVersion();
	state int i = 0;
	for (; i < logRouterTags; i++) {
		const auto& worker = self->backupWorkers[i % self->backupWorkers.size()];
		InitializeBackupRequest req(idsTags[i].first);
		req.recruitedEpoch = epoch;
		req.backupEpoch = epoch;
		req.routerTag = idsTags[i].second;
		req.totalTags = logRouterTags;
		req.startVersion = startVersion;
		TraceEvent("BackupRecruitment", self->dbgid)
		    .detail("RequestID", req.reqId)
		    .detail("Tag", req.routerTag.toString())
		    .detail("Epoch", epoch)
		    .detail("BackupEpoch", epoch)
		    .detail("StartVersion", req.startVersion);
		initializationReplies.push_back(
		    transformErrors(throwErrorOr(worker.backup.getReplyUnlessFailedFor(
		                        req, SERVER_KNOBS->BACKUP_TIMEOUT, SERVER_KNOBS->MASTER_FAILURE_SLOPE_DURING_RECOVERY)),
		                    backup_worker_failed()));
	}

	state Future<Optional<Version>> fMinVersion = getMinBackupVersion(self, cx);
	wait(gotProgress && success(fMinVersion));
	TraceEvent("MinBackupVersion", self->dbgid).detail("Version", fMinVersion.get().present() ? fMinVersion.get() : -1);

	std::map<std::tuple<LogEpoch, Version, int>, std::map<Tag, Version>> toRecruit =
	    backupProgress->getUnfinishedBackup();
	for (const auto& [epochVersionTags, tagVersions] : toRecruit) {
		const Version oldEpochEnd = std::get<1>(epochVersionTags);
		if (!fMinVersion.get().present() || fMinVersion.get().get() + 1 >= oldEpochEnd) {
			TraceEvent("SkipBackupRecruitment", self->dbgid)
			    .detail("MinVersion", fMinVersion.get().present() ? fMinVersion.get() : -1)
			    .detail("Epoch", epoch)
			    .detail("OldEpoch", std::get<0>(epochVersionTags))
			    .detail("OldEpochEnd", oldEpochEnd);
			continue;
		}
		for (const auto& [tag, version] : tagVersions) {
			const auto& worker = self->backupWorkers[i % self->backupWorkers.size()];
			i++;
			InitializeBackupRequest req(deterministicRandom()->randomUniqueID());
			req.recruitedEpoch = epoch;
			req.backupEpoch = std::get<0>(epochVersionTags);
			req.routerTag = tag;
			req.totalTags = std::get<2>(epochVersionTags);
			req.startVersion = version; // savedVersion + 1
			req.endVersion = std::get<1>(epochVersionTags) - 1;
			TraceEvent("BackupRecruitment", self->dbgid)
			    .detail("RequestID", req.reqId)
			    .detail("Tag", req.routerTag.toString())
			    .detail("Epoch", epoch)
			    .detail("BackupEpoch", req.backupEpoch)
			    .detail("StartVersion", req.startVersion)
			    .detail("EndVersion", req.endVersion.get());
			initializationReplies.push_back(transformErrors(
			    throwErrorOr(worker.backup.getReplyUnlessFailedFor(
			        req, SERVER_KNOBS->BACKUP_TIMEOUT, SERVER_KNOBS->MASTER_FAILURE_SLOPE_DURING_RECOVERY)),
			    backup_worker_failed()));
		}
	}

	std::vector<InitializeBackupReply> newRecruits = wait(getAll(initializationReplies));
	self->logSystem->setBackupWorkers(newRecruits);
	TraceEvent("BackupRecruitmentDone", self->dbgid).log();
	self->registrationTrigger.trigger();
	return Void();
}

ACTOR Future<Void> updateLogsValue(Reference<ClusterRecoveryData> self, Database cx) {
	state Transaction tr(cx);
	loop {
		try {
			Optional<Standalone<StringRef>> value = wait(tr.get(logsKey));
			ASSERT(value.present());
			auto logs = decodeLogsValue(value.get());

			std::set<UID> logIds;
			for (auto& log : logs.first) {
				logIds.insert(log.first);
			}

			bool found = false;
			for (auto& logSet : self->logSystem->getLogSystemConfig().tLogs) {
				for (auto& log : logSet.tLogs) {
					if (logIds.count(log.id())) {
						found = true;
						break;
					}
				}
				if (found) {
					break;
				}
			}

			if (!found) {
				TEST(true); // old master attempted to change logsKey
				return Void();
			}

			tr.set(logsKey, self->logSystem->getLogsValue());
			wait(tr.commit());
			return Void();
		} catch (Error& e) {
			wait(tr.onError(e));
		}
	}
}

// TODO(ahusain): ClusterController orchestrating recovery, self message can be avoided.
Future<Void> sendMasterRegistration(ClusterRecoveryData* self,
                                    LogSystemConfig const& logSystemConfig,
                                    std::vector<CommitProxyInterface> commitProxies,
                                    std::vector<GrvProxyInterface> grvProxies,
                                    std::vector<ResolverInterface> resolvers,
                                    DBRecoveryCount recoveryCount,
                                    std::vector<UID> priorCommittedLogServers) {
	RegisterMasterRequest masterReq;
	masterReq.id = self->masterInterface.id();
	masterReq.mi = self->masterInterface.locality;
	masterReq.logSystemConfig = logSystemConfig;
	masterReq.commitProxies = commitProxies;
	masterReq.grvProxies = grvProxies;
	masterReq.resolvers = resolvers;
	masterReq.recoveryCount = recoveryCount;
	if (self->hasConfiguration)
		masterReq.configuration = self->configuration;
	masterReq.registrationCount = ++self->registrationCount;
	masterReq.priorCommittedLogServers = priorCommittedLogServers;
	masterReq.recoveryState = self->recoveryState;
	masterReq.recoveryStalled = self->recruitmentStalled->get();
	masterReq.clusterId = self->clusterId;
	return brokenPromiseToNever(self->clusterController.registerMaster.getReply(masterReq));
}

ACTOR Future<Void> updateRegistration(Reference<ClusterRecoveryData> self, Reference<ILogSystem> logSystem) {
	state Database cx = openDBOnServer(self->dbInfo, TaskPriority::DefaultEndpoint, LockAware::True);
	state Future<Void> trigger = self->registrationTrigger.onTrigger();
	state Future<Void> updateLogsKey;

	loop {
		wait(trigger);
		wait(delay(.001)); // Coalesce multiple changes

		trigger = self->registrationTrigger.onTrigger();

		auto logSystemConfig = logSystem->getLogSystemConfig();
		TraceEvent("UpdateRegistration", self->dbgid)
		    .detail("RecoveryCount", self->cstate.myDBState.recoveryCount)
		    .detail("OldestBackupEpoch", logSystemConfig.oldestBackupEpoch)
		    .detail("Logs", describe(logSystemConfig.tLogs))
		    .detail("CStateUpdated", self->cstateUpdated.isSet())
		    .detail("RecoveryTxnVersion", self->recoveryTransactionVersion)
		    .detail("LastEpochEnd", self->lastEpochEnd);

		if (!self->cstateUpdated.isSet()) {
			wait(sendMasterRegistration(self.getPtr(),
			                            logSystemConfig,
			                            self->provisionalCommitProxies,
			                            self->provisionalGrvProxies,
			                            self->resolvers,
			                            self->cstate.myDBState.recoveryCount,
			                            self->cstate.prevDBState.getPriorCommittedLogServers()));

		} else if (self->recoveryState >= RecoveryState::ACCEPTING_COMMITS) {
			updateLogsKey = updateLogsValue(self, cx);
			wait(sendMasterRegistration(self.getPtr(),
			                            logSystemConfig,
			                            self->commitProxies,
			                            self->grvProxies,
			                            self->resolvers,
			                            self->cstate.myDBState.recoveryCount,
			                            std::vector<UID>()));
		} else {
			// The cluster should enter the accepting commits phase soon, and then we will register again
			TEST(true); // cstate is updated but we aren't accepting commits yet
		}
	}
}

ACTOR Future<Standalone<CommitTransactionRef>> provisionalMaster(Reference<ClusterRecoveryData> parent,
                                                                 Future<Void> activate) {
	wait(activate);

	// Register a fake commit proxy (to be provided right here) to make ourselves available to clients
	parent->provisionalCommitProxies = std::vector<CommitProxyInterface>(1);
	parent->provisionalCommitProxies[0].provisional = true;
	parent->provisionalCommitProxies[0].initEndpoints();
	parent->provisionalGrvProxies = std::vector<GrvProxyInterface>(1);
	parent->provisionalGrvProxies[0].provisional = true;
	parent->provisionalGrvProxies[0].initEndpoints();
	state Future<Void> waitCommitProxyFailure =
	    waitFailureServer(parent->provisionalCommitProxies[0].waitFailure.getFuture());
	state Future<Void> waitGrvProxyFailure =
	    waitFailureServer(parent->provisionalGrvProxies[0].waitFailure.getFuture());
	parent->registrationTrigger.trigger();

	auto lockedKey = parent->txnStateStore->readValue(databaseLockedKey).get();
	state bool locked = lockedKey.present() && lockedKey.get().size();

	state Optional<Value> metadataVersion = parent->txnStateStore->readValue(metadataVersionKey).get();

	// We respond to a minimal subset of the commit proxy protocol.  Our sole purpose is to receive a single write-only
	// transaction which might repair our configuration, and return it.
	loop choose {
		when(GetReadVersionRequest req =
		         waitNext(parent->provisionalGrvProxies[0].getConsistentReadVersion.getFuture())) {
			if ((req.flags & GetReadVersionRequest::FLAG_CAUSAL_READ_RISKY) &&
			    (req.flags & GetReadVersionRequest::FLAG_USE_PROVISIONAL_PROXIES) && parent->lastEpochEnd) {
				GetReadVersionReply rep;
				rep.version = parent->lastEpochEnd;
				rep.locked = locked;
				rep.metadataVersion = metadataVersion;
				req.reply.send(rep);
			} else
				req.reply.send(Never()); // We can't perform causally consistent reads without recovering
		}
		when(CommitTransactionRequest req = waitNext(parent->provisionalCommitProxies[0].commit.getFuture())) {
			req.reply.send(Never()); // don't reply (clients always get commit_unknown_result)
			auto t = &req.transaction;
			if (t->read_snapshot == parent->lastEpochEnd && //< So no transactions can fall between the read snapshot
			                                                // and the recovery transaction this (might) be merged with
			                                                // vvv and also the changes we will make in the recovery
			                                                // transaction (most notably to lastEpochEndKey) BEFORE we
			                                                // merge initialConfChanges won't conflict
			    !std::any_of(t->read_conflict_ranges.begin(), t->read_conflict_ranges.end(), [](KeyRangeRef const& r) {
				    return r.contains(lastEpochEndKey);
			    })) {
				for (auto m = t->mutations.begin(); m != t->mutations.end(); ++m) {
					TraceEvent("PM_CTM", parent->dbgid)
					    .detail("MType", m->type)
					    .detail("Param1", m->param1)
					    .detail("Param2", m->param2);
					// emergency transaction only mean to do configuration change
					if (parent->configuration.involveMutation(*m)) {
						// We keep the mutations and write conflict ranges from this transaction, but not its read
						// conflict ranges
						Standalone<CommitTransactionRef> out;
						out.read_snapshot = invalidVersion;
						out.mutations.append_deep(out.arena(), t->mutations.begin(), t->mutations.size());
						out.write_conflict_ranges.append_deep(
						    out.arena(), t->write_conflict_ranges.begin(), t->write_conflict_ranges.size());
						return out;
					}
				}
			}
		}
		when(GetKeyServerLocationsRequest req =
		         waitNext(parent->provisionalCommitProxies[0].getKeyServersLocations.getFuture())) {
			req.reply.send(Never());
		}
		when(wait(waitCommitProxyFailure)) { throw worker_removed(); }
		when(wait(waitGrvProxyFailure)) { throw worker_removed(); }
	}
}

ACTOR Future<std::vector<Standalone<CommitTransactionRef>>> recruitEverything(
    Reference<ClusterRecoveryData> self,
    std::vector<StorageServerInterface>* seedServers,
    Reference<ILogSystem> oldLogSystem) {
	if (!self->configuration.isValid()) {
		RecoveryStatus::RecoveryStatus status;
		if (self->configuration.initialized) {
			TraceEvent(
			    SevWarn,
			    getRecoveryEventName(ClusterRecoveryEventType::CLUSTER_RECOVERY_INVALID_CONFIG_EVENT_NAME).c_str(),
			    self->dbgid)
			    .setMaxEventLength(11000)
			    .setMaxFieldLength(10000)
			    .detail("Conf", self->configuration.toString());
			status = RecoveryStatus::configuration_invalid;
		} else if (!self->cstate.prevDBState.tLogs.size()) {
			status = RecoveryStatus::configuration_never_created;
			self->neverCreated = true;
		} else {
			status = RecoveryStatus::configuration_missing;
		}
		TraceEvent(getRecoveryEventName(ClusterRecoveryEventType::CLUSTER_RECOVERY_STATE_EVENT_NAME).c_str(),
		           self->dbgid)
		    .detail("StatusCode", status)
		    .detail("Status", RecoveryStatus::names[status])
		    .trackLatest(self->clusterRecoveryStateEventHolder->trackingKey);
		return Never();
	} else
		TraceEvent(getRecoveryEventName(ClusterRecoveryEventType::CLUSTER_RECOVERY_STATE_EVENT_NAME).c_str(),
		           self->dbgid)
		    .detail("StatusCode", RecoveryStatus::recruiting_transaction_servers)
		    .detail("Status", RecoveryStatus::names[RecoveryStatus::recruiting_transaction_servers])
		    .detail("Conf", self->configuration.toString())
		    .detail("RequiredCommitProxies", 1)
		    .detail("RequiredGrvProxies", 1)
		    .detail("RequiredResolvers", 1)
		    .trackLatest(self->clusterRecoveryStateEventHolder->trackingKey);

	// FIXME: we only need log routers for the same locality as the master
	int maxLogRouters = self->cstate.prevDBState.logRouterTags;
	for (auto& old : self->cstate.prevDBState.oldTLogData) {
		maxLogRouters = std::max(maxLogRouters, old.logRouterTags);
	}

	RecruitFromConfigurationRequest recruitReq(self->configuration, self->lastEpochEnd == 0, maxLogRouters);
	state Reference<RecruitWorkersInfo> recruitWorkersInfo = makeReference<RecruitWorkersInfo>(recruitReq);
	recruitWorkersInfo->dbgId = self->dbgid;
	wait(clusterRecruitFromConfiguration(self->controllerData, recruitWorkersInfo));
	state RecruitFromConfigurationReply recruits = recruitWorkersInfo->rep;

	std::string primaryDcIds, remoteDcIds;

	self->primaryDcId.clear();
	self->remoteDcIds.clear();
	if (recruits.dcId.present()) {
		self->primaryDcId.push_back(recruits.dcId);
		if (!primaryDcIds.empty()) {
			primaryDcIds += ',';
		}
		primaryDcIds += printable(recruits.dcId);
		if (self->configuration.regions.size() > 1) {
			Key remoteDcId = recruits.dcId.get() == self->configuration.regions[0].dcId
			                     ? self->configuration.regions[1].dcId
			                     : self->configuration.regions[0].dcId;
			self->remoteDcIds.push_back(remoteDcId);
			if (!remoteDcIds.empty()) {
				remoteDcIds += ',';
			}
			remoteDcIds += printable(remoteDcId);
		}
	}
	self->backupWorkers.swap(recruits.backupWorkers);

	TraceEvent(getRecoveryEventName(ClusterRecoveryEventType::CLUSTER_RECOVERY_STATE_EVENT_NAME).c_str(), self->dbgid)
	    .detail("StatusCode", RecoveryStatus::initializing_transaction_servers)
	    .detail("Status", RecoveryStatus::names[RecoveryStatus::initializing_transaction_servers])
	    .detail("CommitProxies", recruits.commitProxies.size())
	    .detail("GrvProxies", recruits.grvProxies.size())
	    .detail("TLogs", recruits.tLogs.size())
	    .detail("Resolvers", recruits.resolvers.size())
	    .detail("SatelliteTLogs", recruits.satelliteTLogs.size())
	    .detail("OldLogRouters", recruits.oldLogRouters.size())
	    .detail("StorageServers", recruits.storageServers.size())
	    .detail("BackupWorkers", self->backupWorkers.size())
	    .detail("PrimaryDcIds", primaryDcIds)
	    .detail("RemoteDcIds", remoteDcIds)
	    .trackLatest(self->clusterRecoveryStateEventHolder->trackingKey);

	// Actually, newSeedServers does both the recruiting and initialization of the seed servers; so if this is a brand
	// new database we are sort of lying that we are past the recruitment phase.  In a perfect world we would split that
	// up so that the recruitment part happens above (in parallel with recruiting the transaction servers?).
	wait(newSeedServers(self, recruits, seedServers));
	state std::vector<Standalone<CommitTransactionRef>> confChanges;
	wait(newCommitProxies(self, recruits) && newGrvProxies(self, recruits) && newResolvers(self, recruits) &&
	     newTLogServers(self, recruits, oldLogSystem, &confChanges));

	// Update recovery related information to the newly elected sequencer (master) process.
	wait(brokenPromiseToNever(self->masterInterface.updateRecoveryData.getReply(UpdateRecoveryDataRequest(
<<<<<<< HEAD
	    self->recoveryTransactionVersion, self->lastEpochEnd, self->commitProxies, self->versionEpoch))));
=======
	    self->recoveryTransactionVersion, self->lastEpochEnd, self->commitProxies, self->resolvers))));
>>>>>>> 267c4dea

	return confChanges;
}

ACTOR Future<Void> updateLocalityForDcId(Optional<Key> dcId,
                                         Reference<ILogSystem> oldLogSystem,
                                         Reference<AsyncVar<PeekTxsInfo>> locality) {
	loop {
		std::pair<int8_t, int8_t> loc = oldLogSystem->getLogSystemConfig().getLocalityForDcId(dcId);
		Version ver = locality->get().knownCommittedVersion;
		if (ver == invalidVersion) {
			ver = oldLogSystem->getKnownCommittedVersion();
		}
		locality->set(PeekTxsInfo(loc.first, loc.second, ver));
		TraceEvent("UpdatedLocalityForDcId")
		    .detail("DcId", dcId)
		    .detail("Locality0", loc.first)
		    .detail("Locality1", loc.second)
		    .detail("Version", ver);
		wait(oldLogSystem->onLogSystemConfigChange() || oldLogSystem->onKnownCommittedVersionChange());
	}
}

ACTOR Future<Void> readTransactionSystemState(Reference<ClusterRecoveryData> self,
                                              Reference<ILogSystem> oldLogSystem,
                                              Version txsPoppedVersion) {
	state Reference<AsyncVar<PeekTxsInfo>> myLocality = Reference<AsyncVar<PeekTxsInfo>>(
	    new AsyncVar<PeekTxsInfo>(PeekTxsInfo(tagLocalityInvalid, tagLocalityInvalid, invalidVersion)));
	state Future<Void> localityUpdater =
	    updateLocalityForDcId(self->masterInterface.locality.dcId(), oldLogSystem, myLocality);
	// Peek the txnStateTag in oldLogSystem and recover self->txnStateStore

	// For now, we also obtain the recovery metadata that the log system obtained during the end_epoch process for
	// comparison

	// Sets self->lastEpochEnd and self->recoveryTransactionVersion
	// Sets self->configuration to the configuration (FF/conf/ keys) at self->lastEpochEnd

	// Recover transaction state store
	if (self->txnStateStore)
		self->txnStateStore->close();
	self->txnStateLogAdapter = openDiskQueueAdapter(oldLogSystem, myLocality, txsPoppedVersion);
	self->txnStateStore =
	    keyValueStoreLogSystem(self->txnStateLogAdapter, self->dbgid, self->memoryLimit, false, false, true);

	// Version 0 occurs at the version epoch. The version epoch can be set
	// through the management API, otherwise a default timestamp is used. The
	// version epoch is the number of microseconds since the Unix epoch.
	// TODO: Set `versionEpochKey` to the default value on new clusters to
	// enable new clusters to use a version in-step with wall clock time.
	self->versionEpoch.reset();
	Optional<Standalone<StringRef>> versionEpochValue = wait(self->txnStateStore->readValue(versionEpochKey));
	if (versionEpochValue.present()) {
		self->versionEpoch = BinaryReader::fromStringRef<Version>(versionEpochValue.get(), Unversioned());
	} else if (BUGGIFY) {
		// Cannot use a positive version epoch in simulation because of the
		// clock starting at 0. A positive version epoch would mean the initial
		// cluster version was negative.
		self->versionEpoch = deterministicRandom()->randomInt64(-1e6, 0);
	}

	// Versionstamped operations (particularly those applied from DR) define a minimum commit version
	// that we may recover to, as they embed the version in user-readable data and require that no
	// transactions will be committed at a lower version.
	Optional<Standalone<StringRef>> requiredCommitVersion =
	    wait(self->txnStateStore->readValue(minRequiredCommitVersionKey));

	Version minRequiredCommitVersion = -1;
	if (requiredCommitVersion.present()) {
		minRequiredCommitVersion = BinaryReader::fromStringRef<Version>(requiredCommitVersion.get(), Unversioned());
	}

	// Recover version info
	self->lastEpochEnd = oldLogSystem->getEnd() - 1;
	if (self->lastEpochEnd == 0) {
		// Set the initial cluster version equal to the current timestamp in
		// microseconds, relative to a defined epoch. Versions advance at
		// roughly one million versions per second, so one version equals one
		// microsecond.
		self->recoveryTransactionVersion =
		    self->versionEpoch.present()
		        ? g_network->timer() * SERVER_KNOBS->VERSIONS_PER_SECOND - self->versionEpoch.get()
		        : 1;
	} else {
		if (self->forceRecovery) {
			self->recoveryTransactionVersion = self->lastEpochEnd + SERVER_KNOBS->MAX_VERSIONS_IN_FLIGHT_FORCED;
		} else {
			self->recoveryTransactionVersion = self->lastEpochEnd + SERVER_KNOBS->MAX_VERSIONS_IN_FLIGHT;
		}

		if (self->versionEpoch.present()) {
			self->recoveryTransactionVersion =
			    std::max(self->recoveryTransactionVersion,
			             static_cast<Version>(g_network->timer() * SERVER_KNOBS->VERSIONS_PER_SECOND -
			                                  self->versionEpoch.get()));
		}

		if (self->recoveryTransactionVersion < minRequiredCommitVersion)
			self->recoveryTransactionVersion = minRequiredCommitVersion;
	}

	if (BUGGIFY) {
		self->recoveryTransactionVersion += deterministicRandom()->randomInt64(0, 10000000);
	}

	TraceEvent(getRecoveryEventName(ClusterRecoveryEventType::CLUSTER_RECOVERY_RECOVERED_EVENT_NAME).c_str(),
	           self->dbgid)
	    .detail("LastEpochEnd", self->lastEpochEnd)
	    .detail("RecoveryTransactionVersion", self->recoveryTransactionVersion);

	RangeResult rawConf = wait(self->txnStateStore->readRange(configKeys));
	self->configuration.fromKeyValues(rawConf.castTo<VectorRef<KeyValueRef>>());
	self->originalConfiguration = self->configuration;
	self->hasConfiguration = true;

	TraceEvent(getRecoveryEventName(ClusterRecoveryEventType::CLUSTER_RECOVERY_RECOVERED_EVENT_NAME).c_str(),
	           self->dbgid)
	    .setMaxEventLength(11000)
	    .setMaxFieldLength(10000)
	    .detail("Conf", self->configuration.toString())
	    .trackLatest(self->recoveredConfigEventHolder->trackingKey);

	RangeResult rawLocalities = wait(self->txnStateStore->readRange(tagLocalityListKeys));
	self->dcId_locality.clear();
	for (auto& kv : rawLocalities) {
		self->dcId_locality[decodeTagLocalityListKey(kv.key)] = decodeTagLocalityListValue(kv.value);
	}

	RangeResult rawTags = wait(self->txnStateStore->readRange(serverTagKeys));
	self->allTags.clear();
	if (self->lastEpochEnd > 0) {
		self->allTags.push_back(cacheTag);
	}

	if (self->forceRecovery) {
		self->safeLocality = oldLogSystem->getLogSystemConfig().tLogs[0].locality;
		for (auto& kv : rawTags) {
			Tag tag = decodeServerTagValue(kv.value);
			if (tag.locality == self->safeLocality) {
				self->allTags.push_back(tag);
			}
		}
	} else {
		for (auto& kv : rawTags) {
			self->allTags.push_back(decodeServerTagValue(kv.value));
		}
	}

	RangeResult rawHistoryTags = wait(self->txnStateStore->readRange(serverTagHistoryKeys));
	for (auto& kv : rawHistoryTags) {
		self->allTags.push_back(decodeServerTagValue(kv.value));
	}

	uniquify(self->allTags);

	// auto kvs = self->txnStateStore->readRange( systemKeys );
	// for( auto & kv : kvs.get() )
	//	TraceEvent("ClusterRecoveredTXS", self->dbgid).detail("K", kv.key).detail("V", kv.value);

	self->txnStateLogAdapter->setNextVersion(
	    oldLogSystem->getEnd()); //< FIXME: (1) the log adapter should do this automatically after recovery; (2) if we
	                             // make KeyValueStoreMemory guarantee immediate reads, we should be able to get rid of
	                             // the discardCommit() below and not need a writable log adapter

	TraceEvent("RTSSComplete", self->dbgid).log();

	return Void();
}

ACTOR Future<Void> sendInitialCommitToResolvers(Reference<ClusterRecoveryData> self) {
	state KeyRange txnKeys = allKeys;
	state Sequence txnSequence = 0;
	ASSERT(self->recoveryTransactionVersion);

	state RangeResult data =
	    self->txnStateStore
	        ->readRange(txnKeys, BUGGIFY ? 3 : SERVER_KNOBS->DESIRED_TOTAL_BYTES, SERVER_KNOBS->DESIRED_TOTAL_BYTES)
	        .get();
	state std::vector<Future<Void>> txnReplies;
	state int64_t dataOutstanding = 0;

	state std::vector<Endpoint> endpoints;
	for (auto& it : self->commitProxies) {
		endpoints.push_back(it.txnState.getEndpoint());
	}

	loop {
		if (!data.size())
			break;
		((KeyRangeRef&)txnKeys) = KeyRangeRef(keyAfter(data.back().key, txnKeys.arena()), txnKeys.end);
		RangeResult nextData =
		    self->txnStateStore
		        ->readRange(txnKeys, BUGGIFY ? 3 : SERVER_KNOBS->DESIRED_TOTAL_BYTES, SERVER_KNOBS->DESIRED_TOTAL_BYTES)
		        .get();

		TxnStateRequest req;
		req.arena = data.arena();
		req.data = data;
		req.sequence = txnSequence;
		req.last = !nextData.size();
		req.broadcastInfo = endpoints;
		txnReplies.push_back(broadcastTxnRequest(req, SERVER_KNOBS->TXN_STATE_SEND_AMOUNT, false));
		dataOutstanding += SERVER_KNOBS->TXN_STATE_SEND_AMOUNT * data.arena().getSize();
		data = nextData;
		txnSequence++;

		if (dataOutstanding > SERVER_KNOBS->MAX_TXS_SEND_MEMORY) {
			wait(waitForAll(txnReplies));
			txnReplies = std::vector<Future<Void>>();
			dataOutstanding = 0;
		}

		wait(yield());
	}
	wait(waitForAll(txnReplies));
	TraceEvent("RecoveryInternal", self->dbgid)
	    .detail("StatusCode", RecoveryStatus::recovery_transaction)
	    .detail("Status", RecoveryStatus::names[RecoveryStatus::recovery_transaction])
	    .detail("RecoveryTxnVersion", self->recoveryTransactionVersion)
	    .detail("LastEpochEnd", self->lastEpochEnd)
	    .detail("Step", "SentTxnStateStoreToCommitProxies");

	std::vector<Future<ResolveTransactionBatchReply>> replies;
	for (auto& r : self->resolvers) {
		ResolveTransactionBatchRequest req;
		req.prevVersion = -1;
		req.version = self->lastEpochEnd;
		req.lastReceivedVersion = -1;

		replies.push_back(brokenPromiseToNever(r.resolve.getReply(req)));
	}

	wait(waitForAll(replies));
	TraceEvent("RecoveryInternal", self->dbgid)
	    .detail("StatusCode", RecoveryStatus::recovery_transaction)
	    .detail("Status", RecoveryStatus::names[RecoveryStatus::recovery_transaction])
	    .detail("RecoveryTxnVersion", self->recoveryTransactionVersion)
	    .detail("LastEpochEnd", self->lastEpochEnd)
	    .detail("Step", "InitializedAllResolvers");
	return Void();
}

ACTOR Future<Void> triggerUpdates(Reference<ClusterRecoveryData> self, Reference<ILogSystem> oldLogSystem) {
	loop {
		wait(oldLogSystem->onLogSystemConfigChange() || self->cstate.fullyRecovered.getFuture() ||
		     self->recruitmentStalled->onChange());
		if (self->cstate.fullyRecovered.isSet())
			return Void();

		self->registrationTrigger.trigger();
	}
}

ACTOR Future<Void> discardCommit(IKeyValueStore* store, LogSystemDiskQueueAdapter* adapter) {
	state Future<LogSystemDiskQueueAdapter::CommitMessage> fcm = adapter->getCommitMessage();
	state Future<Void> committed = store->commit();
	LogSystemDiskQueueAdapter::CommitMessage cm = wait(fcm);
	ASSERT(!committed.isReady());
	cm.acknowledge.send(Void());
	ASSERT(committed.isReady());
	return Void();
}

void updateConfigForForcedRecovery(Reference<ClusterRecoveryData> self,
                                   std::vector<Standalone<CommitTransactionRef>>* initialConfChanges) {
	bool regionsChanged = false;
	for (auto& it : self->configuration.regions) {
		if (it.dcId == self->controllerData->clusterControllerDcId.get() && it.priority < 0) {
			it.priority = 1;
			regionsChanged = true;
		} else if (it.dcId != self->controllerData->clusterControllerDcId.get() && it.priority >= 0) {
			it.priority = -1;
			regionsChanged = true;
		}
	}
	Standalone<CommitTransactionRef> regionCommit;
	regionCommit.mutations.push_back_deep(
	    regionCommit.arena(),
	    MutationRef(MutationRef::SetValue, configKeysPrefix.toString() + "usable_regions", LiteralStringRef("1")));
	self->configuration.applyMutation(regionCommit.mutations.back());
	if (regionsChanged) {
		std::sort(
		    self->configuration.regions.begin(), self->configuration.regions.end(), RegionInfo::sort_by_priority());
		StatusObject regionJSON;
		regionJSON["regions"] = self->configuration.getRegionJSON();
		regionCommit.mutations.push_back_deep(
		    regionCommit.arena(),
		    MutationRef(MutationRef::SetValue,
		                configKeysPrefix.toString() + "regions",
		                BinaryWriter::toValue(regionJSON, IncludeVersion(ProtocolVersion::withRegionConfiguration()))
		                    .toString()));
		self->configuration.applyMutation(
		    regionCommit.mutations.back()); // modifying the configuration directly does not change the configuration
		                                    // when it is re-serialized unless we call applyMutation
		TraceEvent("ForcedRecoveryConfigChange", self->dbgid)
		    .setMaxEventLength(11000)
		    .setMaxFieldLength(10000)
		    .detail("Conf", self->configuration.toString());
	}
	initialConfChanges->push_back(regionCommit);
}

ACTOR Future<Void> recoverFrom(Reference<ClusterRecoveryData> self,
                               Reference<ILogSystem> oldLogSystem,
                               std::vector<StorageServerInterface>* seedServers,
                               std::vector<Standalone<CommitTransactionRef>>* initialConfChanges,
                               Future<Version> poppedTxsVersion,
                               bool* clusterIdExists) {
	TraceEvent(getRecoveryEventName(ClusterRecoveryEventType::CLUSTER_RECOVERY_STATE_EVENT_NAME).c_str(), self->dbgid)
	    .detail("StatusCode", RecoveryStatus::reading_transaction_system_state)
	    .detail("Status", RecoveryStatus::names[RecoveryStatus::reading_transaction_system_state])
	    .trackLatest(self->clusterRecoveryStateEventHolder->trackingKey);
	self->hasConfiguration = false;

	if (BUGGIFY)
		wait(delay(10.0));

	Version txsPoppedVersion = wait(poppedTxsVersion);
	wait(readTransactionSystemState(self, oldLogSystem, txsPoppedVersion));
	for (auto& itr : *initialConfChanges) {
		for (auto& m : itr.mutations) {
			self->configuration.applyMutation(m);
		}
	}

	if (self->forceRecovery) {
		updateConfigForForcedRecovery(self, initialConfChanges);
	}

	debug_checkMaxRestoredVersion(UID(), self->lastEpochEnd, "DBRecovery");

	// Generate a cluster ID to uniquely identify the cluster if it doesn't
	// already exist in the txnStateStore.
	Optional<Value> clusterId = self->txnStateStore->readValue(clusterIdKey).get();
	*clusterIdExists = clusterId.present();
	if (!clusterId.present()) {
		self->clusterId = deterministicRandom()->randomUniqueID();
	} else {
		self->clusterId = BinaryReader::fromStringRef<UID>(clusterId.get(), Unversioned());
	}

	// Ordinarily we pass through this loop once and recover.  We go around the loop if recovery stalls for more than a
	// second, a provisional master is initialized, and an "emergency transaction" is submitted that might change the
	// configuration so that we can finish recovery.

	state std::map<Optional<Value>, int8_t> originalLocalityMap = self->dcId_locality;
	state Future<std::vector<Standalone<CommitTransactionRef>>> recruitments =
	    recruitEverything(self, seedServers, oldLogSystem);
	state double provisionalDelay = SERVER_KNOBS->PROVISIONAL_START_DELAY;
	loop {
		state Future<Standalone<CommitTransactionRef>> provisional = provisionalMaster(self, delay(provisionalDelay));
		provisionalDelay =
		    std::min(SERVER_KNOBS->PROVISIONAL_MAX_DELAY, provisionalDelay * SERVER_KNOBS->PROVISIONAL_DELAY_GROWTH);
		choose {
			when(std::vector<Standalone<CommitTransactionRef>> confChanges = wait(recruitments)) {
				initialConfChanges->insert(initialConfChanges->end(), confChanges.begin(), confChanges.end());
				provisional.cancel();
				break;
			}
			when(Standalone<CommitTransactionRef> _req = wait(provisional)) {
				state Standalone<CommitTransactionRef> req = _req; // mutable
				TEST(true); // Emergency transaction processing during recovery
				TraceEvent("EmergencyTransaction", self->dbgid).log();
				for (auto m = req.mutations.begin(); m != req.mutations.end(); ++m)
					TraceEvent("EmergencyTransactionMutation", self->dbgid)
					    .detail("MType", m->type)
					    .detail("P1", m->param1)
					    .detail("P2", m->param2);

				DatabaseConfiguration oldConf = self->configuration;
				self->configuration = self->originalConfiguration;
				for (auto& m : req.mutations)
					self->configuration.applyMutation(m);

				initialConfChanges->clear();
				if (self->originalConfiguration.isValid() &&
				    self->configuration.usableRegions != self->originalConfiguration.usableRegions) {
					TraceEvent(SevWarnAlways, "CannotChangeUsableRegions", self->dbgid).log();
					self->configuration = self->originalConfiguration;
				} else {
					initialConfChanges->push_back(req);
				}
				if (self->forceRecovery) {
					updateConfigForForcedRecovery(self, initialConfChanges);
				}

				if (self->configuration != oldConf) { // confChange does not trigger when including servers
					self->dcId_locality = originalLocalityMap;
					recruitments = recruitEverything(self, seedServers, oldLogSystem);
				}
			}
		}

		provisional.cancel();
	}

	return Void();
}

ACTOR Future<Void> clusterRecoveryCore(Reference<ClusterRecoveryData> self) {
	state TraceInterval recoveryInterval("ClusterRecovery");
	state double recoverStartTime = now();

	self->addActor.send(waitFailureServer(self->masterInterface.waitFailure.getFuture()));

	TraceEvent(recoveryInterval.begin(), self->dbgid).log();

	self->recoveryState = RecoveryState::READING_CSTATE;
	TraceEvent(getRecoveryEventName(ClusterRecoveryEventType::CLUSTER_RECOVERY_STATE_EVENT_NAME).c_str(), self->dbgid)
	    .detail("StatusCode", RecoveryStatus::reading_coordinated_state)
	    .detail("Status", RecoveryStatus::names[RecoveryStatus::reading_coordinated_state])
	    .trackLatest(self->clusterRecoveryStateEventHolder->trackingKey);

	wait(self->cstate.read());

	self->recoveryState = RecoveryState::LOCKING_CSTATE;
	TraceEvent(getRecoveryEventName(ClusterRecoveryEventType::CLUSTER_RECOVERY_STATE_EVENT_NAME).c_str(), self->dbgid)
	    .detail("StatusCode", RecoveryStatus::locking_coordinated_state)
	    .detail("Status", RecoveryStatus::names[RecoveryStatus::locking_coordinated_state])
	    .detail("TLogs", self->cstate.prevDBState.tLogs.size())
	    .detail("ActiveGenerations", self->cstate.myDBState.oldTLogData.size() + 1)
	    .detail("MyRecoveryCount", self->cstate.prevDBState.recoveryCount + 2)
	    .detail("ForceRecovery", self->forceRecovery)
	    .trackLatest(self->clusterRecoveryStateEventHolder->trackingKey);
	// for (const auto& old : self->cstate.prevDBState.oldTLogData) {
	//	TraceEvent("BWReadCoreState", self->dbgid).detail("Epoch", old.epoch).detail("Version", old.epochEnd);
	//}

	TraceEvent(getRecoveryEventName(ClusterRecoveryEventType::CLUSTER_RECOVERY_GENERATION_EVENT_NAME).c_str(),
	           self->dbgid)
	    .detail("ActiveGenerations", self->cstate.myDBState.oldTLogData.size() + 1)
	    .trackLatest(self->clusterRecoveryGenerationsEventHolder->trackingKey);

	if (self->cstate.myDBState.oldTLogData.size() > CLIENT_KNOBS->MAX_GENERATIONS_OVERRIDE) {
		if (self->cstate.myDBState.oldTLogData.size() >= CLIENT_KNOBS->MAX_GENERATIONS) {
			TraceEvent(SevError, "RecoveryStoppedTooManyOldGenerations")
			    .detail("OldGenerations", self->cstate.myDBState.oldTLogData.size())
			    .detail("Reason",
			            "Recovery stopped because too many recoveries have happened since the last time the cluster "
			            "was fully_recovered. Set --knob-max-generations-override on your server processes to a value "
			            "larger than OldGenerations to resume recovery once the underlying problem has been fixed.");
			wait(Future<Void>(Never()));
		} else if (self->cstate.myDBState.oldTLogData.size() > CLIENT_KNOBS->RECOVERY_DELAY_START_GENERATION) {
			TraceEvent(SevError, "RecoveryDelayedTooManyOldGenerations")
			    .detail("OldGenerations", self->cstate.myDBState.oldTLogData.size())
			    .detail("Reason",
			            "Recovery is delayed because too many recoveries have happened since the last time the cluster "
			            "was fully_recovered. Set --knob-max-generations-override on your server processes to a value "
			            "larger than OldGenerations to resume recovery once the underlying problem has been fixed.");
			wait(delay(CLIENT_KNOBS->RECOVERY_DELAY_SECONDS_PER_GENERATION *
			           (self->cstate.myDBState.oldTLogData.size() - CLIENT_KNOBS->RECOVERY_DELAY_START_GENERATION)));
		}
		if (g_network->isSimulated() && self->cstate.myDBState.oldTLogData.size() > CLIENT_KNOBS->MAX_GENERATIONS_SIM) {
			g_simulator.connectionFailuresDisableDuration = 1e6;
			g_simulator.speedUpSimulation = true;
			TraceEvent(SevWarnAlways, "DisableConnectionFailures_TooManyGenerations").log();
		}
	}

	state Reference<AsyncVar<Reference<ILogSystem>>> oldLogSystems(new AsyncVar<Reference<ILogSystem>>);
	state Future<Void> recoverAndEndEpoch =
	    ILogSystem::recoverAndEndEpoch(oldLogSystems,
	                                   self->dbgid,
	                                   self->cstate.prevDBState,
	                                   self->clusterController.tlogRejoin.getFuture(),
	                                   self->controllerData->db.serverInfo->get().myLocality,
	                                   std::addressof(self->forceRecovery));

	DBCoreState newState = self->cstate.myDBState;
	newState.recoveryCount++;
	wait(self->cstate.write(newState) || recoverAndEndEpoch);

	self->recoveryState = RecoveryState::RECRUITING;

	state std::vector<StorageServerInterface> seedServers;
	state std::vector<Standalone<CommitTransactionRef>> initialConfChanges;
	state Future<Void> logChanges;
	state Future<Void> minRecoveryDuration;
	state Future<Version> poppedTxsVersion;
	state bool clusterIdExists = false;

	loop {
		Reference<ILogSystem> oldLogSystem = oldLogSystems->get();
		if (oldLogSystem) {
			logChanges = triggerUpdates(self, oldLogSystem);
			if (!minRecoveryDuration.isValid()) {
				minRecoveryDuration = delay(SERVER_KNOBS->ENFORCED_MIN_RECOVERY_DURATION);
				poppedTxsVersion = oldLogSystem->getTxsPoppedVersion();
			}
		}

		state Future<Void> reg = oldLogSystem ? updateRegistration(self, oldLogSystem) : Never();
		self->registrationTrigger.trigger();

		choose {
			when(wait(oldLogSystem ? recoverFrom(self,
			                                     oldLogSystem,
			                                     &seedServers,
			                                     &initialConfChanges,
			                                     poppedTxsVersion,
			                                     std::addressof(clusterIdExists))
			                       : Never())) {
				reg.cancel();
				break;
			}
			when(wait(oldLogSystems->onChange())) {}
			when(wait(reg)) { throw internal_error(); }
			when(wait(recoverAndEndEpoch)) { throw internal_error(); }
		}
	}

	if (self->neverCreated) {
		recoverStartTime = now();
	}

	recoverAndEndEpoch.cancel();

	ASSERT_LE(self->commitProxies.size(), self->configuration.getDesiredCommitProxies());
	ASSERT_GE(self->commitProxies.size(), 1);
	ASSERT_LE(self->grvProxies.size(), self->configuration.getDesiredGrvProxies());
	ASSERT_GE(self->grvProxies.size(), 1);
	ASSERT_LE(self->resolvers.size(), self->configuration.getDesiredResolvers());
	ASSERT_GE(self->resolvers.size(), 1);

	self->recoveryState = RecoveryState::RECOVERY_TRANSACTION;
	TraceEvent(getRecoveryEventName(ClusterRecoveryEventType::CLUSTER_RECOVERY_STATE_EVENT_NAME).c_str(), self->dbgid)
	    .detail("StatusCode", RecoveryStatus::recovery_transaction)
	    .detail("Status", RecoveryStatus::names[RecoveryStatus::recovery_transaction])
	    .detail("PrimaryLocality", self->primaryLocality)
	    .detail("DcId", self->masterInterface.locality.dcId())
	    .detail("ClusterId", self->clusterId)
	    .trackLatest(self->clusterRecoveryStateEventHolder->trackingKey);

	// Recovery transaction
	state bool debugResult = debug_checkMinRestoredVersion(UID(), self->lastEpochEnd, "DBRecovery", SevWarn);

	CommitTransactionRequest recoveryCommitRequest;
	recoveryCommitRequest.flags = recoveryCommitRequest.flags | CommitTransactionRequest::FLAG_IS_LOCK_AWARE;
	CommitTransactionRef& tr = recoveryCommitRequest.transaction;
	int mmApplied = 0; // The number of mutations in tr.mutations that have been applied to the txnStateStore so far
	if (self->lastEpochEnd != 0) {
		Optional<Value> snapRecoveryFlag = self->txnStateStore->readValue(writeRecoveryKey).get();
		TraceEvent(getRecoveryEventName(ClusterRecoveryEventType::CLUSTER_RECOVERY_SNAPSHOT_CHECK_EVENT_NAME).c_str())
		    .detail("SnapRecoveryFlag", snapRecoveryFlag.present() ? snapRecoveryFlag.get().toString() : "N/A")
		    .detail("LastEpochEnd", self->lastEpochEnd);
		if (snapRecoveryFlag.present()) {
			TEST(true); // Recovering from snapshot, writing to snapShotEndVersionKey
			BinaryWriter bw(Unversioned());
			tr.set(recoveryCommitRequest.arena, snapshotEndVersionKey, (bw << self->lastEpochEnd).toValue());
			// Pause the backups that got restored in this snapshot to avoid data corruption
			// Requires further operational work to abort the backup
			TraceEvent(
			    getRecoveryEventName(ClusterRecoveryEventType::CLUSTER_RECOVERY_PAUSE_AGENT_BACKUP_EVENT_NAME).c_str())
			    .log();
			Key backupPauseKey = FileBackupAgent::getPauseKey();
			tr.set(recoveryCommitRequest.arena, backupPauseKey, StringRef());
			// Clear the key so multiple recoveries will not overwrite the first version recorded
			tr.clear(recoveryCommitRequest.arena, singleKeyRange(writeRecoveryKey));
		}
		if (self->forceRecovery) {
			BinaryWriter bw(Unversioned());
			tr.set(recoveryCommitRequest.arena, killStorageKey, (bw << self->safeLocality).toValue());
		}

		// This transaction sets \xff/lastEpochEnd, which the shard servers can use to roll back speculatively
		//   processed semi-committed transactions from the previous epoch.
		// It also guarantees the shard servers and tlog servers eventually get versions in the new epoch, which
		//   clients might rely on.
		// This transaction is by itself in a batch (has its own version number), which simplifies storage servers
		// slightly (they assume there are no modifications to serverKeys in the same batch) The proxy also expects the
		// lastEpochEndKey mutation to be first in the transaction
		BinaryWriter bw(Unversioned());
		tr.set(recoveryCommitRequest.arena, lastEpochEndKey, (bw << self->lastEpochEnd).toValue());

		if (self->forceRecovery) {
			tr.set(recoveryCommitRequest.arena, rebootWhenDurableKey, StringRef());
			tr.set(recoveryCommitRequest.arena,
			       moveKeysLockOwnerKey,
			       BinaryWriter::toValue(deterministicRandom()->randomUniqueID(), Unversioned()));
		}
	} else {
		// Recruit and seed initial shard servers
		// This transaction must be the very first one in the database (version 1)
		seedShardServers(recoveryCommitRequest.arena, tr, seedServers);
	}
	// initialConfChanges have not been conflict checked against any earlier writes in the recovery transaction, so do
	// this as early as possible in the recovery transaction but see above comments as to why it can't be absolutely
	// first.  Theoretically emergency transactions should conflict check against the lastEpochEndKey.
	for (auto& itr : initialConfChanges) {
		tr.mutations.append_deep(recoveryCommitRequest.arena, itr.mutations.begin(), itr.mutations.size());
		tr.write_conflict_ranges.append_deep(
		    recoveryCommitRequest.arena, itr.write_conflict_ranges.begin(), itr.write_conflict_ranges.size());
	}

	tr.set(
	    recoveryCommitRequest.arena, primaryLocalityKey, BinaryWriter::toValue(self->primaryLocality, Unversioned()));
	tr.set(recoveryCommitRequest.arena, backupVersionKey, backupVersionValue);
	tr.set(recoveryCommitRequest.arena, coordinatorsKey, self->coordinators.ccr->getConnectionString().toString());
	tr.set(recoveryCommitRequest.arena, logsKey, self->logSystem->getLogsValue());
	tr.set(recoveryCommitRequest.arena,
	       primaryDatacenterKey,
	       self->controllerData->clusterControllerDcId.present() ? self->controllerData->clusterControllerDcId.get()
	                                                             : StringRef());

	tr.clear(recoveryCommitRequest.arena, tLogDatacentersKeys);
	for (auto& dc : self->primaryDcId) {
		tr.set(recoveryCommitRequest.arena, tLogDatacentersKeyFor(dc), StringRef());
	}
	if (self->configuration.usableRegions > 1) {
		for (auto& dc : self->remoteDcIds) {
			tr.set(recoveryCommitRequest.arena, tLogDatacentersKeyFor(dc), StringRef());
		}
	}

	// Write cluster ID into txnStateStore if it is missing.
	if (!clusterIdExists) {
		tr.set(recoveryCommitRequest.arena, clusterIdKey, BinaryWriter::toValue(self->clusterId, Unversioned()));
	}
	if (self->versionEpoch.present()) {
		tr.set(recoveryCommitRequest.arena,
		       versionEpochKey,
		       BinaryWriter::toValue(self->versionEpoch.get(), Unversioned()));
	}

	applyMetadataMutations(SpanID(),
	                       self->dbgid,
	                       recoveryCommitRequest.arena,
	                       tr.mutations.slice(mmApplied, tr.mutations.size()),
	                       self->txnStateStore);
	mmApplied = tr.mutations.size();

	tr.read_snapshot = self->recoveryTransactionVersion; // lastEpochEnd would make more sense, but isn't in the initial
	                                                     // window of the resolver(s)

	TraceEvent(getRecoveryEventName(ClusterRecoveryEventType::CLUSTER_RECOVERY_COMMIT_EVENT_NAME).c_str(), self->dbgid)
	    .log();
	state Future<ErrorOr<CommitID>> recoveryCommit = self->commitProxies[0].commit.tryGetReply(recoveryCommitRequest);
	self->addActor.send(self->logSystem->onError());
	self->addActor.send(waitResolverFailure(self->resolvers));
	self->addActor.send(waitCommitProxyFailure(self->commitProxies));
	self->addActor.send(waitGrvProxyFailure(self->grvProxies));
	self->addActor.send(reportErrors(updateRegistration(self, self->logSystem), "UpdateRegistration", self->dbgid));
	self->registrationTrigger.trigger();

	wait(discardCommit(self->txnStateStore, self->txnStateLogAdapter));

	// Wait for the recovery transaction to complete.
	// SOMEDAY: For faster recovery, do this and setDBState asynchronously and don't wait for them
	// unless we want to change TLogs
	wait((success(recoveryCommit) && sendInitialCommitToResolvers(self)));
	if (recoveryCommit.isReady() && recoveryCommit.get().isError()) {
		TEST(true); // Cluster recovery failed because of the initial commit failed
		throw cluster_recovery_failed();
	}

	ASSERT(self->recoveryTransactionVersion != 0);

	self->recoveryState = RecoveryState::WRITING_CSTATE;
	TraceEvent(getRecoveryEventName(ClusterRecoveryEventType::CLUSTER_RECOVERY_STATE_EVENT_NAME).c_str(), self->dbgid)
	    .detail("StatusCode", RecoveryStatus::writing_coordinated_state)
	    .detail("Status", RecoveryStatus::names[RecoveryStatus::writing_coordinated_state])
	    .detail("TLogList", self->logSystem->describe())
	    .trackLatest(self->clusterRecoveryStateEventHolder->trackingKey);

	// Multiple masters prevent conflicts between themselves via CoordinatedState (self->cstate)
	//  1. If SetMaster succeeds, then by CS's contract, these "new" Tlogs are the immediate
	//     successors of the "old" ones we are replacing
	//  2. logSystem->recoverAndEndEpoch ensured that a co-quorum of the "old" tLogs were stopped at
	//     versions <= self->lastEpochEnd, so no versions > self->lastEpochEnd could be (fully) committed to them.
	//  3. No other master will attempt to commit anything to our "new" Tlogs
	//     because it didn't recruit them
	//  4. Therefore, no full commit can come between self->lastEpochEnd and the first commit
	//     we made to the new Tlogs (self->recoveryTransactionVersion), and only our own semi-commits can come between
	//     our first commit and the next new TLogs

	self->addActor.send(trackTlogRecovery(self, oldLogSystems, minRecoveryDuration));
	debug_advanceMaxCommittedVersion(UID(), self->recoveryTransactionVersion);
	wait(self->cstateUpdated.getFuture());
	debug_advanceMinCommittedVersion(UID(), self->recoveryTransactionVersion);

	if (debugResult) {
		TraceEvent(self->forceRecovery ? SevWarn : SevError, "DBRecoveryDurabilityError").log();
	}

	TraceEvent(getRecoveryEventName(ClusterRecoveryEventType::CLUSTER_RECOVERY_COMMIT_EVENT_NAME).c_str(), self->dbgid)
	    .detail("TLogs", self->logSystem->describe())
	    .detail("RecoveryCount", self->cstate.myDBState.recoveryCount)
	    .detail("RecoveryTransactionVersion", self->recoveryTransactionVersion);

	TraceEvent(recoveryInterval.end(), self->dbgid)
	    .detail("RecoveryTransactionVersion", self->recoveryTransactionVersion);

	self->recoveryState = RecoveryState::ACCEPTING_COMMITS;
	double recoveryDuration = now() - recoverStartTime;

	TraceEvent((recoveryDuration > 4 && !g_network->isSimulated()) ? SevWarnAlways : SevInfo,
	           getRecoveryEventName(ClusterRecoveryEventType::CLUSTER_RECOVERY_DURATION_EVENT_NAME).c_str(),
	           self->dbgid)
	    .detail("RecoveryDuration", recoveryDuration)
	    .trackLatest(self->clusterRecoveryDurationEventHolder->trackingKey);

	TraceEvent(getRecoveryEventName(ClusterRecoveryEventType::CLUSTER_RECOVERY_STATE_EVENT_NAME).c_str(), self->dbgid)
	    .detail("StatusCode", RecoveryStatus::accepting_commits)
	    .detail("Status", RecoveryStatus::names[RecoveryStatus::accepting_commits])
	    .detail("StoreType", self->configuration.storageServerStoreType)
	    .detail("RecoveryDuration", recoveryDuration)
	    .trackLatest(self->clusterRecoveryStateEventHolder->trackingKey);

	self->addActor.send(changeCoordinators(self));
	Database cx = openDBOnServer(self->dbInfo, TaskPriority::DefaultEndpoint, LockAware::True);
	self->addActor.send(configurationMonitor(self, cx));
	if (self->configuration.backupWorkerEnabled) {
		self->addActor.send(recruitBackupWorkers(self, cx));
	} else {
		self->logSystem->setOldestBackupEpoch(self->cstate.myDBState.recoveryCount);
	}

	wait(Future<Void>(Never()));
	throw internal_error();
}

ACTOR Future<Void> cleanupRecoveryActorCollection(Reference<ClusterRecoveryData> self, bool exThrown) {
	if (self.isValid()) {
		wait(delay(0.0));

		while (!self->addActor.isEmpty()) {
			self->addActor.getFuture().pop();
		}
	}

	return Void();
}

bool isNormalClusterRecoveryError(const Error& error) {
	return normalClusterRecoveryErrors().count(error.code());
}

std::string& getRecoveryEventName(ClusterRecoveryEventType type) {
	ASSERT(type >= ClusterRecoveryEventType::CLUSTER_RECOVERY_STATE_EVENT_NAME &&
	       type < ClusterRecoveryEventType::CLUSTER_RECOVERY_LAST);

	// Cluster recovery state machine used to be driven from master/sequencer process, recovery state
	// tracking is used by test environment and tooling scripts. To ease the process of migration, prefix
	// is controlled by a ServerKnob for now.
	//
	// TODO: ServerKnob should be removed ones all tooling scripts and usage is identified and updated accordingly

	static std::map<ClusterRecoveryEventType, std::string> recoveryEventNameMap;
	if (recoveryEventNameMap.empty()) {
		// initialize the map
		recoveryEventNameMap.insert({ ClusterRecoveryEventType::CLUSTER_RECOVERY_STATE_EVENT_NAME,
		                              SERVER_KNOBS->CLUSTER_RECOVERY_EVENT_NAME_PREFIX + "RecoveryState" });
		recoveryEventNameMap.insert({ ClusterRecoveryEventType::CLUSTER_RECOVERY_COMMIT_TLOG_EVENT_NAME,
		                              SERVER_KNOBS->CLUSTER_RECOVERY_EVENT_NAME_PREFIX + "RecoveryCommittedTLogs" });
		recoveryEventNameMap.insert({ ClusterRecoveryEventType::CLUSTER_RECOVERY_DURATION_EVENT_NAME,
		                              SERVER_KNOBS->CLUSTER_RECOVERY_EVENT_NAME_PREFIX + "RecoveryDuration" });
		recoveryEventNameMap.insert({ ClusterRecoveryEventType::CLUSTER_RECOVERY_GENERATION_EVENT_NAME,
		                              SERVER_KNOBS->CLUSTER_RECOVERY_EVENT_NAME_PREFIX + "RecoveryGenerations" });
		recoveryEventNameMap.insert(
		    { ClusterRecoveryEventType::CLUSTER_RECOVERY_SS_RECRUITMENT_EVENT_NAME,
		      SERVER_KNOBS->CLUSTER_RECOVERY_EVENT_NAME_PREFIX + "RecoveryRecruitingInitialStorageServer" });
		recoveryEventNameMap.insert(
		    { ClusterRecoveryEventType::CLUSTER_RECOVERY_INVALID_CONFIG_EVENT_NAME,
		      SERVER_KNOBS->CLUSTER_RECOVERY_EVENT_NAME_PREFIX + "RecoveryInvalidConfiguration" });
		recoveryEventNameMap.insert({ ClusterRecoveryEventType::CLUSTER_RECOVERY_RECOVERING_EVENT_NAME,
		                              SERVER_KNOBS->CLUSTER_RECOVERY_EVENT_NAME_PREFIX + "Recovering" });
		recoveryEventNameMap.insert({ ClusterRecoveryEventType::CLUSTER_RECOVERY_RECOVERED_EVENT_NAME,
		                              SERVER_KNOBS->CLUSTER_RECOVERY_EVENT_NAME_PREFIX + "RecoveredConfig" });
		recoveryEventNameMap.insert({ ClusterRecoveryEventType::CLUSTER_RECOVERY_SNAPSHOT_CHECK_EVENT_NAME,
		                              SERVER_KNOBS->CLUSTER_RECOVERY_EVENT_NAME_PREFIX + "RecoverySnapshotCheck" });
		recoveryEventNameMap.insert({ ClusterRecoveryEventType::CLUSTER_RECOVERY_SS_RECRUITMENT_EVENT_NAME,
		                              SERVER_KNOBS->CLUSTER_RECOVERY_EVENT_NAME_PREFIX + "RecoverySnapshotCheck" });
		recoveryEventNameMap.insert({ ClusterRecoveryEventType::CLUSTER_RECOVERY_PAUSE_AGENT_BACKUP_EVENT_NAME,
		                              SERVER_KNOBS->CLUSTER_RECOVERY_EVENT_NAME_PREFIX + "RecoveryPauseBackupAgents" });
		recoveryEventNameMap.insert({ ClusterRecoveryEventType::CLUSTER_RECOVERY_COMMIT_EVENT_NAME,
		                              SERVER_KNOBS->CLUSTER_RECOVERY_EVENT_NAME_PREFIX + "RecoveryCommit" });
		recoveryEventNameMap.insert({ ClusterRecoveryEventType::CLUSTER_RECOVERY_AVAILABLE_EVENT_NAME,
		                              SERVER_KNOBS->CLUSTER_RECOVERY_EVENT_NAME_PREFIX + "RecoveryAvailable" });
		recoveryEventNameMap.insert({ ClusterRecoveryEventType::CLUSTER_RECOVERY_METRICS_EVENT_NAME,
		                              SERVER_KNOBS->CLUSTER_RECOVERY_EVENT_NAME_PREFIX + "RecoveryMetrics" });
	}

	auto iter = recoveryEventNameMap.find(type);
	ASSERT(iter != recoveryEventNameMap.end());
	return iter->second;
}<|MERGE_RESOLUTION|>--- conflicted
+++ resolved
@@ -990,12 +990,12 @@
 	     newTLogServers(self, recruits, oldLogSystem, &confChanges));
 
 	// Update recovery related information to the newly elected sequencer (master) process.
-	wait(brokenPromiseToNever(self->masterInterface.updateRecoveryData.getReply(UpdateRecoveryDataRequest(
-<<<<<<< HEAD
-	    self->recoveryTransactionVersion, self->lastEpochEnd, self->commitProxies, self->versionEpoch))));
-=======
-	    self->recoveryTransactionVersion, self->lastEpochEnd, self->commitProxies, self->resolvers))));
->>>>>>> 267c4dea
+	wait(brokenPromiseToNever(
+	    self->masterInterface.updateRecoveryData.getReply(UpdateRecoveryDataRequest(self->recoveryTransactionVersion,
+	                                                                                self->lastEpochEnd,
+	                                                                                self->commitProxies,
+	                                                                                self->resolvers,
+	                                                                                self->versionEpoch))));
 
 	return confChanges;
 }
