/*
 * TestTLogServer.actor.cpp
 *
 * This source file is part of the FoundationDB open source project
 *
 * Copyright 2013-2024 Apple Inc. and the FoundationDB project authors
 *
 * Licensed under the Apache License, Version 2.0 (the "License");
 * you may not use this file except in compliance with the License.
 * You may obtain a copy of the License at
 *
 *     http://www.apache.org/licenses/LICENSE-2.0
 *
 * Unless required by applicable law or agreed to in writing, software
 * distributed under the License is distributed on an "AS IS" BASIS,
 * WITHOUT WARRANTIES OR CONDITIONS OF ANY KIND, either express or implied.
 * See the License for the specific language governing permissions and
 * limitations under the License.
 */

#include "fdbserver/TestTLogServer.actor.h"

#include <filesystem>
#include <vector>

#include "fdbrpc/Locality.h"
#include "fdbrpc/ReplicationPolicy.h"
#include "fdbserver/TLogInterface.h"
#include "fdbserver/ServerDBInfo.actor.h"
#include "fdbserver/IDiskQueue.h"
#include "fdbserver/WorkerInterface.actor.h"
#include "fdbserver/LogSystem.h"
#include "fdbserver/Knobs.h"
#include "flow/IRandom.h"

#include "flow/actorcompiler.h" // must be last include

Reference<TLogTestContext> initTLogTestContext(TestTLogOptions tLogOptions,
                                               Optional<Reference<TLogTestContext>> oldTLogTestContext) {
	Reference<TLogTestContext> context(new TLogTestContext(tLogOptions));
	context->logID = deterministicRandom()->randomUniqueID();
	context->workerID = deterministicRandom()->randomUniqueID();
	context->diskQueueBasename = tLogOptions.diskQueueBasename;
	context->numCommits = tLogOptions.numCommits;
	context->numTagsPerServer = tLogOptions.numTagsPerServer;
	context->numLogServers = tLogOptions.numLogServers;
	context->dcID = "test"_sr;
	context->tagLocality = context->primaryLocality;
	context->dbInfo = ServerDBInfo();
	if (oldTLogTestContext.present()) {
		OldTLogConf oldTLogConf;
		oldTLogConf.tLogs = oldTLogTestContext.get()->dbInfo.logSystemConfig.tLogs;
		for (int i = 0; i < context->numLogServers; i++) {
			oldTLogConf.tLogs[i].locality = oldTLogTestContext.get()->primaryLocality;
			oldTLogConf.tLogs[i].isLocal = true;
		}
		oldTLogConf.epochBegin = oldTLogTestContext.get()->initVersion;
		oldTLogConf.epochEnd = oldTLogTestContext.get()->numCommits;
		oldTLogConf.logRouterTags = 0;
		oldTLogConf.recoverAt = oldTLogTestContext.get()->initVersion;
		oldTLogConf.epoch = oldTLogTestContext.get()->epoch;
		context->tagLocality = oldTLogTestContext.get()->primaryLocality;
		context->epoch = oldTLogTestContext.get()->epoch + 1;
		context->dbInfo.logSystemConfig.oldTLogs.push_back(oldTLogConf);
	}
	context->dbInfo.logSystemConfig.logSystemType = LogSystemType::tagPartitioned;
	context->dbInfo.logSystemConfig.recruitmentID = deterministicRandom()->randomUniqueID();
	context->initVersion = tLogOptions.initVersion;
	context->recover = tLogOptions.recover;
	context->dbInfoRef = makeReference<AsyncVar<ServerDBInfo>>(context->dbInfo);

	return context;
}

// Create and start a tLog. If optional parmeters are set, the tLog is a new generation of "tLogID"
// as described by initReq. Otherwise, it is a newborn generation 0 tLog.
ACTOR Future<Void> getTLogCreateActor(Reference<TLogTestContext> pTLogTestContext,
                                      TestTLogOptions tLogOptions,
                                      uint16_t processID,
                                      InitializeTLogRequest* initReq = nullptr,
                                      UID tLogID = UID()) {

	// build per-tLog state.
	state Reference<TLogContext> pTLogContext = pTLogTestContext->pTLogContextList[processID];
	pTLogContext->tagProcessID = processID;

	pTLogContext->tLogID = tLogID != UID(0, 0) ? tLogID : deterministicRandom()->randomUniqueID();

	TraceEvent("TestTLogServerEnterGetTLogCreateActor", pTLogContext->tLogID).detail("Epoch", pTLogTestContext->epoch);

	std::filesystem::create_directory(tLogOptions.dataFolder);

	// create persistent storage
	std::string diskQueueBasename = pTLogTestContext->diskQueueBasename + "." + pTLogContext->tLogID.toString() + "." +
	                                std::to_string(pTLogTestContext->epoch) + ".";
	state std::string diskQueueFilename = tLogOptions.dataFolder + "/" + diskQueueBasename;
	pTLogContext->persistentQueue =
	    openDiskQueue(diskQueueFilename, tLogOptions.diskQueueExtension, pTLogContext->tLogID, DiskQueueVersion::V1);

	state std::string kvStoreFilename = tLogOptions.dataFolder + "/" + tLogOptions.kvStoreFilename + "." +
	                                    pTLogContext->tLogID.toString() + "." +
	                                    std::to_string(pTLogTestContext->epoch) + ".";
	pTLogContext->persistentData = keyValueStoreMemory(kvStoreFilename,
	                                                   pTLogContext->tLogID,
	                                                   tLogOptions.kvMemoryLimit,
	                                                   tLogOptions.kvStoreExtension,
	                                                   KeyValueStoreType::MEMORY_RADIXTREE);

	// prepare tLog construction.
	Standalone<StringRef> machineID = "machine"_sr;
	LocalityData localities(
	    Optional<Standalone<StringRef>>(), pTLogTestContext->zoneID, machineID, pTLogTestContext->dcID);
	localities.set(StringRef("datacenter"_sr), pTLogTestContext->dcID);

	Reference<AsyncVar<bool>> isDegraded = FlowTransport::transport().getDegraded();
	Reference<AsyncVar<UID>> activeSharedTLog(new AsyncVar<UID>(pTLogContext->tLogID));
	Reference<AsyncVar<bool>> enablePrimaryTxnSystemHealthCheck(new AsyncVar<bool>(false));
	state PromiseStream<InitializeTLogRequest> promiseStream = PromiseStream<InitializeTLogRequest>();
	Promise<Void> oldLog;
	Promise<Void> recovery;

	// construct tLog.
	state Future<Void> tl = ::tLog(pTLogContext->persistentData,
	                               pTLogContext->persistentQueue,
	                               pTLogTestContext->dbInfoRef,
	                               localities,
	                               promiseStream,
	                               pTLogContext->tLogID,
	                               pTLogTestContext->workerID,
	                               false, /* restoreFromDisk */
	                               oldLog,
	                               recovery,
	                               pTLogTestContext->diskQueueBasename,
	                               isDegraded,
	                               activeSharedTLog,
	                               enablePrimaryTxnSystemHealthCheck);

	state InitializeTLogRequest initTLogReq = InitializeTLogRequest();
	if (initReq != nullptr) {
		initTLogReq = *initReq;
	} else {
		std::vector<Tag> tags;
		for (uint32_t tagID = 0; tagID < pTLogTestContext->numTagsPerServer; tagID++) {
			Tag tag(pTLogTestContext->tagLocality, tagID);
			tags.push_back(tag);
		}
		initTLogReq.epoch = 1;
		initTLogReq.allTags = tags;
		initTLogReq.isPrimary = true;
		initTLogReq.locality = pTLogTestContext->primaryLocality;
		initTLogReq.recoveryTransactionVersion = pTLogTestContext->initVersion;
	}

	TLogInterface interface = wait(promiseStream.getReply(initTLogReq));
	pTLogContext->TestTLogInterface = interface;
	pTLogContext->init = promiseStream;

	// inform other actors tLog is ready.
	pTLogContext->TLogCreated.send(true);

	TraceEvent("TestTLogServerInitializedTLog", pTLogContext->tLogID);

	// wait for either test completion or tLog failure.
	choose {
		when(wait(tl)) {}
		when(bool testCompleted = wait(pTLogContext->TestTLogServerCompleted.getFuture())) {
			ASSERT_EQ(testCompleted, true);
		}
	}

	wait(delay(1.0));

	// delete old disk queue files
	deleteFile(diskQueueFilename + "0." + tLogOptions.diskQueueExtension);
	deleteFile(diskQueueFilename + "1." + tLogOptions.diskQueueExtension);
	deleteFile(kvStoreFilename + "0." + tLogOptions.kvStoreExtension);
	deleteFile(kvStoreFilename + "1." + tLogOptions.kvStoreExtension);

	return Void();
}

ACTOR Future<Void> TLogTestContext::sendPushMessages(TLogTestContext* pTLogTestContext) {

	TraceEvent("TestTLogServerEnterPush", pTLogTestContext->workerID);

	state uint16_t logID = 0;
	for (; logID < pTLogTestContext->numLogServers; logID++) {
		state Reference<TLogContext> pTLogContext = pTLogTestContext->pTLogContextList[logID];
		bool tLogReady = wait(pTLogContext->TLogStarted.getFuture());
		ASSERT_EQ(tLogReady, true);
	}

	state int i = 0;
	state Version prev = pTLogTestContext->initVersion - 1;
	state Version next = pTLogTestContext->initVersion;
<<<<<<< HEAD
	state int i = 0;
=======
>>>>>>> a3850c35

	for (; i < pTLogTestContext->numCommits; i++) {
		Standalone<StringRef> key = StringRef(format("key %d", i));
		Standalone<StringRef> val = StringRef(format("value %d", i));
		MutationRef m(MutationRef::Type::SetValue, key, val);

		// build commit request
		LogPushData toCommit(pTLogTestContext->ls, pTLogTestContext->numLogServers /* tLogCount */);
		// UID spanID = deterministicRandom()->randomUniqueID();
		toCommit.addTransactionInfo(SpanContext());

		// for each tag
		for (uint32_t tagID = 0; tagID < pTLogTestContext->numTagsPerServer; tagID++) {
			Tag tag(pTLogTestContext->tagLocality, tagID);
			std::vector<Tag> tags = { tag };
			toCommit.addTags(tags);
			toCommit.writeTypedMessage(m, false, true);
		}
		const auto versionSet = ILogSystem::PushVersionSet{ prev, next, prev, prev };
		std::unordered_map<uint16_t, Version> tpcvMap;
		for (uint32_t j = 0; j < pTLogTestContext->numLogServers; j++) {
			tpcvMap[j] = prev;
		}
		Future<Version> loggingComplete =
		    pTLogTestContext->ls->push(versionSet, toCommit, SpanContext(), UID(), tpcvMap);
		Version ver = wait(loggingComplete);
		ASSERT_LE(ver, next);
		prev = next;
		pTLogTestContext->tLogOptions.versions.push_back(next);
		next += SERVER_KNOBS->VERSIONS_PER_SECOND + deterministicRandom()->randomInt(0, 20);
	}

	TraceEvent("TestTLogServerExitPush", pTLogTestContext->workerID)
	    .detail("NumVersions", pTLogTestContext->tLogOptions.versions.size());

	return Void();
}

// send peek/pop through a given TLog interface and tag
ACTOR Future<Void> TLogTestContext::peekCommitMessages(TLogTestContext* pTLogTestContext,
                                                       uint16_t logID,
                                                       uint32_t tagID) {
	state Reference<TLogContext> pTLogContext = pTLogTestContext->pTLogContextList[logID];
	bool tLogReady = wait(pTLogContext->TLogStarted.getFuture());
	ASSERT_EQ(tLogReady, true);

	// peek from the same tag
	state Tag tag(pTLogTestContext->tagLocality, tagID);

	TraceEvent("TestTLogServerEnterPeek", pTLogTestContext->workerID).detail("LogID", logID).detail("Tag", tag);

	state Version begin;
	state int i;
	for (i = 0; i < pTLogTestContext->numCommits; i++) {
		// wait for next message commit
		begin = pTLogTestContext->tLogOptions.versions[i];
		::TLogPeekRequest request(begin, tag, false, false);
		::TLogPeekReply reply = wait(pTLogContext->TestTLogInterface.peekMessages.getReply(request));
		TraceEvent("TestTLogServerTryValidateDataOnPeek", pTLogTestContext->workerID)
		    .detail("R", begin)
		    .detail("B", reply.begin.present() ? reply.begin.get() : -1)
		    .detail("To", pTLogContext->TestTLogInterface.toString());

		// validate versions
		ASSERT_GE(reply.maxKnownVersion, i);

		// deserialize package, first the version header
		ArenaReader rd = ArenaReader(reply.arena, reply.messages, AssumeVersion(g_network->protocolVersion()));
		ASSERT_EQ(*(int32_t*)rd.peekBytes(4), VERSION_HEADER);
		int32_t dummy; // skip past VERSION_HEADER
		Version ver;
		rd >> dummy >> ver;

		// deserialize transaction header
		int32_t messageLength;
		uint16_t tagCount;
		uint32_t sub = 1;
		if (FLOW_KNOBS->WRITE_TRACING_ENABLED) {
			rd >> messageLength >> sub >> tagCount;
			rd.readBytes(tagCount * sizeof(Tag));

			// deserialize span id
			if (sub == 1) {
				SpanContextMessage contextMessage;
				rd >> contextMessage;
			}
		}

		// deserialize mutation header
		if (sub == 1) {
			rd >> messageLength >> sub >> tagCount;
			rd.readBytes(tagCount * sizeof(Tag));
		}
		// deserialize mutation
		MutationRef m;
		rd >> m;

		// validate data
		Standalone<StringRef> expectedKey = StringRef(format("key %d", i));
		Standalone<StringRef> expectedVal = StringRef(format("value %d", i));
		ASSERT_WE_THINK(m.param1 == expectedKey);
		ASSERT_WE_THINK(m.param2 == expectedVal);

		TraceEvent("TestTLogServerValidatedDataOnPeek", pTLogTestContext->workerID)
		    .detail("Commit count", i)
		    .detail("LogID", logID)
		    .detail("TagID", tag);

		// go directly to pop as there is no SS.
		::TLogPopRequest requestPop(begin, begin, tag);
		wait(pTLogContext->TestTLogInterface.popMessages.getReply(requestPop));
	}

	TraceEvent("TestTLogServerExitPeek", pTLogTestContext->workerID).detail("LogID", logID).detail("TagID", tag);

	return Void();
}

ACTOR Future<Void> buildTLogSet(Reference<TLogTestContext> pTLogTestContext) {
	state TLogSet tLogSet;
	state uint16_t processID = 0;

	tLogSet.tLogLocalities.push_back(LocalityData());
	tLogSet.tLogPolicy = Reference<IReplicationPolicy>(new PolicyOne());
	tLogSet.locality = pTLogTestContext->primaryLocality;
	tLogSet.isLocal = true;
	tLogSet.tLogVersion = TLogVersion::V6;
	tLogSet.tLogReplicationFactor = 1;
	for (; processID < pTLogTestContext->numLogServers; processID++) {
		state Reference<TLogContext> pTLogContext = pTLogTestContext->pTLogContextList[processID];
		bool isCreated = wait(pTLogContext->TLogCreated.getFuture());
		ASSERT_EQ(isCreated, true);

		tLogSet.tLogs.push_back(OptionalInterface<TLogInterface>(pTLogContext->TestTLogInterface));
	}
	pTLogTestContext->dbInfo.logSystemConfig.tLogs.push_back(tLogSet);
	for (processID = 0; processID < pTLogTestContext->numLogServers; processID++) {
		Reference<TLogContext> pTLogContext = pTLogTestContext->pTLogContextList[processID];
		// start transactions
		pTLogContext->TLogStarted.send(true);
	}
	return Void();
}

// This test creates a tLog and pushes data to it. the If the recovery
// test switch is on, a new "generation" of tLogs is then created. These enter recover mode
// and pull data from the old generation. The data is peeked from either the old or new generation
// depending on the recovery switch, validated, and popped.

ACTOR Future<Void> startTestsTLogRecoveryActors(TestTLogOptions params) {
	state std::vector<Future<Void>> tLogActors;
	state Reference<TLogTestContext> pTLogTestContextEpochOne =
	    initTLogTestContext(params, Optional<Reference<TLogTestContext>>());

	FlowTransport::createInstance(false, 1, WLTOKEN_RESERVED_COUNT);

	state uint16_t tLogIdx = 0;

	TraceEvent("TestTLogServerEnterRecoveryTest");

	// Create the first "old" generation of tLogs
	for (tLogIdx = 0; tLogIdx < pTLogTestContextEpochOne->numLogServers; tLogIdx++) {
		Reference<TLogContext> pTLogContext(new TLogContext(tLogIdx));
		pTLogTestContextEpochOne->pTLogContextList.push_back(pTLogContext);
		tLogActors.emplace_back(
		    getTLogCreateActor(pTLogTestContextEpochOne, pTLogTestContextEpochOne->tLogOptions, tLogIdx));
	}

	// wait for tLogs to be created, and signal pushes can start
	wait(buildTLogSet(pTLogTestContextEpochOne));

	PromiseStream<Future<Void>> promises;
	pTLogTestContextEpochOne->ls = ILogSystem::fromServerDBInfo(
	    pTLogTestContextEpochOne->logID, pTLogTestContextEpochOne->dbInfo, false, promises);

	wait(pTLogTestContextEpochOne->sendPushMessages());

	if (!pTLogTestContextEpochOne->recover) {
		for (tLogIdx = 0; tLogIdx < pTLogTestContextEpochOne->numLogServers; tLogIdx++) {
			wait(pTLogTestContextEpochOne->peekCommitMessages(tLogIdx, 0));
		}
	} else {
		// Done with old generation. Lock the old generations of tLogs.
		state Reference<TLogTestContext> pTLogTestContextEpochTwo =
		    initTLogTestContext(TestTLogOptions(params), pTLogTestContextEpochOne);
		// for validation: the expected versions in EpochTwo that were written in EpochOne
		pTLogTestContextEpochTwo->tLogOptions.versions = pTLogTestContextEpochOne->tLogOptions.versions;

		for (tLogIdx = 0; tLogIdx < pTLogTestContextEpochOne->numLogServers; tLogIdx++) {
			TLogLockResult data = wait(pTLogTestContextEpochOne->pTLogContextList[tLogIdx]
			                               ->TestTLogInterface.lock.template getReply<TLogLockResult>());
			TraceEvent("TestTLogServerLockResult").detail("KCV", data.knownCommittedVersion);

			Reference<TLogContext> pNewTLogContext(new TLogContext(tLogIdx));
			pTLogTestContextEpochTwo->pTLogContextList.push_back(pNewTLogContext);
<<<<<<< HEAD
			state InitializeTLogRequest req;
			req.recruitmentID = pTLogTestContextEpochTwo->dbInfo.logSystemConfig.recruitmentID;
			req.recoverAt = pTLogTestContextEpochOne->tLogOptions.versions.back() + 10;
			wait(pTLogTestContextEpochOne->pTLogContextList[tLogIdx]
			         ->TestTLogInterface.sendClusterRecoveryVersion.getReply(
			             SendClusterRecoveryVersionRequest(req.recoverAt + 1)));
=======
			InitializeTLogRequest req;
			req.recruitmentID = pTLogTestContextEpochTwo->dbInfo.logSystemConfig.recruitmentID;
			req.recoverAt = pTLogTestContextEpochOne->tLogOptions.versions.back();
>>>>>>> a3850c35
			req.startVersion = pTLogTestContextEpochOne->initVersion + 1;
			req.recoveryTransactionVersion = pTLogTestContextEpochOne->initVersion;
			req.knownCommittedVersion = pTLogTestContextEpochOne->initVersion;
			req.epoch = pTLogTestContextEpochTwo->epoch;
			req.logVersion = TLogVersion::V6;
			req.locality = pTLogTestContextEpochTwo->primaryLocality;
			req.isPrimary = true;
			req.logRouterTags = 0;
			req.recoverTags = { Tag(pTLogTestContextEpochTwo->primaryLocality, 0) };
			req.recoverFrom = pTLogTestContextEpochOne->dbInfo.logSystemConfig;
			req.recoverFrom.logRouterTags = 0;

			const TestTLogOptions& tLogOptions = pTLogTestContextEpochTwo->tLogOptions;

			tLogActors.emplace_back(getTLogCreateActor(pTLogTestContextEpochTwo,
			                                           tLogOptions,
			                                           tLogIdx,
			                                           &req,
			                                           pTLogTestContextEpochOne->pTLogContextList[tLogIdx]->tLogID));

			state Reference<TLogContext> pTLogContext = pTLogTestContextEpochTwo->pTLogContextList[tLogIdx];
			bool isCreated = wait(pTLogContext->TLogCreated.getFuture());
			ASSERT_EQ(isCreated, true);
			pTLogContext->TLogStarted.send(true);

			wait(pTLogTestContextEpochTwo->peekCommitMessages(tLogIdx, 0));

			// signal that tLogs can be destroyed
			pTLogTestContextEpochTwo->pTLogContextList[tLogIdx]->TestTLogServerCompleted.send(true);
		}
	}

	for (tLogIdx = 0; tLogIdx < pTLogTestContextEpochOne->numLogServers; tLogIdx++) {
		pTLogTestContextEpochOne->pTLogContextList[tLogIdx]->TestTLogServerCompleted.send(true);
	}

	// wait for tLogs to destruct
	wait(waitForAll(tLogActors));

	TraceEvent("TestTLogServerExitRecoveryTest");

	return Void();
}

// TEST_CASE("/fdbserver/test/TestTLogCommits") {
// 	TestTLogOptions testTLogOptions(params);
// 	testTLogOptions.recover = 0;
// 	wait(startTestsTLogRecoveryActors(testTLogOptions));
// 	return Void();
// }

// TEST_CASE("/fdbserver/test/TestTLogRecovery") {
// 	TestTLogOptions testTLogOptions(params);
// 	wait(startTestsTLogRecoveryActors(testTLogOptions));
// 	return Void();
// }<|MERGE_RESOLUTION|>--- conflicted
+++ resolved
@@ -193,10 +193,6 @@
 	state int i = 0;
 	state Version prev = pTLogTestContext->initVersion - 1;
 	state Version next = pTLogTestContext->initVersion;
-<<<<<<< HEAD
-	state int i = 0;
-=======
->>>>>>> a3850c35
 
 	for (; i < pTLogTestContext->numCommits; i++) {
 		Standalone<StringRef> key = StringRef(format("key %d", i));
@@ -392,18 +388,12 @@
 
 			Reference<TLogContext> pNewTLogContext(new TLogContext(tLogIdx));
 			pTLogTestContextEpochTwo->pTLogContextList.push_back(pNewTLogContext);
-<<<<<<< HEAD
 			state InitializeTLogRequest req;
 			req.recruitmentID = pTLogTestContextEpochTwo->dbInfo.logSystemConfig.recruitmentID;
 			req.recoverAt = pTLogTestContextEpochOne->tLogOptions.versions.back() + 10;
 			wait(pTLogTestContextEpochOne->pTLogContextList[tLogIdx]
 			         ->TestTLogInterface.sendClusterRecoveryVersion.getReply(
 			             SendClusterRecoveryVersionRequest(req.recoverAt + 1)));
-=======
-			InitializeTLogRequest req;
-			req.recruitmentID = pTLogTestContextEpochTwo->dbInfo.logSystemConfig.recruitmentID;
-			req.recoverAt = pTLogTestContextEpochOne->tLogOptions.versions.back();
->>>>>>> a3850c35
 			req.startVersion = pTLogTestContextEpochOne->initVersion + 1;
 			req.recoveryTransactionVersion = pTLogTestContextEpochOne->initVersion;
 			req.knownCommittedVersion = pTLogTestContextEpochOne->initVersion;
