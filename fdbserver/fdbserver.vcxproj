<?xml version="1.0" encoding="utf-8"?>
<Project DefaultTargets="Build" ToolsVersion="14.0" xmlns="http://schemas.microsoft.com/developer/msbuild/2003">
  <Import Project="$(SolutionDir)versions.target" />
  <PropertyGroup Condition="'$(Release)' != 'true' ">
    <PreReleaseDecoration>-PRERELEASE</PreReleaseDecoration>
  </PropertyGroup>
  <PropertyGroup Condition="'$(Release)' == 'true' ">
    <PreReleaseDecoration>
    </PreReleaseDecoration>
    <PreprocessorDefinitions>FDB_CLEAN_BUILD;%(PreprocessorDefinitions)</PreprocessorDefinitions>
  </PropertyGroup>
  <ItemGroup Label="ProjectConfigurations">
    <ProjectConfiguration Include="Debug|X64">
      <Configuration>Debug</Configuration>
      <Platform>X64</Platform>
    </ProjectConfiguration>
    <ProjectConfiguration Include="Release|X64">
      <Configuration>Release</Configuration>
      <Platform>X64</Platform>
    </ProjectConfiguration>
  </ItemGroup>
  <ItemGroup>
    <ActorCompiler Include="ClusterController.actor.cpp" />
    <ActorCompiler Include="DataDistribution.actor.cpp" />
    <ActorCompiler Include="DataDistributionQueue.actor.cpp" />
    <ActorCompiler Include="DataDistributionTracker.actor.cpp" />
    <ActorCompiler Include="masterserver.actor.cpp" />
    <ActorCompiler Include="MoveKeys.actor.cpp" />
    <ActorCompiler Include="fdbserver.actor.cpp" />
    <ActorCompiler Include="pubsub.actor.cpp" />
    <ActorCompiler Include="storageserver.actor.cpp" />
    <ActorCompiler Include="TLogServer.actor.cpp" />
    <ActorCompiler Include="worker.actor.cpp" />
  </ItemGroup>
  <ItemGroup>
    <ActorCompiler Include="VersionedBTree.actor.cpp" />
    <ActorCompiler Include="Coordination.actor.cpp" />
    <ActorCompiler Include="CoordinatedState.actor.cpp" />
    <ActorCompiler Include="CoroFlow.actor.cpp" />
    <ClCompile Include="DatabaseConfiguration.cpp" />
    <ActorCompiler Include="MasterProxyServer.actor.cpp" />
    <ActorCompiler Include="KeyValueStoreSQLite.actor.cpp" />
    <ActorCompiler Include="LeaderElection.actor.cpp" />
    <ActorCompiler Include="Ratekeeper.actor.cpp" />
    <ActorCompiler Include="DiskQueue.actor.cpp" />
    <ActorCompiler Include="KeyValueStoreMemory.actor.cpp" />
    <ActorCompiler Include="SimulatedCluster.actor.cpp" />
    <ActorCompiler Include="KeyValueStoreCompressTestData.actor.cpp" />
    <ActorCompiler Include="IndirectShadowPager.actor.cpp" />
    <ClCompile Include="Knobs.cpp" />
    <ActorCompiler Include="QuietDatabase.actor.cpp" />
    <ActorCompiler Include="networktest.actor.cpp" />
    <ActorCompiler Include="workloads\SaveAndKill.actor.cpp" />
    <ActorCompiler Include="Resolver.actor.cpp" />
    <ActorCompiler Include="LogSystemDiskQueueAdapter.actor.cpp" />
    <ActorCompiler Include="LogSystemPeekCursor.actor.cpp" />
<<<<<<< HEAD
    <ActorCompiler Include="MemoryPager.actor.cpp" />
=======
    <ActorCompiler Include="LogRouter.actor.cpp" />
>>>>>>> 19e1f795
    <ActorCompiler Include="OldTLogServer.actor.cpp" />
    <ClCompile Include="SkipList.cpp" />
    <ActorCompiler Include="WaitFailure.actor.cpp" />
    <ActorCompiler Include="tester.actor.cpp" />
    <ActorCompiler Include="workloads\Cycle.actor.cpp" />
    <ActorCompiler Include="workloads\SlowTaskWorkload.actor.cpp" />
    <ActorCompiler Include="workloads\PubSubMultiples.actor.cpp" />
    <ActorCompiler Include="workloads\RandomClogging.actor.cpp" />
    <ActorCompiler Include="workloads\Inventory.actor.cpp" />
    <ActorCompiler Include="workloads\BulkLoad.actor.cpp" />
    <ActorCompiler Include="workloads\MachineAttrition.actor.cpp" />
    <ActorCompiler Include="workloads\ReadWrite.actor.cpp" />
    <ClCompile Include="sqlite\btree.c">
      <ExcludedFromBuild>true</ExcludedFromBuild>
    </ClCompile>
    <ClCompile Include="sqlite\sqlite3.amalgamation.c" />
    <ActorCompiler Include="Status.actor.cpp" />
    <ActorCompiler Include="TagPartitionedLogSystem.actor.cpp" />
    <ActorCompiler Include="workloads\DDBalance.actor.cpp" />
    <ActorCompiler Include="workloads\FileSystem.actor.cpp" />
    <ActorCompiler Include="workloads\ChangeConfig.actor.cpp" />
    <ClCompile Include="VFSAsync.cpp" />
    <ActorCompiler Include="workloads\ConflictRange.actor.cpp" />
    <ActorCompiler Include="workloads\ApiWorkload.actor.cpp" />
    <ActorCompiler Include="workloads\ApiCorrectness.actor.cpp" />
    <ClCompile Include="workloads\AsyncFile.cpp" />
    <ActorCompiler Include="workloads\AsyncFileCorrectness.actor.cpp" />
    <ActorCompiler Include="workloads\AsyncFileRead.actor.cpp" />
    <ActorCompiler Include="workloads\AsyncFileWrite.actor.cpp" />
    <ActorCompiler Include="workloads\BackgroundSelectors.actor.cpp" />
    <ActorCompiler Include="workloads\ConsistencyCheck.actor.cpp" />
    <ActorCompiler Include="workloads\CpuProfiler.actor.cpp" />
    <ActorCompiler Include="workloads\DDMetrics.actor.cpp" />
    <ActorCompiler Include="workloads\ConfigureDatabase.actor.cpp" />
    <ActorCompiler Include="workloads\CommitBugCheck.actor.cpp" />
    <ActorCompiler Include="workloads\FastTriggeredWatches.actor.cpp" />
    <ActorCompiler Include="workloads\DiskDurabilityTest.actor.cpp" />
    <ActorCompiler Include="workloads\DummyWorkload.actor.cpp" />
    <ActorCompiler Include="workloads\BackupCorrectness.actor.cpp" />
    <ActorCompiler Include="workloads\AtomicOps.actor.cpp" />
    <ActorCompiler Include="workloads\AtomicOpsApiCorrectness.actor.cpp" />
    <ActorCompiler Include="workloads\ClientTransactionProfileCorrectness.actor.cpp" />
    <ActorCompiler Include="workloads\BackupToDBAbort.actor.cpp" />
    <ActorCompiler Include="workloads\BackupToDBCorrectness.actor.cpp" />
    <ActorCompiler Include="workloads\BackupToDBUpgrade.actor.cpp" />
    <ActorCompiler Include="workloads\AtomicSwitchover.actor.cpp" />
    <ActorCompiler Include="workloads\AtomicRestore.actor.cpp" />
    <ClCompile Include="workloads\Fuzz.cpp" />
    <ActorCompiler Include="workloads\Sideband.actor.cpp" />
    <ActorCompiler Include="workloads\Storefront.actor.cpp" />
    <ActorCompiler Include="workloads\UnitPerf.actor.cpp" />
    <ActorCompiler Include="workloads\RandomSelector.actor.cpp" />
    <ActorCompiler Include="workloads\SelectorCorrectness.actor.cpp" />
    <ActorCompiler Include="workloads\KVStoreTest.actor.cpp" />
    <ActorCompiler Include="workloads\StreamingRead.actor.cpp" />
    <ActorCompiler Include="workloads\Throughput.actor.cpp" />
    <ActorCompiler Include="workloads\WriteBandwidth.actor.cpp" />
    <ActorCompiler Include="workloads\QueuePush.actor.cpp" />
    <ActorCompiler Include="workloads\Rollback.actor.cpp" />
    <ActorCompiler Include="workloads\LogMetrics.actor.cpp" />
    <ActorCompiler Include="workloads\Performance.actor.cpp" />
    <ActorCompiler Include="workloads\Ping.actor.cpp" />
    <ActorCompiler Include="workloads\RandomMoveKeys.actor.cpp" />
    <ActorCompiler Include="workloads\TargetedKill.actor.cpp" />
    <ActorCompiler Include="workloads\TimeKeeperCorrectness.actor.cpp" />
    <ActorCompiler Include="workloads\WriteDuringRead.actor.cpp" />
    <ActorCompiler Include="workloads\Watches.actor.cpp" />
    <ActorCompiler Include="workloads\ThreadSafety.actor.cpp" />
    <ActorCompiler Include="workloads\RemoveServersSafely.actor.cpp" />
    <ActorCompiler Include="workloads\Increment.actor.cpp" />
    <ActorCompiler Include="workloads\FuzzApiCorrectness.actor.cpp" />
    <ActorCompiler Include="workloads\LockDatabase.actor.cpp" />
    <ActorCompiler Include="workloads\LowLatency.actor.cpp" />
    <ClCompile Include="workloads\MemoryKeyValueStore.cpp" />
    <ActorCompiler Include="workloads\RyowCorrectness.actor.cpp" />
    <ActorCompiler Include="workloads\IndexScan.actor.cpp" />
    <ActorCompiler Include="workloads\WatchAndWait.actor.cpp" />
    <ActorCompiler Include="workloads\MetricLogging.actor.cpp" />
    <ActorCompiler Include="workloads\RYWPerformance.actor.cpp" />
    <ActorCompiler Include="workloads\RYWDisable.actor.cpp" />
    <ActorCompiler Include="workloads\UnitTests.actor.cpp" />
    <ActorCompiler Include="workloads\WorkerErrors.actor.cpp" />
    <ActorCompiler Include="workloads\MemoryLifetime.actor.cpp" />
    <ActorCompiler Include="workloads\TaskBucketCorrectness.actor.cpp" />
    <ActorCompiler Include="workloads\StatusWorkload.actor.cpp" />
    <ActorCompiler Include="workloads\Unreadable.actor.cpp" />
    <ActorCompiler Include="workloads\VersionStamp.actor.cpp" />
    <ActorCompiler Include="workloads\Serializability.actor.cpp" />
    <ActorCompiler Include="workloads\DiskDurability.actor.cpp" />
  </ItemGroup>
  <ItemGroup>
    <ClInclude Include="ApplyMetadataMutation.h" />
    <ClInclude Include="ClusterRecruitmentInterface.h" />
    <ClInclude Include="ConflictSet.h" />
    <ClInclude Include="CoordinatedState.h" />
    <ClInclude Include="CoordinationInterface.h" />
    <ClInclude Include="CoroFlow.h" />
    <ClInclude Include="DatabaseConfiguration.h" />
    <ClInclude Include="DataDistribution.h" />
    <ClInclude Include="DBCoreState.h" />
    <ClInclude Include="IDiskQueue.h" />
    <ClInclude Include="IKeyValueStore.h" />
    <ClInclude Include="IndirectShadowPager.h" />
    <ClInclude Include="IPager.h" />
    <ClInclude Include="IVersionedStore.h" />
    <ClInclude Include="LeaderElection.h" />
    <ClInclude Include="LogProtocolMessage.h" />
    <ClInclude Include="LogSystem.h" />
    <ClInclude Include="LogSystemConfig.h" />
    <ClInclude Include="LogSystemDiskQueueAdapter.h" />
    <ClInclude Include="MasterInterface.h" />
    <ClInclude Include="MemoryPager.h" />
    <ClInclude Include="MoveKeys.h" />
    <ClInclude Include="NetworkTest.h" />
    <ActorCompiler Include="Orderer.actor.h">
      <EnableCompile Condition="'$(Configuration)|$(Platform)'=='Release|X64'">false</EnableCompile>
    </ActorCompiler>
    <ClInclude Include="pubsub.h" />
    <ClInclude Include="Knobs.h" />
    <ActorCompiler Include="StorageMetrics.actor.h">
      <EnableCompile>false</EnableCompile>
    </ActorCompiler>
    <ClInclude Include="QuietDatabase.h" />
    <ClInclude Include="Ratekeeper.h" />
    <ClInclude Include="RecoveryState.h" />
    <ClInclude Include="ResolverInterface.h" />
    <ClInclude Include="ServerDBInfo.h" />
    <ClInclude Include="SimulatedCluster.h" />
    <ClInclude Include="sqlite\btree.h" />
    <ClInclude Include="sqlite\hash.h" />
    <ClInclude Include="sqlite\sqlite3.h" />
    <ClInclude Include="sqlite\sqlite3ext.h" />
    <ClInclude Include="sqlite\sqliteInt.h" />
    <ClInclude Include="sqlite\sqliteLimit.h" />
    <ClInclude Include="Status.h" />
    <ClInclude Include="StorageMetrics.h" />
    <ClInclude Include="template_fdb.h" />
    <ClInclude Include="TLogInterface.h" />
    <ClInclude Include="WaitFailure.h" />
    <ClInclude Include="TesterInterface.h" />
    <ClInclude Include="WorkerInterface.h" />
    <ActorCompiler Include="workloads\BulkSetup.actor.h">
      <EnableCompile>false</EnableCompile>
    </ActorCompiler>
    <ActorCompiler Include="workloads\AsyncFile.actor.h" />
    <ClInclude Include="workloads\ApiWorkload.h" />
    <ClInclude Include="workloads\MemoryKeyValueStore.h" />
    <ClInclude Include="workloads\workloads.h" />
  </ItemGroup>
  <PropertyGroup Label="Globals">
    <ProjectGUID>{8E959DA5-5925-45CE-BFC4-C84EB632A29A}</ProjectGUID>
    <TargetFrameworkVersion>v4.5.2</TargetFrameworkVersion>
    <Keyword>Win32Proj</Keyword>
    <RootNamespace>flow</RootNamespace>
  </PropertyGroup>
  <PropertyGroup>
    <OutDir>$(SolutionDir)bin\$(Configuration)\</OutDir>
    <IntDir>$(SystemDrive)\temp\msvcfdb\$(Platform)$(Configuration)\$(MSBuildProjectName)\</IntDir>
    <BuildLogFile>$(IntDir)\$(MSBuildProjectName).log</BuildLogFile>
  </PropertyGroup>
  <Import Project="$(VCTargetsPath)\Microsoft.Cpp.Default.props" />
  <PropertyGroup Condition="'$(Configuration)|$(Platform)'=='Debug|X64'" Label="Configuration">
    <ConfigurationType>Application</ConfigurationType>
    <CharacterSet>MultiByte</CharacterSet>
    <PlatformToolset>v140_xp</PlatformToolset>
  </PropertyGroup>
  <PropertyGroup Condition="'$(Configuration)|$(Platform)'=='Release|X64'" Label="Configuration">
    <ConfigurationType>Application</ConfigurationType>
    <CharacterSet>MultiByte</CharacterSet>
    <PlatformToolset>v140_xp</PlatformToolset>
  </PropertyGroup>
  <Import Project="$(VCTargetsPath)\Microsoft.Cpp.props" />
  <ImportGroup Label="ExtensionSettings">
  </ImportGroup>
  <ImportGroup Label="PropertySheets">
    <Import Project="$(LocalAppData)\Microsoft\VisualStudio\10.0\Microsoft.Cpp.$(Platform).user.props" Condition="exists('$(LocalAppData)\Microsoft\VisualStudio\10.0\Microsoft.Cpp.$(Platform).user.props')" />
  </ImportGroup>
  <PropertyGroup Label="UserMacros" />
  <PropertyGroup Condition="'$(Configuration)|$(Platform)'=='Debug|X64'">
    <LinkIncremental>true</LinkIncremental>
    <IncludePath>$(IncludePath);../;C:\Program Files\boost_1_52_0</IncludePath>
  </PropertyGroup>
  <PropertyGroup Condition="'$(Configuration)|$(Platform)'=='Release|X64'">
    <LinkIncremental>false</LinkIncremental>
    <IncludePath>$(IncludePath);../;C:\Program Files\boost_1_52_0</IncludePath>
    <CustomBuildBeforeTargets>PreBuildEvent</CustomBuildBeforeTargets>
  </PropertyGroup>
  <ItemDefinitionGroup>
    <Lib>
      <AdditionalDependencies>$(TargetDir)fdbclient.lib</AdditionalDependencies>
    </Lib>
    <ClCompile>
      <PreprocessorDefinitions>FDB_VT_VERSION="$(Version)$(PreReleaseDecoration)";FDB_VT_PACKAGE_NAME="$(PackageName)";%(PreprocessorDefinitions)</PreprocessorDefinitions>
    </ClCompile>
  </ItemDefinitionGroup>
  <ItemDefinitionGroup Condition="'$(Configuration)|$(Platform)'=='Debug|X64'">
    <ClCompile>
      <PrecompiledHeader>
      </PrecompiledHeader>
      <WarningLevel>Level3</WarningLevel>
      <MinimalRebuild>false</MinimalRebuild>
      <DebugInformationFormat>ProgramDatabase</DebugInformationFormat>
      <Optimization>Disabled</Optimization>
      <BasicRuntimeChecks>EnableFastChecks</BasicRuntimeChecks>
      <RuntimeLibrary>MultiThreadedDebug</RuntimeLibrary>
      <PreprocessorDefinitions>WIN32;_WIN32_WINNT=0x0502;WINVER=0x0502;NTDDI_VERSION=0x05020000;_DEBUG;_HAS_ITERATOR_DEBUGGING=0;_CONSOLE;_CRT_SECURE_NO_WARNINGS;%(PreprocessorDefinitions)</PreprocessorDefinitions>
      <AdditionalIncludeDirectories>%(AdditionalIncludeDirectories)</AdditionalIncludeDirectories>
      <MultiProcessorCompilation>true</MultiProcessorCompilation>
      <AdditionalOptions>/bigobj @../flow/no_intellisense.opt %(AdditionalOptions)</AdditionalOptions>
      <PreprocessToFile>false</PreprocessToFile>
    </ClCompile>
    <Link>
      <SubSystem>Console</SubSystem>
      <GenerateDebugInformation>true</GenerateDebugInformation>
      <AdditionalDependencies>$(SolutionDir)bin\$(Configuration)\fdbclient.lib;Advapi32.lib</AdditionalDependencies>
    </Link>
  </ItemDefinitionGroup>
  <ItemDefinitionGroup Condition="'$(Configuration)|$(Platform)'=='Release|X64'">
    <ClCompile>
      <WarningLevel>Level3</WarningLevel>
      <PrecompiledHeader>
      </PrecompiledHeader>
      <DebugInformationFormat>ProgramDatabase</DebugInformationFormat>
      <Optimization>Full</Optimization>
      <RuntimeLibrary>MultiThreaded</RuntimeLibrary>
      <IntrinsicFunctions>true</IntrinsicFunctions>
      <PreprocessorDefinitions>WIN32;_WIN32_WINNT=0x0502;WINVER=0x0502;NTDDI_VERSION=0x05020000;NDEBUG;_CONSOLE;_CRT_SECURE_NO_WARNINGS;%(PreprocessorDefinitions)</PreprocessorDefinitions>
      <AdditionalIncludeDirectories>%(AdditionalIncludeDirectories)</AdditionalIncludeDirectories>
      <EnableEnhancedInstructionSet>NotSet</EnableEnhancedInstructionSet>
      <EnablePREfast>false</EnablePREfast>
      <AdditionalOptions>/bigobj @../flow/no_intellisense.opt %(AdditionalOptions)</AdditionalOptions>
      <MultiProcessorCompilation>true</MultiProcessorCompilation>
      <FavorSizeOrSpeed>Speed</FavorSizeOrSpeed>
      <BufferSecurityCheck>false</BufferSecurityCheck>
      <MinimalRebuild>false</MinimalRebuild>
    </ClCompile>
    <Link>
      <SubSystem>Console</SubSystem>
      <GenerateDebugInformation>true</GenerateDebugInformation>
      <EnableCOMDATFolding>false</EnableCOMDATFolding>
      <OptimizeReferences>false</OptimizeReferences>
      <AdditionalDependencies>$(SolutionDir)bin\$(Configuration)\fdbclient.lib;Advapi32.lib</AdditionalDependencies>
      <AdditionalOptions>/LTCG %(AdditionalOptions)</AdditionalOptions>
    </Link>
  </ItemDefinitionGroup>
  <ImportGroup Label="ExtensionTargets">
    <Import Project="..\flow\actorcompiler\ActorCompiler.targets" />
  </ImportGroup>
  <Import Project="$(VCTargetsPath)\Microsoft.Cpp.targets" />
  <Target Name="MyPreCompileSteps" AfterTargets="CLCompile">
    <Exec Command="..\bin\$(Configuration)\coveragetool.exe &quot;$(OutDir)coverage.$(TargetName).xml&quot; @(ActorCompiler -> '%(RelativeDir)%(Filename)%(Extension)', ' ') @(CLInclude -> '%(RelativeDir)%(Filename)%(Extension)', ' ') @(CLCompile -> '%(RelativeDir)%(Filename)%(Extension)', ' ')" />
  </Target>
</Project><|MERGE_RESOLUTION|>--- conflicted
+++ resolved
@@ -54,11 +54,8 @@
     <ActorCompiler Include="Resolver.actor.cpp" />
     <ActorCompiler Include="LogSystemDiskQueueAdapter.actor.cpp" />
     <ActorCompiler Include="LogSystemPeekCursor.actor.cpp" />
-<<<<<<< HEAD
     <ActorCompiler Include="MemoryPager.actor.cpp" />
-=======
     <ActorCompiler Include="LogRouter.actor.cpp" />
->>>>>>> 19e1f795
     <ActorCompiler Include="OldTLogServer.actor.cpp" />
     <ClCompile Include="SkipList.cpp" />
     <ActorCompiler Include="WaitFailure.actor.cpp" />
