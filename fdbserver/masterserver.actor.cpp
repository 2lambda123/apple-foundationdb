/*
 * masterserver.actor.cpp
 *
 * This source file is part of the FoundationDB open source project
 *
 * Copyright 2013-2018 Apple Inc. and the FoundationDB project authors
 *
 * Licensed under the Apache License, Version 2.0 (the "License");
 * you may not use this file except in compliance with the License.
 * You may obtain a copy of the License at
 *
 *     http://www.apache.org/licenses/LICENSE-2.0
 *
 * Unless required by applicable law or agreed to in writing, software
 * distributed under the License is distributed on an "AS IS" BASIS,
 * WITHOUT WARRANTIES OR CONDITIONS OF ANY KIND, either express or implied.
 * See the License for the specific language governing permissions and
 * limitations under the License.
 */

#include "flow/ActorCollection.h"
#include "fdbrpc/PerfMetric.h"
#include "flow/Trace.h"
#include "fdbrpc/FailureMonitor.h"
#include "fdbclient/NativeAPI.actor.h"
#include "fdbclient/Notified.h"
#include "fdbclient/SystemData.h"
#include "fdbserver/ConflictSet.h"
#include "fdbserver/DataDistribution.actor.h"
#include "fdbserver/Knobs.h"
#include <iterator>
#include "fdbserver/WaitFailure.h"
#include "fdbserver/WorkerInterface.actor.h"
#include "fdbserver/ClusterRecruitmentInterface.h"
#include "fdbserver/ServerDBInfo.h"
#include "fdbserver/CoordinatedState.h"
#include "fdbserver/CoordinationInterface.h"  // copy constructors for ServerCoordinators class
#include "fdbrpc/sim_validation.h"
#include "fdbserver/DBCoreState.h"
#include "fdbserver/LogSystem.h"
#include "fdbserver/LogSystemDiskQueueAdapter.h"
#include "fdbserver/IKeyValueStore.h"
#include "fdbserver/ApplyMetadataMutation.h"
#include "fdbserver/RecoveryState.h"
#include "flow/actorcompiler.h"  // This must be the last #include.

using std::vector;
using std::min;
using std::max;

struct ProxyVersionReplies {
	std::map<uint64_t, GetCommitVersionReply> replies;
	NotifiedVersion latestRequestNum;

	ProxyVersionReplies(ProxyVersionReplies&& r) BOOST_NOEXCEPT  : replies(std::move(r.replies)), latestRequestNum(std::move(r.latestRequestNum)) {}
	void operator=(ProxyVersionReplies&& r) BOOST_NOEXCEPT { replies = std::move(r.replies); latestRequestNum = std::move(r.latestRequestNum); }

	ProxyVersionReplies() : latestRequestNum(0) {}
};

ACTOR Future<Void> masterTerminateOnConflict( UID dbgid, Promise<Void> fullyRecovered, Future<Void> onConflict, Future<Void> switchedState ) {
	choose {
		when( wait(onConflict) ) {
			if (!fullyRecovered.isSet()) {
				TraceEvent("MasterTerminated", dbgid).detail("Reason", "Conflict");
				TEST(true);  // Coordinated state conflict, master dying
				throw worker_removed();
			}
			return Void();
		}
		when( wait(switchedState) ) {
			return Void();
		}
	}
}

class ReusableCoordinatedState : NonCopyable {
public:
	Promise<Void> fullyRecovered;
	DBCoreState prevDBState;
	DBCoreState myDBState;
	bool finalWriteStarted;
	Future<Void> previousWrite;

	ReusableCoordinatedState( ServerCoordinators const& coordinators, PromiseStream<Future<Void>> const& addActor, UID const& dbgid ) : coordinators(coordinators), cstate(coordinators), addActor(addActor), dbgid(dbgid), finalWriteStarted(false), previousWrite(Void()) {}

	Future<Void> read() {
		return _read(this);
	}

	Future<Void> write(DBCoreState newState, bool finalWrite = false) {
		previousWrite = _write(this, newState, finalWrite);
		return previousWrite;
	}

	Future<Void> move( ClusterConnectionString const& nc ) {
		return cstate.move(nc);
	}

private:
	MovableCoordinatedState cstate;
	ServerCoordinators coordinators;
	PromiseStream<Future<Void>> addActor;
	Promise<Void> switchedState;
	UID dbgid;

	ACTOR Future<Void> _read(ReusableCoordinatedState* self) {
		Value prevDBStateRaw = wait( self->cstate.read() );
		Future<Void> onConflict = masterTerminateOnConflict( self->dbgid, self->fullyRecovered, self->cstate.onConflict(), self->switchedState.getFuture() );
		if(onConflict.isReady() && onConflict.isError()) {
			throw onConflict.getError();
		}
		self->addActor.send( onConflict );

		if( prevDBStateRaw.size() ) {
			self->prevDBState = BinaryReader::fromStringRef<DBCoreState>(prevDBStateRaw, IncludeVersion());
			self->myDBState = self->prevDBState;
		}

		return Void();
	}

	ACTOR Future<Void> _write(ReusableCoordinatedState* self, DBCoreState newState, bool finalWrite) {
		if(self->finalWriteStarted) {
			wait( Future<Void>(Never()) );
		}

		if(finalWrite) {
			self->finalWriteStarted = true;
		}
		
		try {
			wait( self->cstate.setExclusive( BinaryWriter::toValue(newState, IncludeVersion()) ) );
		} catch (Error& e) {
			TEST(true); // Master displaced during writeMasterState
			throw;
		}

		self->myDBState = newState;

		if(!finalWrite) {
			self->switchedState.send(Void());
			self->cstate = MovableCoordinatedState(self->coordinators);
			Value rereadDBStateRaw = wait( self->cstate.read() );
			DBCoreState readState;
			if( rereadDBStateRaw.size() )
				readState = BinaryReader::fromStringRef<DBCoreState>(rereadDBStateRaw, IncludeVersion());

			if( readState != newState ) {
				TraceEvent("MasterTerminated", self->dbgid).detail("Reason", "CStateChanged");
				TEST(true);  // Coordinated state changed between writing and reading, master dying
				throw worker_removed();
			}
			self->switchedState = Promise<Void>();
			self->addActor.send( masterTerminateOnConflict( self->dbgid, self->fullyRecovered, self->cstate.onConflict(), self->switchedState.getFuture() ) );
		} else {
			self->fullyRecovered.send(Void());
		}
		
		return Void();
	}
};

struct MasterData : NonCopyable, ReferenceCounted<MasterData> {
	UID dbgid;

	AsyncTrigger registrationTrigger;
	Version lastEpochEnd, // The last version in the old epoch not (to be) rolled back in this recovery
		recoveryTransactionVersion;  // The first version in this epoch
	double lastCommitTime;

	DatabaseConfiguration originalConfiguration;
	DatabaseConfiguration configuration;
	std::vector<Optional<Key>> primaryDcId;
	std::vector<Optional<Key>> remoteDcIds;
	bool hasConfiguration;

	ServerCoordinators coordinators;

	Reference< ILogSystem > logSystem;
	Version version;   // The last version assigned to a proxy by getVersion()
	double lastVersionTime;
	LogSystemDiskQueueAdapter* txnStateLogAdapter;
	IKeyValueStore* txnStateStore;
	int64_t memoryLimit;
	std::map<Optional<Value>,int8_t> dcId_locality;
	std::vector<Tag> allTags;

	int8_t getNextLocality() {
		int8_t maxLocality = -1;
		for(auto it : dcId_locality) {
			maxLocality = std::max(maxLocality, it.second);
		}
		return maxLocality + 1;
	}

	vector< MasterProxyInterface > proxies;
	vector< MasterProxyInterface > provisionalProxies;
	vector< ResolverInterface > resolvers;

	std::map<UID, ProxyVersionReplies> lastProxyVersionReplies;

	Standalone<StringRef> dbId;

	MasterInterface myInterface;
	ClusterControllerFullInterface clusterController;  // If the cluster controller changes, this master will die, so this is immutable.

	ReusableCoordinatedState cstate;
	Promise<Void> cstateUpdated;
	Reference<AsyncVar<ServerDBInfo>> dbInfo;
	int64_t registrationCount; // Number of different MasterRegistrationRequests sent to clusterController

	RecoveryState recoveryState;

	AsyncVar<Standalone<VectorRef<ResolverMoveRef>>> resolverChanges;
	Version resolverChangesVersion;
	std::set<UID> resolverNeedingChanges;

	PromiseStream<Future<Void>> addActor;
	Reference<AsyncVar<bool>> recruitmentStalled;
	bool forceRecovery;
	int8_t safeLocality;
	int8_t primaryLocality;
	bool neverCreated;

	MasterData(
		Reference<AsyncVar<ServerDBInfo>> const& dbInfo,
		MasterInterface const& myInterface,
		ServerCoordinators const& coordinators,
		ClusterControllerFullInterface const& clusterController,
		Standalone<StringRef> const& dbId,
		PromiseStream<Future<Void>> const& addActor,
		bool forceRecovery
		)
		: dbgid(myInterface.id()),
		  myInterface(myInterface),
		  dbInfo(dbInfo),
		  cstate(coordinators, addActor, dbgid),
		  coordinators(coordinators),
		  clusterController(clusterController),
		  dbId(dbId),
		  forceRecovery(forceRecovery),
		  safeLocality(tagLocalityInvalid),
		  primaryLocality(tagLocalityInvalid),
		  neverCreated(false),
		  lastEpochEnd(invalidVersion),
		  recoveryTransactionVersion(invalidVersion),
		  lastCommitTime(0),
		  registrationCount(0),
		  version(invalidVersion),
		  lastVersionTime(0),
		  txnStateStore(0),
		  memoryLimit(2e9),
		  addActor(addActor),
		  hasConfiguration(false),
		  recruitmentStalled( Reference<AsyncVar<bool>>( new AsyncVar<bool>() ) )
	{
		if(forceRecovery && !myInterface.locality.dcId().present()) {
			TraceEvent(SevError, "ForcedRecoveryRequiresDcID");
			forceRecovery = false;
		}
	}
	~MasterData() { if(txnStateStore) txnStateStore->close(); }
};

ACTOR Future<Void> newProxies( Reference<MasterData> self, RecruitFromConfigurationReply recr ) {
	vector<Future<MasterProxyInterface>> initializationReplies;
	for( int i = 0; i < recr.proxies.size(); i++ ) {
		InitializeMasterProxyRequest req;
		req.master = self->myInterface;
		req.recoveryCount = self->cstate.myDBState.recoveryCount + 1;
		req.recoveryTransactionVersion = self->recoveryTransactionVersion;
		req.firstProxy = i == 0;
		TraceEvent("ProxyReplies",self->dbgid).detail("WorkerID", recr.proxies[i].id());
		initializationReplies.push_back( transformErrors( throwErrorOr( recr.proxies[i].masterProxy.getReplyUnlessFailedFor( req, SERVER_KNOBS->TLOG_TIMEOUT, SERVER_KNOBS->MASTER_FAILURE_SLOPE_DURING_RECOVERY ) ), master_recovery_failed() ) );
	}

	vector<MasterProxyInterface> newRecruits = wait( getAll( initializationReplies ) );
	// It is required for the correctness of COMMIT_ON_FIRST_PROXY that self->proxies[0] is the firstProxy.
	self->proxies = newRecruits;

	return Void();
}

ACTOR Future<Void> newResolvers( Reference<MasterData> self, RecruitFromConfigurationReply recr ) {
	vector<Future<ResolverInterface>> initializationReplies;
	for( int i = 0; i < recr.resolvers.size(); i++ ) {
		InitializeResolverRequest req;
		req.recoveryCount = self->cstate.myDBState.recoveryCount + 1;
		req.proxyCount = recr.proxies.size();
		req.resolverCount = recr.resolvers.size();
		TraceEvent("ResolverReplies",self->dbgid).detail("WorkerID", recr.resolvers[i].id());
		initializationReplies.push_back( transformErrors( throwErrorOr( recr.resolvers[i].resolver.getReplyUnlessFailedFor( req, SERVER_KNOBS->TLOG_TIMEOUT, SERVER_KNOBS->MASTER_FAILURE_SLOPE_DURING_RECOVERY ) ), master_recovery_failed() ) );
	}

	vector<ResolverInterface> newRecruits = wait( getAll( initializationReplies ) );
	self->resolvers = newRecruits;

	return Void();
}

ACTOR Future<Void> newTLogServers( Reference<MasterData> self, RecruitFromConfigurationReply recr, Reference<ILogSystem> oldLogSystem, vector<Standalone<CommitTransactionRef>>* initialConfChanges ) {
	if(self->configuration.usableRegions > 1) {
		state Optional<Key> remoteDcId = self->remoteDcIds.size() ? self->remoteDcIds[0] : Optional<Key>();
		if( !self->dcId_locality.count(recr.dcId) ) {
			int8_t loc = self->getNextLocality();
			Standalone<CommitTransactionRef> tr;
			tr.set(tr.arena(), tagLocalityListKeyFor(recr.dcId), tagLocalityListValue(loc));
			initialConfChanges->push_back(tr);
			self->dcId_locality[recr.dcId] = loc;
			TraceEvent(SevWarn, "UnknownPrimaryDCID", self->dbgid).detail("PrimaryId", recr.dcId).detail("Loc", loc);
		}

		if( !self->dcId_locality.count(remoteDcId) ) {
			int8_t loc = self->getNextLocality();
			Standalone<CommitTransactionRef> tr;
			tr.set(tr.arena(), tagLocalityListKeyFor(remoteDcId), tagLocalityListValue(loc));
			initialConfChanges->push_back(tr);
			self->dcId_locality[remoteDcId] = loc;
			TraceEvent(SevWarn, "UnknownRemoteDCID", self->dbgid).detail("RemoteId", remoteDcId).detail("Loc", loc);
		}

		std::vector<UID> exclusionWorkerIds;
		std::transform(recr.tLogs.begin(), recr.tLogs.end(), std::back_inserter(exclusionWorkerIds), [](const WorkerInterface &in) { return in.id(); });
		std::transform(recr.satelliteTLogs.begin(), recr.satelliteTLogs.end(), std::back_inserter(exclusionWorkerIds), [](const WorkerInterface &in) { return in.id(); });
		Future<RecruitRemoteFromConfigurationReply> fRemoteWorkers = brokenPromiseToNever( self->clusterController.recruitRemoteFromConfiguration.getReply( RecruitRemoteFromConfigurationRequest( self->configuration, remoteDcId, recr.tLogs.size() * std::max<int>(1, self->configuration.desiredLogRouterCount / std::max<int>(1, recr.tLogs.size())), exclusionWorkerIds) ) );

		self->primaryLocality = self->dcId_locality[recr.dcId];
		self->logSystem = Reference<ILogSystem>();  // Cancels the actors in the previous log system.
		Reference<ILogSystem> newLogSystem = wait( oldLogSystem->newEpoch( recr, fRemoteWorkers, self->configuration, self->cstate.myDBState.recoveryCount + 1, self->primaryLocality, self->dcId_locality[remoteDcId], self->allTags, self->recruitmentStalled ) );
		self->logSystem = newLogSystem;
	} else {
		self->primaryLocality = tagLocalitySpecial;
		self->logSystem = Reference<ILogSystem>();  // Cancels the actors in the previous log system.
		Reference<ILogSystem> newLogSystem = wait( oldLogSystem->newEpoch( recr, Never(), self->configuration, self->cstate.myDBState.recoveryCount + 1, self->primaryLocality, tagLocalitySpecial, self->allTags, self->recruitmentStalled ) );
		self->logSystem = newLogSystem;
	}
	return Void();
}

ACTOR Future<Void> newSeedServers( Reference<MasterData> self, RecruitFromConfigurationReply recruits, vector<StorageServerInterface>* servers ) {
	// This is only necessary if the database is at version 0
	servers->clear();
	if (self->lastEpochEnd) return Void();

	state int idx = 0;
	state std::map<Optional<Value>, Tag> dcId_tags;
	state int8_t nextLocality = 0;
	while( idx < recruits.storageServers.size() ) {
		TraceEvent("MasterRecruitingInitialStorageServer", self->dbgid)
			.detail("CandidateWorker", recruits.storageServers[idx].locality.toString());

		InitializeStorageRequest isr;
		isr.seedTag = dcId_tags.count(recruits.storageServers[idx].locality.dcId()) ? dcId_tags[recruits.storageServers[idx].locality.dcId()] : Tag(nextLocality, 0);
		isr.storeType = self->configuration.storageServerStoreType;
		isr.reqId = deterministicRandom()->randomUniqueID();
		isr.interfaceId = deterministicRandom()->randomUniqueID();

		ErrorOr<InitializeStorageReply> newServer = wait( recruits.storageServers[idx].storage.tryGetReply( isr ) );

		if( newServer.isError() ) {
			if( !newServer.isError( error_code_recruitment_failed ) && !newServer.isError( error_code_request_maybe_delivered ) )
				throw newServer.getError();

			TEST( true ); // masterserver initial storage recuitment loop failed to get new server
			wait( delay(SERVER_KNOBS->STORAGE_RECRUITMENT_DELAY) );
		}
		else {
			if(!dcId_tags.count(recruits.storageServers[idx].locality.dcId())) {
				dcId_tags[recruits.storageServers[idx].locality.dcId()] = Tag(nextLocality, 0);
				nextLocality++;
			}
				
			Tag& tag = dcId_tags[recruits.storageServers[idx].locality.dcId()];
			tag.id++;
			idx++;

			servers->push_back( newServer.get().interf );
		}
	}

	self->dcId_locality.clear();
	for(auto& it : dcId_tags) {
		self->dcId_locality[it.first] = it.second.locality;
	}

	TraceEvent("MasterRecruitedInitialStorageServers", self->dbgid)
			.detail("TargetCount", self->configuration.storageTeamSize)
			.detail("Servers", describe(*servers));

	return Void();
}

Future<Void> waitProxyFailure( vector<MasterProxyInterface> const& proxies ) {
	vector<Future<Void>> failed;
	for(int i=0; i<proxies.size(); i++)
		failed.push_back( waitFailureClient( proxies[i].waitFailure, SERVER_KNOBS->TLOG_TIMEOUT, -SERVER_KNOBS->TLOG_TIMEOUT/SERVER_KNOBS->SECONDS_BEFORE_NO_FAILURE_DELAY ) );
	ASSERT( failed.size() >= 1 );
	return tagError<Void>(quorum( failed, 1 ), master_proxy_failed());
}

Future<Void> waitResolverFailure( vector<ResolverInterface> const& resolvers ) {
	vector<Future<Void>> failed;
	for(int i=0; i<resolvers.size(); i++)
		failed.push_back( waitFailureClient( resolvers[i].waitFailure, SERVER_KNOBS->TLOG_TIMEOUT, -SERVER_KNOBS->TLOG_TIMEOUT/SERVER_KNOBS->SECONDS_BEFORE_NO_FAILURE_DELAY ) );
	ASSERT( failed.size() >= 1 );
	return tagError<Void>(quorum( failed, 1 ), master_resolver_failed());
}

ACTOR Future<Void> updateLogsValue( Reference<MasterData> self, Database cx ) {
	state Transaction tr(cx);
	loop {
		try {
			Optional<Standalone<StringRef>> value = wait( tr.get(logsKey) );
			ASSERT(value.present());
			auto logs = decodeLogsValue(value.get());

			std::set<UID> logIds;
			for(auto& log : logs.first) {
				logIds.insert(log.first);
			}

			bool found = false;
			for(auto& logSet : self->logSystem->getLogSystemConfig().tLogs) {
				for(auto& log : logSet.tLogs) {
					if(logIds.count(log.id())) {
						found = true;
						break;
					}
				}
				if(found) {
					break;
				}
			}

			if(!found) {
				TEST(true); //old master attempted to change logsKey
				return Void();
			}

			tr.set(logsKey, self->logSystem->getLogsValue());
			wait( tr.commit() );
			return Void();
		} catch( Error &e ) {
			wait( tr.onError(e) );
		}
	}
}

Future<Void> sendMasterRegistration( MasterData* self, LogSystemConfig const& logSystemConfig, vector<MasterProxyInterface> proxies, vector<ResolverInterface> resolvers, DBRecoveryCount recoveryCount, vector<UID> priorCommittedLogServers ) {
	RegisterMasterRequest masterReq;
	masterReq.id = self->myInterface.id();
	masterReq.mi = self->myInterface.locality;
	masterReq.logSystemConfig = logSystemConfig;
	masterReq.proxies = proxies;
	masterReq.resolvers = resolvers;
	masterReq.recoveryCount = recoveryCount;
	if(self->hasConfiguration) masterReq.configuration = self->configuration;
	masterReq.registrationCount = ++self->registrationCount;
	masterReq.priorCommittedLogServers = priorCommittedLogServers;
	masterReq.recoveryState = self->recoveryState;
	masterReq.recoveryStalled = self->recruitmentStalled->get();
	return brokenPromiseToNever( self->clusterController.registerMaster.getReply( masterReq ) );
}

ACTOR Future<Void> updateRegistration( Reference<MasterData> self, Reference<ILogSystem> logSystem ) {
	state Database cx = openDBOnServer(self->dbInfo, TaskPriority::DefaultEndpoint, true, true);
	state Future<Void> trigger =  self->registrationTrigger.onTrigger();
	state Future<Void> updateLogsKey;

	loop {
		wait( trigger );
		wait( delay( .001 ) );  // Coalesce multiple changes

		trigger =  self->registrationTrigger.onTrigger();

		TraceEvent("MasterUpdateRegistration", self->dbgid).detail("RecoveryCount", self->cstate.myDBState.recoveryCount).detail("Logs", describe(logSystem->getLogSystemConfig().tLogs));

		if (!self->cstateUpdated.isSet()) {
			wait(sendMasterRegistration(self.getPtr(), logSystem->getLogSystemConfig(), self->provisionalProxies, self->resolvers, self->cstate.myDBState.recoveryCount, self->cstate.prevDBState.getPriorCommittedLogServers() ));
		} else {
			updateLogsKey = updateLogsValue(self, cx);
			wait( sendMasterRegistration( self.getPtr(), logSystem->getLogSystemConfig(), self->proxies, self->resolvers, self->cstate.myDBState.recoveryCount, vector<UID>() ) );
		}
	}
}

ACTOR Future<Standalone<CommitTransactionRef>> provisionalMaster( Reference<MasterData> parent, Future<Void> activate ) {
	wait(activate);

	// Register a fake master proxy (to be provided right here) to make ourselves available to clients
	parent->provisionalProxies = vector<MasterProxyInterface>(1);
	parent->provisionalProxies[0].provisional = true;
	parent->provisionalProxies[0].locality = parent->myInterface.locality;
	parent->provisionalProxies[0].initEndpoints();
	state Future<Void> waitFailure = waitFailureServer(parent->provisionalProxies[0].waitFailure.getFuture());
	parent->registrationTrigger.trigger();

	auto lockedKey = parent->txnStateStore->readValue(databaseLockedKey).get();
	state bool locked = lockedKey.present() && lockedKey.get().size();

	state Optional<Value> metadataVersion = parent->txnStateStore->readValue(metadataVersionKey).get();

	// We respond to a minimal subset of the master proxy protocol.  Our sole purpose is to receive a single write-only transaction
	// which might repair our configuration, and return it.
	loop choose {
		when ( GetReadVersionRequest req = waitNext( parent->provisionalProxies[0].getConsistentReadVersion.getFuture() ) ) {
			if ( req.flags & GetReadVersionRequest::FLAG_CAUSAL_READ_RISKY && parent->lastEpochEnd ) {
				GetReadVersionReply rep;
				rep.version = parent->lastEpochEnd;
				rep.locked = locked;
				rep.metadataVersion = metadataVersion;
				req.reply.send( rep );
			} else
				req.reply.send(Never());  // We can't perform causally consistent reads without recovering
		}
		when ( CommitTransactionRequest req = waitNext( parent->provisionalProxies[0].commit.getFuture() ) ) {
			req.reply.send(Never()); // don't reply (clients always get commit_unknown_result)
			auto t = &req.transaction;
			if (t->read_snapshot == parent->lastEpochEnd && //< So no transactions can fall between the read snapshot and the recovery transaction this (might) be merged with
				// vvv and also the changes we will make in the recovery transaction (most notably to lastEpochEndKey) BEFORE we merge initialConfChanges won't conflict
				!std::any_of(t->read_conflict_ranges.begin(), t->read_conflict_ranges.end(), [](KeyRangeRef const& r){return r.contains(lastEpochEndKey);}))
			{
				for(auto m = t->mutations.begin(); m != t->mutations.end(); ++m) {
					TraceEvent("PM_CTM", parent->dbgid).detail("MType", m->type).detail("Param1", m->param1).detail("Param2", m->param2);
					if (isMetadataMutation(*m)) {
						// We keep the mutations and write conflict ranges from this transaction, but not its read conflict ranges
						Standalone<CommitTransactionRef> out;
						out.read_snapshot = invalidVersion;
						out.mutations.append_deep(out.arena(), t->mutations.begin(), t->mutations.size());
						out.write_conflict_ranges.append_deep(out.arena(), t->write_conflict_ranges.begin(), t->write_conflict_ranges.size());
						return out;
					}
				}
			}
		}
		when ( GetKeyServerLocationsRequest req = waitNext( parent->provisionalProxies[0].getKeyServersLocations.getFuture() ) ) {
			req.reply.send(Never());
		}
		when ( wait( waitFailure ) ) { throw worker_removed(); }
	}
}

ACTOR Future<vector<Standalone<CommitTransactionRef>>> recruitEverything( Reference<MasterData> self, vector<StorageServerInterface>* seedServers, Reference<ILogSystem> oldLogSystem ) {
	if (!self->configuration.isValid()) {
		RecoveryStatus::RecoveryStatus status;
		if (self->configuration.initialized) {
			status = RecoveryStatus::configuration_invalid;
		} else if (!self->cstate.prevDBState.tLogs.size()) {
			status = RecoveryStatus::configuration_never_created;
			self->neverCreated = true;
		} else {
			status = RecoveryStatus::configuration_missing;
		}
		TraceEvent("MasterRecoveryState", self->dbgid)
			.detail("StatusCode", status)
			.detail("Status", RecoveryStatus::names[status])
			.trackLatest("MasterRecoveryState");
		return Never();
	} else
		TraceEvent("MasterRecoveryState", self->dbgid)
			.detail("StatusCode", RecoveryStatus::recruiting_transaction_servers)
			.detail("Status", RecoveryStatus::names[RecoveryStatus::recruiting_transaction_servers])
			.detail("RequiredTLogs", self->configuration.tLogReplicationFactor)
			.detail("DesiredTLogs", self->configuration.getDesiredLogs())
			.detail("RequiredProxies", 1)
			.detail("DesiredProxies", self->configuration.getDesiredProxies())
			.detail("RequiredResolvers", 1)
			.detail("DesiredResolvers", self->configuration.getDesiredResolvers())
			.detail("StoreType", self->configuration.storageServerStoreType)
			.trackLatest("MasterRecoveryState");
	
	//FIXME: we only need log routers for the same locality as the master
	int maxLogRouters = self->cstate.prevDBState.logRouterTags;
	for(auto& old : self->cstate.prevDBState.oldTLogData) {
		maxLogRouters = std::max(maxLogRouters, old.logRouterTags);
	}

	state RecruitFromConfigurationReply recruits = wait(
		brokenPromiseToNever( self->clusterController.recruitFromConfiguration.getReply(
			RecruitFromConfigurationRequest( self->configuration, self->lastEpochEnd==0, maxLogRouters ) ) ) );

	self->primaryDcId.clear();
	self->remoteDcIds.clear();
	if(recruits.dcId.present()) {
		self->primaryDcId.push_back(recruits.dcId);
		if(self->configuration.regions.size() > 1) {
			self->remoteDcIds.push_back(recruits.dcId.get() == self->configuration.regions[0].dcId ? self->configuration.regions[1].dcId : self->configuration.regions[0].dcId);
		}
	}
	
	TraceEvent("MasterRecoveryState", self->dbgid)
		.detail("StatusCode", RecoveryStatus::initializing_transaction_servers)
		.detail("Status", RecoveryStatus::names[RecoveryStatus::initializing_transaction_servers])
		.detail("Proxies", recruits.proxies.size())
		.detail("TLogs", recruits.tLogs.size())
		.detail("Resolvers", recruits.resolvers.size())
		.trackLatest("MasterRecoveryState");

	// Actually, newSeedServers does both the recruiting and initialization of the seed servers; so if this is a brand new database we are sort of lying that we are
	// past the recruitment phase.  In a perfect world we would split that up so that the recruitment part happens above (in parallel with recruiting the transaction servers?).
	wait( newSeedServers( self, recruits, seedServers ) );
	state vector<Standalone<CommitTransactionRef>> confChanges;
	wait( newProxies( self, recruits ) && newResolvers( self, recruits ) && newTLogServers( self, recruits, oldLogSystem, &confChanges ) );
	return confChanges;
}

ACTOR Future<Void> updateLocalityForDcId(Optional<Key> dcId, Reference<ILogSystem> oldLogSystem, Reference<AsyncVar<PeekTxsInfo>> locality) {
	loop {
		std::pair<int8_t,int8_t> loc = oldLogSystem->getLogSystemConfig().getLocalityForDcId(dcId);
		Version ver = locality->get().knownCommittedVersion;
		if(ver == invalidVersion) {
			ver = oldLogSystem->getKnownCommittedVersion();
		}
		locality->set( PeekTxsInfo(loc.first,loc.second,ver) );
		TraceEvent("UpdatedLocalityForDcId").detail("DcId", dcId).detail("Locality0", loc.first).detail("Locality1", loc.second).detail("Version", ver);
		wait( oldLogSystem->onLogSystemConfigChange() || oldLogSystem->onKnownCommittedVersionChange() );
	}
}

ACTOR Future<Void> readTransactionSystemState( Reference<MasterData> self, Reference<ILogSystem> oldLogSystem, Version txsPoppedVersion ) {
	state Reference<AsyncVar<PeekTxsInfo>> myLocality = Reference<AsyncVar<PeekTxsInfo>>( new AsyncVar<PeekTxsInfo>(PeekTxsInfo(tagLocalityInvalid,tagLocalityInvalid,invalidVersion) ) );
	state Future<Void> localityUpdater = updateLocalityForDcId(self->myInterface.locality.dcId(), oldLogSystem, myLocality);
	// Peek the txnStateTag in oldLogSystem and recover self->txnStateStore

	// For now, we also obtain the recovery metadata that the log system obtained during the end_epoch process for comparison

	// Sets self->lastEpochEnd and self->recoveryTransactionVersion
	// Sets self->configuration to the configuration (FF/conf/ keys) at self->lastEpochEnd

	// Recover transaction state store
	if(self->txnStateStore) self->txnStateStore->close();
	self->txnStateLogAdapter = openDiskQueueAdapter( oldLogSystem, myLocality, txsPoppedVersion );
	self->txnStateStore = keyValueStoreLogSystem( self->txnStateLogAdapter, self->dbgid, self->memoryLimit, false, false, true );

	// Versionstamped operations (particularly those applied from DR) define a minimum commit version
	// that we may recover to, as they embed the version in user-readable data and require that no
	// transactions will be committed at a lower version.
	Optional<Standalone<StringRef>> requiredCommitVersion = wait(self->txnStateStore->readValue( minRequiredCommitVersionKey ));
	Version minRequiredCommitVersion = -1;
	if (requiredCommitVersion.present()) {
		minRequiredCommitVersion = BinaryReader::fromStringRef<Version>(requiredCommitVersion.get(), Unversioned());
	}

	// Recover version info
	self->lastEpochEnd = oldLogSystem->getEnd() - 1;
	if (self->lastEpochEnd == 0) {
		self->recoveryTransactionVersion = 1;
	} else {
		if(self->forceRecovery) {
			self->recoveryTransactionVersion = self->lastEpochEnd + SERVER_KNOBS->MAX_VERSIONS_IN_FLIGHT_FORCED;
		} else {
			self->recoveryTransactionVersion = self->lastEpochEnd + SERVER_KNOBS->MAX_VERSIONS_IN_FLIGHT;
		}

		if(BUGGIFY) {
			self->recoveryTransactionVersion += deterministicRandom()->randomInt64(0, SERVER_KNOBS->MAX_VERSIONS_IN_FLIGHT);
		}
		if ( self->recoveryTransactionVersion < minRequiredCommitVersion ) self->recoveryTransactionVersion = minRequiredCommitVersion;
	}

	TraceEvent("MasterRecovering", self->dbgid).detail("LastEpochEnd", self->lastEpochEnd).detail("RecoveryTransactionVersion", self->recoveryTransactionVersion);

	Standalone<VectorRef<KeyValueRef>> rawConf = wait( self->txnStateStore->readRange( configKeys ) );
	self->configuration.fromKeyValues( rawConf );
	self->originalConfiguration = self->configuration;
	self->hasConfiguration = true;
	TraceEvent("MasterRecoveredConfig", self->dbgid).detail("Conf", self->configuration.toString()).trackLatest("RecoveredConfig");

	Standalone<VectorRef<KeyValueRef>> rawLocalities = wait( self->txnStateStore->readRange( tagLocalityListKeys ) );
	self->dcId_locality.clear();
	for(auto& kv : rawLocalities) {
		self->dcId_locality[decodeTagLocalityListKey(kv.key)] = decodeTagLocalityListValue(kv.value);
	}

	Standalone<VectorRef<KeyValueRef>> rawTags = wait( self->txnStateStore->readRange( serverTagKeys ) );
	self->allTags.clear();
<<<<<<< HEAD
	if(self->lastEpochEnd > 0) {
		self->allTags.push_back(txsTag);
		self->allTags.push_back(cacheTag);
	}
=======
>>>>>>> bb40023a

	if(self->forceRecovery) {
		self->safeLocality = oldLogSystem->getLogSystemConfig().tLogs[0].locality;
		for(auto& kv : rawTags) {
			Tag tag = decodeServerTagValue( kv.value );
			if(tag.locality == self->safeLocality) {
				self->allTags.push_back(tag);
			}
		}
	} else {
		for(auto& kv : rawTags) {
			self->allTags.push_back(decodeServerTagValue( kv.value ));
		}
	}

	Standalone<VectorRef<KeyValueRef>> rawHistoryTags = wait( self->txnStateStore->readRange( serverTagHistoryKeys ) );
	for(auto& kv : rawHistoryTags) {
		self->allTags.push_back(decodeServerTagValue( kv.value ));
	}

	uniquify(self->allTags);

	//auto kvs = self->txnStateStore->readRange( systemKeys );
	//for( auto & kv : kvs.get() )
	//	TraceEvent("MasterRecoveredTXS", self->dbgid).detail("K", kv.key).detail("V", kv.value);

	self->txnStateLogAdapter->setNextVersion( oldLogSystem->getEnd() );  //< FIXME: (1) the log adapter should do this automatically after recovery; (2) if we make KeyValueStoreMemory guarantee immediate reads, we should be able to get rid of the discardCommit() below and not need a writable log adapter

	TraceEvent("RTSSComplete", self->dbgid);

	return Void();
}

ACTOR Future<Void> sendInitialCommitToResolvers( Reference<MasterData> self ) {
	state KeyRange txnKeys = allKeys;
	state Sequence txnSequence = 0;
	ASSERT(self->recoveryTransactionVersion);

	state Standalone<VectorRef<KeyValueRef>> data = self->txnStateStore->readRange(txnKeys, BUGGIFY ? 3 : SERVER_KNOBS->DESIRED_TOTAL_BYTES, SERVER_KNOBS->DESIRED_TOTAL_BYTES).get();
	state vector<Future<Void>> txnReplies;
	state int64_t dataOutstanding = 0;
	loop {
		if(!data.size()) break;
		((KeyRangeRef&)txnKeys) = KeyRangeRef( keyAfter(data.back().key, txnKeys.arena()), txnKeys.end );
		Standalone<VectorRef<KeyValueRef>> nextData = self->txnStateStore->readRange(txnKeys, BUGGIFY ? 3 : SERVER_KNOBS->DESIRED_TOTAL_BYTES, SERVER_KNOBS->DESIRED_TOTAL_BYTES).get();

		for(auto& r : self->proxies) {
			TxnStateRequest req;
			req.arena = data.arena();
			req.data = data;
			req.sequence = txnSequence;
			req.last = !nextData.size();
			txnReplies.push_back( brokenPromiseToNever( r.txnState.getReply( req ) ) );
			dataOutstanding += data.arena().getSize();
		}
		data = nextData;
		txnSequence++;

		if(dataOutstanding > SERVER_KNOBS->MAX_TXS_SEND_MEMORY) {
			wait( waitForAll(txnReplies) );
			txnReplies = vector<Future<Void>>();
			dataOutstanding = 0;
		}

		wait(yield());
	}
	wait( waitForAll(txnReplies) );

	vector<Future<ResolveTransactionBatchReply>> replies;
	for(auto& r : self->resolvers) {
		ResolveTransactionBatchRequest req;
		req.prevVersion = -1;
		req.version = self->lastEpochEnd;
		req.lastReceivedVersion = -1;

		replies.push_back( brokenPromiseToNever( r.resolve.getReply( req ) ) );
	}

	wait(waitForAll(replies));
	return Void();
}

ACTOR Future<Void> triggerUpdates( Reference<MasterData> self, Reference<ILogSystem> oldLogSystem ) {
	loop {
		wait( oldLogSystem->onLogSystemConfigChange() || self->cstate.fullyRecovered.getFuture() || self->recruitmentStalled->onChange() );
		if(self->cstate.fullyRecovered.isSet())
			return Void();

		self->registrationTrigger.trigger();
	}
}

ACTOR Future<Void> discardCommit(IKeyValueStore* store, LogSystemDiskQueueAdapter* adapter) {
	state Future<LogSystemDiskQueueAdapter::CommitMessage> fcm = adapter->getCommitMessage();
	state Future<Void> committed = store->commit();
	LogSystemDiskQueueAdapter::CommitMessage cm = wait(fcm);
	ASSERT(!committed.isReady());
	cm.acknowledge.send(Void());
	ASSERT(committed.isReady());
	return Void();
}

void updateConfigForForcedRecovery(Reference<MasterData> self, vector<Standalone<CommitTransactionRef>>* initialConfChanges) {
	bool regionsChanged = false;
	for(auto& it : self->configuration.regions) {
		if(it.dcId == self->myInterface.locality.dcId().get() && it.priority < 0) {
			it.priority = 1;
			regionsChanged = true;
		} else if(it.dcId != self->myInterface.locality.dcId().get() && it.priority >= 0) {
			it.priority = -1;
			regionsChanged = true;
		}
	}
	Standalone<CommitTransactionRef> regionCommit;
	regionCommit.mutations.push_back_deep(regionCommit.arena(), MutationRef(MutationRef::SetValue, configKeysPrefix.toString() + "usable_regions", LiteralStringRef("1")));
	self->configuration.applyMutation( regionCommit.mutations.back() );
	if(regionsChanged) {
		std::sort(self->configuration.regions.begin(), self->configuration.regions.end(), RegionInfo::sort_by_priority() );
		StatusObject regionJSON;
		regionJSON["regions"] = self->configuration.getRegionJSON();
		regionCommit.mutations.push_back_deep(regionCommit.arena(), MutationRef(MutationRef::SetValue, configKeysPrefix.toString() + "regions", BinaryWriter::toValue(regionJSON, IncludeVersion()).toString()));
		self->configuration.applyMutation( regionCommit.mutations.back() ); //modifying the configuration directly does not change the configuration when it is re-serialized unless we call applyMutation 
		TraceEvent("ForcedRecoveryConfigChange", self->dbgid).detail("Conf", self->configuration.toString());
	}
	initialConfChanges->push_back(regionCommit);
}

ACTOR Future<Void> recoverFrom( Reference<MasterData> self, Reference<ILogSystem> oldLogSystem, vector<StorageServerInterface>* seedServers, vector<Standalone<CommitTransactionRef>>* initialConfChanges, Future<Version> poppedTxsVersion ) {
	TraceEvent("MasterRecoveryState", self->dbgid)
		.detail("StatusCode", RecoveryStatus::reading_transaction_system_state)
		.detail("Status", RecoveryStatus::names[RecoveryStatus::reading_transaction_system_state])
		.trackLatest("MasterRecoveryState");
	self->hasConfiguration = false;

	if(BUGGIFY)
		wait( delay(10.0) );

	Version txsPoppedVersion = wait( poppedTxsVersion );
	wait( readTransactionSystemState( self, oldLogSystem, txsPoppedVersion ) );
	for (auto& itr : *initialConfChanges) {
		for(auto& m : itr.mutations) {
			self->configuration.applyMutation( m );
		}
	}

	if(self->forceRecovery) {
		updateConfigForForcedRecovery(self, initialConfChanges);
	}

	debug_checkMaxRestoredVersion( UID(), self->lastEpochEnd, "DBRecovery" );

	// Ordinarily we pass through this loop once and recover.  We go around the loop if recovery stalls for more than a second,
	// a provisional master is initialized, and an "emergency transaction" is submitted that might change the configuration so that we can
	// finish recovery.

	state std::map<Optional<Value>,int8_t> originalLocalityMap = self->dcId_locality;
	state Future<vector<Standalone<CommitTransactionRef>>> recruitments = recruitEverything( self, seedServers, oldLogSystem );
	state double provisionalDelay = SERVER_KNOBS->PROVISIONAL_START_DELAY;
	loop {
		state Future<Standalone<CommitTransactionRef>> provisional = provisionalMaster(self, delay(provisionalDelay));
		provisionalDelay = std::min(SERVER_KNOBS->PROVISIONAL_MAX_DELAY, provisionalDelay*SERVER_KNOBS->PROVISIONAL_DELAY_GROWTH);
		choose {
			when (vector<Standalone<CommitTransactionRef>> confChanges = wait( recruitments )) {
				initialConfChanges->insert( initialConfChanges->end(), confChanges.begin(), confChanges.end() );
				provisional.cancel();
				break;
			}
			when (Standalone<CommitTransactionRef> _req = wait( provisional )) {
				state Standalone<CommitTransactionRef> req = _req;  // mutable
				TEST(true);  // Emergency transaction processing during recovery
				TraceEvent("EmergencyTransaction", self->dbgid);
				for (auto m = req.mutations.begin(); m != req.mutations.end(); ++m)
					TraceEvent("EmergencyTransactionMutation", self->dbgid).detail("MType", m->type).detail("P1", m->param1).detail("P2", m->param2);

				DatabaseConfiguration oldConf = self->configuration;
				self->configuration = self->originalConfiguration;
				for(auto& m : req.mutations)
					self->configuration.applyMutation( m );

				initialConfChanges->clear();
				if(self->originalConfiguration.isValid() && self->configuration.usableRegions != self->originalConfiguration.usableRegions) {
					TraceEvent(SevWarnAlways, "CannotChangeUsableRegions", self->dbgid);
					self->configuration = self->originalConfiguration;
				} else {
					initialConfChanges->push_back(req);
				}
				if(self->forceRecovery) {
					updateConfigForForcedRecovery(self, initialConfChanges);
				}

				if(self->configuration != oldConf) { //confChange does not trigger when including servers
					self->dcId_locality = originalLocalityMap;
					recruitments = recruitEverything( self, seedServers, oldLogSystem );
				}
			}
		}

		provisional.cancel();
	}

	return Void();
}

ACTOR Future<Void> getVersion(Reference<MasterData> self, GetCommitVersionRequest req) {
	state std::map<UID, ProxyVersionReplies>::iterator proxyItr = self->lastProxyVersionReplies.find(req.requestingProxy); // lastProxyVersionReplies never changes

	if (proxyItr == self->lastProxyVersionReplies.end()) {
		// Request from invalid proxy (e.g. from duplicate recruitment request)
		req.reply.send(Never());
		return Void();
	}

	TEST(proxyItr->second.latestRequestNum.get() < req.requestNum - 1); // Commit version request queued up
	wait(proxyItr->second.latestRequestNum.whenAtLeast(req.requestNum-1));

	auto itr = proxyItr->second.replies.find(req.requestNum);
	if (itr != proxyItr->second.replies.end()) {
		TEST(true); // Duplicate request for sequence
		req.reply.send(itr->second);
	}
	else if(req.requestNum <= proxyItr->second.latestRequestNum.get()) {
		TEST(true); // Old request for previously acknowledged sequence - may be impossible with current FlowTransport implementation
		ASSERT( req.requestNum < proxyItr->second.latestRequestNum.get() );  // The latest request can never be acknowledged
		req.reply.send(Never());
	}
	else {
		GetCommitVersionReply rep;

		if(self->version == invalidVersion) {
			self->lastVersionTime = now();
			self->version = self->recoveryTransactionVersion;
			rep.prevVersion = self->lastEpochEnd;
		}
		else {
			double t1 = now();
			if(BUGGIFY) {
				t1 = self->lastVersionTime;
			}
			rep.prevVersion = self->version;
			self->version += std::max<Version>(1, std::min<Version>(SERVER_KNOBS->MAX_READ_TRANSACTION_LIFE_VERSIONS, SERVER_KNOBS->VERSIONS_PER_SECOND*(t1-self->lastVersionTime)));

			TEST( self->version - rep.prevVersion == 1 );  // Minimum possible version gap
			TEST( self->version - rep.prevVersion == SERVER_KNOBS->MAX_READ_TRANSACTION_LIFE_VERSIONS );  // Maximum possible version gap
			self->lastVersionTime = t1;

			if(self->resolverNeedingChanges.count(req.requestingProxy)) {
				rep.resolverChanges = self->resolverChanges.get();
				rep.resolverChangesVersion = self->resolverChangesVersion;
				self->resolverNeedingChanges.erase(req.requestingProxy);

				if(self->resolverNeedingChanges.empty())
					self->resolverChanges.set(Standalone<VectorRef<ResolverMoveRef>>());
			}
		}

		rep.version = self->version;
		rep.requestNum = req.requestNum;

		proxyItr->second.replies.erase(proxyItr->second.replies.begin(), proxyItr->second.replies.upper_bound(req.mostRecentProcessedRequestNum));
		proxyItr->second.replies[req.requestNum] = rep;
		ASSERT(rep.prevVersion >= 0);
		req.reply.send(rep);

		ASSERT(proxyItr->second.latestRequestNum.get() == req.requestNum - 1);
		proxyItr->second.latestRequestNum.set(req.requestNum);
	}

	return Void();
}

ACTOR Future<Void> provideVersions(Reference<MasterData> self) {
	state ActorCollection versionActors(false);

	for (auto& p : self->proxies)
		self->lastProxyVersionReplies[p.id()] = ProxyVersionReplies();

	loop {
		choose {
			when(GetCommitVersionRequest req = waitNext(self->myInterface.getCommitVersion.getFuture())) {
				versionActors.add(getVersion(self, req));
			}
			when(wait(versionActors.getResult())) { }
		}
	}
}

std::pair<KeyRangeRef, bool> findRange( CoalescedKeyRangeMap<int>& key_resolver, Standalone<VectorRef<ResolverMoveRef>>& movedRanges, int src, int dest ) {
	auto ranges = key_resolver.ranges();
	auto prev = ranges.begin();
	auto it = ranges.begin();
	++it;
	if(it==ranges.end()) {
		if(ranges.begin().value() != src || std::find(movedRanges.begin(), movedRanges.end(), ResolverMoveRef(ranges.begin()->range(), dest)) != movedRanges.end())
			throw operation_failed();
		return std::make_pair(ranges.begin().range(), true);
	}

	std::set<int> borders;
	//If possible expand an existing boundary between the two resolvers
	for(; it != ranges.end(); ++it) {
		if(it->value() == src && prev->value() == dest && std::find(movedRanges.begin(), movedRanges.end(), ResolverMoveRef(it->range(), dest)) == movedRanges.end()) {
			return std::make_pair(it->range(), true);
		}
		if(it->value() == dest && prev->value() == src && std::find(movedRanges.begin(), movedRanges.end(), ResolverMoveRef(prev->range(), dest)) == movedRanges.end()) {
			return std::make_pair(prev->range(), false);
		}
		if(it->value() == dest)
			borders.insert(prev->value());
		if(prev->value() == dest)
			borders.insert(it->value());
		++prev;
	}

	prev = ranges.begin();
	it = ranges.begin();
	++it;
	//If possible create a new boundry which doesn't exist yet
	for(; it != ranges.end(); ++it) {
		if(it->value() == src && !borders.count(prev->value()) && std::find(movedRanges.begin(), movedRanges.end(), ResolverMoveRef(it->range(), dest)) == movedRanges.end()) {
			return std::make_pair(it->range(), true);
		}
		if(prev->value() == src && !borders.count(it->value()) && std::find(movedRanges.begin(), movedRanges.end(), ResolverMoveRef(prev->range(), dest)) == movedRanges.end()) {
			return std::make_pair(prev->range(), false);
		}
		++prev;
	}

	it = ranges.begin();
	for(; it != ranges.end(); ++it) {
		if(it->value() == src && std::find(movedRanges.begin(), movedRanges.end(), ResolverMoveRef(it->range(), dest)) == movedRanges.end()) {
			return std::make_pair(it->range(), true);
		}
	}
	throw operation_failed(); //we are already attempting to move all of the data one resolver is assigned, so do not move anything
}

ACTOR Future<Void> resolutionBalancing(Reference<MasterData> self) {
	state CoalescedKeyRangeMap<int> key_resolver;
	key_resolver.insert(allKeys, 0);
	loop {
		wait(delay(SERVER_KNOBS->MIN_BALANCE_TIME, TaskPriority::ResolutionMetrics));
		while(self->resolverChanges.get().size())
			wait(self->resolverChanges.onChange());
		state std::vector<Future<int64_t>> futures;
		for (auto& p : self->resolvers)
			futures.push_back(brokenPromiseToNever(p.metrics.getReply(ResolutionMetricsRequest(), TaskPriority::ResolutionMetrics)));
		wait( waitForAll(futures) );
		state IndexedSet<std::pair<int64_t, int>, NoMetric> metrics;

		int64_t total = 0;
		for (int i = 0; i < futures.size(); i++) {
			total += futures[i].get();
			metrics.insert(std::make_pair(futures[i].get(), i), NoMetric());
			//TraceEvent("ResolverMetric").detail("I", i).detail("Metric", futures[i].get());
		}
		if( metrics.lastItem()->first - metrics.begin()->first > SERVER_KNOBS->MIN_BALANCE_DIFFERENCE ) {
			try {
				state int src = metrics.lastItem()->second;
				state int dest = metrics.begin()->second;
				state int64_t amount = std::min( metrics.lastItem()->first - total/self->resolvers.size(), total/self->resolvers.size() - metrics.begin()->first ) / 2;
				state Standalone<VectorRef<ResolverMoveRef>> movedRanges;

				loop {
					state std::pair<KeyRangeRef, bool> range = findRange( key_resolver, movedRanges, src, dest );

					ResolutionSplitRequest req;
					req.front = range.second;
					req.offset = amount;
					req.range = range.first;

					ResolutionSplitReply split = wait( brokenPromiseToNever(self->resolvers[metrics.lastItem()->second].split.getReply(req, TaskPriority::ResolutionMetrics)) );
					KeyRangeRef moveRange = range.second ? KeyRangeRef( range.first.begin, split.key ) : KeyRangeRef( split.key, range.first.end );
					movedRanges.push_back_deep(movedRanges.arena(), ResolverMoveRef(moveRange, dest));
					TraceEvent("MovingResolutionRange").detail("Src", src).detail("Dest", dest).detail("Amount", amount).detail("StartRange", range.first).detail("MoveRange", moveRange).detail("Used", split.used).detail("KeyResolverRanges", key_resolver.size());
					amount -= split.used;
					if(moveRange != range.first || amount <= 0 )
						break;
				}
				for(auto& it : movedRanges)
					key_resolver.insert(it.range, it.dest);
				//for(auto& it : key_resolver.ranges())
				//	TraceEvent("KeyResolver").detail("Range", it.range()).detail("Value", it.value());

				self->resolverChangesVersion = self->version + 1;
				for (auto& p : self->proxies)
					self->resolverNeedingChanges.insert(p.id());
				self->resolverChanges.set(movedRanges);
			} catch( Error&e ) {
				if(e.code() != error_code_operation_failed)
					throw;
			}
		}
	}
}

static std::set<int> const& normalMasterErrors() {
	static std::set<int> s;
	if (s.empty()) {
		s.insert( error_code_tlog_stopped );
		s.insert( error_code_master_tlog_failed );
		s.insert( error_code_master_proxy_failed );
		s.insert( error_code_master_resolver_failed );
		s.insert( error_code_recruitment_failed );
		s.insert( error_code_no_more_servers );
		s.insert( error_code_master_recovery_failed );
		s.insert( error_code_coordinated_state_conflict );
		s.insert( error_code_master_max_versions_in_flight );
		s.insert( error_code_worker_removed );
		s.insert( error_code_new_coordinators_timed_out );
		s.insert( error_code_broken_promise );
	}
	return s;
}

ACTOR Future<Void> changeCoordinators( Reference<MasterData> self ) {
	loop {
		ChangeCoordinatorsRequest req = waitNext( self->myInterface.changeCoordinators.getFuture() );
		state ChangeCoordinatorsRequest changeCoordinatorsRequest = req;

		while( !self->cstate.previousWrite.isReady() ) {
			wait( self->cstate.previousWrite );
			wait( delay(0) ); //if a new core state is ready to be written, have that take priority over our finalizing write;
		}

		if(!self->cstate.fullyRecovered.isSet()) {
			wait( self->cstate.write(self->cstate.myDBState, true) );
		}

		try {
			wait( self->cstate.move( ClusterConnectionString( changeCoordinatorsRequest.newConnectionString.toString() ) ) );
		}
		catch(Error &e) {
			if(e.code() != error_code_actor_cancelled)
				changeCoordinatorsRequest.reply.sendError(e);

			throw;
		}

		throw internal_error();
	}
}

ACTOR Future<Void> rejoinRequestHandler( Reference<MasterData> self ) {
	loop {
		TLogRejoinRequest req = waitNext( self->myInterface.tlogRejoin.getFuture() );
		req.reply.send(true);
	}
}

ACTOR Future<Void> trackTlogRecovery( Reference<MasterData> self, Reference<AsyncVar<Reference<ILogSystem>>> oldLogSystems, Future<Void> minRecoveryDuration ) {
	state Future<Void> rejoinRequests = Never();
	state DBRecoveryCount recoverCount = self->cstate.myDBState.recoveryCount + 1;
	loop {
		state DBCoreState newState;
		self->logSystem->toCoreState( newState );
		newState.recoveryCount = recoverCount;
		state Future<Void> changed = self->logSystem->onCoreStateChanged();
		ASSERT( newState.tLogs[0].tLogWriteAntiQuorum == self->configuration.tLogWriteAntiQuorum && newState.tLogs[0].tLogReplicationFactor == self->configuration.tLogReplicationFactor );

		state bool allLogs = newState.tLogs.size() == self->configuration.expectedLogSets(self->primaryDcId.size() ? self->primaryDcId[0] : Optional<Key>());
		state bool finalUpdate = !newState.oldTLogData.size() && allLogs;
		wait( self->cstate.write(newState, finalUpdate) );
		wait( minRecoveryDuration );
		self->logSystem->coreStateWritten(newState);
		if(self->cstateUpdated.canBeSet()) {
			self->cstateUpdated.send(Void());
		}

		if( finalUpdate ) {
			self->recoveryState = RecoveryState::FULLY_RECOVERED;
			TraceEvent("MasterRecoveryState", self->dbgid)
			.detail("StatusCode", RecoveryStatus::fully_recovered)
			.detail("Status", RecoveryStatus::names[RecoveryStatus::fully_recovered])
			.trackLatest("MasterRecoveryState");
		} else if( !newState.oldTLogData.size() && self->recoveryState < RecoveryState::STORAGE_RECOVERED ) {
			self->recoveryState = RecoveryState::STORAGE_RECOVERED;
			TraceEvent("MasterRecoveryState", self->dbgid)
			.detail("StatusCode", RecoveryStatus::storage_recovered)
			.detail("Status", RecoveryStatus::names[RecoveryStatus::storage_recovered])
			.trackLatest("MasterRecoveryState");
		} else if( allLogs && self->recoveryState < RecoveryState::ALL_LOGS_RECRUITED ) {
			self->recoveryState = RecoveryState::ALL_LOGS_RECRUITED;
			TraceEvent("MasterRecoveryState", self->dbgid)
			.detail("StatusCode", RecoveryStatus::all_logs_recruited)
			.detail("Status", RecoveryStatus::names[RecoveryStatus::all_logs_recruited])
			.trackLatest("MasterRecoveryState");
		}

		if(newState.oldTLogData.size() && self->configuration.repopulateRegionAntiQuorum > 0 && self->logSystem->remoteStorageRecovered()) {
			TraceEvent(SevWarnAlways, "RecruitmentStalled_RemoteStorageRecovered", self->dbgid);
			self->recruitmentStalled->set(true);
		}
		self->registrationTrigger.trigger();

		if( finalUpdate ) {
			oldLogSystems->get()->stopRejoins();
			rejoinRequests = rejoinRequestHandler(self);
			return Void();
		}

		wait( changed );
	}
}

ACTOR Future<Void> configurationMonitor( Reference<MasterData> self ) {
	state Database cx = openDBOnServer(self->dbInfo, TaskPriority::DefaultEndpoint, true, true);
	loop {
		state ReadYourWritesTransaction tr(cx);

		loop {
			try {
				tr.setOption(FDBTransactionOptions::ACCESS_SYSTEM_KEYS);
				Standalone<RangeResultRef> results = wait( tr.getRange( configKeys, CLIENT_KNOBS->TOO_MANY ) );
				ASSERT( !results.more && results.size() < CLIENT_KNOBS->TOO_MANY );

				DatabaseConfiguration conf;
				conf.fromKeyValues((VectorRef<KeyValueRef>) results);
				if(conf != self->configuration) {
					if(self->recoveryState != RecoveryState::ALL_LOGS_RECRUITED && self->recoveryState != RecoveryState::FULLY_RECOVERED) {
						throw master_recovery_failed();
					}

					self->configuration = conf;
					self->registrationTrigger.trigger();
				}

				state Future<Void> watchFuture = tr.watch(moveKeysLockOwnerKey);
				wait(tr.commit());
				wait(watchFuture);
				break;
			} catch (Error& e) {
				wait( tr.onError(e) );
			}
		}
	}
}

ACTOR Future<Void> masterCore( Reference<MasterData> self ) {
	state TraceInterval recoveryInterval("MasterRecovery");
	state double recoverStartTime = now();

	self->addActor.send( waitFailureServer(self->myInterface.waitFailure.getFuture()) );

	TraceEvent( recoveryInterval.begin(), self->dbgid );

	self->recoveryState = RecoveryState::READING_CSTATE;
	TraceEvent("MasterRecoveryState", self->dbgid)
		.detail("StatusCode", RecoveryStatus::reading_coordinated_state)
		.detail("Status", RecoveryStatus::names[RecoveryStatus::reading_coordinated_state])
		.trackLatest("MasterRecoveryState");

	wait( self->cstate.read() );

	self->recoveryState = RecoveryState::LOCKING_CSTATE;
	TraceEvent("MasterRecoveryState", self->dbgid)
		.detail("StatusCode", RecoveryStatus::locking_coordinated_state)
		.detail("Status", RecoveryStatus::names[RecoveryStatus::locking_coordinated_state])
		.detail("TLogs", self->cstate.prevDBState.tLogs.size())
		.detail("MyRecoveryCount", self->cstate.prevDBState.recoveryCount+2)
		.detail("ForceRecovery", self->forceRecovery)
		.trackLatest("MasterRecoveryState");

	state Reference<AsyncVar<Reference<ILogSystem>>> oldLogSystems( new AsyncVar<Reference<ILogSystem>> );
	state Future<Void> recoverAndEndEpoch = ILogSystem::recoverAndEndEpoch(oldLogSystems, self->dbgid, self->cstate.prevDBState, self->myInterface.tlogRejoin.getFuture(), self->myInterface.locality, &self->forceRecovery);

	DBCoreState newState = self->cstate.myDBState;
	newState.recoveryCount++;
	wait( self->cstate.write(newState) || recoverAndEndEpoch );

	self->recoveryState = RecoveryState::RECRUITING;

	state vector<StorageServerInterface> seedServers;
	state vector<Standalone<CommitTransactionRef>> initialConfChanges;
	state Future<Void> logChanges;
	state Future<Void> minRecoveryDuration;
	state Future<Version> poppedTxsVersion;

	loop {
		Reference<ILogSystem> oldLogSystem = oldLogSystems->get();
		if(oldLogSystem) {
			logChanges = triggerUpdates(self, oldLogSystem);
			if(!minRecoveryDuration.isValid()) {
				minRecoveryDuration = delay(SERVER_KNOBS->ENFORCED_MIN_RECOVERY_DURATION);
				poppedTxsVersion = oldLogSystem->getTxsPoppedVersion();
			}
		}

		state Future<Void> reg = oldLogSystem ? updateRegistration(self, oldLogSystem) : Never();
		self->registrationTrigger.trigger();

		choose {
			when (wait( oldLogSystem ? recoverFrom(self, oldLogSystem, &seedServers, &initialConfChanges, poppedTxsVersion) : Never() )) { reg.cancel(); break; }
			when (wait( oldLogSystems->onChange() )) {}
			when (wait( reg )) { throw internal_error(); }
			when (wait( recoverAndEndEpoch )) {}
		}
	}

	if(self->neverCreated) {
		recoverStartTime = now();
	}

	recoverAndEndEpoch.cancel();

	ASSERT( self->proxies.size() <= self->configuration.getDesiredProxies() );
	ASSERT( self->resolvers.size() <= self->configuration.getDesiredResolvers() );

	self->recoveryState = RecoveryState::RECOVERY_TRANSACTION;
	TraceEvent("MasterRecoveryState", self->dbgid)
		.detail("StatusCode", RecoveryStatus::recovery_transaction)
		.detail("Status", RecoveryStatus::names[RecoveryStatus::recovery_transaction])
		.detail("PrimaryLocality", self->primaryLocality)
		.detail("DcId", self->myInterface.locality.dcId())
		.trackLatest("MasterRecoveryState");

	// Recovery transaction
	state bool debugResult = debug_checkMinRestoredVersion( UID(), self->lastEpochEnd, "DBRecovery", SevWarn );

	CommitTransactionRequest recoveryCommitRequest;
	recoveryCommitRequest.flags = recoveryCommitRequest.flags | CommitTransactionRequest::FLAG_IS_LOCK_AWARE;
	CommitTransactionRef &tr = recoveryCommitRequest.transaction;
	int mmApplied = 0;  // The number of mutations in tr.mutations that have been applied to the txnStateStore so far
	if (self->lastEpochEnd != 0) {
		if(self->forceRecovery) {
			BinaryWriter bw(Unversioned());
			tr.set(recoveryCommitRequest.arena, killStorageKey, (bw << self->safeLocality).toValue());
		}

		// This transaction sets \xff/lastEpochEnd, which the shard servers can use to roll back speculatively
		//   processed semi-committed transactions from the previous epoch.
		// It also guarantees the shard servers and tlog servers eventually get versions in the new epoch, which
		//   clients might rely on.
		// This transaction is by itself in a batch (has its own version number), which simplifies storage servers slightly (they assume there are no modifications to serverKeys in the same batch)
		// The proxy also expects the lastEpochEndKey mutation to be first in the transaction
		BinaryWriter bw(Unversioned());
		tr.set(recoveryCommitRequest.arena, lastEpochEndKey, (bw << self->lastEpochEnd).toValue());

		if(self->forceRecovery) {
			tr.set(recoveryCommitRequest.arena, rebootWhenDurableKey, StringRef());
			tr.set(recoveryCommitRequest.arena, moveKeysLockOwnerKey, BinaryWriter::toValue(deterministicRandom()->randomUniqueID(),Unversioned()));
		}
	} else {
		// Recruit and seed initial shard servers
		// This transaction must be the very first one in the database (version 1)
		seedShardServers(recoveryCommitRequest.arena, tr, seedServers);
	}
	// initialConfChanges have not been conflict checked against any earlier writes in the recovery transaction, so do this as early as possible in the recovery transaction
	// but see above comments as to why it can't be absolutely first.  Theoretically emergency transactions should conflict check against the lastEpochEndKey.
	for (auto& itr : initialConfChanges) {
		tr.mutations.append_deep(recoveryCommitRequest.arena, itr.mutations.begin(), itr.mutations.size());
		tr.write_conflict_ranges.append_deep(recoveryCommitRequest.arena, itr.write_conflict_ranges.begin(), itr.write_conflict_ranges.size());
	}

	tr.set(recoveryCommitRequest.arena, primaryLocalityKey, BinaryWriter::toValue(self->primaryLocality, Unversioned()));
	tr.set(recoveryCommitRequest.arena, backupVersionKey, backupVersionValue);
	tr.set(recoveryCommitRequest.arena, coordinatorsKey, self->coordinators.ccf->getConnectionString().toString());
	tr.set(recoveryCommitRequest.arena, logsKey, self->logSystem->getLogsValue());
	tr.set(recoveryCommitRequest.arena, primaryDatacenterKey, self->myInterface.locality.dcId().present() ? self->myInterface.locality.dcId().get() : StringRef());
	
	//FIXME: remove this code, caching the system keyspace as a test of functionality
	tr.set(recoveryCommitRequest.arena, storageCacheKey(systemKeys.begin), storageCacheValue({0}));
	tr.set(recoveryCommitRequest.arena, storageCacheKey(systemKeys.end), storageCacheValue({}));
	tr.set(recoveryCommitRequest.arena, cacheKeysKey(0, systemKeys.begin), serverKeysTrue);
	tr.set(recoveryCommitRequest.arena, cacheKeysKey(0, systemKeys.end), serverKeysFalse);
	tr.set(recoveryCommitRequest.arena, cacheChangeKeyFor(0), BinaryWriter::toValue(deterministicRandom()->randomUniqueID(),Unversioned()));
	tr.set(recoveryCommitRequest.arena, cacheChangeKey, BinaryWriter::toValue(deterministicRandom()->randomUniqueID(),Unversioned()));

	tr.clear(recoveryCommitRequest.arena, tLogDatacentersKeys);
	for(auto& dc : self->primaryDcId) {
		tr.set(recoveryCommitRequest.arena, tLogDatacentersKeyFor(dc), StringRef());
	}
	if(self->configuration.usableRegions > 1) {
		for(auto& dc : self->remoteDcIds) {
			tr.set(recoveryCommitRequest.arena, tLogDatacentersKeyFor(dc), StringRef());
		}
	}

	applyMetadataMutations(self->dbgid, recoveryCommitRequest.arena, tr.mutations.slice(mmApplied, tr.mutations.size()), self->txnStateStore, nullptr, nullptr);
	mmApplied = tr.mutations.size();

	tr.read_snapshot = self->recoveryTransactionVersion;  // lastEpochEnd would make more sense, but isn't in the initial window of the resolver(s)

	TraceEvent("MasterRecoveryCommit", self->dbgid);
	state Future<ErrorOr<CommitID>> recoveryCommit = self->proxies[0].commit.tryGetReply(recoveryCommitRequest);
	self->addActor.send( self->logSystem->onError() );
	self->addActor.send( waitResolverFailure( self->resolvers ) );
	self->addActor.send( waitProxyFailure( self->proxies ) );
	self->addActor.send( provideVersions(self) );
	self->addActor.send( reportErrors(updateRegistration(self, self->logSystem), "UpdateRegistration", self->dbgid) );
	self->registrationTrigger.trigger();

	wait(discardCommit(self->txnStateStore, self->txnStateLogAdapter));

	// Wait for the recovery transaction to complete.
	// SOMEDAY: For faster recovery, do this and setDBState asynchronously and don't wait for them
	// unless we want to change TLogs
	wait((success(recoveryCommit) && sendInitialCommitToResolvers(self)) );
	if(recoveryCommit.isReady() && recoveryCommit.get().isError()) {
		TEST(true);  // Master recovery failed because of the initial commit failed
		throw master_recovery_failed();
	}

	ASSERT( self->recoveryTransactionVersion != 0 );

	self->recoveryState = RecoveryState::WRITING_CSTATE;
	TraceEvent("MasterRecoveryState", self->dbgid)
		.detail("StatusCode", RecoveryStatus::writing_coordinated_state)
		.detail("Status", RecoveryStatus::names[RecoveryStatus::writing_coordinated_state])
		.detail("TLogList", self->logSystem->describe())
		.trackLatest("MasterRecoveryState");

	// Multiple masters prevent conflicts between themselves via CoordinatedState (self->cstate)
	//  1. If SetMaster succeeds, then by CS's contract, these "new" Tlogs are the immediate
	//     successors of the "old" ones we are replacing
	//  2. logSystem->recoverAndEndEpoch ensured that a co-quorum of the "old" tLogs were stopped at
	//     versions <= self->lastEpochEnd, so no versions > self->lastEpochEnd could be (fully) committed to them.
	//  3. No other master will attempt to commit anything to our "new" Tlogs
	//     because it didn't recruit them
	//  4. Therefore, no full commit can come between self->lastEpochEnd and the first commit
	//     we made to the new Tlogs (self->recoveryTransactionVersion), and only our own semi-commits can come between our
	//     first commit and the next new TLogs

	self->addActor.send( trackTlogRecovery(self, oldLogSystems, minRecoveryDuration) );
	debug_advanceMaxCommittedVersion(UID(), self->recoveryTransactionVersion);
	wait(self->cstateUpdated.getFuture());
	debug_advanceMinCommittedVersion(UID(), self->recoveryTransactionVersion);

	if( debugResult ) {
		TraceEvent(self->forceRecovery ? SevWarn : SevError, "DBRecoveryDurabilityError");
	}

	TraceEvent("MasterCommittedTLogs", self->dbgid).detail("TLogs", self->logSystem->describe()).detail("RecoveryCount", self->cstate.myDBState.recoveryCount).detail("RecoveryTransactionVersion", self->recoveryTransactionVersion);

	TraceEvent(recoveryInterval.end(), self->dbgid).detail("RecoveryTransactionVersion", self->recoveryTransactionVersion);

	self->recoveryState = RecoveryState::ACCEPTING_COMMITS;
	double recoveryDuration = now() - recoverStartTime;

	TraceEvent((recoveryDuration > 4 && !g_network->isSimulated()) ? SevWarnAlways : SevInfo, "MasterRecoveryDuration", self->dbgid)
		.detail("RecoveryDuration", recoveryDuration)
		.trackLatest("MasterRecoveryDuration");

	TraceEvent("MasterRecoveryState", self->dbgid)
		.detail("StatusCode", RecoveryStatus::accepting_commits)
		.detail("Status", RecoveryStatus::names[RecoveryStatus::accepting_commits])
		.detail("StoreType", self->configuration.storageServerStoreType)
		.detail("RecoveryDuration", recoveryDuration)
		.trackLatest("MasterRecoveryState");

	if( self->resolvers.size() > 1 )
		self->addActor.send( resolutionBalancing(self) );

	self->addActor.send( changeCoordinators(self) );
	self->addActor.send( configurationMonitor( self ) );

	wait( Future<Void>(Never()) );
	throw internal_error();
}

ACTOR Future<Void> masterServer( MasterInterface mi, Reference<AsyncVar<ServerDBInfo>> db, ServerCoordinators coordinators, LifetimeToken lifetime, bool forceRecovery )
{
	state Future<Void> onDBChange = Void();
	state PromiseStream<Future<Void>> addActor;
	state Reference<MasterData> self( new MasterData( db, mi, coordinators, db->get().clusterInterface, LiteralStringRef(""), addActor, forceRecovery ) );
	state Future<Void> collection = actorCollection( self->addActor.getFuture() );

	TEST( !lifetime.isStillValid( db->get().masterLifetime, mi.id()==db->get().master.id() ) );  // Master born doomed
	TraceEvent("MasterLifetime", self->dbgid).detail("LifetimeToken", lifetime.toString());

	try {
		state Future<Void> core = masterCore( self );
		loop choose {
			when (wait( core )) { break; }
			when (wait( onDBChange )) {
				onDBChange = db->onChange();
				if (!lifetime.isStillValid( db->get().masterLifetime, mi.id()==db->get().master.id() )) {
					TraceEvent("MasterTerminated", mi.id()).detail("Reason", "LifetimeToken").detail("MyToken", lifetime.toString()).detail("CurrentToken", db->get().masterLifetime.toString());
					TEST(true);  // Master replaced, dying
					if (BUGGIFY) wait( delay(5) );
					throw worker_removed();
				}
			}
			when (wait(collection) ) { ASSERT(false); throw internal_error(); }
		}
	} catch (Error& e) {
		state Error err = e;
		if(e.code() != error_code_actor_cancelled) {
			wait(delay(0.0));
		}

		while(!self->addActor.isEmpty()) {
			self->addActor.getFuture().pop();
		}
			
		TEST(err.code() == error_code_master_tlog_failed);  // Master: terminated because of a tLog failure
		TEST(err.code() == error_code_master_proxy_failed);  // Master: terminated because of a proxy failure
		TEST(err.code() == error_code_master_resolver_failed);  // Master: terminated because of a resolver failure

		if (normalMasterErrors().count(err.code()))
		{
			TraceEvent("MasterTerminated", mi.id()).error(err);
			return Void();
		}
		throw err;
	}
	return Void();
}<|MERGE_RESOLUTION|>--- conflicted
+++ resolved
@@ -675,13 +675,9 @@
 
 	Standalone<VectorRef<KeyValueRef>> rawTags = wait( self->txnStateStore->readRange( serverTagKeys ) );
 	self->allTags.clear();
-<<<<<<< HEAD
 	if(self->lastEpochEnd > 0) {
-		self->allTags.push_back(txsTag);
 		self->allTags.push_back(cacheTag);
 	}
-=======
->>>>>>> bb40023a
 
 	if(self->forceRecovery) {
 		self->safeLocality = oldLogSystem->getLogSystemConfig().tLogs[0].locality;
