/*
 * masterserver.actor.cpp
 *
 * This source file is part of the FoundationDB open source project
 *
 * Copyright 2013-2018 Apple Inc. and the FoundationDB project authors
 *
 * Licensed under the Apache License, Version 2.0 (the "License");
 * you may not use this file except in compliance with the License.
 * You may obtain a copy of the License at
 *
 *     http://www.apache.org/licenses/LICENSE-2.0
 *
 * Unless required by applicable law or agreed to in writing, software
 * distributed under the License is distributed on an "AS IS" BASIS,
 * WITHOUT WARRANTIES OR CONDITIONS OF ANY KIND, either express or implied.
 * See the License for the specific language governing permissions and
 * limitations under the License.
 */

#include <iterator>

#include "fdbclient/NativeAPI.actor.h"
#include "fdbclient/Notified.h"
#include "fdbclient/SystemData.h"
#include "fdbrpc/FailureMonitor.h"
#include "fdbrpc/PerfMetric.h"
#include "fdbrpc/sim_validation.h"
#include "fdbrpc/simulator.h"
#include "fdbserver/ApplyMetadataMutation.h"
#include "fdbserver/BackupProgress.actor.h"
#include "fdbserver/ConflictSet.h"
#include "fdbserver/CoordinatedState.h"
#include "fdbserver/CoordinationInterface.h" // copy constructors for ServerCoordinators class
#include "fdbserver/DBCoreState.h"
#include "fdbserver/DataDistribution.actor.h"
#include "fdbserver/IKeyValueStore.h"
#include "fdbserver/Knobs.h"
#include "fdbserver/LogSystem.h"
#include "fdbserver/LogSystemDiskQueueAdapter.h"
#include "fdbserver/MasterInterface.h"
#include "fdbserver/ProxyCommitData.actor.h"
#include "fdbserver/RecoveryState.h"
#include "fdbserver/ServerDBInfo.h"
#include "fdbserver/WaitFailure.h"
#include "fdbserver/WorkerInterface.actor.h"
#include "flow/ActorCollection.h"
#include "flow/Trace.h"

#include "flow/actorcompiler.h" // This must be the last #include.

struct CommitProxyVersionReplies {
	std::map<uint64_t, GetCommitVersionReply> replies;
	NotifiedVersion latestRequestNum;

	CommitProxyVersionReplies(CommitProxyVersionReplies&& r) noexcept
	  : replies(std::move(r.replies)), latestRequestNum(std::move(r.latestRequestNum)) {}
	void operator=(CommitProxyVersionReplies&& r) noexcept {
		replies = std::move(r.replies);
		latestRequestNum = std::move(r.latestRequestNum);
	}

	CommitProxyVersionReplies() : latestRequestNum(0) {}
};

ACTOR Future<Void> masterTerminateOnConflict(UID dbgid,
                                             Promise<Void> fullyRecovered,
                                             Future<Void> onConflict,
                                             Future<Void> switchedState) {
	choose {
		when(wait(onConflict)) {
			if (!fullyRecovered.isSet()) {
				TraceEvent("MasterTerminated", dbgid).detail("Reason", "Conflict");
				TEST(true); // Coordinated state conflict, master dying
				throw worker_removed();
			}
			return Void();
		}
		when(wait(switchedState)) { return Void(); }
	}
}

class ReusableCoordinatedState : NonCopyable {
public:
	Promise<Void> fullyRecovered;
	DBCoreState prevDBState;
	DBCoreState myDBState;
	bool finalWriteStarted;
	Future<Void> previousWrite;

	ReusableCoordinatedState(ServerCoordinators const& coordinators,
	                         PromiseStream<Future<Void>> const& addActor,
	                         UID const& dbgid)
	  : finalWriteStarted(false), previousWrite(Void()), cstate(coordinators), coordinators(coordinators),
	    addActor(addActor), dbgid(dbgid) {}

	Future<Void> read() { return _read(this); }

	Future<Void> write(DBCoreState newState, bool finalWrite = false) {
		previousWrite = _write(this, newState, finalWrite);
		return previousWrite;
	}

	Future<Void> move(ClusterConnectionString const& nc) { return cstate.move(nc); }

private:
	MovableCoordinatedState cstate;
	ServerCoordinators coordinators;
	PromiseStream<Future<Void>> addActor;
	Promise<Void> switchedState;
	UID dbgid;

	ACTOR Future<Void> _read(ReusableCoordinatedState* self) {
		Value prevDBStateRaw = wait(self->cstate.read());
		Future<Void> onConflict = masterTerminateOnConflict(
		    self->dbgid, self->fullyRecovered, self->cstate.onConflict(), self->switchedState.getFuture());
		if (onConflict.isReady() && onConflict.isError()) {
			throw onConflict.getError();
		}
		self->addActor.send(onConflict);

		if (prevDBStateRaw.size()) {
			self->prevDBState = BinaryReader::fromStringRef<DBCoreState>(prevDBStateRaw, IncludeVersion());
			self->myDBState = self->prevDBState;
		}

		return Void();
	}

	ACTOR Future<Void> _write(ReusableCoordinatedState* self, DBCoreState newState, bool finalWrite) {
		if (self->finalWriteStarted) {
			wait(Future<Void>(Never()));
		}

		if (finalWrite) {
			self->finalWriteStarted = true;
		}

		try {
			wait(self->cstate.setExclusive(
			    BinaryWriter::toValue(newState, IncludeVersion(ProtocolVersion::withDBCoreState()))));
		} catch (Error& e) {
			TEST(true); // Master displaced during writeMasterState
			throw;
		}

		self->myDBState = newState;

		if (!finalWrite) {
			self->switchedState.send(Void());
			self->cstate = MovableCoordinatedState(self->coordinators);
			Value rereadDBStateRaw = wait(self->cstate.read());
			DBCoreState readState;
			if (rereadDBStateRaw.size())
				readState = BinaryReader::fromStringRef<DBCoreState>(rereadDBStateRaw, IncludeVersion());

			if (readState != newState) {
				TraceEvent("MasterTerminated", self->dbgid).detail("Reason", "CStateChanged");
				TEST(true); // Coordinated state changed between writing and reading, master dying
				throw worker_removed();
			}
			self->switchedState = Promise<Void>();
			self->addActor.send(masterTerminateOnConflict(
			    self->dbgid, self->fullyRecovered, self->cstate.onConflict(), self->switchedState.getFuture()));
		} else {
			self->fullyRecovered.send(Void());
		}

		return Void();
	}
};

struct MasterData : NonCopyable, ReferenceCounted<MasterData> {
	UID dbgid;

	AsyncTrigger registrationTrigger;
	Version lastEpochEnd, // The last version in the old epoch not (to be) rolled back in this recovery
	    recoveryTransactionVersion; // The first version in this epoch
	double lastCommitTime;

	Version liveCommittedVersion; // The largest live committed version reported by commit proxies.
	bool databaseLocked;
	Optional<Value> proxyMetadataVersion;
	Version minKnownCommittedVersion;

	DatabaseConfiguration originalConfiguration;
	DatabaseConfiguration configuration;
	std::vector<Optional<Key>> primaryDcId;
	std::vector<Optional<Key>> remoteDcIds;
	bool hasConfiguration;

	ServerCoordinators coordinators;

	Reference<ILogSystem> logSystem;
	Version version; // The last version assigned to a proxy by getVersion()
	double lastVersionTime;
	LogSystemDiskQueueAdapter* txnStateLogAdapter;
	IKeyValueStore* txnStateStore;
	int64_t memoryLimit;
	std::map<Optional<Value>, int8_t> dcId_locality;
	std::vector<Tag> allTags;

	int8_t getNextLocality() {
		int8_t maxLocality = -1;
		for (auto it : dcId_locality) {
			maxLocality = std::max(maxLocality, it.second);
		}
		return maxLocality + 1;
	}

	std::vector<CommitProxyInterface> commitProxies;
	std::vector<CommitProxyInterface> provisionalCommitProxies;
	std::vector<GrvProxyInterface> grvProxies;
	std::vector<GrvProxyInterface> provisionalGrvProxies;
	std::vector<ResolverInterface> resolvers;

	std::map<UID, CommitProxyVersionReplies> lastCommitProxyVersionReplies;

	UID clusterId;
	Standalone<StringRef> dbId;

	MasterInterface myInterface;
	const ClusterControllerFullInterface
	    clusterController; // If the cluster controller changes, this master will die, so this is immutable.

	ReusableCoordinatedState cstate;
	Promise<Void> recoveryReadyForCommits;
	Promise<Void> cstateUpdated;
	Reference<AsyncVar<ServerDBInfo> const> dbInfo;
	int64_t registrationCount; // Number of different MasterRegistrationRequests sent to clusterController

	RecoveryState recoveryState;

	AsyncVar<Standalone<VectorRef<ResolverMoveRef>>> resolverChanges;
	Version resolverChangesVersion;
	std::set<UID> resolverNeedingChanges;

	PromiseStream<Future<Void>> addActor;
	Reference<AsyncVar<bool>> recruitmentStalled;
	bool forceRecovery;
	bool neverCreated;
	int8_t safeLocality;
	int8_t primaryLocality;

	std::vector<WorkerInterface> backupWorkers; // Recruited backup workers from cluster controller.

	CounterCollection cc;
	Counter changeCoordinatorsRequests;
	Counter getCommitVersionRequests;
	Counter backupWorkerDoneRequests;
	Counter getLiveCommittedVersionRequests;
	Counter reportLiveCommittedVersionRequests;

	Future<Void> logger;

	Reference<EventCacheHolder> masterRecoveryStateEventHolder;
	Reference<EventCacheHolder> masterRecoveryGenerationsEventHolder;
	Reference<EventCacheHolder> masterRecoveryDurationEventHolder;
	Reference<EventCacheHolder> masterRecoveryAvailableEventHolder;
	Reference<EventCacheHolder> recoveredConfigEventHolder;

	MasterData(Reference<AsyncVar<ServerDBInfo> const> const& dbInfo,
	           MasterInterface const& myInterface,
	           ServerCoordinators const& coordinators,
	           ClusterControllerFullInterface const& clusterController,
	           Standalone<StringRef> const& dbId,
	           PromiseStream<Future<Void>> const& addActor,
	           bool forceRecovery)

	  : dbgid(myInterface.id()), lastEpochEnd(invalidVersion), recoveryTransactionVersion(invalidVersion),
	    lastCommitTime(0), liveCommittedVersion(invalidVersion), databaseLocked(false),
	    minKnownCommittedVersion(invalidVersion), hasConfiguration(false), coordinators(coordinators),
	    version(invalidVersion), lastVersionTime(0), txnStateStore(nullptr), memoryLimit(2e9), dbId(dbId),
	    myInterface(myInterface), clusterController(clusterController), cstate(coordinators, addActor, dbgid),
	    dbInfo(dbInfo), registrationCount(0), addActor(addActor),
	    recruitmentStalled(makeReference<AsyncVar<bool>>(false)), forceRecovery(forceRecovery), neverCreated(false),
	    safeLocality(tagLocalityInvalid), primaryLocality(tagLocalityInvalid), cc("Master", dbgid.toString()),
	    changeCoordinatorsRequests("ChangeCoordinatorsRequests", cc),
	    getCommitVersionRequests("GetCommitVersionRequests", cc),
	    backupWorkerDoneRequests("BackupWorkerDoneRequests", cc),
	    getLiveCommittedVersionRequests("GetLiveCommittedVersionRequests", cc),
	    reportLiveCommittedVersionRequests("ReportLiveCommittedVersionRequests", cc),
	    masterRecoveryStateEventHolder(makeReference<EventCacheHolder>("MasterRecoveryState")),
	    masterRecoveryGenerationsEventHolder(makeReference<EventCacheHolder>("MasterRecoveryGenerations")),
	    masterRecoveryDurationEventHolder(makeReference<EventCacheHolder>("MasterRecoveryDuration")),
	    masterRecoveryAvailableEventHolder(makeReference<EventCacheHolder>("MasterRecoveryAvailable")),
	    recoveredConfigEventHolder(makeReference<EventCacheHolder>("RecoveredConfig")) {
		logger = traceCounters("MasterMetrics", dbgid, SERVER_KNOBS->WORKER_LOGGING_INTERVAL, &cc, "MasterMetrics");
		if (forceRecovery && !myInterface.locality.dcId().present()) {
			TraceEvent(SevError, "ForcedRecoveryRequiresDcID").log();
			forceRecovery = false;
		}
	}
	~MasterData() {
		if (txnStateStore)
			txnStateStore->close();
	}
};

ACTOR Future<Void> newCommitProxies(Reference<MasterData> self, RecruitFromConfigurationReply recr) {
	std::vector<Future<CommitProxyInterface>> initializationReplies;
	for (int i = 0; i < recr.commitProxies.size(); i++) {
		InitializeCommitProxyRequest req;
		req.master = self->myInterface;
		req.recoveryCount = self->cstate.myDBState.recoveryCount + 1;
		req.recoveryTransactionVersion = self->recoveryTransactionVersion;
		req.firstProxy = i == 0;
		TraceEvent("CommitProxyReplies", self->dbgid)
		    .detail("WorkerID", recr.commitProxies[i].id())
		    .detail("FirstProxy", req.firstProxy ? "True" : "False");
		initializationReplies.push_back(
		    transformErrors(throwErrorOr(recr.commitProxies[i].commitProxy.getReplyUnlessFailedFor(
		                        req, SERVER_KNOBS->TLOG_TIMEOUT, SERVER_KNOBS->MASTER_FAILURE_SLOPE_DURING_RECOVERY)),
		                    master_recovery_failed()));
	}

	std::vector<CommitProxyInterface> newRecruits = wait(getAll(initializationReplies));
	// It is required for the correctness of COMMIT_ON_FIRST_PROXY that self->commitProxies[0] is the firstCommitProxy.
	self->commitProxies = newRecruits;

	return Void();
}

ACTOR Future<Void> newGrvProxies(Reference<MasterData> self, RecruitFromConfigurationReply recr) {
	std::vector<Future<GrvProxyInterface>> initializationReplies;
	for (int i = 0; i < recr.grvProxies.size(); i++) {
		InitializeGrvProxyRequest req;
		req.master = self->myInterface;
		req.recoveryCount = self->cstate.myDBState.recoveryCount + 1;
		TraceEvent("GrvProxyReplies", self->dbgid).detail("WorkerID", recr.grvProxies[i].id());
		initializationReplies.push_back(
		    transformErrors(throwErrorOr(recr.grvProxies[i].grvProxy.getReplyUnlessFailedFor(
		                        req, SERVER_KNOBS->TLOG_TIMEOUT, SERVER_KNOBS->MASTER_FAILURE_SLOPE_DURING_RECOVERY)),
		                    master_recovery_failed()));
	}

	std::vector<GrvProxyInterface> newRecruits = wait(getAll(initializationReplies));
	self->grvProxies = newRecruits;
	return Void();
}

ACTOR Future<Void> newResolvers(Reference<MasterData> self, RecruitFromConfigurationReply recr) {
	std::vector<Future<ResolverInterface>> initializationReplies;
	for (int i = 0; i < recr.resolvers.size(); i++) {
		InitializeResolverRequest req;
		req.recoveryCount = self->cstate.myDBState.recoveryCount + 1;
		req.commitProxyCount = recr.commitProxies.size();
		req.resolverCount = recr.resolvers.size();
		TraceEvent("ResolverReplies", self->dbgid).detail("WorkerID", recr.resolvers[i].id());
		initializationReplies.push_back(
		    transformErrors(throwErrorOr(recr.resolvers[i].resolver.getReplyUnlessFailedFor(
		                        req, SERVER_KNOBS->TLOG_TIMEOUT, SERVER_KNOBS->MASTER_FAILURE_SLOPE_DURING_RECOVERY)),
		                    master_recovery_failed()));
	}

	std::vector<ResolverInterface> newRecruits = wait(getAll(initializationReplies));
	self->resolvers = newRecruits;

	return Void();
}

ACTOR Future<Void> newTLogServers(Reference<MasterData> self,
                                  RecruitFromConfigurationReply recr,
                                  Reference<ILogSystem> oldLogSystem,
                                  std::vector<Standalone<CommitTransactionRef>>* initialConfChanges) {
	if (self->configuration.usableRegions > 1) {
		state Optional<Key> remoteDcId = self->remoteDcIds.size() ? self->remoteDcIds[0] : Optional<Key>();
		if (!self->dcId_locality.count(recr.dcId)) {
			int8_t loc = self->getNextLocality();
			Standalone<CommitTransactionRef> tr;
			tr.set(tr.arena(), tagLocalityListKeyFor(recr.dcId), tagLocalityListValue(loc));
			initialConfChanges->push_back(tr);
			self->dcId_locality[recr.dcId] = loc;
			TraceEvent(SevWarn, "UnknownPrimaryDCID", self->dbgid).detail("PrimaryId", recr.dcId).detail("Loc", loc);
		}

		if (!self->dcId_locality.count(remoteDcId)) {
			int8_t loc = self->getNextLocality();
			Standalone<CommitTransactionRef> tr;
			tr.set(tr.arena(), tagLocalityListKeyFor(remoteDcId), tagLocalityListValue(loc));
			initialConfChanges->push_back(tr);
			self->dcId_locality[remoteDcId] = loc;
			TraceEvent(SevWarn, "UnknownRemoteDCID", self->dbgid).detail("RemoteId", remoteDcId).detail("Loc", loc);
		}

		std::vector<UID> exclusionWorkerIds;
		std::transform(recr.tLogs.begin(),
		               recr.tLogs.end(),
		               std::back_inserter(exclusionWorkerIds),
		               [](const WorkerInterface& in) { return in.id(); });
		std::transform(recr.satelliteTLogs.begin(),
		               recr.satelliteTLogs.end(),
		               std::back_inserter(exclusionWorkerIds),
		               [](const WorkerInterface& in) { return in.id(); });
		Future<RecruitRemoteFromConfigurationReply> fRemoteWorkers = brokenPromiseToNever(
		    self->clusterController.recruitRemoteFromConfiguration.getReply(RecruitRemoteFromConfigurationRequest(
		        self->configuration,
		        remoteDcId,
		        recr.tLogs.size() *
		            std::max<int>(1, self->configuration.desiredLogRouterCount / std::max<int>(1, recr.tLogs.size())),
		        exclusionWorkerIds)));

		self->primaryLocality = self->dcId_locality[recr.dcId];
		self->logSystem = Reference<ILogSystem>(); // Cancels the actors in the previous log system.
		Reference<ILogSystem> newLogSystem = wait(oldLogSystem->newEpoch(recr,
		                                                                 fRemoteWorkers,
		                                                                 self->clusterId,
		                                                                 self->configuration,
		                                                                 self->cstate.myDBState.recoveryCount + 1,
		                                                                 self->primaryLocality,
		                                                                 self->dcId_locality[remoteDcId],
		                                                                 self->allTags,
		                                                                 self->recruitmentStalled));
		self->logSystem = newLogSystem;
	} else {
		self->primaryLocality = tagLocalitySpecial;
		self->logSystem = Reference<ILogSystem>(); // Cancels the actors in the previous log system.
		Reference<ILogSystem> newLogSystem = wait(oldLogSystem->newEpoch(recr,
		                                                                 Never(),
		                                                                 self->clusterId,
		                                                                 self->configuration,
		                                                                 self->cstate.myDBState.recoveryCount + 1,
		                                                                 self->primaryLocality,
		                                                                 tagLocalitySpecial,
		                                                                 self->allTags,
		                                                                 self->recruitmentStalled));
		self->logSystem = newLogSystem;
	}
	return Void();
}

ACTOR Future<Void> newSeedServers(Reference<MasterData> self,
                                  RecruitFromConfigurationReply recruits,
                                  std::vector<StorageServerInterface>* servers) {
	// This is only necessary if the database is at version 0
	servers->clear();
	if (self->lastEpochEnd)
		return Void();

	state int idx = 0;
	state std::map<Optional<Value>, Tag> dcId_tags;
	state int8_t nextLocality = 0;
	while (idx < recruits.storageServers.size()) {
		TraceEvent("MasterRecruitingInitialStorageServer", self->dbgid)
		    .detail("CandidateWorker", recruits.storageServers[idx].locality.toString());

		InitializeStorageRequest isr;
		isr.seedTag = dcId_tags.count(recruits.storageServers[idx].locality.dcId())
		                  ? dcId_tags[recruits.storageServers[idx].locality.dcId()]
		                  : Tag(nextLocality, 0);
		isr.storeType = self->configuration.storageServerStoreType;
		isr.reqId = deterministicRandom()->randomUniqueID();
		isr.interfaceId = deterministicRandom()->randomUniqueID();
		isr.clusterId = self->clusterId;

		ErrorOr<InitializeStorageReply> newServer = wait(recruits.storageServers[idx].storage.tryGetReply(isr));

		if (newServer.isError()) {
			if (!newServer.isError(error_code_recruitment_failed) &&
			    !newServer.isError(error_code_request_maybe_delivered))
				throw newServer.getError();

			TEST(true); // masterserver initial storage recuitment loop failed to get new server
			wait(delay(SERVER_KNOBS->STORAGE_RECRUITMENT_DELAY));
		} else {
			if (!dcId_tags.count(recruits.storageServers[idx].locality.dcId())) {
				dcId_tags[recruits.storageServers[idx].locality.dcId()] = Tag(nextLocality, 0);
				nextLocality++;
			}

			Tag& tag = dcId_tags[recruits.storageServers[idx].locality.dcId()];
			tag.id++;
			idx++;

			servers->push_back(newServer.get().interf);
		}
	}

	self->dcId_locality.clear();
	for (auto& it : dcId_tags) {
		self->dcId_locality[it.first] = it.second.locality;
	}

	TraceEvent("MasterRecruitedInitialStorageServers", self->dbgid)
	    .detail("TargetCount", self->configuration.storageTeamSize)
	    .detail("Servers", describe(*servers));

	return Void();
}

Future<Void> waitCommitProxyFailure(std::vector<CommitProxyInterface> const& commitProxies) {
	std::vector<Future<Void>> failed;
	failed.reserve(commitProxies.size());
	for (auto commitProxy : commitProxies) {
		failed.push_back(waitFailureClient(commitProxy.waitFailure,
		                                   SERVER_KNOBS->TLOG_TIMEOUT,
		                                   -SERVER_KNOBS->TLOG_TIMEOUT / SERVER_KNOBS->SECONDS_BEFORE_NO_FAILURE_DELAY,
		                                   /*trace=*/true));
	}
	ASSERT(failed.size() >= 1);
	return tagError<Void>(quorum(failed, 1), commit_proxy_failed());
}

Future<Void> waitGrvProxyFailure(std::vector<GrvProxyInterface> const& grvProxies) {
	std::vector<Future<Void>> failed;
	failed.reserve(grvProxies.size());
	for (int i = 0; i < grvProxies.size(); i++)
		failed.push_back(waitFailureClient(grvProxies[i].waitFailure,
		                                   SERVER_KNOBS->TLOG_TIMEOUT,
		                                   -SERVER_KNOBS->TLOG_TIMEOUT / SERVER_KNOBS->SECONDS_BEFORE_NO_FAILURE_DELAY,
		                                   /*trace=*/true));
	ASSERT(failed.size() >= 1);
	return tagError<Void>(quorum(failed, 1), grv_proxy_failed());
}

Future<Void> waitResolverFailure(std::vector<ResolverInterface> const& resolvers) {
	std::vector<Future<Void>> failed;
	failed.reserve(resolvers.size());
	for (auto resolver : resolvers) {
		failed.push_back(waitFailureClient(resolver.waitFailure,
		                                   SERVER_KNOBS->TLOG_TIMEOUT,
		                                   -SERVER_KNOBS->TLOG_TIMEOUT / SERVER_KNOBS->SECONDS_BEFORE_NO_FAILURE_DELAY,
		                                   /*trace=*/true));
	}
	ASSERT(failed.size() >= 1);
	return tagError<Void>(quorum(failed, 1), master_resolver_failed());
}

ACTOR Future<Void> updateLogsValue(Reference<MasterData> self, Database cx) {
	state Transaction tr(cx);
	loop {
		try {
			Optional<Standalone<StringRef>> value = wait(tr.get(logsKey));
			ASSERT(value.present());
			auto logs = decodeLogsValue(value.get());

			std::set<UID> logIds;
			for (auto& log : logs.first) {
				logIds.insert(log.first);
			}

			bool found = false;
			for (auto& logSet : self->logSystem->getLogSystemConfig().tLogs) {
				for (auto& log : logSet.tLogs) {
					if (logIds.count(log.id())) {
						found = true;
						break;
					}
				}
				if (found) {
					break;
				}
			}

			if (!found) {
				TEST(true); // old master attempted to change logsKey
				return Void();
			}

			tr.set(logsKey, self->logSystem->getLogsValue());
			wait(tr.commit());
			return Void();
		} catch (Error& e) {
			wait(tr.onError(e));
		}
	}
}

Future<Void> sendMasterRegistration(MasterData* self,
                                    LogSystemConfig const& logSystemConfig,
                                    std::vector<CommitProxyInterface> commitProxies,
                                    std::vector<GrvProxyInterface> grvProxies,
                                    std::vector<ResolverInterface> resolvers,
                                    DBRecoveryCount recoveryCount,
                                    std::vector<UID> priorCommittedLogServers) {
	RegisterMasterRequest masterReq;
	masterReq.id = self->myInterface.id();
	masterReq.mi = self->myInterface.locality;
	masterReq.logSystemConfig = logSystemConfig;
	masterReq.commitProxies = commitProxies;
	masterReq.grvProxies = grvProxies;
	masterReq.resolvers = resolvers;
	masterReq.recoveryCount = recoveryCount;
	if (self->hasConfiguration)
		masterReq.configuration = self->configuration;
	masterReq.registrationCount = ++self->registrationCount;
	masterReq.priorCommittedLogServers = priorCommittedLogServers;
	masterReq.recoveryState = self->recoveryState;
	masterReq.recoveryStalled = self->recruitmentStalled->get();
	masterReq.clusterId = self->clusterId;
	return brokenPromiseToNever(self->clusterController.registerMaster.getReply(masterReq));
}

ACTOR Future<Void> updateRegistration(Reference<MasterData> self, Reference<ILogSystem> logSystem) {
	state Database cx = openDBOnServer(self->dbInfo, TaskPriority::DefaultEndpoint, LockAware::True);
	state Future<Void> trigger = self->registrationTrigger.onTrigger();
	state Future<Void> updateLogsKey;

	loop {
		wait(trigger);
		wait(delay(.001)); // Coalesce multiple changes

		trigger = self->registrationTrigger.onTrigger();

		auto logSystemConfig = logSystem->getLogSystemConfig();
		TraceEvent("MasterUpdateRegistration", self->dbgid)
		    .detail("RecoveryCount", self->cstate.myDBState.recoveryCount)
		    .detail("OldestBackupEpoch", logSystemConfig.oldestBackupEpoch)
		    .detail("Logs", describe(logSystemConfig.tLogs))
		    .detail("CStateUpdated", self->cstateUpdated.isSet())
		    .detail("RecoveryState", self->recoveryState);

		if (!self->cstateUpdated.isSet()) {
			wait(sendMasterRegistration(self.getPtr(),
			                            logSystemConfig,
			                            self->provisionalCommitProxies,
			                            self->provisionalGrvProxies,
			                            self->resolvers,
			                            self->cstate.myDBState.recoveryCount,
			                            self->cstate.prevDBState.getPriorCommittedLogServers()));
		} else if (self->recoveryState >= RecoveryState::ACCEPTING_COMMITS) {
			updateLogsKey = updateLogsValue(self, cx);
			wait(sendMasterRegistration(self.getPtr(),
			                            logSystemConfig,
			                            self->commitProxies,
			                            self->grvProxies,
			                            self->resolvers,
			                            self->cstate.myDBState.recoveryCount,
			                            std::vector<UID>()));
		} else {
			// The master should enter the accepting commits phase soon, and then we will register again
			TEST(true); // cstate is updated but we aren't accepting commits yet
		}
	}
}

ACTOR Future<Standalone<CommitTransactionRef>> provisionalMaster(Reference<MasterData> parent, Future<Void> activate) {
	wait(activate);

	// Register a fake commit proxy (to be provided right here) to make ourselves available to clients
	parent->provisionalCommitProxies = std::vector<CommitProxyInterface>(1);
	parent->provisionalCommitProxies[0].provisional = true;
	parent->provisionalCommitProxies[0].initEndpoints();
	parent->provisionalGrvProxies = std::vector<GrvProxyInterface>(1);
	parent->provisionalGrvProxies[0].provisional = true;
	parent->provisionalGrvProxies[0].initEndpoints();
	state Future<Void> waitCommitProxyFailure =
	    waitFailureServer(parent->provisionalCommitProxies[0].waitFailure.getFuture());
	state Future<Void> waitGrvProxyFailure =
	    waitFailureServer(parent->provisionalGrvProxies[0].waitFailure.getFuture());
	parent->registrationTrigger.trigger();

	auto lockedKey = parent->txnStateStore->readValue(databaseLockedKey).get();
	state bool locked = lockedKey.present() && lockedKey.get().size();

	state Optional<Value> metadataVersion = parent->txnStateStore->readValue(metadataVersionKey).get();

	// We respond to a minimal subset of the commit proxy protocol.  Our sole purpose is to receive a single write-only
	// transaction which might repair our configuration, and return it.
	loop choose {
		when(GetReadVersionRequest req =
		         waitNext(parent->provisionalGrvProxies[0].getConsistentReadVersion.getFuture())) {
			if ((req.flags & GetReadVersionRequest::FLAG_CAUSAL_READ_RISKY) &&
			    (req.flags & GetReadVersionRequest::FLAG_USE_PROVISIONAL_PROXIES) && parent->lastEpochEnd) {
				GetReadVersionReply rep;
				rep.version = parent->lastEpochEnd;
				rep.locked = locked;
				rep.metadataVersion = metadataVersion;
				req.reply.send(rep);
			} else
				req.reply.send(Never()); // We can't perform causally consistent reads without recovering
		}
		when(CommitTransactionRequest req = waitNext(parent->provisionalCommitProxies[0].commit.getFuture())) {
			req.reply.send(Never()); // don't reply (clients always get commit_unknown_result)
			auto t = &req.transaction;
			if (t->read_snapshot == parent->lastEpochEnd && //< So no transactions can fall between the read snapshot
			                                                // and the recovery transaction this (might) be merged with
			                                                // vvv and also the changes we will make in the recovery
			                                                // transaction (most notably to lastEpochEndKey) BEFORE we
			                                                // merge initialConfChanges won't conflict
			    !std::any_of(t->read_conflict_ranges.begin(), t->read_conflict_ranges.end(), [](KeyRangeRef const& r) {
				    return r.contains(lastEpochEndKey);
			    })) {
				for (auto m = t->mutations.begin(); m != t->mutations.end(); ++m) {
					TraceEvent("PM_CTM", parent->dbgid)
					    .detail("MType", m->type)
					    .detail("Param1", m->param1)
					    .detail("Param2", m->param2);
					if (isMetadataMutation(*m)) {
						// We keep the mutations and write conflict ranges from this transaction, but not its read
						// conflict ranges
						Standalone<CommitTransactionRef> out;
						out.read_snapshot = invalidVersion;
						out.mutations.append_deep(out.arena(), t->mutations.begin(), t->mutations.size());
						out.write_conflict_ranges.append_deep(
						    out.arena(), t->write_conflict_ranges.begin(), t->write_conflict_ranges.size());
						return out;
					}
				}
			}
		}
		when(GetKeyServerLocationsRequest req =
		         waitNext(parent->provisionalCommitProxies[0].getKeyServersLocations.getFuture())) {
			req.reply.send(Never());
		}
		when(wait(waitCommitProxyFailure)) { throw worker_removed(); }
		when(wait(waitGrvProxyFailure)) { throw worker_removed(); }
	}
}

ACTOR Future<std::vector<Standalone<CommitTransactionRef>>> recruitEverything(
    Reference<MasterData> self,
    std::vector<StorageServerInterface>* seedServers,
    Reference<ILogSystem> oldLogSystem) {
	if (!self->configuration.isValid()) {
		RecoveryStatus::RecoveryStatus status;
		if (self->configuration.initialized) {
			TraceEvent(SevWarn, "MasterRecoveryInvalidConfiguration", self->dbgid)
			    .setMaxEventLength(11000)
			    .setMaxFieldLength(10000)
			    .detail("Conf", self->configuration.toString());
			status = RecoveryStatus::configuration_invalid;
		} else if (!self->cstate.prevDBState.tLogs.size()) {
			status = RecoveryStatus::configuration_never_created;
			self->neverCreated = true;
		} else {
			status = RecoveryStatus::configuration_missing;
		}
		TraceEvent("MasterRecoveryState", self->dbgid)
		    .detail("StatusCode", status)
		    .detail("Status", RecoveryStatus::names[status])
		    .trackLatest(self->masterRecoveryStateEventHolder->trackingKey);
		return Never();
	} else
		TraceEvent("MasterRecoveryState", self->dbgid)
		    .detail("StatusCode", RecoveryStatus::recruiting_transaction_servers)
		    .detail("Status", RecoveryStatus::names[RecoveryStatus::recruiting_transaction_servers])
		    .detail("Conf", self->configuration.toString())
		    .detail("RequiredCommitProxies", 1)
		    .detail("RequiredGrvProxies", 1)
		    .detail("RequiredResolvers", 1)
		    .trackLatest(self->masterRecoveryStateEventHolder->trackingKey);

	// FIXME: we only need log routers for the same locality as the master
	int maxLogRouters = self->cstate.prevDBState.logRouterTags;
	for (auto& old : self->cstate.prevDBState.oldTLogData) {
		maxLogRouters = std::max(maxLogRouters, old.logRouterTags);
	}

	state RecruitFromConfigurationReply recruits =
	    wait(brokenPromiseToNever(self->clusterController.recruitFromConfiguration.getReply(
	        RecruitFromConfigurationRequest(self->configuration, self->lastEpochEnd == 0, maxLogRouters))));

	std::string primaryDcIds, remoteDcIds;

	self->primaryDcId.clear();
	self->remoteDcIds.clear();
	if (recruits.dcId.present()) {
		self->primaryDcId.push_back(recruits.dcId);
		if (!primaryDcIds.empty()) {
			primaryDcIds += ',';
		}
		primaryDcIds += printable(recruits.dcId);
		if (self->configuration.regions.size() > 1) {
			Key remoteDcId = recruits.dcId.get() == self->configuration.regions[0].dcId
			                     ? self->configuration.regions[1].dcId
			                     : self->configuration.regions[0].dcId;
			self->remoteDcIds.push_back(remoteDcId);
			if (!remoteDcIds.empty()) {
				remoteDcIds += ',';
			}
			remoteDcIds += printable(remoteDcId);
		}
	}
	self->backupWorkers.swap(recruits.backupWorkers);

	TraceEvent("MasterRecoveryState", self->dbgid)
	    .detail("StatusCode", RecoveryStatus::initializing_transaction_servers)
	    .detail("Status", RecoveryStatus::names[RecoveryStatus::initializing_transaction_servers])
	    .detail("CommitProxies", recruits.commitProxies.size())
	    .detail("GrvProxies", recruits.grvProxies.size())
	    .detail("TLogs", recruits.tLogs.size())
	    .detail("Resolvers", recruits.resolvers.size())
	    .detail("SatelliteTLogs", recruits.satelliteTLogs.size())
	    .detail("OldLogRouters", recruits.oldLogRouters.size())
	    .detail("StorageServers", recruits.storageServers.size())
	    .detail("BackupWorkers", self->backupWorkers.size())
	    .detail("PrimaryDcIds", primaryDcIds)
	    .detail("RemoteDcIds", remoteDcIds)
	    .trackLatest(self->masterRecoveryStateEventHolder->trackingKey);

	// Actually, newSeedServers does both the recruiting and initialization of the seed servers; so if this is a brand
	// new database we are sort of lying that we are past the recruitment phase.  In a perfect world we would split that
	// up so that the recruitment part happens above (in parallel with recruiting the transaction servers?).
	wait(newSeedServers(self, recruits, seedServers));
	state std::vector<Standalone<CommitTransactionRef>> confChanges;
	wait(newCommitProxies(self, recruits) && newGrvProxies(self, recruits) && newResolvers(self, recruits) &&
	     newTLogServers(self, recruits, oldLogSystem, &confChanges));
	return confChanges;
}

ACTOR Future<Void> updateLocalityForDcId(Optional<Key> dcId,
                                         Reference<ILogSystem> oldLogSystem,
                                         Reference<AsyncVar<PeekTxsInfo>> locality) {
	loop {
		std::pair<int8_t, int8_t> loc = oldLogSystem->getLogSystemConfig().getLocalityForDcId(dcId);
		Version ver = locality->get().knownCommittedVersion;
		if (ver == invalidVersion) {
			ver = oldLogSystem->getKnownCommittedVersion();
		}
		locality->set(PeekTxsInfo(loc.first, loc.second, ver));
		TraceEvent("UpdatedLocalityForDcId")
		    .detail("DcId", dcId)
		    .detail("Locality0", loc.first)
		    .detail("Locality1", loc.second)
		    .detail("Version", ver);
		wait(oldLogSystem->onLogSystemConfigChange() || oldLogSystem->onKnownCommittedVersionChange());
	}
}

ACTOR Future<Void> readTransactionSystemState(Reference<MasterData> self,
                                              Reference<ILogSystem> oldLogSystem,
                                              Version txsPoppedVersion) {
	state Reference<AsyncVar<PeekTxsInfo>> myLocality = Reference<AsyncVar<PeekTxsInfo>>(
	    new AsyncVar<PeekTxsInfo>(PeekTxsInfo(tagLocalityInvalid, tagLocalityInvalid, invalidVersion)));
	state Future<Void> localityUpdater =
	    updateLocalityForDcId(self->myInterface.locality.dcId(), oldLogSystem, myLocality);
	// Peek the txnStateTag in oldLogSystem and recover self->txnStateStore

	// For now, we also obtain the recovery metadata that the log system obtained during the end_epoch process for
	// comparison

	// Sets self->lastEpochEnd and self->recoveryTransactionVersion
	// Sets self->configuration to the configuration (FF/conf/ keys) at self->lastEpochEnd

	// Recover transaction state store
	if (self->txnStateStore)
		self->txnStateStore->close();
	self->txnStateLogAdapter = openDiskQueueAdapter(oldLogSystem, myLocality, txsPoppedVersion);
	self->txnStateStore =
	    keyValueStoreLogSystem(self->txnStateLogAdapter, self->dbgid, self->memoryLimit, false, false, true);

	// Versionstamped operations (particularly those applied from DR) define a minimum commit version
	// that we may recover to, as they embed the version in user-readable data and require that no
	// transactions will be committed at a lower version.
	Optional<Standalone<StringRef>> requiredCommitVersion =
	    wait(self->txnStateStore->readValue(minRequiredCommitVersionKey));
	Version minRequiredCommitVersion = -1;
	if (requiredCommitVersion.present()) {
		minRequiredCommitVersion = BinaryReader::fromStringRef<Version>(requiredCommitVersion.get(), Unversioned());
	}

	// Recover version info
	self->lastEpochEnd = oldLogSystem->getEnd() - 1;
	if (self->lastEpochEnd == 0) {
		self->recoveryTransactionVersion = 1;
	} else {
		if (self->forceRecovery) {
			self->recoveryTransactionVersion = self->lastEpochEnd + SERVER_KNOBS->MAX_VERSIONS_IN_FLIGHT_FORCED;
		} else {
			self->recoveryTransactionVersion = self->lastEpochEnd + SERVER_KNOBS->MAX_VERSIONS_IN_FLIGHT;
		}

		if (BUGGIFY) {
			self->recoveryTransactionVersion +=
			    deterministicRandom()->randomInt64(0, SERVER_KNOBS->MAX_VERSIONS_IN_FLIGHT);
		}
		if (self->recoveryTransactionVersion < minRequiredCommitVersion)
			self->recoveryTransactionVersion = minRequiredCommitVersion;
	}

	TraceEvent("MasterRecovering", self->dbgid)
	    .detail("LastEpochEnd", self->lastEpochEnd)
	    .detail("RecoveryTransactionVersion", self->recoveryTransactionVersion);

	RangeResult rawConf = wait(self->txnStateStore->readRange(configKeys));
	self->configuration.fromKeyValues(rawConf.castTo<VectorRef<KeyValueRef>>());
	self->originalConfiguration = self->configuration;
	self->hasConfiguration = true;

	TraceEvent("MasterRecoveredConfig", self->dbgid)
	    .setMaxEventLength(11000)
	    .setMaxFieldLength(10000)
	    .detail("Conf", self->configuration.toString())
	    .trackLatest(self->recoveredConfigEventHolder->trackingKey);

	RangeResult rawLocalities = wait(self->txnStateStore->readRange(tagLocalityListKeys));
	self->dcId_locality.clear();
	for (auto& kv : rawLocalities) {
		self->dcId_locality[decodeTagLocalityListKey(kv.key)] = decodeTagLocalityListValue(kv.value);
	}

	RangeResult rawTags = wait(self->txnStateStore->readRange(serverTagKeys));
	self->allTags.clear();
	if (self->lastEpochEnd > 0) {
		self->allTags.push_back(cacheTag);
	}

	if (self->forceRecovery) {
		self->safeLocality = oldLogSystem->getLogSystemConfig().tLogs[0].locality;
		for (auto& kv : rawTags) {
			Tag tag = decodeServerTagValue(kv.value);
			if (tag.locality == self->safeLocality) {
				self->allTags.push_back(tag);
			}
		}
	} else {
		for (auto& kv : rawTags) {
			self->allTags.push_back(decodeServerTagValue(kv.value));
		}
	}

	RangeResult rawHistoryTags = wait(self->txnStateStore->readRange(serverTagHistoryKeys));
	for (auto& kv : rawHistoryTags) {
		self->allTags.push_back(decodeServerTagValue(kv.value));
	}

	uniquify(self->allTags);

	// auto kvs = self->txnStateStore->readRange( systemKeys );
	// for( auto & kv : kvs.get() )
	//	TraceEvent("MasterRecoveredTXS", self->dbgid).detail("K", kv.key).detail("V", kv.value);

	self->txnStateLogAdapter->setNextVersion(
	    oldLogSystem->getEnd()); //< FIXME: (1) the log adapter should do this automatically after recovery; (2) if we
	                             // make KeyValueStoreMemory guarantee immediate reads, we should be able to get rid of
	                             // the discardCommit() below and not need a writable log adapter

	TraceEvent("RTSSComplete", self->dbgid).log();

	return Void();
}

ACTOR Future<Void> sendInitialCommitToResolvers(Reference<MasterData> self) {
	state KeyRange txnKeys = allKeys;
	state Sequence txnSequence = 0;
	ASSERT(self->recoveryTransactionVersion);

	state RangeResult data =
	    self->txnStateStore
	        ->readRange(txnKeys, BUGGIFY ? 3 : SERVER_KNOBS->DESIRED_TOTAL_BYTES, SERVER_KNOBS->DESIRED_TOTAL_BYTES)
	        .get();
	state std::vector<Future<Void>> txnReplies;
	state int64_t dataOutstanding = 0;

	state std::vector<Endpoint> endpoints;
	for (auto& it : self->commitProxies) {
		endpoints.push_back(it.txnState.getEndpoint());
	}

	loop {
		if (!data.size())
			break;
		((KeyRangeRef&)txnKeys) = KeyRangeRef(keyAfter(data.back().key, txnKeys.arena()), txnKeys.end);
		RangeResult nextData =
		    self->txnStateStore
		        ->readRange(txnKeys, BUGGIFY ? 3 : SERVER_KNOBS->DESIRED_TOTAL_BYTES, SERVER_KNOBS->DESIRED_TOTAL_BYTES)
		        .get();

		TxnStateRequest req;
		req.arena = data.arena();
		req.data = data;
		req.sequence = txnSequence;
		req.last = !nextData.size();
		req.broadcastInfo = endpoints;
		txnReplies.push_back(broadcastTxnRequest(req, SERVER_KNOBS->TXN_STATE_SEND_AMOUNT, false));
		dataOutstanding += SERVER_KNOBS->TXN_STATE_SEND_AMOUNT * data.arena().getSize();
		data = nextData;
		txnSequence++;

		if (dataOutstanding > SERVER_KNOBS->MAX_TXS_SEND_MEMORY) {
			wait(waitForAll(txnReplies));
			txnReplies = std::vector<Future<Void>>();
			dataOutstanding = 0;
		}

		wait(yield());
	}
	wait(waitForAll(txnReplies));
	TraceEvent("RecoveryInternal", self->dbgid)
	    .detail("StatusCode", RecoveryStatus::recovery_transaction)
	    .detail("Status", RecoveryStatus::names[RecoveryStatus::recovery_transaction])
	    .detail("Step", "SentTxnStateStoreToCommitProxies");

	std::vector<Future<ResolveTransactionBatchReply>> replies;
	for (auto& r : self->resolvers) {
		ResolveTransactionBatchRequest req;
		req.prevVersion = -1;
		req.version = self->lastEpochEnd;
		req.lastReceivedVersion = -1;

		replies.push_back(brokenPromiseToNever(r.resolve.getReply(req)));
	}

	wait(waitForAll(replies));
	TraceEvent("RecoveryInternal", self->dbgid)
	    .detail("StatusCode", RecoveryStatus::recovery_transaction)
	    .detail("Status", RecoveryStatus::names[RecoveryStatus::recovery_transaction])
	    .detail("Step", "InitializedAllResolvers");
	return Void();
}

ACTOR Future<Void> triggerUpdates(Reference<MasterData> self, Reference<ILogSystem> oldLogSystem) {
	loop {
		wait(oldLogSystem->onLogSystemConfigChange() || self->cstate.fullyRecovered.getFuture() ||
		     self->recruitmentStalled->onChange());
		if (self->cstate.fullyRecovered.isSet())
			return Void();

		self->registrationTrigger.trigger();
	}
}

ACTOR Future<Void> discardCommit(IKeyValueStore* store, LogSystemDiskQueueAdapter* adapter) {
	state Future<LogSystemDiskQueueAdapter::CommitMessage> fcm = adapter->getCommitMessage();
	state Future<Void> committed = store->commit();
	LogSystemDiskQueueAdapter::CommitMessage cm = wait(fcm);
	ASSERT(!committed.isReady());
	cm.acknowledge.send(Void());
	ASSERT(committed.isReady());
	return Void();
}

void updateConfigForForcedRecovery(Reference<MasterData> self,
                                   std::vector<Standalone<CommitTransactionRef>>* initialConfChanges) {
	bool regionsChanged = false;
	for (auto& it : self->configuration.regions) {
		if (it.dcId == self->myInterface.locality.dcId().get() && it.priority < 0) {
			it.priority = 1;
			regionsChanged = true;
		} else if (it.dcId != self->myInterface.locality.dcId().get() && it.priority >= 0) {
			it.priority = -1;
			regionsChanged = true;
		}
	}
	Standalone<CommitTransactionRef> regionCommit;
	regionCommit.mutations.push_back_deep(
	    regionCommit.arena(),
	    MutationRef(MutationRef::SetValue, configKeysPrefix.toString() + "usable_regions", LiteralStringRef("1")));
	self->configuration.applyMutation(regionCommit.mutations.back());
	if (regionsChanged) {
		std::sort(
		    self->configuration.regions.begin(), self->configuration.regions.end(), RegionInfo::sort_by_priority());
		StatusObject regionJSON;
		regionJSON["regions"] = self->configuration.getRegionJSON();
		regionCommit.mutations.push_back_deep(
		    regionCommit.arena(),
		    MutationRef(MutationRef::SetValue,
		                configKeysPrefix.toString() + "regions",
		                BinaryWriter::toValue(regionJSON, IncludeVersion(ProtocolVersion::withRegionConfiguration()))
		                    .toString()));
		self->configuration.applyMutation(
		    regionCommit.mutations.back()); // modifying the configuration directly does not change the configuration
		                                    // when it is re-serialized unless we call applyMutation
		TraceEvent("ForcedRecoveryConfigChange", self->dbgid)
		    .setMaxEventLength(11000)
		    .setMaxFieldLength(10000)
		    .detail("Conf", self->configuration.toString());
	}
	initialConfChanges->push_back(regionCommit);
}

ACTOR Future<Void> recoverFrom(Reference<MasterData> self,
                               Reference<ILogSystem> oldLogSystem,
                               std::vector<StorageServerInterface>* seedServers,
                               std::vector<Standalone<CommitTransactionRef>>* initialConfChanges,
                               Future<Version> poppedTxsVersion,
                               bool* clusterIdExists) {
	TraceEvent("MasterRecoveryState", self->dbgid)
	    .detail("StatusCode", RecoveryStatus::reading_transaction_system_state)
	    .detail("Status", RecoveryStatus::names[RecoveryStatus::reading_transaction_system_state])
	    .trackLatest(self->masterRecoveryStateEventHolder->trackingKey);
	self->hasConfiguration = false;

	if (BUGGIFY)
		wait(delay(10.0));

	Version txsPoppedVersion = wait(poppedTxsVersion);
	wait(readTransactionSystemState(self, oldLogSystem, txsPoppedVersion));
	for (auto& itr : *initialConfChanges) {
		for (auto& m : itr.mutations) {
			self->configuration.applyMutation(m);
		}
	}

	if (self->forceRecovery) {
		updateConfigForForcedRecovery(self, initialConfChanges);
	}

	debug_checkMaxRestoredVersion(UID(), self->lastEpochEnd, "DBRecovery");

	// Generate a cluster ID to uniquely identify the cluster if it doesn't
	// already exist in the txnStateStore.
	Optional<Value> clusterId = self->txnStateStore->readValue(clusterIdKey).get();
	*clusterIdExists = clusterId.present();
	if (!clusterId.present()) {
		self->clusterId = deterministicRandom()->randomUniqueID();
	} else {
		self->clusterId = BinaryReader::fromStringRef<UID>(clusterId.get(), Unversioned());
	}

	// Ordinarily we pass through this loop once and recover.  We go around the loop if recovery stalls for more than a
	// second, a provisional master is initialized, and an "emergency transaction" is submitted that might change the
	// configuration so that we can finish recovery.

	state std::map<Optional<Value>, int8_t> originalLocalityMap = self->dcId_locality;
	state Future<std::vector<Standalone<CommitTransactionRef>>> recruitments =
	    recruitEverything(self, seedServers, oldLogSystem);
	state double provisionalDelay = SERVER_KNOBS->PROVISIONAL_START_DELAY;
	loop {
		state Future<Standalone<CommitTransactionRef>> provisional = provisionalMaster(self, delay(provisionalDelay));
		provisionalDelay =
		    std::min(SERVER_KNOBS->PROVISIONAL_MAX_DELAY, provisionalDelay * SERVER_KNOBS->PROVISIONAL_DELAY_GROWTH);
		choose {
			when(std::vector<Standalone<CommitTransactionRef>> confChanges = wait(recruitments)) {
				initialConfChanges->insert(initialConfChanges->end(), confChanges.begin(), confChanges.end());
				provisional.cancel();
				break;
			}
			when(Standalone<CommitTransactionRef> _req = wait(provisional)) {
				state Standalone<CommitTransactionRef> req = _req; // mutable
				TEST(true); // Emergency transaction processing during recovery
<<<<<<< HEAD
				// FORK_SIMULATION(true, "Emergency transaction processing during recovery");
=======
				FORK_SIMULATION(true, "Emergency transaction processing during recovery");
>>>>>>> c6bea01f
				TraceEvent("EmergencyTransaction", self->dbgid).log();
				for (auto m = req.mutations.begin(); m != req.mutations.end(); ++m)
					TraceEvent("EmergencyTransactionMutation", self->dbgid)
					    .detail("MType", m->type)
					    .detail("P1", m->param1)
					    .detail("P2", m->param2);

				DatabaseConfiguration oldConf = self->configuration;
				self->configuration = self->originalConfiguration;
				for (auto& m : req.mutations)
					self->configuration.applyMutation(m);

				initialConfChanges->clear();
				if (self->originalConfiguration.isValid() &&
				    self->configuration.usableRegions != self->originalConfiguration.usableRegions) {
					TraceEvent(SevWarnAlways, "CannotChangeUsableRegions", self->dbgid).log();
					self->configuration = self->originalConfiguration;
				} else {
					initialConfChanges->push_back(req);
				}
				if (self->forceRecovery) {
					updateConfigForForcedRecovery(self, initialConfChanges);
				}

				if (self->configuration != oldConf) { // confChange does not trigger when including servers
					self->dcId_locality = originalLocalityMap;
					recruitments = recruitEverything(self, seedServers, oldLogSystem);
				}
			}
		}

		provisional.cancel();
	}

	return Void();
}

ACTOR Future<Void> getVersion(Reference<MasterData> self, GetCommitVersionRequest req) {
	state Span span("M:getVersion"_loc, { req.spanContext });
	state std::map<UID, CommitProxyVersionReplies>::iterator proxyItr =
	    self->lastCommitProxyVersionReplies.find(req.requestingProxy); // lastCommitProxyVersionReplies never changes

	++self->getCommitVersionRequests;

	if (proxyItr == self->lastCommitProxyVersionReplies.end()) {
		// Request from invalid proxy (e.g. from duplicate recruitment request)
		req.reply.send(Never());
		return Void();
	}

	TEST(proxyItr->second.latestRequestNum.get() < req.requestNum - 1); // Commit version request queued up
	wait(proxyItr->second.latestRequestNum.whenAtLeast(req.requestNum - 1));

	auto itr = proxyItr->second.replies.find(req.requestNum);
	if (itr != proxyItr->second.replies.end()) {
		TEST(true); // Duplicate request for sequence
		req.reply.send(itr->second);
	} else if (req.requestNum <= proxyItr->second.latestRequestNum.get()) {
		TEST(true); // Old request for previously acknowledged sequence - may be impossible with current FlowTransport
		ASSERT(req.requestNum <
		       proxyItr->second.latestRequestNum.get()); // The latest request can never be acknowledged
		req.reply.send(Never());
	} else {
		GetCommitVersionReply rep;

		if (self->version == invalidVersion) {
			self->lastVersionTime = now();
			self->version = self->recoveryTransactionVersion;
			rep.prevVersion = self->lastEpochEnd;
		} else {
			double t1 = now();
			if (BUGGIFY) {
				t1 = self->lastVersionTime;
			}
			rep.prevVersion = self->version;
			self->version +=
			    std::max<Version>(1,
			                      std::min<Version>(SERVER_KNOBS->MAX_READ_TRANSACTION_LIFE_VERSIONS,
			                                        SERVER_KNOBS->VERSIONS_PER_SECOND * (t1 - self->lastVersionTime)));

			TEST(self->version - rep.prevVersion == 1); // Minimum possible version gap

			bool maxVersionGap = self->version - rep.prevVersion == SERVER_KNOBS->MAX_READ_TRANSACTION_LIFE_VERSIONS;
			TEST(maxVersionGap); // Maximum possible version gap
			self->lastVersionTime = t1;

			if (self->resolverNeedingChanges.count(req.requestingProxy)) {
				rep.resolverChanges = self->resolverChanges.get();
				rep.resolverChangesVersion = self->resolverChangesVersion;
				self->resolverNeedingChanges.erase(req.requestingProxy);

				if (self->resolverNeedingChanges.empty())
					self->resolverChanges.set(Standalone<VectorRef<ResolverMoveRef>>());
			}
		}

		rep.version = self->version;
		rep.requestNum = req.requestNum;

		proxyItr->second.replies.erase(proxyItr->second.replies.begin(),
		                               proxyItr->second.replies.upper_bound(req.mostRecentProcessedRequestNum));
		proxyItr->second.replies[req.requestNum] = rep;
		ASSERT(rep.prevVersion >= 0);
		req.reply.send(rep);

		ASSERT(proxyItr->second.latestRequestNum.get() == req.requestNum - 1);
		proxyItr->second.latestRequestNum.set(req.requestNum);
	}

	return Void();
}

ACTOR Future<Void> provideVersions(Reference<MasterData> self) {
	state ActorCollection versionActors(false);

	for (auto& p : self->commitProxies)
		self->lastCommitProxyVersionReplies[p.id()] = CommitProxyVersionReplies();

	loop {
		choose {
			when(GetCommitVersionRequest req = waitNext(self->myInterface.getCommitVersion.getFuture())) {
				versionActors.add(getVersion(self, req));
			}
			when(wait(versionActors.getResult())) {}
		}
	}
}

ACTOR Future<Void> serveLiveCommittedVersion(Reference<MasterData> self) {
	loop {
		choose {
			when(GetRawCommittedVersionRequest req = waitNext(self->myInterface.getLiveCommittedVersion.getFuture())) {
				if (req.debugID.present())
					g_traceBatch.addEvent("TransactionDebug",
					                      req.debugID.get().first(),
					                      "MasterServer.serveLiveCommittedVersion.GetRawCommittedVersion");

				if (self->liveCommittedVersion == invalidVersion) {
					self->liveCommittedVersion = self->recoveryTransactionVersion;
				}
				++self->getLiveCommittedVersionRequests;
				GetRawCommittedVersionReply reply;
				reply.version = self->liveCommittedVersion;
				reply.locked = self->databaseLocked;
				reply.metadataVersion = self->proxyMetadataVersion;
				reply.minKnownCommittedVersion = self->minKnownCommittedVersion;
				req.reply.send(reply);
			}
			when(ReportRawCommittedVersionRequest req =
			         waitNext(self->myInterface.reportLiveCommittedVersion.getFuture())) {
				self->minKnownCommittedVersion = std::max(self->minKnownCommittedVersion, req.minKnownCommittedVersion);
				if (req.version > self->liveCommittedVersion) {
					self->liveCommittedVersion = req.version;
					self->databaseLocked = req.locked;
					self->proxyMetadataVersion = req.metadataVersion;
				}
				++self->reportLiveCommittedVersionRequests;
				req.reply.send(Void());
			}
		}
	}
}

std::pair<KeyRangeRef, bool> findRange(CoalescedKeyRangeMap<int>& key_resolver,
                                       Standalone<VectorRef<ResolverMoveRef>>& movedRanges,
                                       int src,
                                       int dest) {
	auto ranges = key_resolver.ranges();
	auto prev = ranges.begin();
	auto it = ranges.begin();
	++it;
	if (it == ranges.end()) {
		if (ranges.begin().value() != src ||
		    std::find(movedRanges.begin(), movedRanges.end(), ResolverMoveRef(ranges.begin()->range(), dest)) !=
		        movedRanges.end())
			throw operation_failed();
		return std::make_pair(ranges.begin().range(), true);
	}

	std::set<int> borders;
	// If possible expand an existing boundary between the two resolvers
	for (; it != ranges.end(); ++it) {
		if (it->value() == src && prev->value() == dest &&
		    std::find(movedRanges.begin(), movedRanges.end(), ResolverMoveRef(it->range(), dest)) ==
		        movedRanges.end()) {
			return std::make_pair(it->range(), true);
		}
		if (it->value() == dest && prev->value() == src &&
		    std::find(movedRanges.begin(), movedRanges.end(), ResolverMoveRef(prev->range(), dest)) ==
		        movedRanges.end()) {
			return std::make_pair(prev->range(), false);
		}
		if (it->value() == dest)
			borders.insert(prev->value());
		if (prev->value() == dest)
			borders.insert(it->value());
		++prev;
	}

	prev = ranges.begin();
	it = ranges.begin();
	++it;
	// If possible create a new boundry which doesn't exist yet
	for (; it != ranges.end(); ++it) {
		if (it->value() == src && !borders.count(prev->value()) &&
		    std::find(movedRanges.begin(), movedRanges.end(), ResolverMoveRef(it->range(), dest)) ==
		        movedRanges.end()) {
			return std::make_pair(it->range(), true);
		}
		if (prev->value() == src && !borders.count(it->value()) &&
		    std::find(movedRanges.begin(), movedRanges.end(), ResolverMoveRef(prev->range(), dest)) ==
		        movedRanges.end()) {
			return std::make_pair(prev->range(), false);
		}
		++prev;
	}

	it = ranges.begin();
	for (; it != ranges.end(); ++it) {
		if (it->value() == src &&
		    std::find(movedRanges.begin(), movedRanges.end(), ResolverMoveRef(it->range(), dest)) ==
		        movedRanges.end()) {
			return std::make_pair(it->range(), true);
		}
	}
	throw operation_failed(); // we are already attempting to move all of the data one resolver is assigned, so do not
	                          // move anything
}

ACTOR Future<Void> resolutionBalancing(Reference<MasterData> self) {
	state CoalescedKeyRangeMap<int> key_resolver;
	key_resolver.insert(allKeys, 0);
	loop {
		wait(delay(SERVER_KNOBS->MIN_BALANCE_TIME, TaskPriority::ResolutionMetrics));
		while (self->resolverChanges.get().size())
			wait(self->resolverChanges.onChange());
		state std::vector<Future<ResolutionMetricsReply>> futures;
		for (auto& p : self->resolvers)
			futures.push_back(
			    brokenPromiseToNever(p.metrics.getReply(ResolutionMetricsRequest(), TaskPriority::ResolutionMetrics)));
		wait(waitForAll(futures));
		state IndexedSet<std::pair<int64_t, int>, NoMetric> metrics;

		int64_t total = 0;
		for (int i = 0; i < futures.size(); i++) {
			total += futures[i].get().value;
			metrics.insert(std::make_pair(futures[i].get().value, i), NoMetric());
			//TraceEvent("ResolverMetric").detail("I", i).detail("Metric", futures[i].get());
		}
		if (metrics.lastItem()->first - metrics.begin()->first > SERVER_KNOBS->MIN_BALANCE_DIFFERENCE) {
			try {
				state int src = metrics.lastItem()->second;
				state int dest = metrics.begin()->second;
				state int64_t amount = std::min(metrics.lastItem()->first - total / self->resolvers.size(),
				                                total / self->resolvers.size() - metrics.begin()->first) /
				                       2;
				state Standalone<VectorRef<ResolverMoveRef>> movedRanges;

				loop {
					state std::pair<KeyRangeRef, bool> range = findRange(key_resolver, movedRanges, src, dest);

					ResolutionSplitRequest req;
					req.front = range.second;
					req.offset = amount;
					req.range = range.first;

					ResolutionSplitReply split =
					    wait(brokenPromiseToNever(self->resolvers[metrics.lastItem()->second].split.getReply(
					        req, TaskPriority::ResolutionMetrics)));
					KeyRangeRef moveRange = range.second ? KeyRangeRef(range.first.begin, split.key)
					                                     : KeyRangeRef(split.key, range.first.end);
					movedRanges.push_back_deep(movedRanges.arena(), ResolverMoveRef(moveRange, dest));
					TraceEvent("MovingResolutionRange")
					    .detail("Src", src)
					    .detail("Dest", dest)
					    .detail("Amount", amount)
					    .detail("StartRange", range.first)
					    .detail("MoveRange", moveRange)
					    .detail("Used", split.used)
					    .detail("KeyResolverRanges", key_resolver.size());
					amount -= split.used;
					if (moveRange != range.first || amount <= 0)
						break;
				}
				for (auto& it : movedRanges)
					key_resolver.insert(it.range, it.dest);
				// for(auto& it : key_resolver.ranges())
				//	TraceEvent("KeyResolver").detail("Range", it.range()).detail("Value", it.value());

				self->resolverChangesVersion = self->version + 1;
				for (auto& p : self->commitProxies)
					self->resolverNeedingChanges.insert(p.id());
				self->resolverChanges.set(movedRanges);
			} catch (Error& e) {
				if (e.code() != error_code_operation_failed)
					throw;
			}
		}
	}
}

static std::set<int> const& normalMasterErrors() {
	static std::set<int> s;
	if (s.empty()) {
		s.insert(error_code_tlog_stopped);
		s.insert(error_code_master_tlog_failed);
		s.insert(error_code_commit_proxy_failed);
		s.insert(error_code_grv_proxy_failed);
		s.insert(error_code_master_resolver_failed);
		s.insert(error_code_master_backup_worker_failed);
		s.insert(error_code_recruitment_failed);
		s.insert(error_code_no_more_servers);
		s.insert(error_code_master_recovery_failed);
		s.insert(error_code_coordinated_state_conflict);
		s.insert(error_code_master_max_versions_in_flight);
		s.insert(error_code_worker_removed);
		s.insert(error_code_new_coordinators_timed_out);
		s.insert(error_code_broken_promise);
	}
	return s;
}

ACTOR Future<Void> changeCoordinators(Reference<MasterData> self) {
	loop {
		ChangeCoordinatorsRequest req = waitNext(self->myInterface.changeCoordinators.getFuture());
		++self->changeCoordinatorsRequests;
		state ChangeCoordinatorsRequest changeCoordinatorsRequest = req;

		while (!self->cstate.previousWrite.isReady()) {
			wait(self->cstate.previousWrite);
			wait(delay(
			    0)); // if a new core state is ready to be written, have that take priority over our finalizing write;
		}

		if (!self->cstate.fullyRecovered.isSet()) {
			wait(self->cstate.write(self->cstate.myDBState, true));
		}

		try {
			wait(self->cstate.move(ClusterConnectionString(changeCoordinatorsRequest.newConnectionString.toString())));
		} catch (Error& e) {
			if (e.code() != error_code_actor_cancelled)
				changeCoordinatorsRequest.reply.sendError(e);

			throw;
		}

		throw internal_error();
	}
}

ACTOR Future<Void> rejoinRequestHandler(Reference<MasterData> self) {
	loop {
		TLogRejoinRequest req = waitNext(self->myInterface.tlogRejoin.getFuture());
		req.reply.send(true);
	}
}

// Keeps the coordinated state (cstate) updated as the set of recruited tlogs change through recovery.
ACTOR Future<Void> trackTlogRecovery(Reference<MasterData> self,
                                     Reference<AsyncVar<Reference<ILogSystem>>> oldLogSystems,
                                     Future<Void> minRecoveryDuration) {
	state Future<Void> rejoinRequests = Never();
	state DBRecoveryCount recoverCount = self->cstate.myDBState.recoveryCount + 1;
	state DatabaseConfiguration configuration =
	    self->configuration; // self-configuration can be changed by configurationMonitor so we need a copy
	loop {
		state DBCoreState newState;
		self->logSystem->toCoreState(newState);
		newState.recoveryCount = recoverCount;
		state Future<Void> changed = self->logSystem->onCoreStateChanged();

		ASSERT(newState.tLogs[0].tLogWriteAntiQuorum == configuration.tLogWriteAntiQuorum &&
		       newState.tLogs[0].tLogReplicationFactor == configuration.tLogReplicationFactor);

		state bool allLogs =
		    newState.tLogs.size() ==
		    configuration.expectedLogSets(self->primaryDcId.size() ? self->primaryDcId[0] : Optional<Key>());
		state bool finalUpdate = !newState.oldTLogData.size() && allLogs;
		wait(self->cstate.write(newState, finalUpdate));
		if (self->cstateUpdated.canBeSet()) {
			self->cstateUpdated.send(Void());
		}

		wait(minRecoveryDuration);
		self->logSystem->coreStateWritten(newState);

		if (self->recoveryReadyForCommits.canBeSet()) {
			self->recoveryReadyForCommits.send(Void());
		}

		if (finalUpdate) {
			self->recoveryState = RecoveryState::FULLY_RECOVERED;
			TraceEvent("MasterRecoveryState", self->dbgid)
			    .detail("StatusCode", RecoveryStatus::fully_recovered)
			    .detail("Status", RecoveryStatus::names[RecoveryStatus::fully_recovered])
			    .detail("FullyRecoveredAtVersion", self->version)
			    .detail("ClusterId", self->clusterId)
			    .trackLatest(self->masterRecoveryStateEventHolder->trackingKey);

			TraceEvent("MasterRecoveryGenerations", self->dbgid)
			    .detail("ActiveGenerations", 1)
			    .trackLatest("MasterRecoveryGenerations");
		} else if (!newState.oldTLogData.size() && self->recoveryState < RecoveryState::STORAGE_RECOVERED) {
			self->recoveryState = RecoveryState::STORAGE_RECOVERED;
			TraceEvent("MasterRecoveryState", self->dbgid)
			    .detail("StatusCode", RecoveryStatus::storage_recovered)
			    .detail("Status", RecoveryStatus::names[RecoveryStatus::storage_recovered])
			    .trackLatest(self->masterRecoveryStateEventHolder->trackingKey);
		} else if (allLogs && self->recoveryState < RecoveryState::ALL_LOGS_RECRUITED) {
			self->recoveryState = RecoveryState::ALL_LOGS_RECRUITED;
			TraceEvent("MasterRecoveryState", self->dbgid)
			    .detail("StatusCode", RecoveryStatus::all_logs_recruited)
			    .detail("Status", RecoveryStatus::names[RecoveryStatus::all_logs_recruited])
			    .trackLatest(self->masterRecoveryStateEventHolder->trackingKey);
		}

		if (newState.oldTLogData.size() && configuration.repopulateRegionAntiQuorum > 0 &&
		    self->logSystem->remoteStorageRecovered()) {
			TraceEvent(SevWarnAlways, "RecruitmentStalled_RemoteStorageRecovered", self->dbgid).log();
			self->recruitmentStalled->set(true);
		}
		self->registrationTrigger.trigger();

		if (finalUpdate) {
			oldLogSystems->get()->stopRejoins();
			rejoinRequests = rejoinRequestHandler(self);
			return Void();
		}

		wait(changed);
	}
}

ACTOR Future<Void> configurationMonitor(Reference<MasterData> self, Database cx) {
	loop {
		state ReadYourWritesTransaction tr(cx);

		loop {
			try {
				tr.setOption(FDBTransactionOptions::ACCESS_SYSTEM_KEYS);
				RangeResult results = wait(tr.getRange(configKeys, CLIENT_KNOBS->TOO_MANY));
				ASSERT(!results.more && results.size() < CLIENT_KNOBS->TOO_MANY);

				DatabaseConfiguration conf;
				conf.fromKeyValues((VectorRef<KeyValueRef>)results);
				if (conf != self->configuration) {
					if (self->recoveryState != RecoveryState::ALL_LOGS_RECRUITED &&
					    self->recoveryState != RecoveryState::FULLY_RECOVERED) {
						throw master_recovery_failed();
					}

					self->configuration = conf;
					self->registrationTrigger.trigger();
				}

				state Future<Void> watchFuture =
				    tr.watch(moveKeysLockOwnerKey) || tr.watch(excludedServersVersionKey) ||
				    tr.watch(failedServersVersionKey) || tr.watch(excludedLocalityVersionKey) ||
				    tr.watch(failedLocalityVersionKey);
				wait(tr.commit());
				wait(watchFuture);
				break;
			} catch (Error& e) {
				wait(tr.onError(e));
			}
		}
	}
}

ACTOR static Future<Optional<Version>> getMinBackupVersion(Reference<MasterData> self, Database cx) {
	loop {
		state ReadYourWritesTransaction tr(cx);

		try {
			tr.setOption(FDBTransactionOptions::ACCESS_SYSTEM_KEYS);
			tr.setOption(FDBTransactionOptions::LOCK_AWARE);
			Optional<Value> value = wait(tr.get(backupStartedKey));
			Optional<Version> minVersion;
			if (value.present()) {
				auto uidVersions = decodeBackupStartedValue(value.get());
				TraceEvent e("GotBackupStartKey", self->dbgid);
				int i = 1;
				for (auto [uid, version] : uidVersions) {
					e.detail(format("BackupID%d", i), uid).detail(format("Version%d", i), version);
					i++;
					minVersion = minVersion.present() ? std::min(version, minVersion.get()) : version;
				}
			} else {
				TraceEvent("EmptyBackupStartKey", self->dbgid).log();
			}
			return minVersion;

		} catch (Error& e) {
			wait(tr.onError(e));
		}
	}
}

ACTOR static Future<Void> recruitBackupWorkers(Reference<MasterData> self, Database cx) {
	ASSERT(self->backupWorkers.size() > 0);

	// Avoid race between a backup worker's save progress and the reads below.
	wait(delay(SERVER_KNOBS->SECONDS_BEFORE_RECRUIT_BACKUP_WORKER));

	state LogEpoch epoch = self->cstate.myDBState.recoveryCount;
	state Reference<BackupProgress> backupProgress(
	    new BackupProgress(self->dbgid, self->logSystem->getOldEpochTagsVersionsInfo()));
	state Future<Void> gotProgress = getBackupProgress(cx, self->dbgid, backupProgress, /*logging=*/true);
	state std::vector<Future<InitializeBackupReply>> initializationReplies;

	state std::vector<std::pair<UID, Tag>> idsTags; // worker IDs and tags for current epoch
	state int logRouterTags = self->logSystem->getLogRouterTags();
	idsTags.reserve(logRouterTags);
	for (int i = 0; i < logRouterTags; i++) {
		idsTags.emplace_back(deterministicRandom()->randomUniqueID(), Tag(tagLocalityLogRouter, i));
	}

	const Version startVersion = self->logSystem->getBackupStartVersion();
	state int i = 0;
	for (; i < logRouterTags; i++) {
		const auto& worker = self->backupWorkers[i % self->backupWorkers.size()];
		InitializeBackupRequest req(idsTags[i].first);
		req.recruitedEpoch = epoch;
		req.backupEpoch = epoch;
		req.routerTag = idsTags[i].second;
		req.totalTags = logRouterTags;
		req.startVersion = startVersion;
		TraceEvent("BackupRecruitment", self->dbgid)
		    .detail("RequestID", req.reqId)
		    .detail("Tag", req.routerTag.toString())
		    .detail("Epoch", epoch)
		    .detail("BackupEpoch", epoch)
		    .detail("StartVersion", req.startVersion);
		initializationReplies.push_back(
		    transformErrors(throwErrorOr(worker.backup.getReplyUnlessFailedFor(
		                        req, SERVER_KNOBS->BACKUP_TIMEOUT, SERVER_KNOBS->MASTER_FAILURE_SLOPE_DURING_RECOVERY)),
		                    master_backup_worker_failed()));
	}

	state Future<Optional<Version>> fMinVersion = getMinBackupVersion(self, cx);
	wait(gotProgress && success(fMinVersion));
	TraceEvent("MinBackupVersion", self->dbgid).detail("Version", fMinVersion.get().present() ? fMinVersion.get() : -1);

	std::map<std::tuple<LogEpoch, Version, int>, std::map<Tag, Version>> toRecruit =
	    backupProgress->getUnfinishedBackup();
	for (const auto& [epochVersionTags, tagVersions] : toRecruit) {
		const Version oldEpochEnd = std::get<1>(epochVersionTags);
		if (!fMinVersion.get().present() || fMinVersion.get().get() + 1 >= oldEpochEnd) {
			TraceEvent("SkipBackupRecruitment", self->dbgid)
			    .detail("MinVersion", fMinVersion.get().present() ? fMinVersion.get() : -1)
			    .detail("Epoch", epoch)
			    .detail("OldEpoch", std::get<0>(epochVersionTags))
			    .detail("OldEpochEnd", oldEpochEnd);
			continue;
		}
		for (const auto& [tag, version] : tagVersions) {
			const auto& worker = self->backupWorkers[i % self->backupWorkers.size()];
			i++;
			InitializeBackupRequest req(deterministicRandom()->randomUniqueID());
			req.recruitedEpoch = epoch;
			req.backupEpoch = std::get<0>(epochVersionTags);
			req.routerTag = tag;
			req.totalTags = std::get<2>(epochVersionTags);
			req.startVersion = version; // savedVersion + 1
			req.endVersion = std::get<1>(epochVersionTags) - 1;
			TraceEvent("BackupRecruitment", self->dbgid)
			    .detail("RequestID", req.reqId)
			    .detail("Tag", req.routerTag.toString())
			    .detail("Epoch", epoch)
			    .detail("BackupEpoch", req.backupEpoch)
			    .detail("StartVersion", req.startVersion)
			    .detail("EndVersion", req.endVersion.get());
			initializationReplies.push_back(transformErrors(
			    throwErrorOr(worker.backup.getReplyUnlessFailedFor(
			        req, SERVER_KNOBS->BACKUP_TIMEOUT, SERVER_KNOBS->MASTER_FAILURE_SLOPE_DURING_RECOVERY)),
			    master_backup_worker_failed()));
		}
	}

	std::vector<InitializeBackupReply> newRecruits = wait(getAll(initializationReplies));
	self->logSystem->setBackupWorkers(newRecruits);
	TraceEvent("BackupRecruitmentDone", self->dbgid).log();
	self->registrationTrigger.trigger();
	return Void();
}

ACTOR Future<Void> masterCore(Reference<MasterData> self) {
	state TraceInterval recoveryInterval("MasterRecovery");
	state double recoverStartTime = now();

	self->addActor.send(waitFailureServer(self->myInterface.waitFailure.getFuture()));

	TraceEvent(recoveryInterval.begin(), self->dbgid);

	self->recoveryState = RecoveryState::READING_CSTATE;
	TraceEvent("MasterRecoveryState", self->dbgid)
	    .detail("StatusCode", RecoveryStatus::reading_coordinated_state)
	    .detail("Status", RecoveryStatus::names[RecoveryStatus::reading_coordinated_state])
	    .trackLatest(self->masterRecoveryStateEventHolder->trackingKey);

	wait(self->cstate.read());

	self->recoveryState = RecoveryState::LOCKING_CSTATE;
	TraceEvent("MasterRecoveryState", self->dbgid)
	    .detail("StatusCode", RecoveryStatus::locking_coordinated_state)
	    .detail("Status", RecoveryStatus::names[RecoveryStatus::locking_coordinated_state])
	    .detail("TLogs", self->cstate.prevDBState.tLogs.size())
	    .detail("ActiveGenerations", self->cstate.myDBState.oldTLogData.size() + 1)
	    .detail("MyRecoveryCount", self->cstate.prevDBState.recoveryCount + 2)
	    .detail("ForceRecovery", self->forceRecovery)
	    .trackLatest(self->masterRecoveryStateEventHolder->trackingKey);
	// for (const auto& old : self->cstate.prevDBState.oldTLogData) {
	//	TraceEvent("BWReadCoreState", self->dbgid).detail("Epoch", old.epoch).detail("Version", old.epochEnd);
	//}

	TraceEvent("MasterRecoveryGenerations", self->dbgid)
	    .detail("ActiveGenerations", self->cstate.myDBState.oldTLogData.size() + 1)
	    .trackLatest(self->masterRecoveryGenerationsEventHolder->trackingKey);

	if (self->cstate.myDBState.oldTLogData.size() > CLIENT_KNOBS->MAX_GENERATIONS_OVERRIDE) {
		if (self->cstate.myDBState.oldTLogData.size() >= CLIENT_KNOBS->MAX_GENERATIONS) {
			TraceEvent(SevError, "RecoveryStoppedTooManyOldGenerations")
			    .detail("OldGenerations", self->cstate.myDBState.oldTLogData.size())
			    .detail("Reason",
			            "Recovery stopped because too many recoveries have happened since the last time the cluster "
			            "was fully_recovered. Set --knob_max_generations_override on your server processes to a value "
			            "larger than OldGenerations to resume recovery once the underlying problem has been fixed.");
			wait(Future<Void>(Never()));
		} else if (self->cstate.myDBState.oldTLogData.size() > CLIENT_KNOBS->RECOVERY_DELAY_START_GENERATION) {
			TraceEvent(SevError, "RecoveryDelayedTooManyOldGenerations")
			    .detail("OldGenerations", self->cstate.myDBState.oldTLogData.size())
			    .detail("Reason",
			            "Recovery is delayed because too many recoveries have happened since the last time the cluster "
			            "was fully_recovered. Set --knob_max_generations_override on your server processes to a value "
			            "larger than OldGenerations to resume recovery once the underlying problem has been fixed.");
			wait(delay(CLIENT_KNOBS->RECOVERY_DELAY_SECONDS_PER_GENERATION *
			           (self->cstate.myDBState.oldTLogData.size() - CLIENT_KNOBS->RECOVERY_DELAY_START_GENERATION)));
		}
		if (g_network->isSimulated() && self->cstate.myDBState.oldTLogData.size() > CLIENT_KNOBS->MAX_GENERATIONS_SIM) {
			g_simulator.connectionFailuresDisableDuration = 1e6;
			g_simulator.speedUpSimulation = true;
			TraceEvent(SevWarnAlways, "DisableConnectionFailures_TooManyGenerations").log();
		}
	}

	state Reference<AsyncVar<Reference<ILogSystem>>> oldLogSystems(new AsyncVar<Reference<ILogSystem>>);
	state Future<Void> recoverAndEndEpoch = ILogSystem::recoverAndEndEpoch(oldLogSystems,
	                                                                       self->dbgid,
	                                                                       self->cstate.prevDBState,
	                                                                       self->myInterface.tlogRejoin.getFuture(),
	                                                                       self->myInterface.locality,
	                                                                       &self->forceRecovery);

	DBCoreState newState = self->cstate.myDBState;
	newState.recoveryCount++;
	wait(self->cstate.write(newState) || recoverAndEndEpoch);

	self->recoveryState = RecoveryState::RECRUITING;

	state std::vector<StorageServerInterface> seedServers;
	state std::vector<Standalone<CommitTransactionRef>> initialConfChanges;
	state Future<Void> logChanges;
	state Future<Void> minRecoveryDuration;
	state Future<Version> poppedTxsVersion;
	state bool clusterIdExists = false;

	loop {
		Reference<ILogSystem> oldLogSystem = oldLogSystems->get();
		if (oldLogSystem) {
			logChanges = triggerUpdates(self, oldLogSystem);
			if (!minRecoveryDuration.isValid()) {
				minRecoveryDuration = delay(SERVER_KNOBS->ENFORCED_MIN_RECOVERY_DURATION);
				poppedTxsVersion = oldLogSystem->getTxsPoppedVersion();
			}
		}

		state Future<Void> reg = oldLogSystem ? updateRegistration(self, oldLogSystem) : Never();
		self->registrationTrigger.trigger();

		choose {
			when(wait(oldLogSystem ? recoverFrom(self,
			                                     oldLogSystem,
			                                     &seedServers,
			                                     &initialConfChanges,
			                                     poppedTxsVersion,
			                                     std::addressof(clusterIdExists))
			                       : Never())) {
				reg.cancel();
				break;
			}
			when(wait(oldLogSystems->onChange())) {}
			when(wait(reg)) { throw internal_error(); }
			when(wait(recoverAndEndEpoch)) { throw internal_error(); }
		}
	}

	if (self->neverCreated) {
		recoverStartTime = now();
	}

	recoverAndEndEpoch.cancel();

	ASSERT(self->commitProxies.size() <= self->configuration.getDesiredCommitProxies());
	ASSERT(self->commitProxies.size() >= 1);
	ASSERT(self->grvProxies.size() <= self->configuration.getDesiredGrvProxies());
	ASSERT(self->grvProxies.size() >= 1);
	ASSERT(self->resolvers.size() <= self->configuration.getDesiredResolvers());
	ASSERT(self->resolvers.size() >= 1);

	self->recoveryState = RecoveryState::RECOVERY_TRANSACTION;
	TraceEvent("MasterRecoveryState", self->dbgid)
	    .detail("StatusCode", RecoveryStatus::recovery_transaction)
	    .detail("Status", RecoveryStatus::names[RecoveryStatus::recovery_transaction])
	    .detail("PrimaryLocality", self->primaryLocality)
	    .detail("DcId", self->myInterface.locality.dcId())
	    .detail("ClusterId", self->clusterId)
	    .trackLatest(self->masterRecoveryStateEventHolder->trackingKey);

	// Recovery transaction
	state bool debugResult = debug_checkMinRestoredVersion(UID(), self->lastEpochEnd, "DBRecovery", SevWarn);

	CommitTransactionRequest recoveryCommitRequest;
	recoveryCommitRequest.flags = recoveryCommitRequest.flags | CommitTransactionRequest::FLAG_IS_LOCK_AWARE;
	CommitTransactionRef& tr = recoveryCommitRequest.transaction;
	int mmApplied = 0; // The number of mutations in tr.mutations that have been applied to the txnStateStore so far
	if (self->lastEpochEnd != 0) {
		Optional<Value> snapRecoveryFlag = self->txnStateStore->readValue(writeRecoveryKey).get();
		TraceEvent("MasterRecoverySnapshotCheck")
		    .detail("SnapRecoveryFlag", snapRecoveryFlag.present() ? snapRecoveryFlag.get().toString() : "N/A")
		    .detail("LastEpochEnd", self->lastEpochEnd);
		if (snapRecoveryFlag.present()) {
			TEST(true); // Recovering from snapshot, writing to snapShotEndVersionKey
			BinaryWriter bw(Unversioned());
			tr.set(recoveryCommitRequest.arena, snapshotEndVersionKey, (bw << self->lastEpochEnd).toValue());
			// Pause the backups that got restored in this snapshot to avoid data corruption
			// Requires further operational work to abort the backup
			TraceEvent("MasterRecoveryPauseBackupAgents").log();
			Key backupPauseKey = FileBackupAgent::getPauseKey();
			tr.set(recoveryCommitRequest.arena, backupPauseKey, StringRef());
			// Clear the key so multiple recoveries will not overwrite the first version recorded
			tr.clear(recoveryCommitRequest.arena, singleKeyRange(writeRecoveryKey));
		}
		if (self->forceRecovery) {
			BinaryWriter bw(Unversioned());
			tr.set(recoveryCommitRequest.arena, killStorageKey, (bw << self->safeLocality).toValue());
		}

		// This transaction sets \xff/lastEpochEnd, which the shard servers can use to roll back speculatively
		//   processed semi-committed transactions from the previous epoch.
		// It also guarantees the shard servers and tlog servers eventually get versions in the new epoch, which
		//   clients might rely on.
		// This transaction is by itself in a batch (has its own version number), which simplifies storage servers
		// slightly (they assume there are no modifications to serverKeys in the same batch) The proxy also expects the
		// lastEpochEndKey mutation to be first in the transaction
		BinaryWriter bw(Unversioned());
		tr.set(recoveryCommitRequest.arena, lastEpochEndKey, (bw << self->lastEpochEnd).toValue());

		if (self->forceRecovery) {
			tr.set(recoveryCommitRequest.arena, rebootWhenDurableKey, StringRef());
			tr.set(recoveryCommitRequest.arena,
			       moveKeysLockOwnerKey,
			       BinaryWriter::toValue(deterministicRandom()->randomUniqueID(), Unversioned()));
		}
	} else {
		// Recruit and seed initial shard servers
		// This transaction must be the very first one in the database (version 1)
		seedShardServers(recoveryCommitRequest.arena, tr, seedServers);
	}
	// initialConfChanges have not been conflict checked against any earlier writes in the recovery transaction, so do
	// this as early as possible in the recovery transaction but see above comments as to why it can't be absolutely
	// first.  Theoretically emergency transactions should conflict check against the lastEpochEndKey.
	for (auto& itr : initialConfChanges) {
		tr.mutations.append_deep(recoveryCommitRequest.arena, itr.mutations.begin(), itr.mutations.size());
		tr.write_conflict_ranges.append_deep(
		    recoveryCommitRequest.arena, itr.write_conflict_ranges.begin(), itr.write_conflict_ranges.size());
	}

	tr.set(
	    recoveryCommitRequest.arena, primaryLocalityKey, BinaryWriter::toValue(self->primaryLocality, Unversioned()));
	tr.set(recoveryCommitRequest.arena, backupVersionKey, backupVersionValue);
	tr.set(recoveryCommitRequest.arena, coordinatorsKey, self->coordinators.ccr->getConnectionString().toString());
	tr.set(recoveryCommitRequest.arena, logsKey, self->logSystem->getLogsValue());
	tr.set(recoveryCommitRequest.arena,
	       primaryDatacenterKey,
	       self->myInterface.locality.dcId().present() ? self->myInterface.locality.dcId().get() : StringRef());

	tr.clear(recoveryCommitRequest.arena, tLogDatacentersKeys);
	for (auto& dc : self->primaryDcId) {
		tr.set(recoveryCommitRequest.arena, tLogDatacentersKeyFor(dc), StringRef());
	}
	if (self->configuration.usableRegions > 1) {
		for (auto& dc : self->remoteDcIds) {
			tr.set(recoveryCommitRequest.arena, tLogDatacentersKeyFor(dc), StringRef());
		}
	}

	// Write cluster ID into txnStateStore if it is missing.
	if (!clusterIdExists) {
		tr.set(recoveryCommitRequest.arena, clusterIdKey, BinaryWriter::toValue(self->clusterId, Unversioned()));
	}

	applyMetadataMutations(SpanID(),
	                       self->dbgid,
	                       recoveryCommitRequest.arena,
	                       tr.mutations.slice(mmApplied, tr.mutations.size()),
	                       self->txnStateStore);
	mmApplied = tr.mutations.size();

	tr.read_snapshot = self->recoveryTransactionVersion; // lastEpochEnd would make more sense, but isn't in the initial
	                                                     // window of the resolver(s)

	TraceEvent("MasterRecoveryCommit", self->dbgid).log();
	state Future<ErrorOr<CommitID>> recoveryCommit = self->commitProxies[0].commit.tryGetReply(recoveryCommitRequest);
	self->addActor.send(self->logSystem->onError());
	self->addActor.send(waitResolverFailure(self->resolvers));
	self->addActor.send(waitCommitProxyFailure(self->commitProxies));
	self->addActor.send(waitGrvProxyFailure(self->grvProxies));
	self->addActor.send(provideVersions(self));
	self->addActor.send(serveLiveCommittedVersion(self));
	self->addActor.send(reportErrors(updateRegistration(self, self->logSystem), "UpdateRegistration", self->dbgid));
	self->registrationTrigger.trigger();

	wait(discardCommit(self->txnStateStore, self->txnStateLogAdapter));

	// Wait for the recovery transaction to complete.
	// SOMEDAY: For faster recovery, do this and setDBState asynchronously and don't wait for them
	// unless we want to change TLogs
	wait((success(recoveryCommit) && sendInitialCommitToResolvers(self)));
	if (recoveryCommit.isReady() && recoveryCommit.get().isError()) {
		TEST(true); // Master recovery failed because of the initial commit failed
		throw master_recovery_failed();
	}

	ASSERT(self->recoveryTransactionVersion != 0);

	self->recoveryState = RecoveryState::WRITING_CSTATE;
	TraceEvent("MasterRecoveryState", self->dbgid)
	    .detail("StatusCode", RecoveryStatus::writing_coordinated_state)
	    .detail("Status", RecoveryStatus::names[RecoveryStatus::writing_coordinated_state])
	    .detail("TLogList", self->logSystem->describe())
	    .trackLatest(self->masterRecoveryStateEventHolder->trackingKey);

	// Multiple masters prevent conflicts between themselves via CoordinatedState (self->cstate)
	//  1. If SetMaster succeeds, then by CS's contract, these "new" Tlogs are the immediate
	//     successors of the "old" ones we are replacing
	//  2. logSystem->recoverAndEndEpoch ensured that a co-quorum of the "old" tLogs were stopped at
	//     versions <= self->lastEpochEnd, so no versions > self->lastEpochEnd could be (fully) committed to them.
	//  3. No other master will attempt to commit anything to our "new" Tlogs
	//     because it didn't recruit them
	//  4. Therefore, no full commit can come between self->lastEpochEnd and the first commit
	//     we made to the new Tlogs (self->recoveryTransactionVersion), and only our own semi-commits can come between
	//     our first commit and the next new TLogs

	self->addActor.send(trackTlogRecovery(self, oldLogSystems, minRecoveryDuration));
	debug_advanceMaxCommittedVersion(UID(), self->recoveryTransactionVersion);
	wait(self->recoveryReadyForCommits.getFuture());
	debug_advanceMinCommittedVersion(UID(), self->recoveryTransactionVersion);

	if (debugResult) {
		TraceEvent(self->forceRecovery ? SevWarn : SevError, "DBRecoveryDurabilityError").log();
	}

	TraceEvent("MasterCommittedTLogs", self->dbgid)
	    .detail("TLogs", self->logSystem->describe())
	    .detail("RecoveryCount", self->cstate.myDBState.recoveryCount)
	    .detail("RecoveryTransactionVersion", self->recoveryTransactionVersion);

	TraceEvent(recoveryInterval.end(), self->dbgid)
	    .detail("RecoveryTransactionVersion", self->recoveryTransactionVersion);

	self->recoveryState = RecoveryState::ACCEPTING_COMMITS;
	double recoveryDuration = now() - recoverStartTime;

	TraceEvent((recoveryDuration > 4 && !g_network->isSimulated()) ? SevWarnAlways : SevInfo,
	           "MasterRecoveryDuration",
	           self->dbgid)
	    .detail("RecoveryDuration", recoveryDuration)
	    .trackLatest(self->masterRecoveryDurationEventHolder->trackingKey);

	TraceEvent("MasterRecoveryState", self->dbgid)
	    .detail("StatusCode", RecoveryStatus::accepting_commits)
	    .detail("Status", RecoveryStatus::names[RecoveryStatus::accepting_commits])
	    .detail("StoreType", self->configuration.storageServerStoreType)
	    .detail("RecoveryDuration", recoveryDuration)
	    .trackLatest(self->masterRecoveryStateEventHolder->trackingKey);

	TraceEvent("MasterRecoveryAvailable", self->dbgid)
	    .detail("AvailableAtVersion", self->version)
	    .trackLatest(self->masterRecoveryAvailableEventHolder->trackingKey);

	if (self->resolvers.size() > 1)
		self->addActor.send(resolutionBalancing(self));

	self->addActor.send(changeCoordinators(self));
	Database cx = openDBOnServer(self->dbInfo, TaskPriority::DefaultEndpoint, LockAware::True);
	self->addActor.send(configurationMonitor(self, cx));
	if (self->configuration.backupWorkerEnabled) {
		self->addActor.send(recruitBackupWorkers(self, cx));
	} else {
		self->logSystem->setOldestBackupEpoch(self->cstate.myDBState.recoveryCount);
	}

	wait(Future<Void>(Never()));
	throw internal_error();
}

ACTOR Future<Void> masterServer(MasterInterface mi,
                                Reference<AsyncVar<ServerDBInfo> const> db,
                                Reference<AsyncVar<Optional<ClusterControllerFullInterface>> const> ccInterface,
                                ServerCoordinators coordinators,
                                LifetimeToken lifetime,
                                bool forceRecovery) {
	state Future<Void> ccTimeout = delay(SERVER_KNOBS->CC_INTERFACE_TIMEOUT);
	while (!ccInterface->get().present() || db->get().clusterInterface != ccInterface->get().get()) {
		wait(ccInterface->onChange() || db->onChange() || ccTimeout);
		if (ccTimeout.isReady()) {
			TraceEvent("MasterTerminated", mi.id())
			    .detail("Reason", "Timeout")
			    .detail("CCInterface", ccInterface->get().present() ? ccInterface->get().get().id() : UID())
			    .detail("DBInfoInterface", db->get().clusterInterface.id());
			return Void();
		}
	}

	state Future<Void> onDBChange = Void();
	state PromiseStream<Future<Void>> addActor;
	state Reference<MasterData> self(new MasterData(
	    db, mi, coordinators, db->get().clusterInterface, LiteralStringRef(""), addActor, forceRecovery));
	state Future<Void> collection = actorCollection(self->addActor.getFuture());
	self->addActor.send(traceRole(Role::MASTER, mi.id()));

	TEST(!lifetime.isStillValid(db->get().masterLifetime, mi.id() == db->get().master.id())); // Master born doomed
	TraceEvent("MasterLifetime", self->dbgid).detail("LifetimeToken", lifetime.toString());

	try {
		state Future<Void> core = masterCore(self);
		loop choose {
			when(wait(core)) { break; }
			when(wait(onDBChange)) {
				onDBChange = db->onChange();
				if (!lifetime.isStillValid(db->get().masterLifetime, mi.id() == db->get().master.id())) {
					TraceEvent("MasterTerminated", mi.id())
					    .detail("Reason", "LifetimeToken")
					    .detail("MyToken", lifetime.toString())
					    .detail("CurrentToken", db->get().masterLifetime.toString());
					TEST(true); // Master replaced, dying
					// FORK_SIMULATION(true, "Master replaced, dying");
					if (BUGGIFY)
						wait(delay(5));
					throw worker_removed();
				}
			}
			when(BackupWorkerDoneRequest req = waitNext(mi.notifyBackupWorkerDone.getFuture())) {
				if (self->logSystem.isValid() && self->logSystem->removeBackupWorker(req)) {
					self->registrationTrigger.trigger();
				}
				++self->backupWorkerDoneRequests;
				req.reply.send(Void());
			}
			when(wait(collection)) {
				ASSERT(false);
				throw internal_error();
			}
		}
	} catch (Error& e) {
		state Error err = e;
		if (e.code() != error_code_actor_cancelled) {
			wait(delay(0.0));
		}

		while (!self->addActor.isEmpty()) {
			self->addActor.getFuture().pop();
		}

		TEST(err.code() == error_code_master_tlog_failed); // Master: terminated due to tLog failure
		TEST(err.code() == error_code_commit_proxy_failed); // Master: terminated due to commit proxy failure
		TEST(err.code() == error_code_grv_proxy_failed); // Master: terminated due to GRV proxy failure
		TEST(err.code() == error_code_master_resolver_failed); // Master: terminated due to resolver failure
		TEST(err.code() == error_code_master_backup_worker_failed); // Master: terminated due to backup worker failure

		if (normalMasterErrors().count(err.code())) {
			TraceEvent("MasterTerminated", mi.id()).error(err);
			return Void();
		}
		throw err;
	}
	return Void();
}<|MERGE_RESOLUTION|>--- conflicted
+++ resolved
@@ -1120,11 +1120,7 @@
 			when(Standalone<CommitTransactionRef> _req = wait(provisional)) {
 				state Standalone<CommitTransactionRef> req = _req; // mutable
 				TEST(true); // Emergency transaction processing during recovery
-<<<<<<< HEAD
 				// FORK_SIMULATION(true, "Emergency transaction processing during recovery");
-=======
-				FORK_SIMULATION(true, "Emergency transaction processing during recovery");
->>>>>>> c6bea01f
 				TraceEvent("EmergencyTransaction", self->dbgid).log();
 				for (auto m = req.mutations.begin(); m != req.mutations.end(); ++m)
 					TraceEvent("EmergencyTransactionMutation", self->dbgid)
