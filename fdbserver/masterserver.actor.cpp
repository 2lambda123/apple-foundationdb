/*
 * masterserver.actor.cpp
 *
 * This source file is part of the FoundationDB open source project
 *
 * Copyright 2013-2018 Apple Inc. and the FoundationDB project authors
 *
 * Licensed under the Apache License, Version 2.0 (the "License");
 * you may not use this file except in compliance with the License.
 * You may obtain a copy of the License at
 *
 *     http://www.apache.org/licenses/LICENSE-2.0
 *
 * Unless required by applicable law or agreed to in writing, software
 * distributed under the License is distributed on an "AS IS" BASIS,
 * WITHOUT WARRANTIES OR CONDITIONS OF ANY KIND, either express or implied.
 * See the License for the specific language governing permissions and
 * limitations under the License.
 */

#include <iterator>
#include <unordered_map>

#include "fdbclient/FDBTypes.h"
#include "fdbclient/NativeAPI.actor.h"
#include "fdbclient/Notified.h"
#include "fdbclient/SystemData.h"
#include "fdbrpc/FailureMonitor.h"
#include "fdbrpc/PerfMetric.h"
#include "fdbrpc/sim_validation.h"
#include "fdbrpc/simulator.h"
#include "fdbserver/ApplyMetadataMutation.h"
#include "fdbserver/BackupProgress.actor.h"
#include "fdbserver/ConflictSet.h"
#include "fdbserver/CoordinatedState.h"
#include "fdbserver/CoordinationInterface.h" // copy constructors for ServerCoordinators class
#include "fdbserver/DataDistribution.actor.h"
#include "fdbserver/DBCoreState.h"
#include "fdbserver/IKeyValueStore.h"
#include "fdbserver/Knobs.h"
#include "fdbserver/LogSystem.h"
#include "fdbserver/LogSystemDiskQueueAdapter.h"
#include "fdbserver/MasterInterface.h"
#include "fdbserver/ProxyCommitData.actor.h"
#include "fdbserver/RecoveryState.h"
#include "fdbserver/ServerDBInfo.h"
#include "fdbserver/TLogGroup.actor.h"
#include "fdbserver/WaitFailure.h"
#include "fdbserver/WorkerInterface.actor.h"
#include "flow/ActorCollection.h"
#include "flow/Trace.h"

#include "flow/actorcompiler.h" // This must be the last #include.
#include "flow/serialize.h"

using std::max;
using std::min;
using std::vector;

struct CommitProxyVersionReplies {
	std::map<uint64_t, GetCommitVersionReply> replies;
	NotifiedVersion latestRequestNum;

	CommitProxyVersionReplies(CommitProxyVersionReplies&& r) noexcept
	  : replies(std::move(r.replies)), latestRequestNum(std::move(r.latestRequestNum)) {}
	void operator=(CommitProxyVersionReplies&& r) noexcept {
		replies = std::move(r.replies);
		latestRequestNum = std::move(r.latestRequestNum);
	}

	CommitProxyVersionReplies() : latestRequestNum(0) {}
};

ACTOR Future<Void> masterTerminateOnConflict(UID dbgid,
                                             Promise<Void> fullyRecovered,
                                             Future<Void> onConflict,
                                             Future<Void> switchedState) {
	choose {
		when(wait(onConflict)) {
			if (!fullyRecovered.isSet()) {
				TraceEvent("MasterTerminated", dbgid).detail("Reason", "Conflict");
				TEST(true); // Coordinated state conflict, master dying
				throw worker_removed();
			}
			return Void();
		}
		when(wait(switchedState)) { return Void(); }
	}
}

class ReusableCoordinatedState : NonCopyable {
public:
	Promise<Void> fullyRecovered;
	DBCoreState prevDBState;
	DBCoreState myDBState;
	bool finalWriteStarted;
	Future<Void> previousWrite;

	ReusableCoordinatedState(ServerCoordinators const& coordinators,
	                         PromiseStream<Future<Void>> const& addActor,
	                         UID const& dbgid)
	  : coordinators(coordinators), cstate(coordinators), addActor(addActor), dbgid(dbgid), finalWriteStarted(false),
	    previousWrite(Void()) {}

	Future<Void> read() { return _read(this); }

	Future<Void> write(DBCoreState newState, bool finalWrite = false) {
		previousWrite = _write(this, newState, finalWrite);
		return previousWrite;
	}

	Future<Void> move(ClusterConnectionString const& nc) { return cstate.move(nc); }

private:
	MovableCoordinatedState cstate;
	ServerCoordinators coordinators;
	PromiseStream<Future<Void>> addActor;
	Promise<Void> switchedState;
	UID dbgid;

	ACTOR Future<Void> _read(ReusableCoordinatedState* self) {
		Value prevDBStateRaw = wait(self->cstate.read());
		Future<Void> onConflict = masterTerminateOnConflict(
		    self->dbgid, self->fullyRecovered, self->cstate.onConflict(), self->switchedState.getFuture());
		if (onConflict.isReady() && onConflict.isError()) {
			throw onConflict.getError();
		}
		self->addActor.send(onConflict);

		if (prevDBStateRaw.size()) {
			self->prevDBState = BinaryReader::fromStringRef<DBCoreState>(prevDBStateRaw, IncludeVersion());
			self->myDBState = self->prevDBState;
		}

		return Void();
	}

	ACTOR Future<Void> _write(ReusableCoordinatedState* self, DBCoreState newState, bool finalWrite) {
		if (self->finalWriteStarted) {
			wait(Future<Void>(Never()));
		}

		if (finalWrite) {
			self->finalWriteStarted = true;
		}

		try {
			wait(self->cstate.setExclusive(
			    BinaryWriter::toValue(newState, IncludeVersion(ProtocolVersion::withDBCoreState()))));
		} catch (Error& e) {
			TEST(true); // Master displaced during writeMasterState
			throw;
		}

		self->myDBState = newState;

		if (!finalWrite) {
			self->switchedState.send(Void());
			self->cstate = MovableCoordinatedState(self->coordinators);
			Value rereadDBStateRaw = wait(self->cstate.read());
			DBCoreState readState;
			if (rereadDBStateRaw.size())
				readState = BinaryReader::fromStringRef<DBCoreState>(rereadDBStateRaw, IncludeVersion());

			if (readState != newState) {
				TraceEvent("MasterTerminated", self->dbgid).detail("Reason", "CStateChanged");
				TEST(true); // Coordinated state changed between writing and reading, master dying
				throw worker_removed();
			}
			self->switchedState = Promise<Void>();
			self->addActor.send(masterTerminateOnConflict(
			    self->dbgid, self->fullyRecovered, self->cstate.onConflict(), self->switchedState.getFuture()));
		} else {
			self->fullyRecovered.send(Void());
		}

		return Void();
	}
};

struct MasterData : NonCopyable, ReferenceCounted<MasterData> {
	UID dbgid;

	AsyncTrigger registrationTrigger;
	Version lastEpochEnd, // The last version in the old epoch not (to be) rolled back in this recovery
	    recoveryTransactionVersion; // The first version in this epoch
	double lastCommitTime;

	NotifiedVersion liveCommittedVersion; // The largest live committed version reported by commit proxies.
	bool databaseLocked;
	Optional<Value> proxyMetadataVersion;
	Version minKnownCommittedVersion;

	DatabaseConfiguration originalConfiguration;
	DatabaseConfiguration configuration;
	std::vector<Optional<Key>> primaryDcId;
	std::vector<Optional<Key>> remoteDcIds;
	bool hasConfiguration;

	ServerCoordinators coordinators;

	Reference<ILogSystem> logSystem;
	Reference<TLogGroupCollection> tLogGroupCollection;

	Version version; // The last version assigned to a proxy by getVersion()
	double lastVersionTime;
	LogSystemDiskQueueAdapter* txnStateLogAdapter;
	IKeyValueStore* txnStateStore;
	int64_t memoryLimit;
	std::map<Optional<Value>, int8_t> dcId_locality;
	std::vector<Tag> allTags;

	int8_t getNextLocality() {
		int8_t maxLocality = -1;
		for (auto it : dcId_locality) {
			maxLocality = std::max(maxLocality, it.second);
		}
		return maxLocality + 1;
	}

	std::vector<CommitProxyInterface> commitProxies;
	std::vector<CommitProxyInterface> provisionalCommitProxies;
	std::vector<GrvProxyInterface> grvProxies;
	std::vector<GrvProxyInterface> provisionalGrvProxies;
	std::vector<ResolverInterface> resolvers;

	std::map<UID, CommitProxyVersionReplies> lastCommitProxyVersionReplies;

	Standalone<StringRef> dbId;

	MasterInterface myInterface;
	const ClusterControllerFullInterface
	    clusterController; // If the cluster controller changes, this master will die, so this is immutable.

	ReusableCoordinatedState cstate;
	Promise<Void> cstateUpdated;
	Reference<AsyncVar<ServerDBInfo>> dbInfo;
	int64_t registrationCount; // Number of different MasterRegistrationRequests sent to clusterController

	RecoveryState recoveryState;

	AsyncVar<Standalone<VectorRef<ResolverMoveRef>>> resolverChanges;
	Version resolverChangesVersion;
	std::set<UID> resolverNeedingChanges;

	PromiseStream<Future<Void>> addActor;
	Reference<AsyncVar<bool>> recruitmentStalled;
	bool forceRecovery;
	bool neverCreated;
	int8_t safeLocality;
	int8_t primaryLocality;

	std::vector<WorkerInterface> backupWorkers; // Recruited backup workers from cluster controller.

	CounterCollection cc;
	Counter changeCoordinatorsRequests;
	Counter getCommitVersionRequests;
	Counter backupWorkerDoneRequests;
	Counter getLiveCommittedVersionRequests;
	Counter reportLiveCommittedVersionRequests;

	Future<Void> logger;

	MasterData(Reference<AsyncVar<ServerDBInfo>> const& dbInfo,
	           MasterInterface const& myInterface,
	           ServerCoordinators const& coordinators,
	           ClusterControllerFullInterface const& clusterController,
	           Standalone<StringRef> const& dbId,
	           PromiseStream<Future<Void>> const& addActor,
	           bool forceRecovery)
	  : dbgid(myInterface.id()), myInterface(myInterface), dbInfo(dbInfo), cstate(coordinators, addActor, dbgid),
	    coordinators(coordinators), clusterController(clusterController), dbId(dbId), forceRecovery(forceRecovery),
	    safeLocality(tagLocalityInvalid), primaryLocality(tagLocalityInvalid), neverCreated(false),
	    lastEpochEnd(invalidVersion), liveCommittedVersion(invalidVersion), databaseLocked(false),
	    minKnownCommittedVersion(invalidVersion), recoveryTransactionVersion(invalidVersion), lastCommitTime(0),
	    registrationCount(0), version(invalidVersion), lastVersionTime(0), txnStateStore(nullptr), memoryLimit(2e9),
	    addActor(addActor), hasConfiguration(false), recruitmentStalled(makeReference<AsyncVar<bool>>(false)),
	    cc("Master", dbgid.toString()), changeCoordinatorsRequests("ChangeCoordinatorsRequests", cc),
	    getCommitVersionRequests("GetCommitVersionRequests", cc),
	    backupWorkerDoneRequests("BackupWorkerDoneRequests", cc),
	    getLiveCommittedVersionRequests("GetLiveCommittedVersionRequests", cc),
	    reportLiveCommittedVersionRequests("ReportLiveCommittedVersionRequests", cc) {
		logger = traceCounters("MasterMetrics", dbgid, SERVER_KNOBS->WORKER_LOGGING_INTERVAL, &cc, "MasterMetrics");
		if (forceRecovery && !myInterface.locality.dcId().present()) {
			TraceEvent(SevError, "ForcedRecoveryRequiresDcID");
			forceRecovery = false;
		}
	}
	~MasterData() {
		if (txnStateStore)
			txnStateStore->close();
	}
};

ACTOR Future<Void> newCommitProxies(Reference<MasterData> self, RecruitFromConfigurationReply recr) {
	vector<Future<CommitProxyInterface>> initializationReplies;
	for (int i = 0; i < recr.commitProxies.size(); i++) {
		InitializeCommitProxyRequest req;
		req.master = self->myInterface;
		req.recoveryCount = self->cstate.myDBState.recoveryCount + 1;
		req.recoveryTransactionVersion = self->recoveryTransactionVersion;
		req.firstProxy = i == 0;
		TraceEvent("CommitProxyReplies", self->dbgid)
		    .detail("WorkerID", recr.commitProxies[i].id())
		    .detail("FirstProxy", req.firstProxy ? "True" : "False");
		initializationReplies.push_back(
		    transformErrors(throwErrorOr(recr.commitProxies[i].commitProxy.getReplyUnlessFailedFor(
		                        req, SERVER_KNOBS->TLOG_TIMEOUT, SERVER_KNOBS->MASTER_FAILURE_SLOPE_DURING_RECOVERY)),
		                    master_recovery_failed()));
	}

	vector<CommitProxyInterface> newRecruits = wait(getAll(initializationReplies));
	// It is required for the correctness of COMMIT_ON_FIRST_PROXY that self->commitProxies[0] is the firstCommitProxy.
	self->commitProxies = newRecruits;

	return Void();
}

ACTOR Future<Void> newGrvProxies(Reference<MasterData> self, RecruitFromConfigurationReply recr) {
	vector<Future<GrvProxyInterface>> initializationReplies;
	for (int i = 0; i < recr.grvProxies.size(); i++) {
		InitializeGrvProxyRequest req;
		req.master = self->myInterface;
		req.recoveryCount = self->cstate.myDBState.recoveryCount + 1;
		TraceEvent("GrvProxyReplies", self->dbgid).detail("WorkerID", recr.grvProxies[i].id());
		initializationReplies.push_back(
		    transformErrors(throwErrorOr(recr.grvProxies[i].grvProxy.getReplyUnlessFailedFor(
		                        req, SERVER_KNOBS->TLOG_TIMEOUT, SERVER_KNOBS->MASTER_FAILURE_SLOPE_DURING_RECOVERY)),
		                    master_recovery_failed()));
	}

	vector<GrvProxyInterface> newRecruits = wait(getAll(initializationReplies));
	self->grvProxies = newRecruits;
	return Void();
}

ACTOR Future<Void> newResolvers(Reference<MasterData> self, RecruitFromConfigurationReply recr) {
	vector<Future<ResolverInterface>> initializationReplies;
	for (int i = 0; i < recr.resolvers.size(); i++) {
		InitializeResolverRequest req;
		req.recoveryCount = self->cstate.myDBState.recoveryCount + 1;
		req.commitProxyCount = recr.commitProxies.size();
		req.resolverCount = recr.resolvers.size();
		TraceEvent("ResolverReplies", self->dbgid).detail("WorkerID", recr.resolvers[i].id());
		initializationReplies.push_back(
		    transformErrors(throwErrorOr(recr.resolvers[i].resolver.getReplyUnlessFailedFor(
		                        req, SERVER_KNOBS->TLOG_TIMEOUT, SERVER_KNOBS->MASTER_FAILURE_SLOPE_DURING_RECOVERY)),
		                    master_recovery_failed()));
	}

	vector<ResolverInterface> newRecruits = wait(getAll(initializationReplies));
	self->resolvers = newRecruits;

	return Void();
}

ACTOR Future<Void> newTLogServers(Reference<MasterData> self,
                                  RecruitFromConfigurationReply recr,
                                  Reference<ILogSystem> oldLogSystem,
                                  vector<Standalone<CommitTransactionRef>>* initialConfChanges) {
	if (self->configuration.usableRegions > 1) {
		state Optional<Key> remoteDcId = self->remoteDcIds.size() ? self->remoteDcIds[0] : Optional<Key>();
		if (!self->dcId_locality.count(recr.dcId)) {
			int8_t loc = self->getNextLocality();
			Standalone<CommitTransactionRef> tr;
			tr.set(tr.arena(), tagLocalityListKeyFor(recr.dcId), tagLocalityListValue(loc));
			initialConfChanges->push_back(tr);
			self->dcId_locality[recr.dcId] = loc;
			TraceEvent(SevWarn, "UnknownPrimaryDCID", self->dbgid).detail("PrimaryId", recr.dcId).detail("Loc", loc);
		}

		if (!self->dcId_locality.count(remoteDcId)) {
			int8_t loc = self->getNextLocality();
			Standalone<CommitTransactionRef> tr;
			tr.set(tr.arena(), tagLocalityListKeyFor(remoteDcId), tagLocalityListValue(loc));
			initialConfChanges->push_back(tr);
			self->dcId_locality[remoteDcId] = loc;
			TraceEvent(SevWarn, "UnknownRemoteDCID", self->dbgid).detail("RemoteId", remoteDcId).detail("Loc", loc);
		}

		std::vector<UID> exclusionWorkerIds;
		std::transform(recr.tLogs.begin(),
		               recr.tLogs.end(),
		               std::back_inserter(exclusionWorkerIds),
		               [](const WorkerInterface& in) { return in.id(); });
		std::transform(recr.satelliteTLogs.begin(),
		               recr.satelliteTLogs.end(),
		               std::back_inserter(exclusionWorkerIds),
		               [](const WorkerInterface& in) { return in.id(); });
		Future<RecruitRemoteFromConfigurationReply> fRemoteWorkers = brokenPromiseToNever(
		    self->clusterController.recruitRemoteFromConfiguration.getReply(RecruitRemoteFromConfigurationRequest(
		        self->configuration,
		        remoteDcId,
		        recr.tLogs.size() *
		            std::max<int>(1, self->configuration.desiredLogRouterCount / std::max<int>(1, recr.tLogs.size())),
		        exclusionWorkerIds)));

		self->primaryLocality = self->dcId_locality[recr.dcId];
		self->logSystem = Reference<ILogSystem>(); // Cancels the actors in the previous log system.

		Reference<ILogSystem> newLogSystem = wait(oldLogSystem->newEpoch(recr,
		                                                                 fRemoteWorkers,
		                                                                 self->configuration,
		                                                                 self->cstate.myDBState.recoveryCount + 1,
		                                                                 self->primaryLocality,
		                                                                 self->dcId_locality[remoteDcId],
		                                                                 self->allTags,
		                                                                 self->recruitmentStalled,
<<<<<<< HEAD
		                                                                 self->tLogGroupCollection,
		                                                                 self->tlogGroupIdToTlogServerIds,
		                                                                 self->tlogServerIdToTlogGroups));
=======
		                                                                 self->tLogGroupCollection));
>>>>>>> eca6dbd4
		self->logSystem = newLogSystem;
	} else {
		self->primaryLocality = tagLocalitySpecial;
		self->logSystem = Reference<ILogSystem>(); // Cancels the actors in the previous log system.
		Reference<ILogSystem> newLogSystem = wait(oldLogSystem->newEpoch(recr,
		                                                                 Never(),
		                                                                 self->configuration,
		                                                                 self->cstate.myDBState.recoveryCount + 1,
		                                                                 self->primaryLocality,
		                                                                 tagLocalitySpecial,
		                                                                 self->allTags,
		                                                                 self->recruitmentStalled,
<<<<<<< HEAD
		                                                                 self->tLogGroupCollection,
		                                                                 self->tlogGroupIdToTlogServerIds,
		                                                                 self->tlogServerIdToTlogGroups));
=======
		                                                                 self->tLogGroupCollection));
>>>>>>> eca6dbd4
		self->logSystem = newLogSystem;
	}
	return Void();
}

ACTOR Future<Void> newSeedServers(Reference<MasterData> self,
                                  RecruitFromConfigurationReply recruits,
                                  vector<StorageServerInterface>* servers) {
	// This is only necessary if the database is at version 0
	servers->clear();
	if (self->lastEpochEnd)
		return Void();

	state int idx = 0;
	state std::map<Optional<Value>, Tag> dcId_tags;
	state int8_t nextLocality = 0;
	while (idx < recruits.storageServers.size()) {
		TraceEvent("MasterRecruitingInitialStorageServer", self->dbgid)
		    .detail("CandidateWorker", recruits.storageServers[idx].locality.toString());

		InitializeStorageRequest isr;
		isr.seedTag = dcId_tags.count(recruits.storageServers[idx].locality.dcId())
		                  ? dcId_tags[recruits.storageServers[idx].locality.dcId()]
		                  : Tag(nextLocality, 0);
		isr.storeType = self->configuration.storageServerStoreType;
		isr.reqId = deterministicRandom()->randomUniqueID();
		isr.interfaceId = deterministicRandom()->randomUniqueID();

		ErrorOr<InitializeStorageReply> newServer = wait(recruits.storageServers[idx].storage.tryGetReply(isr));

		if (newServer.isError()) {
			if (!newServer.isError(error_code_recruitment_failed) &&
			    !newServer.isError(error_code_request_maybe_delivered))
				throw newServer.getError();

			TEST(true); // masterserver initial storage recuitment loop failed to get new server
			wait(delay(SERVER_KNOBS->STORAGE_RECRUITMENT_DELAY));
		} else {
			if (!dcId_tags.count(recruits.storageServers[idx].locality.dcId())) {
				dcId_tags[recruits.storageServers[idx].locality.dcId()] = Tag(nextLocality, 0);
				nextLocality++;
			}

			Tag& tag = dcId_tags[recruits.storageServers[idx].locality.dcId()];
			tag.id++;
			idx++;

			servers->push_back(newServer.get().interf);
		}
	}

	self->dcId_locality.clear();
	for (auto& it : dcId_tags) {
		self->dcId_locality[it.first] = it.second.locality;
	}

	TraceEvent("MasterRecruitedInitialStorageServers", self->dbgid)
	    .detail("TargetCount", self->configuration.storageTeamSize)
	    .detail("Servers", describe(*servers));

	return Void();
}

Future<Void> waitCommitProxyFailure(vector<CommitProxyInterface> const& commitProxies) {
	std::vector<Future<Void>> failed;
	failed.reserve(commitProxies.size());
	for (auto commitProxy : commitProxies) {
		failed.push_back(waitFailureClient(commitProxy.waitFailure,
		                                   SERVER_KNOBS->TLOG_TIMEOUT,
		                                   -SERVER_KNOBS->TLOG_TIMEOUT / SERVER_KNOBS->SECONDS_BEFORE_NO_FAILURE_DELAY,
		                                   /*trace=*/true));
	}
	ASSERT(failed.size() >= 1);
	return tagError<Void>(quorum(failed, 1), commit_proxy_failed());
}

Future<Void> waitGrvProxyFailure(vector<GrvProxyInterface> const& grvProxies) {
	vector<Future<Void>> failed;
	failed.reserve(grvProxies.size());
	for (int i = 0; i < grvProxies.size(); i++)
		failed.push_back(waitFailureClient(grvProxies[i].waitFailure,
		                                   SERVER_KNOBS->TLOG_TIMEOUT,
		                                   -SERVER_KNOBS->TLOG_TIMEOUT / SERVER_KNOBS->SECONDS_BEFORE_NO_FAILURE_DELAY,
		                                   /*trace=*/true));
	ASSERT(failed.size() >= 1);
	return tagError<Void>(quorum(failed, 1), grv_proxy_failed());
}

Future<Void> waitResolverFailure(vector<ResolverInterface> const& resolvers) {
	std::vector<Future<Void>> failed;
	failed.reserve(resolvers.size());
	for (auto resolver : resolvers) {
		failed.push_back(waitFailureClient(resolver.waitFailure,
		                                   SERVER_KNOBS->TLOG_TIMEOUT,
		                                   -SERVER_KNOBS->TLOG_TIMEOUT / SERVER_KNOBS->SECONDS_BEFORE_NO_FAILURE_DELAY,
		                                   /*trace=*/true));
	}
	ASSERT(failed.size() >= 1);
	return tagError<Void>(quorum(failed, 1), master_resolver_failed());
}

ACTOR Future<Void> updateLogsValue(Reference<MasterData> self, Database cx) {
	state Transaction tr(cx);
	loop {
		try {
			Optional<Standalone<StringRef>> value = wait(tr.get(logsKey));
			ASSERT(value.present());
			auto logs = decodeLogsValue(value.get());

			std::set<UID> logIds;
			for (auto& log : logs.first) {
				logIds.insert(log.first);
			}

			bool found = false;
			for (auto& logSet : self->logSystem->getLogSystemConfig().tLogs) {
				for (auto& log : logSet.tLogs) {
					if (logIds.count(log.id())) {
						found = true;
						break;
					}
				}
				if (found) {
					break;
				}
			}

			if (!found) {
				TEST(true); // old master attempted to change logsKey
				return Void();
			}

			tr.set(logsKey, self->logSystem->getLogsValue());
			wait(tr.commit());
			return Void();
		} catch (Error& e) {
			wait(tr.onError(e));
		}
	}
}

Future<Void> sendMasterRegistration(MasterData* self,
                                    LogSystemConfig const& logSystemConfig,
                                    vector<CommitProxyInterface> commitProxies,
                                    vector<GrvProxyInterface> grvProxies,
                                    vector<ResolverInterface> resolvers,
                                    DBRecoveryCount recoveryCount,
                                    vector<UID> priorCommittedLogServers) {
	RegisterMasterRequest masterReq;
	masterReq.id = self->myInterface.id();
	masterReq.mi = self->myInterface.locality;
	masterReq.logSystemConfig = logSystemConfig;
	masterReq.commitProxies = commitProxies;
	masterReq.grvProxies = grvProxies;
	masterReq.resolvers = resolvers;
	masterReq.recoveryCount = recoveryCount;
	if (self->hasConfiguration)
		masterReq.configuration = self->configuration;
	masterReq.registrationCount = ++self->registrationCount;
	masterReq.priorCommittedLogServers = priorCommittedLogServers;
	masterReq.recoveryState = self->recoveryState;
	masterReq.recoveryStalled = self->recruitmentStalled->get();
	return brokenPromiseToNever(self->clusterController.registerMaster.getReply(masterReq));
}

ACTOR Future<Void> updateRegistration(Reference<MasterData> self, Reference<ILogSystem> logSystem) {
	state Database cx = openDBOnServer(self->dbInfo, TaskPriority::DefaultEndpoint, true, true);
	state Future<Void> trigger = self->registrationTrigger.onTrigger();
	state Future<Void> updateLogsKey;

	loop {
		wait(trigger);
		wait(delay(.001)); // Coalesce multiple changes

		trigger = self->registrationTrigger.onTrigger();

		auto logSystemConfig = logSystem->getLogSystemConfig();
		TraceEvent("MasterUpdateRegistration", self->dbgid)
		    .detail("RecoveryCount", self->cstate.myDBState.recoveryCount)
		    .detail("OldestBackupEpoch", logSystemConfig.oldestBackupEpoch)
		    .detail("Logs", describe(logSystemConfig.tLogs));

		if (!self->cstateUpdated.isSet()) {
			wait(sendMasterRegistration(self.getPtr(),
			                            logSystemConfig,
			                            self->provisionalCommitProxies,
			                            self->provisionalGrvProxies,
			                            self->resolvers,
			                            self->cstate.myDBState.recoveryCount,
			                            self->cstate.prevDBState.getPriorCommittedLogServers()));
		} else {
			updateLogsKey = updateLogsValue(self, cx);
			wait(sendMasterRegistration(self.getPtr(),
			                            logSystemConfig,
			                            self->commitProxies,
			                            self->grvProxies,
			                            self->resolvers,
			                            self->cstate.myDBState.recoveryCount,
			                            vector<UID>()));
		}
	}
}

ACTOR Future<Standalone<CommitTransactionRef>> provisionalMaster(Reference<MasterData> parent, Future<Void> activate) {
	wait(activate);

	// Register a fake commit proxy (to be provided right here) to make ourselves available to clients
	parent->provisionalCommitProxies = vector<CommitProxyInterface>(1);
	parent->provisionalCommitProxies[0].provisional = true;
	parent->provisionalCommitProxies[0].initEndpoints();
	parent->provisionalGrvProxies = vector<GrvProxyInterface>(1);
	parent->provisionalGrvProxies[0].provisional = true;
	parent->provisionalGrvProxies[0].initEndpoints();
	state Future<Void> waitCommitProxyFailure =
	    waitFailureServer(parent->provisionalCommitProxies[0].waitFailure.getFuture());
	state Future<Void> waitGrvProxyFailure =
	    waitFailureServer(parent->provisionalGrvProxies[0].waitFailure.getFuture());
	parent->registrationTrigger.trigger();

	auto lockedKey = parent->txnStateStore->readValue(databaseLockedKey).get();
	state bool locked = lockedKey.present() && lockedKey.get().size();

	state Optional<Value> metadataVersion = parent->txnStateStore->readValue(metadataVersionKey).get();

	// We respond to a minimal subset of the commit proxy protocol.  Our sole purpose is to receive a single write-only
	// transaction which might repair our configuration, and return it.
	loop choose {
		when(GetReadVersionRequest req =
		         waitNext(parent->provisionalGrvProxies[0].getConsistentReadVersion.getFuture())) {
			if (req.flags & GetReadVersionRequest::FLAG_CAUSAL_READ_RISKY && parent->lastEpochEnd) {
				GetReadVersionReply rep;
				rep.version = parent->lastEpochEnd;
				rep.locked = locked;
				rep.metadataVersion = metadataVersion;
				req.reply.send(rep);
			} else
				req.reply.send(Never()); // We can't perform causally consistent reads without recovering
		}
		when(CommitTransactionRequest req = waitNext(parent->provisionalCommitProxies[0].commit.getFuture())) {
			req.reply.send(Never()); // don't reply (clients always get commit_unknown_result)
			auto t = &req.transaction;
			if (t->read_snapshot == parent->lastEpochEnd && //< So no transactions can fall between the read snapshot
			                                                // and the recovery transaction this (might) be merged with
			                                                // vvv and also the changes we will make in the recovery
			                                                // transaction (most notably to lastEpochEndKey) BEFORE we
			                                                // merge initialConfChanges won't conflict
			    !std::any_of(t->read_conflict_ranges.begin(), t->read_conflict_ranges.end(), [](KeyRangeRef const& r) {
				    return r.contains(lastEpochEndKey);
			    })) {
				for (auto m = t->mutations.begin(); m != t->mutations.end(); ++m) {
					TraceEvent("PM_CTM", parent->dbgid)
					    .detail("MType", m->type)
					    .detail("Param1", m->param1)
					    .detail("Param2", m->param2);
					if (isMetadataMutation(*m)) {
						// We keep the mutations and write conflict ranges from this transaction, but not its read
						// conflict ranges
						Standalone<CommitTransactionRef> out;
						out.read_snapshot = invalidVersion;
						out.mutations.append_deep(out.arena(), t->mutations.begin(), t->mutations.size());
						out.write_conflict_ranges.append_deep(
						    out.arena(), t->write_conflict_ranges.begin(), t->write_conflict_ranges.size());
						return out;
					}
				}
			}
		}
		when(GetKeyServerLocationsRequest req =
		         waitNext(parent->provisionalCommitProxies[0].getKeyServersLocations.getFuture())) {
			req.reply.send(Never());
		}
		when(wait(waitCommitProxyFailure)) { throw worker_removed(); }
		when(wait(waitGrvProxyFailure)) { throw worker_removed(); }
	}
}

ACTOR Future<vector<Standalone<CommitTransactionRef>>> recruitEverything(Reference<MasterData> self,
                                                                         vector<StorageServerInterface>* seedServers,
                                                                         Reference<ILogSystem> oldLogSystem) {
	if (!self->configuration.isValid()) {
		RecoveryStatus::RecoveryStatus status;
		if (self->configuration.initialized) {
			TraceEvent(SevWarn, "MasterRecoveryInvalidConfiguration", self->dbgid)
			    .setMaxEventLength(11000)
			    .setMaxFieldLength(10000)
			    .detail("Conf", self->configuration.toString());
			status = RecoveryStatus::configuration_invalid;
		} else if (!self->cstate.prevDBState.tLogs.size()) {
			status = RecoveryStatus::configuration_never_created;
			self->neverCreated = true;
		} else {
			status = RecoveryStatus::configuration_missing;
		}
		TraceEvent("MasterRecoveryState", self->dbgid)
		    .detail("StatusCode", status)
		    .detail("Status", RecoveryStatus::names[status])
		    .trackLatest("MasterRecoveryState");
		return Never();
	} else
		TraceEvent("MasterRecoveryState", self->dbgid)
		    .detail("StatusCode", RecoveryStatus::recruiting_transaction_servers)
		    .detail("Status", RecoveryStatus::names[RecoveryStatus::recruiting_transaction_servers])
		    .detail("Conf", self->configuration.toString())
		    .detail("RequiredCommitProxies", 1)
		    .detail("RequiredGrvProxies", 1)
		    .detail("RequiredResolvers", 1)
		    .trackLatest("MasterRecoveryState");

	// FIXME: we only need log routers for the same locality as the master
	int maxLogRouters = self->cstate.prevDBState.logRouterTags;
	for (auto& old : self->cstate.prevDBState.oldTLogData) {
		maxLogRouters = std::max(maxLogRouters, old.logRouterTags);
	}

	state RecruitFromConfigurationReply recruits =
	    wait(brokenPromiseToNever(self->clusterController.recruitFromConfiguration.getReply(
	        RecruitFromConfigurationRequest(self->configuration, self->lastEpochEnd == 0, maxLogRouters))));

	std::string primaryDcIds, remoteDcIds;

	self->primaryDcId.clear();
	self->remoteDcIds.clear();
	if (recruits.dcId.present()) {
		self->primaryDcId.push_back(recruits.dcId);
		if (!primaryDcIds.empty()) {
			primaryDcIds += ',';
		}
		primaryDcIds += printable(recruits.dcId);
		if (self->configuration.regions.size() > 1) {
			Key remoteDcId = recruits.dcId.get() == self->configuration.regions[0].dcId
			                     ? self->configuration.regions[1].dcId
			                     : self->configuration.regions[0].dcId;
			self->remoteDcIds.push_back(remoteDcId);
			if (!remoteDcIds.empty()) {
				remoteDcIds += ',';
			}
			remoteDcIds += printable(remoteDcId);
		}
	}
	self->backupWorkers.swap(recruits.backupWorkers);

	TraceEvent("MasterRecoveryState", self->dbgid)
	    .detail("StatusCode", RecoveryStatus::initializing_transaction_servers)
	    .detail("Status", RecoveryStatus::names[RecoveryStatus::initializing_transaction_servers])
	    .detail("CommitProxies", recruits.commitProxies.size())
	    .detail("GrvProxies", recruits.grvProxies.size())
	    .detail("TLogs", recruits.tLogs.size())
	    .detail("Resolvers", recruits.resolvers.size())
	    .detail("SatelliteTLogs", recruits.satelliteTLogs.size())
	    .detail("OldLogRouters", recruits.oldLogRouters.size())
	    .detail("StorageServers", recruits.storageServers.size())
	    .detail("BackupWorkers", self->backupWorkers.size())
	    .detail("PrimaryDcIds", primaryDcIds)
	    .detail("RemoteDcIds", remoteDcIds)
	    .trackLatest("MasterRecoveryState");

	// Actually, newSeedServers does both the recruiting and initialization of the seed servers; so if this is a brand
	// new database we are sort of lying that we are past the recruitment phase.  In a perfect world we would split that
	// up so that the recruitment part happens above (in parallel with recruiting the transaction servers?).
	wait(newSeedServers(self, recruits, seedServers));
	state vector<Standalone<CommitTransactionRef>> confChanges;
	wait(newCommitProxies(self, recruits) && newGrvProxies(self, recruits) && newResolvers(self, recruits) &&
	     newTLogServers(self, recruits, oldLogSystem, &confChanges));

	// Recruit TLog groups
	self->tLogGroupCollection->recruitEverything();

	// Assign storage teams to tLogGroups.
	for (const auto& [teamId, _] : self->tLogGroupCollection->getStorageTeams()) {
		auto group = self->tLogGroupCollection->selectFreeGroup();
		self->tLogGroupCollection->assignStorageTeam(teamId, group);
	}

	return confChanges;
}

ACTOR Future<Void> updateLocalityForDcId(Optional<Key> dcId,
                                         Reference<ILogSystem> oldLogSystem,
                                         Reference<AsyncVar<PeekTxsInfo>> locality) {
	loop {
		std::pair<int8_t, int8_t> loc = oldLogSystem->getLogSystemConfig().getLocalityForDcId(dcId);
		Version ver = locality->get().knownCommittedVersion;
		if (ver == invalidVersion) {
			ver = oldLogSystem->getKnownCommittedVersion();
		}
		locality->set(PeekTxsInfo(loc.first, loc.second, ver));
		TraceEvent("UpdatedLocalityForDcId")
		    .detail("DcId", dcId)
		    .detail("Locality0", loc.first)
		    .detail("Locality1", loc.second)
		    .detail("Version", ver);
		wait(oldLogSystem->onLogSystemConfigChange() || oldLogSystem->onKnownCommittedVersionChange());
	}
}

// Recovers transaction state store (TSS) and then sets critical metadata such
// as recoveryTransactionVersion, database configuration, storage tags, and
// localities.
ACTOR Future<Void> readTransactionSystemState(Reference<MasterData> self,
                                              Reference<ILogSystem> oldLogSystem,
                                              Version txsPoppedVersion) {
	state Reference<AsyncVar<PeekTxsInfo>> myLocality = Reference<AsyncVar<PeekTxsInfo>>(
	    new AsyncVar<PeekTxsInfo>(PeekTxsInfo(tagLocalityInvalid, tagLocalityInvalid, invalidVersion)));
	state Future<Void> localityUpdater =
	    updateLocalityForDcId(self->myInterface.locality.dcId(), oldLogSystem, myLocality);
	// Peek the txnStateTag in oldLogSystem and recover self->txnStateStore

	// For now, we also obtain the recovery metadata that the log system obtained during the end_epoch process for
	// comparison

	// Sets self->lastEpochEnd and self->recoveryTransactionVersion
	// Sets self->configuration to the configuration (FF/conf/ keys) at self->lastEpochEnd

	// Recover transaction state store
	if (self->txnStateStore)
		self->txnStateStore->close();
	self->txnStateLogAdapter = openDiskQueueAdapter(oldLogSystem, myLocality, txsPoppedVersion);
	self->txnStateStore =
	    keyValueStoreLogSystem(self->txnStateLogAdapter, self->dbgid, self->memoryLimit, false, false, true);

	// Versionstamped operations (particularly those applied from DR) define a minimum commit version
	// that we may recover to, as they embed the version in user-readable data and require that no
	// transactions will be committed at a lower version.
	Optional<Standalone<StringRef>> requiredCommitVersion =
	    wait(self->txnStateStore->readValue(minRequiredCommitVersionKey));
	Version minRequiredCommitVersion = -1;
	if (requiredCommitVersion.present()) {
		minRequiredCommitVersion = BinaryReader::fromStringRef<Version>(requiredCommitVersion.get(), Unversioned());
	}

	// Recover version info
	self->lastEpochEnd = oldLogSystem->getEnd() - 1;
	if (self->lastEpochEnd == 0) {
		self->recoveryTransactionVersion = 1;
	} else {
		if (self->forceRecovery) {
			self->recoveryTransactionVersion = self->lastEpochEnd + SERVER_KNOBS->MAX_VERSIONS_IN_FLIGHT_FORCED;
		} else {
			self->recoveryTransactionVersion = self->lastEpochEnd + SERVER_KNOBS->MAX_VERSIONS_IN_FLIGHT;
		}

		if (BUGGIFY) {
			self->recoveryTransactionVersion +=
			    deterministicRandom()->randomInt64(0, SERVER_KNOBS->MAX_VERSIONS_IN_FLIGHT);
		}
		if (self->recoveryTransactionVersion < minRequiredCommitVersion)
			self->recoveryTransactionVersion = minRequiredCommitVersion;
	}

	TraceEvent("MasterRecovering", self->dbgid)
	    .detail("LastEpochEnd", self->lastEpochEnd)
	    .detail("RecoveryTransactionVersion", self->recoveryTransactionVersion);

	RangeResult rawConf = wait(self->txnStateStore->readRange(configKeys));
	self->configuration.fromKeyValues(rawConf.castTo<VectorRef<KeyValueRef>>());
	self->originalConfiguration = self->configuration;
	self->hasConfiguration = true;

	TraceEvent("MasterRecoveredConfig", self->dbgid)
	    .setMaxEventLength(11000)
	    .setMaxFieldLength(10000)
	    .detail("Conf", self->configuration.toString())
	    .trackLatest("RecoveredConfig");

	RangeResult rawLocalities = wait(self->txnStateStore->readRange(tagLocalityListKeys));
	self->dcId_locality.clear();
	for (auto& kv : rawLocalities) {
		self->dcId_locality[decodeTagLocalityListKey(kv.key)] = decodeTagLocalityListValue(kv.value);
	}

	RangeResult rawTags = wait(self->txnStateStore->readRange(serverTagKeys));
	self->allTags.clear();
	if (self->lastEpochEnd > 0) {
		self->allTags.push_back(cacheTag);
	}

	if (self->forceRecovery) {
		self->safeLocality = oldLogSystem->getLogSystemConfig().tLogs[0].locality;
		for (auto& kv : rawTags) {
			Tag tag = decodeServerTagValue(kv.value);
			if (tag.locality == self->safeLocality) {
				self->allTags.push_back(tag);
			}
		}
	} else {
		for (auto& kv : rawTags) {
			self->allTags.push_back(decodeServerTagValue(kv.value));
		}
	}

	RangeResult rawHistoryTags = wait(self->txnStateStore->readRange(serverTagHistoryKeys));
	for (auto& kv : rawHistoryTags) {
		self->allTags.push_back(decodeServerTagValue(kv.value));
	}

	uniquify(self->allTags);

	// Clear previous TLogGroupCollection state
	self->txnStateStore->clear(tLogGroupKeys);
	self->txnStateStore->clear(storageTeamIdToTLogGroupRange);

	self->tLogGroupCollection = makeReference<TLogGroupCollection>(self->configuration.tLogPolicy,
	                                                               SERVER_KNOBS->TLOG_GROUP_COLLECTION_TARGET_SIZE,
	                                                               self->configuration.tLogReplicationFactor);

	// Load storage teams from \xff keyspace to tLogGroupCollection.
	RangeResult ssTeams = wait(self->txnStateStore->readRange(storageTeamIdKeyRange));
	for (auto& r : ssTeams) {
		auto teamId = storageTeamIdKeyDecode(r.key);
		self->tLogGroupCollection->tryAddStorageTeam(teamId, decodeStorageTeams(r.value));
	}

	// auto kvs = self->txnStateStore->readRange( systemKeys );
	// for( auto & kv : kvs.get() )
	//	TraceEvent("MasterRecoveredTXS", self->dbgid).detail("K", kv.key).detail("V", kv.value);

	self->txnStateLogAdapter->setNextVersion(
	    oldLogSystem->getEnd()); //< FIXME: (1) the log adapter should do this automatically after recovery; (2) if we
	                             // make KeyValueStoreMemory guarantee immediate reads, we should be able to get rid of
	                             // the discardCommit() below and not need a writable log adapter

	TraceEvent("RTSSComplete", self->dbgid);

	return Void();
}

// Reads txnStateStore and broadcasts the data to all Commit Proxies. After
// that, initializes Resolvers to allow recovery transaction goes through.
ACTOR static Future<Void> sendInitialCommitToResolvers(Reference<MasterData> self) {
	state KeyRange txnKeys = allKeys;
	state Sequence txnSequence = 0;
	ASSERT(self->recoveryTransactionVersion);

	state RangeResult data =
	    self->txnStateStore
	        ->readRange(txnKeys, BUGGIFY ? 3 : SERVER_KNOBS->DESIRED_TOTAL_BYTES, SERVER_KNOBS->DESIRED_TOTAL_BYTES)
	        .get();
	state std::vector<Future<Void>> txnReplies;
	state int64_t dataOutstanding = 0;

	state std::vector<Endpoint> endpoints;
	for (auto& it : self->commitProxies) {
		endpoints.push_back(it.txnState.getEndpoint());
	}

	loop {
		if (!data.size())
			break;
		((KeyRangeRef&)txnKeys) = KeyRangeRef(keyAfter(data.back().key, txnKeys.arena()), txnKeys.end);
		RangeResult nextData =
		    self->txnStateStore
		        ->readRange(txnKeys, BUGGIFY ? 3 : SERVER_KNOBS->DESIRED_TOTAL_BYTES, SERVER_KNOBS->DESIRED_TOTAL_BYTES)
		        .get();

		TxnStateRequest req;
		req.arena = data.arena();
		req.data = data;
		req.sequence = txnSequence;
		req.last = !nextData.size();
		req.broadcastInfo = endpoints;
		txnReplies.push_back(broadcastTxnRequest(req, SERVER_KNOBS->TXN_STATE_SEND_AMOUNT, false));
		dataOutstanding += SERVER_KNOBS->TXN_STATE_SEND_AMOUNT * data.arena().getSize();
		data = nextData;
		txnSequence++;

		if (dataOutstanding > SERVER_KNOBS->MAX_TXS_SEND_MEMORY) {
			wait(waitForAll(txnReplies));
			txnReplies = vector<Future<Void>>();
			dataOutstanding = 0;
		}

		wait(yield());
	}
	wait(waitForAll(txnReplies));
	TraceEvent("RecoveryInternal", self->dbgid)
	    .detail("StatusCode", RecoveryStatus::recovery_transaction)
	    .detail("Status", RecoveryStatus::names[RecoveryStatus::recovery_transaction])
	    .detail("Step", "SentTxnStateStoreToCommitProxies");

	// To avoid race of recovery transaction with the above broadcast,
	// resolvers are initialized after the broadcast is done. This ensures
	// recovery transaction is blocked at resolver during the broadcast.
	std::vector<Future<ResolveTransactionBatchReply>> replies;
	for (auto& r : self->resolvers) {
		ResolveTransactionBatchRequest req;
		req.prevVersion = -1;
		req.version = self->lastEpochEnd;
		req.lastReceivedVersion = -1;
		req.newGroups.reserve(self->tLogGroupCollection->groups().size());
		for (const auto& tLogGroup : self->tLogGroupCollection->groups()) {
			req.newGroups.push_back(tLogGroup->id());
		}
		replies.push_back(brokenPromiseToNever(r.resolve.getReply(req)));
	}

	wait(waitForAll(replies));
	TraceEvent("RecoveryInternal", self->dbgid)
	    .detail("StatusCode", RecoveryStatus::recovery_transaction)
	    .detail("Status", RecoveryStatus::names[RecoveryStatus::recovery_transaction])
	    .detail("Step", "InitializedAllResolvers");
	return Void();
}

ACTOR Future<Void> triggerUpdates(Reference<MasterData> self, Reference<ILogSystem> oldLogSystem) {
	loop {
		wait(oldLogSystem->onLogSystemConfigChange() || self->cstate.fullyRecovered.getFuture() ||
		     self->recruitmentStalled->onChange());
		if (self->cstate.fullyRecovered.isSet())
			return Void();

		self->registrationTrigger.trigger();
	}
}

ACTOR Future<Void> discardCommit(IKeyValueStore* store, LogSystemDiskQueueAdapter* adapter) {
	state Future<LogSystemDiskQueueAdapter::CommitMessage> fcm = adapter->getCommitMessage();
	state Future<Void> committed = store->commit();
	LogSystemDiskQueueAdapter::CommitMessage cm = wait(fcm);
	ASSERT(!committed.isReady());
	cm.acknowledge.send(Void());
	ASSERT(committed.isReady());
	return Void();
}

void updateConfigForForcedRecovery(Reference<MasterData> self,
                                   vector<Standalone<CommitTransactionRef>>* initialConfChanges) {
	bool regionsChanged = false;
	for (auto& it : self->configuration.regions) {
		if (it.dcId == self->myInterface.locality.dcId().get() && it.priority < 0) {
			it.priority = 1;
			regionsChanged = true;
		} else if (it.dcId != self->myInterface.locality.dcId().get() && it.priority >= 0) {
			it.priority = -1;
			regionsChanged = true;
		}
	}
	Standalone<CommitTransactionRef> regionCommit;
	regionCommit.mutations.push_back_deep(
	    regionCommit.arena(),
	    MutationRef(MutationRef::SetValue, configKeysPrefix.toString() + "usable_regions", LiteralStringRef("1")));
	self->configuration.applyMutation(regionCommit.mutations.back());
	if (regionsChanged) {
		std::sort(
		    self->configuration.regions.begin(), self->configuration.regions.end(), RegionInfo::sort_by_priority());
		StatusObject regionJSON;
		regionJSON["regions"] = self->configuration.getRegionJSON();
		regionCommit.mutations.push_back_deep(
		    regionCommit.arena(),
		    MutationRef(MutationRef::SetValue,
		                configKeysPrefix.toString() + "regions",
		                BinaryWriter::toValue(regionJSON, IncludeVersion(ProtocolVersion::withRegionConfiguration()))
		                    .toString()));
		self->configuration.applyMutation(
		    regionCommit.mutations.back()); // modifying the configuration directly does not change the configuration
		                                    // when it is re-serialized unless we call applyMutation
		TraceEvent("ForcedRecoveryConfigChange", self->dbgid)
		    .setMaxEventLength(11000)
		    .setMaxFieldLength(10000)
		    .detail("Conf", self->configuration.toString());
	}
	initialConfChanges->push_back(regionCommit);
}

// Recovers transaction system states from old log system and then waits for
// either 1) successful recruitment; or 2) if recovery stalls for >1s, a
// provisional master receives an "emergency transaction" from fdbcli for a new
// recruitment with different database configurations.
ACTOR Future<Void> recoverFrom(Reference<MasterData> self,
                               Reference<ILogSystem> oldLogSystem,
                               vector<StorageServerInterface>* seedServers,
                               vector<Standalone<CommitTransactionRef>>* initialConfChanges,
                               Future<Version> poppedTxsVersion) {
	TraceEvent("MasterRecoveryState", self->dbgid)
	    .detail("StatusCode", RecoveryStatus::reading_transaction_system_state)
	    .detail("Status", RecoveryStatus::names[RecoveryStatus::reading_transaction_system_state])
	    .trackLatest("MasterRecoveryState");
	self->hasConfiguration = false;

	if (BUGGIFY)
		wait(delay(10.0));

	Version txsPoppedVersion = wait(poppedTxsVersion);
	wait(readTransactionSystemState(self, oldLogSystem, txsPoppedVersion));
	for (auto& itr : *initialConfChanges) {
		for (auto& m : itr.mutations) {
			self->configuration.applyMutation(m);
		}
	}

	if (self->forceRecovery) {
		updateConfigForForcedRecovery(self, initialConfChanges);
	}

	debug_checkMaxRestoredVersion(UID(), self->lastEpochEnd, "DBRecovery");

	// Ordinarily we pass through this loop once and recover.  We go around the loop if recovery stalls for more than a
	// second, a provisional master is initialized, and an "emergency transaction" is submitted that might change the
	// configuration so that we can finish recovery.

	state std::map<Optional<Value>, int8_t> originalLocalityMap = self->dcId_locality;
	state Future<vector<Standalone<CommitTransactionRef>>> recruitments =
	    recruitEverything(self, seedServers, oldLogSystem);
	state double provisionalDelay = SERVER_KNOBS->PROVISIONAL_START_DELAY;
	loop {
		state Future<Standalone<CommitTransactionRef>> provisional = provisionalMaster(self, delay(provisionalDelay));
		provisionalDelay =
		    std::min(SERVER_KNOBS->PROVISIONAL_MAX_DELAY, provisionalDelay * SERVER_KNOBS->PROVISIONAL_DELAY_GROWTH);
		choose {
			when(vector<Standalone<CommitTransactionRef>> confChanges = wait(recruitments)) {
				initialConfChanges->insert(initialConfChanges->end(), confChanges.begin(), confChanges.end());
				provisional.cancel();
				break;
			}
			when(Standalone<CommitTransactionRef> _req = wait(provisional)) {
				state Standalone<CommitTransactionRef> req = _req; // mutable
				TEST(true); // Emergency transaction processing during recovery
				TraceEvent("EmergencyTransaction", self->dbgid);
				for (auto m = req.mutations.begin(); m != req.mutations.end(); ++m)
					TraceEvent("EmergencyTransactionMutation", self->dbgid)
					    .detail("MType", m->type)
					    .detail("P1", m->param1)
					    .detail("P2", m->param2);

				DatabaseConfiguration oldConf = self->configuration;
				self->configuration = self->originalConfiguration;
				for (auto& m : req.mutations)
					self->configuration.applyMutation(m);

				initialConfChanges->clear();
				if (self->originalConfiguration.isValid() &&
				    self->configuration.usableRegions != self->originalConfiguration.usableRegions) {
					TraceEvent(SevWarnAlways, "CannotChangeUsableRegions", self->dbgid);
					self->configuration = self->originalConfiguration;
				} else {
					initialConfChanges->push_back(req);
				}
				if (self->forceRecovery) {
					updateConfigForForcedRecovery(self, initialConfChanges);
				}

				if (self->configuration != oldConf) { // confChange does not trigger when including servers
					self->dcId_locality = originalLocalityMap;
					recruitments = recruitEverything(self, seedServers, oldLogSystem);
				}
			}
		}

		provisional.cancel();
	}

	return Void();
}

ACTOR Future<Void> getVersion(Reference<MasterData> self, GetCommitVersionRequest req) {
	state Span span("M:getVersion"_loc, { req.spanContext });
	state std::map<UID, CommitProxyVersionReplies>::iterator proxyItr =
	    self->lastCommitProxyVersionReplies.find(req.requestingProxy); // lastCommitProxyVersionReplies never changes

	++self->getCommitVersionRequests;

	if (proxyItr == self->lastCommitProxyVersionReplies.end()) {
		// Request from invalid proxy (e.g. from duplicate recruitment request)
		req.reply.send(Never());
		return Void();
	}

	TEST(proxyItr->second.latestRequestNum.get() < req.requestNum - 1); // Commit version request queued up
	wait(proxyItr->second.latestRequestNum.whenAtLeast(req.requestNum - 1));

	auto itr = proxyItr->second.replies.find(req.requestNum);
	if (itr != proxyItr->second.replies.end()) {
		TEST(true); // Duplicate request for sequence
		req.reply.send(itr->second);
	} else if (req.requestNum <= proxyItr->second.latestRequestNum.get()) {
		TEST(true); // Old request for previously acknowledged sequence - may be impossible with current FlowTransport
		ASSERT(req.requestNum <
		       proxyItr->second.latestRequestNum.get()); // The latest request can never be acknowledged
		req.reply.send(Never());
	} else {
		GetCommitVersionReply rep;

		if (self->version == invalidVersion) {
			self->lastVersionTime = now();
			self->version = self->recoveryTransactionVersion;
			rep.prevVersion = self->lastEpochEnd;
		} else {
			double t1 = now();
			if (BUGGIFY) {
				t1 = self->lastVersionTime;
			}
			rep.prevVersion = self->version;
			self->version +=
			    std::max<Version>(1,
			                      std::min<Version>(SERVER_KNOBS->MAX_READ_TRANSACTION_LIFE_VERSIONS,
			                                        SERVER_KNOBS->VERSIONS_PER_SECOND * (t1 - self->lastVersionTime)));

			TEST(self->version - rep.prevVersion == 1); // Minimum possible version gap

			bool maxVersionGap = self->version - rep.prevVersion == SERVER_KNOBS->MAX_READ_TRANSACTION_LIFE_VERSIONS;
			TEST(maxVersionGap); // Maximum possible version gap
			self->lastVersionTime = t1;

			if (self->resolverNeedingChanges.count(req.requestingProxy)) {
				rep.resolverChanges = self->resolverChanges.get();
				rep.resolverChangesVersion = self->resolverChangesVersion;
				self->resolverNeedingChanges.erase(req.requestingProxy);

				if (self->resolverNeedingChanges.empty())
					self->resolverChanges.set(Standalone<VectorRef<ResolverMoveRef>>());
			}
		}

		rep.version = self->version;
		rep.requestNum = req.requestNum;

		proxyItr->second.replies.erase(proxyItr->second.replies.begin(),
		                               proxyItr->second.replies.upper_bound(req.mostRecentProcessedRequestNum));
		proxyItr->second.replies[req.requestNum] = rep;
		ASSERT(rep.prevVersion >= 0);
		req.reply.send(rep);

		ASSERT(proxyItr->second.latestRequestNum.get() == req.requestNum - 1);
		proxyItr->second.latestRequestNum.set(req.requestNum);
	}

	return Void();
}

ACTOR Future<Void> provideVersions(Reference<MasterData> self) {
	state ActorCollection versionActors(false);

	for (auto& p : self->commitProxies)
		self->lastCommitProxyVersionReplies[p.id()] = CommitProxyVersionReplies();

	loop {
		choose {
			when(GetCommitVersionRequest req = waitNext(self->myInterface.getCommitVersion.getFuture())) {
				versionActors.add(getVersion(self, req));
			}
			when(wait(versionActors.getResult())) {}
		}
	}
}

void updateLiveCommittedVersion(Reference<MasterData> self, ReportRawCommittedVersionRequest req) {
	self->minKnownCommittedVersion = std::max(self->minKnownCommittedVersion, req.minKnownCommittedVersion);
	if (req.version > self->liveCommittedVersion.get()) {
		self->databaseLocked = req.locked;
		self->proxyMetadataVersion = req.metadataVersion;
		// Note the set call switches context to any waiters on liveCommittedVersion before continuing.
		self->liveCommittedVersion.set(req.version);
	}
	++self->reportLiveCommittedVersionRequests;
}

ACTOR Future<Void> waitForPrev(Reference<MasterData> self, ReportRawCommittedVersionRequest req) {
	wait(self->liveCommittedVersion.whenAtLeast(req.prevVersion.get()));
	updateLiveCommittedVersion(self, req);
	req.reply.send(Void());
	return Void();
}

ACTOR Future<Void> serveLiveCommittedVersion(Reference<MasterData> self) {
	loop {
		choose {
			when(GetRawCommittedVersionRequest req = waitNext(self->myInterface.getLiveCommittedVersion.getFuture())) {
				if (req.debugID.present())
					g_traceBatch.addEvent("TransactionDebug",
					                      req.debugID.get().first(),
					                      "MasterServer.serveLiveCommittedVersion.GetRawCommittedVersion");

				if (self->liveCommittedVersion.get() == invalidVersion) {
					self->liveCommittedVersion.set(self->recoveryTransactionVersion);
				}
				++self->getLiveCommittedVersionRequests;
				GetRawCommittedVersionReply reply;
				reply.version = self->liveCommittedVersion.get();
				reply.locked = self->databaseLocked;
				reply.metadataVersion = self->proxyMetadataVersion;
				reply.minKnownCommittedVersion = self->minKnownCommittedVersion;
				req.reply.send(reply);
			}
			when(ReportRawCommittedVersionRequest req =
			         waitNext(self->myInterface.reportLiveCommittedVersion.getFuture())) {
				if (req.prevVersion.present() && (self->liveCommittedVersion.get() != invalidVersion) &&
				    (self->liveCommittedVersion.get() < req.prevVersion.get())) {
					self->addActor.send(waitForPrev(self, req));
				} else {
					updateLiveCommittedVersion(self, req);
					req.reply.send(Void());
				}
			}
		}
	}
}

std::pair<KeyRangeRef, bool> findRange(CoalescedKeyRangeMap<int>& key_resolver,
                                       Standalone<VectorRef<ResolverMoveRef>>& movedRanges,
                                       int src,
                                       int dest) {
	auto ranges = key_resolver.ranges();
	auto prev = ranges.begin();
	auto it = ranges.begin();
	++it;
	if (it == ranges.end()) {
		if (ranges.begin().value() != src ||
		    std::find(movedRanges.begin(), movedRanges.end(), ResolverMoveRef(ranges.begin()->range(), dest)) !=
		        movedRanges.end())
			throw operation_failed();
		return std::make_pair(ranges.begin().range(), true);
	}

	std::set<int> borders;
	// If possible expand an existing boundary between the two resolvers
	for (; it != ranges.end(); ++it) {
		if (it->value() == src && prev->value() == dest &&
		    std::find(movedRanges.begin(), movedRanges.end(), ResolverMoveRef(it->range(), dest)) ==
		        movedRanges.end()) {
			return std::make_pair(it->range(), true);
		}
		if (it->value() == dest && prev->value() == src &&
		    std::find(movedRanges.begin(), movedRanges.end(), ResolverMoveRef(prev->range(), dest)) ==
		        movedRanges.end()) {
			return std::make_pair(prev->range(), false);
		}
		if (it->value() == dest)
			borders.insert(prev->value());
		if (prev->value() == dest)
			borders.insert(it->value());
		++prev;
	}

	prev = ranges.begin();
	it = ranges.begin();
	++it;
	// If possible create a new boundry which doesn't exist yet
	for (; it != ranges.end(); ++it) {
		if (it->value() == src && !borders.count(prev->value()) &&
		    std::find(movedRanges.begin(), movedRanges.end(), ResolverMoveRef(it->range(), dest)) ==
		        movedRanges.end()) {
			return std::make_pair(it->range(), true);
		}
		if (prev->value() == src && !borders.count(it->value()) &&
		    std::find(movedRanges.begin(), movedRanges.end(), ResolverMoveRef(prev->range(), dest)) ==
		        movedRanges.end()) {
			return std::make_pair(prev->range(), false);
		}
		++prev;
	}

	it = ranges.begin();
	for (; it != ranges.end(); ++it) {
		if (it->value() == src &&
		    std::find(movedRanges.begin(), movedRanges.end(), ResolverMoveRef(it->range(), dest)) ==
		        movedRanges.end()) {
			return std::make_pair(it->range(), true);
		}
	}
	throw operation_failed(); // we are already attempting to move all of the data one resolver is assigned, so do not
	                          // move anything
}

ACTOR Future<Void> resolutionBalancing(Reference<MasterData> self) {
	state CoalescedKeyRangeMap<int> key_resolver;
	key_resolver.insert(allKeys, 0);
	loop {
		wait(delay(SERVER_KNOBS->MIN_BALANCE_TIME, TaskPriority::ResolutionMetrics));
		while (self->resolverChanges.get().size())
			wait(self->resolverChanges.onChange());
		state std::vector<Future<ResolutionMetricsReply>> futures;
		for (auto& p : self->resolvers)
			futures.push_back(
			    brokenPromiseToNever(p.metrics.getReply(ResolutionMetricsRequest(), TaskPriority::ResolutionMetrics)));
		wait(waitForAll(futures));
		state IndexedSet<std::pair<int64_t, int>, NoMetric> metrics;

		int64_t total = 0;
		for (int i = 0; i < futures.size(); i++) {
			total += futures[i].get().value;
			metrics.insert(std::make_pair(futures[i].get().value, i), NoMetric());
			//TraceEvent("ResolverMetric").detail("I", i).detail("Metric", futures[i].get());
		}
		if (metrics.lastItem()->first - metrics.begin()->first > SERVER_KNOBS->MIN_BALANCE_DIFFERENCE) {
			try {
				state int src = metrics.lastItem()->second;
				state int dest = metrics.begin()->second;
				state int64_t amount = std::min(metrics.lastItem()->first - total / self->resolvers.size(),
				                                total / self->resolvers.size() - metrics.begin()->first) /
				                       2;
				state Standalone<VectorRef<ResolverMoveRef>> movedRanges;

				loop {
					state std::pair<KeyRangeRef, bool> range = findRange(key_resolver, movedRanges, src, dest);

					ResolutionSplitRequest req;
					req.front = range.second;
					req.offset = amount;
					req.range = range.first;

					ResolutionSplitReply split =
					    wait(brokenPromiseToNever(self->resolvers[metrics.lastItem()->second].split.getReply(
					        req, TaskPriority::ResolutionMetrics)));
					KeyRangeRef moveRange = range.second ? KeyRangeRef(range.first.begin, split.key)
					                                     : KeyRangeRef(split.key, range.first.end);
					movedRanges.push_back_deep(movedRanges.arena(), ResolverMoveRef(moveRange, dest));
					TraceEvent("MovingResolutionRange")
					    .detail("Src", src)
					    .detail("Dest", dest)
					    .detail("Amount", amount)
					    .detail("StartRange", range.first)
					    .detail("MoveRange", moveRange)
					    .detail("Used", split.used)
					    .detail("KeyResolverRanges", key_resolver.size());
					amount -= split.used;
					if (moveRange != range.first || amount <= 0)
						break;
				}
				for (auto& it : movedRanges)
					key_resolver.insert(it.range, it.dest);
				// for(auto& it : key_resolver.ranges())
				//	TraceEvent("KeyResolver").detail("Range", it.range()).detail("Value", it.value());

				self->resolverChangesVersion = self->version + 1;
				for (auto& p : self->commitProxies)
					self->resolverNeedingChanges.insert(p.id());
				self->resolverChanges.set(movedRanges);
			} catch (Error& e) {
				if (e.code() != error_code_operation_failed)
					throw;
			}
		}
	}
}

static std::set<int> const& normalMasterErrors() {
	static std::set<int> s;
	if (s.empty()) {
		s.insert(error_code_tlog_stopped);
		s.insert(error_code_master_tlog_failed);
		s.insert(error_code_commit_proxy_failed);
		s.insert(error_code_grv_proxy_failed);
		s.insert(error_code_master_resolver_failed);
		s.insert(error_code_master_backup_worker_failed);
		s.insert(error_code_recruitment_failed);
		s.insert(error_code_no_more_servers);
		s.insert(error_code_master_recovery_failed);
		s.insert(error_code_coordinated_state_conflict);
		s.insert(error_code_master_max_versions_in_flight);
		s.insert(error_code_worker_removed);
		s.insert(error_code_new_coordinators_timed_out);
		s.insert(error_code_broken_promise);
	}
	return s;
}

ACTOR Future<Void> changeCoordinators(Reference<MasterData> self) {
	loop {
		ChangeCoordinatorsRequest req = waitNext(self->myInterface.changeCoordinators.getFuture());
		++self->changeCoordinatorsRequests;
		state ChangeCoordinatorsRequest changeCoordinatorsRequest = req;

		while (!self->cstate.previousWrite.isReady()) {
			wait(self->cstate.previousWrite);
			wait(delay(
			    0)); // if a new core state is ready to be written, have that take priority over our finalizing write;
		}

		if (!self->cstate.fullyRecovered.isSet()) {
			wait(self->cstate.write(self->cstate.myDBState, true));
		}

		try {
			wait(self->cstate.move(ClusterConnectionString(changeCoordinatorsRequest.newConnectionString.toString())));
		} catch (Error& e) {
			if (e.code() != error_code_actor_cancelled)
				changeCoordinatorsRequest.reply.sendError(e);

			throw;
		}

		throw internal_error();
	}
}

ACTOR Future<Void> rejoinRequestHandler(Reference<MasterData> self) {
	loop {
		TLogRejoinRequest req = waitNext(self->myInterface.tlogRejoin.getFuture());
		req.reply.send(true);
	}
}

// Keeps the coordinated state (cstate) updated as the set of recruited tlogs change through recovery.
ACTOR Future<Void> trackTlogRecovery(Reference<MasterData> self,
                                     Reference<AsyncVar<Reference<ILogSystem>>> oldLogSystems,
                                     Future<Void> minRecoveryDuration) {
	state Future<Void> rejoinRequests = Never();
	state DBRecoveryCount recoverCount = self->cstate.myDBState.recoveryCount + 1;
	state DatabaseConfiguration configuration =
	    self->configuration; // self-configuration can be changed by configurationMonitor so we need a copy
	loop {
		state DBCoreState newState;
		self->logSystem->toCoreState(newState);
		newState.recoveryCount = recoverCount;
		state Future<Void> changed = self->logSystem->onCoreStateChanged();

		ASSERT(newState.tLogs[0].tLogWriteAntiQuorum == configuration.tLogWriteAntiQuorum &&
		       newState.tLogs[0].tLogReplicationFactor == configuration.tLogReplicationFactor);

		state bool allLogs =
		    newState.tLogs.size() ==
		    configuration.expectedLogSets(self->primaryDcId.size() ? self->primaryDcId[0] : Optional<Key>());
		state bool finalUpdate = !newState.oldTLogData.size() && allLogs;
		wait(self->cstate.write(newState, finalUpdate));
		wait(minRecoveryDuration);
		self->logSystem->coreStateWritten(newState);
		if (self->cstateUpdated.canBeSet()) {
			self->cstateUpdated.send(Void());
		}

		if (finalUpdate) {
			self->recoveryState = RecoveryState::FULLY_RECOVERED;
			TraceEvent("MasterRecoveryState", self->dbgid)
			    .detail("StatusCode", RecoveryStatus::fully_recovered)
			    .detail("Status", RecoveryStatus::names[RecoveryStatus::fully_recovered])
			    .detail("FullyRecoveredAtVersion", self->version)
			    .trackLatest("MasterRecoveryState");

			TraceEvent("MasterRecoveryGenerations", self->dbgid)
			    .detail("ActiveGenerations", 1)
			    .trackLatest("MasterRecoveryGenerations");
		} else if (!newState.oldTLogData.size() && self->recoveryState < RecoveryState::STORAGE_RECOVERED) {
			self->recoveryState = RecoveryState::STORAGE_RECOVERED;
			TraceEvent("MasterRecoveryState", self->dbgid)
			    .detail("StatusCode", RecoveryStatus::storage_recovered)
			    .detail("Status", RecoveryStatus::names[RecoveryStatus::storage_recovered])
			    .trackLatest("MasterRecoveryState");
		} else if (allLogs && self->recoveryState < RecoveryState::ALL_LOGS_RECRUITED) {
			self->recoveryState = RecoveryState::ALL_LOGS_RECRUITED;
			TraceEvent("MasterRecoveryState", self->dbgid)
			    .detail("StatusCode", RecoveryStatus::all_logs_recruited)
			    .detail("Status", RecoveryStatus::names[RecoveryStatus::all_logs_recruited])
			    .trackLatest("MasterRecoveryState");
		}

		if (newState.oldTLogData.size() && configuration.repopulateRegionAntiQuorum > 0 &&
		    self->logSystem->remoteStorageRecovered()) {
			TraceEvent(SevWarnAlways, "RecruitmentStalled_RemoteStorageRecovered", self->dbgid);
			self->recruitmentStalled->set(true);
		}
		self->registrationTrigger.trigger();

		if (finalUpdate) {
			oldLogSystems->get()->stopRejoins();
			rejoinRequests = rejoinRequestHandler(self);
			return Void();
		}

		wait(changed);
	}
}

ACTOR Future<Void> configurationMonitor(Reference<MasterData> self, Database cx) {
	loop {
		state ReadYourWritesTransaction tr(cx);

		loop {
			try {
				tr.setOption(FDBTransactionOptions::ACCESS_SYSTEM_KEYS);
				RangeResult results = wait(tr.getRange(configKeys, CLIENT_KNOBS->TOO_MANY));
				ASSERT(!results.more && results.size() < CLIENT_KNOBS->TOO_MANY);

				DatabaseConfiguration conf;
				conf.fromKeyValues((VectorRef<KeyValueRef>)results);
				if (conf != self->configuration) {
					if (self->recoveryState != RecoveryState::ALL_LOGS_RECRUITED &&
					    self->recoveryState != RecoveryState::FULLY_RECOVERED) {
						throw master_recovery_failed();
					}

					self->configuration = conf;
					self->registrationTrigger.trigger();
				}

				state Future<Void> watchFuture =
				    tr.watch(moveKeysLockOwnerKey) || tr.watch(excludedServersVersionKey) ||
				    tr.watch(failedServersVersionKey) || tr.watch(excludedLocalityVersionKey) ||
				    tr.watch(failedLocalityVersionKey);
				wait(tr.commit());
				wait(watchFuture);
				break;
			} catch (Error& e) {
				wait(tr.onError(e));
			}
		}
	}
}

ACTOR static Future<Optional<Version>> getMinBackupVersion(Reference<MasterData> self, Database cx) {
	loop {
		state ReadYourWritesTransaction tr(cx);

		try {
			tr.setOption(FDBTransactionOptions::ACCESS_SYSTEM_KEYS);
			tr.setOption(FDBTransactionOptions::LOCK_AWARE);
			Optional<Value> value = wait(tr.get(backupStartedKey));
			Optional<Version> minVersion;
			if (value.present()) {
				auto uidVersions = decodeBackupStartedValue(value.get());
				TraceEvent e("GotBackupStartKey", self->dbgid);
				int i = 1;
				for (auto [uid, version] : uidVersions) {
					e.detail(format("BackupID%d", i), uid).detail(format("Version%d", i), version);
					i++;
					minVersion = minVersion.present() ? std::min(version, minVersion.get()) : version;
				}
			} else {
				TraceEvent("EmptyBackupStartKey", self->dbgid);
			}
			return minVersion;

		} catch (Error& e) {
			wait(tr.onError(e));
		}
	}
}

ACTOR static Future<Void> recruitBackupWorkers(Reference<MasterData> self, Database cx) {
	ASSERT(self->backupWorkers.size() > 0);

	// Avoid race between a backup worker's save progress and the reads below.
	wait(delay(SERVER_KNOBS->SECONDS_BEFORE_RECRUIT_BACKUP_WORKER));

	state LogEpoch epoch = self->cstate.myDBState.recoveryCount;
	state Reference<BackupProgress> backupProgress(
	    new BackupProgress(self->dbgid, self->logSystem->getOldEpochTagsVersionsInfo()));
	state Future<Void> gotProgress = getBackupProgress(cx, self->dbgid, backupProgress, /*logging=*/true);
	state std::vector<Future<InitializeBackupReply>> initializationReplies;

	state std::vector<std::pair<UID, Tag>> idsTags; // worker IDs and tags for current epoch
	state int logRouterTags = self->logSystem->getLogRouterTags();
	idsTags.reserve(logRouterTags);
	for (int i = 0; i < logRouterTags; i++) {
		idsTags.emplace_back(deterministicRandom()->randomUniqueID(), Tag(tagLocalityLogRouter, i));
	}

	const Version startVersion = self->logSystem->getBackupStartVersion();
	state int i = 0;
	for (; i < logRouterTags; i++) {
		const auto& worker = self->backupWorkers[i % self->backupWorkers.size()];
		InitializeBackupRequest req(idsTags[i].first);
		req.recruitedEpoch = epoch;
		req.backupEpoch = epoch;
		req.routerTag = idsTags[i].second;
		req.totalTags = logRouterTags;
		req.startVersion = startVersion;
		TraceEvent("BackupRecruitment", self->dbgid)
		    .detail("RequestID", req.reqId)
		    .detail("Tag", req.routerTag.toString())
		    .detail("Epoch", epoch)
		    .detail("BackupEpoch", epoch)
		    .detail("StartVersion", req.startVersion);
		initializationReplies.push_back(
		    transformErrors(throwErrorOr(worker.backup.getReplyUnlessFailedFor(
		                        req, SERVER_KNOBS->BACKUP_TIMEOUT, SERVER_KNOBS->MASTER_FAILURE_SLOPE_DURING_RECOVERY)),
		                    master_backup_worker_failed()));
	}

	state Future<Optional<Version>> fMinVersion = getMinBackupVersion(self, cx);
	wait(gotProgress && success(fMinVersion));
	TraceEvent("MinBackupVersion", self->dbgid).detail("Version", fMinVersion.get().present() ? fMinVersion.get() : -1);

	std::map<std::tuple<LogEpoch, Version, int>, std::map<Tag, Version>> toRecruit =
	    backupProgress->getUnfinishedBackup();
	for (const auto& [epochVersionTags, tagVersions] : toRecruit) {
		const Version oldEpochEnd = std::get<1>(epochVersionTags);
		if (!fMinVersion.get().present() || fMinVersion.get().get() + 1 >= oldEpochEnd) {
			TraceEvent("SkipBackupRecruitment", self->dbgid)
			    .detail("MinVersion", fMinVersion.get().present() ? fMinVersion.get() : -1)
			    .detail("Epoch", epoch)
			    .detail("OldEpoch", std::get<0>(epochVersionTags))
			    .detail("OldEpochEnd", oldEpochEnd);
			continue;
		}
		for (const auto& [tag, version] : tagVersions) {
			const auto& worker = self->backupWorkers[i % self->backupWorkers.size()];
			i++;
			InitializeBackupRequest req(deterministicRandom()->randomUniqueID());
			req.recruitedEpoch = epoch;
			req.backupEpoch = std::get<0>(epochVersionTags);
			req.routerTag = tag;
			req.totalTags = std::get<2>(epochVersionTags);
			req.startVersion = version; // savedVersion + 1
			req.endVersion = std::get<1>(epochVersionTags) - 1;
			TraceEvent("BackupRecruitment", self->dbgid)
			    .detail("RequestID", req.reqId)
			    .detail("Tag", req.routerTag.toString())
			    .detail("Epoch", epoch)
			    .detail("BackupEpoch", req.backupEpoch)
			    .detail("StartVersion", req.startVersion)
			    .detail("EndVersion", req.endVersion.get());
			initializationReplies.push_back(transformErrors(
			    throwErrorOr(worker.backup.getReplyUnlessFailedFor(
			        req, SERVER_KNOBS->BACKUP_TIMEOUT, SERVER_KNOBS->MASTER_FAILURE_SLOPE_DURING_RECOVERY)),
			    master_backup_worker_failed()));
		}
	}

	std::vector<InitializeBackupReply> newRecruits = wait(getAll(initializationReplies));
	self->logSystem->setBackupWorkers(newRecruits);
	TraceEvent("BackupRecruitmentDone", self->dbgid);
	self->registrationTrigger.trigger();
	return Void();
}

ACTOR Future<Void> masterCore(Reference<MasterData> self) {
	state TraceInterval recoveryInterval("MasterRecovery");
	state double recoverStartTime = now();

	self->addActor.send(waitFailureServer(self->myInterface.waitFailure.getFuture()));

	TraceEvent(recoveryInterval.begin(), self->dbgid);

	self->recoveryState = RecoveryState::READING_CSTATE;
	TraceEvent("MasterRecoveryState", self->dbgid)
	    .detail("StatusCode", RecoveryStatus::reading_coordinated_state)
	    .detail("Status", RecoveryStatus::names[RecoveryStatus::reading_coordinated_state])
	    .trackLatest("MasterRecoveryState");

	wait(self->cstate.read());

	self->recoveryState = RecoveryState::LOCKING_CSTATE;
	TraceEvent("MasterRecoveryState", self->dbgid)
	    .detail("StatusCode", RecoveryStatus::locking_coordinated_state)
	    .detail("Status", RecoveryStatus::names[RecoveryStatus::locking_coordinated_state])
	    .detail("TLogs", self->cstate.prevDBState.tLogs.size())
	    .detail("ActiveGenerations", self->cstate.myDBState.oldTLogData.size() + 1)
	    .detail("MyRecoveryCount", self->cstate.prevDBState.recoveryCount + 2)
	    .detail("ForceRecovery", self->forceRecovery)
	    .trackLatest("MasterRecoveryState");
	// for (const auto& old : self->cstate.prevDBState.oldTLogData) {
	//	TraceEvent("BWReadCoreState", self->dbgid).detail("Epoch", old.epoch).detail("Version", old.epochEnd);
	//}

	TraceEvent("MasterRecoveryGenerations", self->dbgid)
	    .detail("ActiveGenerations", self->cstate.myDBState.oldTLogData.size() + 1)
	    .trackLatest("MasterRecoveryGenerations");

	if (self->cstate.myDBState.oldTLogData.size() > CLIENT_KNOBS->MAX_GENERATIONS_OVERRIDE) {
		if (self->cstate.myDBState.oldTLogData.size() >= CLIENT_KNOBS->MAX_GENERATIONS) {
			TraceEvent(SevError, "RecoveryStoppedTooManyOldGenerations")
			    .detail("OldGenerations", self->cstate.myDBState.oldTLogData.size())
			    .detail("Reason",
			            "Recovery stopped because too many recoveries have happened since the last time the cluster "
			            "was fully_recovered. Set --knob_max_generations_override on your server processes to a value "
			            "larger than OldGenerations to resume recovery once the underlying problem has been fixed.");
			wait(Future<Void>(Never()));
		} else if (self->cstate.myDBState.oldTLogData.size() > CLIENT_KNOBS->RECOVERY_DELAY_START_GENERATION) {
			TraceEvent(SevError, "RecoveryDelayedTooManyOldGenerations")
			    .detail("OldGenerations", self->cstate.myDBState.oldTLogData.size())
			    .detail("Reason",
			            "Recovery is delayed because too many recoveries have happened since the last time the cluster "
			            "was fully_recovered. Set --knob_max_generations_override on your server processes to a value "
			            "larger than OldGenerations to resume recovery once the underlying problem has been fixed.");
			wait(delay(CLIENT_KNOBS->RECOVERY_DELAY_SECONDS_PER_GENERATION *
			           (self->cstate.myDBState.oldTLogData.size() - CLIENT_KNOBS->RECOVERY_DELAY_START_GENERATION)));
		}
		if (g_network->isSimulated() && self->cstate.myDBState.oldTLogData.size() > CLIENT_KNOBS->MAX_GENERATIONS_SIM) {
			g_simulator.connectionFailuresDisableDuration = 1e6;
			g_simulator.speedUpSimulation = true;
			TraceEvent(SevWarnAlways, "DisableConnectionFailures_TooManyGenerations");
		}
	}

	state Reference<AsyncVar<Reference<ILogSystem>>> oldLogSystems(new AsyncVar<Reference<ILogSystem>>);
	state Future<Void> recoverAndEndEpoch = ILogSystem::recoverAndEndEpoch(oldLogSystems,
	                                                                       self->dbgid,
	                                                                       self->cstate.prevDBState,
	                                                                       self->myInterface.tlogRejoin.getFuture(),
	                                                                       self->myInterface.locality,
	                                                                       &self->forceRecovery);

	DBCoreState newState = self->cstate.myDBState;
	newState.recoveryCount++;
	wait(self->cstate.write(newState) || recoverAndEndEpoch);

	self->recoveryState = RecoveryState::RECRUITING;

	state vector<StorageServerInterface> seedServers;
	state vector<Standalone<CommitTransactionRef>> initialConfChanges;
	state Future<Void> logChanges;
	state Future<Void> minRecoveryDuration;
	state Future<Version> poppedTxsVersion;

	loop {
		Reference<ILogSystem> oldLogSystem = oldLogSystems->get();
		if (oldLogSystem) {
			logChanges = triggerUpdates(self, oldLogSystem);
			if (!minRecoveryDuration.isValid()) {
				minRecoveryDuration = delay(SERVER_KNOBS->ENFORCED_MIN_RECOVERY_DURATION);
				poppedTxsVersion = oldLogSystem->getTxsPoppedVersion();
			}
		}

		state Future<Void> reg = oldLogSystem ? updateRegistration(self, oldLogSystem) : Never();
		self->registrationTrigger.trigger();

		choose {
			when(wait(oldLogSystem
			              ? recoverFrom(self, oldLogSystem, &seedServers, &initialConfChanges, poppedTxsVersion)
			              : Never())) {
				reg.cancel();
				break;
			}
			when(wait(oldLogSystems->onChange())) {}
			when(wait(reg)) { throw internal_error(); }
			when(wait(recoverAndEndEpoch)) { throw internal_error(); }
		}
	}

	if (self->neverCreated) {
		recoverStartTime = now();
	}

	recoverAndEndEpoch.cancel();

	ASSERT(self->commitProxies.size() <= self->configuration.getDesiredCommitProxies());
	ASSERT(self->commitProxies.size() >= 1);
	ASSERT(self->grvProxies.size() <= self->configuration.getDesiredGrvProxies());
	ASSERT(self->grvProxies.size() >= 1);
	ASSERT(self->resolvers.size() <= self->configuration.getDesiredResolvers());
	ASSERT(self->resolvers.size() >= 1);

	self->recoveryState = RecoveryState::RECOVERY_TRANSACTION;
	TraceEvent("MasterRecoveryState", self->dbgid)
	    .detail("StatusCode", RecoveryStatus::recovery_transaction)
	    .detail("Status", RecoveryStatus::names[RecoveryStatus::recovery_transaction])
	    .detail("PrimaryLocality", self->primaryLocality)
	    .detail("DcId", self->myInterface.locality.dcId())
	    .trackLatest("MasterRecoveryState");

	// Recovery transaction
	state bool debugResult = debug_checkMinRestoredVersion(UID(), self->lastEpochEnd, "DBRecovery", SevWarn);

	CommitTransactionRequest recoveryCommitRequest;
	recoveryCommitRequest.flags = recoveryCommitRequest.flags | CommitTransactionRequest::FLAG_IS_LOCK_AWARE;
	CommitTransactionRef& tr = recoveryCommitRequest.transaction;
	int mmApplied = 0; // The number of mutations in tr.mutations that have been applied to the txnStateStore so far
	if (self->lastEpochEnd != 0) {
		Optional<Value> snapRecoveryFlag = self->txnStateStore->readValue(writeRecoveryKey).get();
		TraceEvent("MasterRecoverySnapshotCheck")
		    .detail("SnapRecoveryFlag", snapRecoveryFlag.present() ? snapRecoveryFlag.get().toString() : "N/A")
		    .detail("LastEpochEnd", self->lastEpochEnd);
		if (snapRecoveryFlag.present()) {
			TEST(true); // Recovering from snapshot, writing to snapShotEndVersionKey
			BinaryWriter bw(Unversioned());
			tr.set(recoveryCommitRequest.arena, snapshotEndVersionKey, (bw << self->lastEpochEnd).toValue());
			// Pause the backups that got restored in this snapshot to avoid data corruption
			// Requires further operational work to abort the backup
			TraceEvent("MasterRecoveryPauseBackupAgents");
			Key backupPauseKey = FileBackupAgent::getPauseKey();
			tr.set(recoveryCommitRequest.arena, backupPauseKey, StringRef());
			// Clear the key so multiple recoveries will not overwrite the first version recorded
			tr.clear(recoveryCommitRequest.arena, singleKeyRange(writeRecoveryKey));
		}
		if (self->forceRecovery) {
			BinaryWriter bw(Unversioned());
			tr.set(recoveryCommitRequest.arena, killStorageKey, (bw << self->safeLocality).toValue());
		}

		// This transaction sets \xff/lastEpochEnd, which the shard servers can use to roll back speculatively
		//   processed semi-committed transactions from the previous epoch.
		// It also guarantees the shard servers and tlog servers eventually get versions in the new epoch, which
		//   clients might rely on.
		// This transaction is by itself in a batch (has its own version number), which simplifies storage servers
		// slightly (they assume there are no modifications to serverKeys in the same batch) The proxy also expects the
		// lastEpochEndKey mutation to be first in the transaction
		BinaryWriter bw(Unversioned());
		tr.set(recoveryCommitRequest.arena, lastEpochEndKey, (bw << self->lastEpochEnd).toValue());

		if (self->forceRecovery) {
			tr.set(recoveryCommitRequest.arena, rebootWhenDurableKey, StringRef());
			tr.set(recoveryCommitRequest.arena,
			       moveKeysLockOwnerKey,
			       BinaryWriter::toValue(deterministicRandom()->randomUniqueID(), Unversioned()));
		}
	} else {
		// Recruit and seed initial shard servers
		// This transaction must be the very first one in the database (version 1)
		seedShardServers(recoveryCommitRequest.arena, tr, seedServers);
		self->tLogGroupCollection->seedTLogGroupAssignment(recoveryCommitRequest.arena, tr, seedServers);
	}
	// initialConfChanges have not been conflict checked against any earlier writes in the recovery transaction, so do
	// this as early as possible in the recovery transaction but see above comments as to why it can't be absolutely
	// first.  Theoretically emergency transactions should conflict check against the lastEpochEndKey.
	for (auto& itr : initialConfChanges) {
		tr.mutations.append_deep(recoveryCommitRequest.arena, itr.mutations.begin(), itr.mutations.size());
		tr.write_conflict_ranges.append_deep(
		    recoveryCommitRequest.arena, itr.write_conflict_ranges.begin(), itr.write_conflict_ranges.size());
	}

	tr.set(
	    recoveryCommitRequest.arena, primaryLocalityKey, BinaryWriter::toValue(self->primaryLocality, Unversioned()));
	tr.set(recoveryCommitRequest.arena, backupVersionKey, backupVersionValue);
	tr.set(recoveryCommitRequest.arena, coordinatorsKey, self->coordinators.ccf->getConnectionString().toString());
	tr.set(recoveryCommitRequest.arena, logsKey, self->logSystem->getLogsValue());
	tr.set(recoveryCommitRequest.arena,
	       primaryDatacenterKey,
	       self->myInterface.locality.dcId().present() ? self->myInterface.locality.dcId().get() : StringRef());

	tr.clear(recoveryCommitRequest.arena, tLogDatacentersKeys);
	for (auto& dc : self->primaryDcId) {
		tr.set(recoveryCommitRequest.arena, tLogDatacentersKeyFor(dc), StringRef());
	}
	if (self->configuration.usableRegions > 1) {
		for (auto& dc : self->remoteDcIds) {
			tr.set(recoveryCommitRequest.arena, tLogDatacentersKeyFor(dc), StringRef());
		}
	}

	// after recovery and recruitment
	self->tLogGroupCollection->storeState(&recoveryCommitRequest);

	applyMetadataMutations(SpanID(),
	                       self->dbgid,
	                       recoveryCommitRequest.arena,
	                       tr.mutations.slice(mmApplied, tr.mutations.size()),
	                       self->txnStateStore,
	                       self->tLogGroupCollection);
	mmApplied = tr.mutations.size();

	tr.read_snapshot = self->recoveryTransactionVersion; // lastEpochEnd would make more sense, but isn't in the initial
	                                                     // window of the resolver(s)

	TraceEvent("MasterRecoveryCommit", self->dbgid);
	state Future<ErrorOr<CommitID>> recoveryCommit = self->commitProxies[0].commit.tryGetReply(recoveryCommitRequest);
	self->addActor.send(self->logSystem->onError());
	self->addActor.send(waitResolverFailure(self->resolvers));
	self->addActor.send(waitCommitProxyFailure(self->commitProxies));
	self->addActor.send(waitGrvProxyFailure(self->grvProxies));
	self->addActor.send(provideVersions(self));
	self->addActor.send(serveLiveCommittedVersion(self));
	self->addActor.send(reportErrors(updateRegistration(self, self->logSystem), "UpdateRegistration", self->dbgid));
	self->registrationTrigger.trigger();

	wait(discardCommit(self->txnStateStore, self->txnStateLogAdapter));

	// Wait for the recovery transaction to complete.
	// SOMEDAY: For faster recovery, do this and setDBState asynchronously and don't wait for them
	// unless we want to change TLogs
	wait((success(recoveryCommit) && sendInitialCommitToResolvers(self)));
	if (recoveryCommit.isReady() && recoveryCommit.get().isError()) {
		TEST(true); // Master recovery failed because of the initial commit failed
		throw master_recovery_failed();
	}

	ASSERT(self->recoveryTransactionVersion != 0);

	self->recoveryState = RecoveryState::WRITING_CSTATE;
	TraceEvent("MasterRecoveryState", self->dbgid)
	    .detail("StatusCode", RecoveryStatus::writing_coordinated_state)
	    .detail("Status", RecoveryStatus::names[RecoveryStatus::writing_coordinated_state])
	    .detail("TLogList", self->logSystem->describe())
	    .trackLatest("MasterRecoveryState");

	// Multiple masters prevent conflicts between themselves via CoordinatedState (self->cstate)
	//  1. If SetMaster succeeds, then by CS's contract, these "new" Tlogs are the immediate
	//     successors of the "old" ones we are replacing
	//  2. logSystem->recoverAndEndEpoch ensured that a co-quorum of the "old" tLogs were stopped at
	//     versions <= self->lastEpochEnd, so no versions > self->lastEpochEnd could be (fully) committed to them.
	//  3. No other master will attempt to commit anything to our "new" Tlogs
	//     because it didn't recruit them
	//  4. Therefore, no full commit can come between self->lastEpochEnd and the first commit
	//     we made to the new Tlogs (self->recoveryTransactionVersion), and only our own semi-commits can come between
	//     our first commit and the next new TLogs

	self->addActor.send(trackTlogRecovery(self, oldLogSystems, minRecoveryDuration));
	debug_advanceMaxCommittedVersion(UID(), self->recoveryTransactionVersion);
	wait(self->cstateUpdated.getFuture());
	debug_advanceMinCommittedVersion(UID(), self->recoveryTransactionVersion);

	if (debugResult) {
		TraceEvent(self->forceRecovery ? SevWarn : SevError, "DBRecoveryDurabilityError");
	}

	TraceEvent("MasterCommittedTLogs", self->dbgid)
	    .detail("TLogs", self->logSystem->describe())
	    .detail("RecoveryCount", self->cstate.myDBState.recoveryCount)
	    .detail("RecoveryTransactionVersion", self->recoveryTransactionVersion);

	TraceEvent(recoveryInterval.end(), self->dbgid)
	    .detail("RecoveryTransactionVersion", self->recoveryTransactionVersion);

	self->recoveryState = RecoveryState::ACCEPTING_COMMITS;
	double recoveryDuration = now() - recoverStartTime;

	TraceEvent((recoveryDuration > 4 && !g_network->isSimulated()) ? SevWarnAlways : SevInfo,
	           "MasterRecoveryDuration",
	           self->dbgid)
	    .detail("RecoveryDuration", recoveryDuration)
	    .trackLatest("MasterRecoveryDuration");

	TraceEvent("MasterRecoveryState", self->dbgid)
	    .detail("StatusCode", RecoveryStatus::accepting_commits)
	    .detail("Status", RecoveryStatus::names[RecoveryStatus::accepting_commits])
	    .detail("StoreType", self->configuration.storageServerStoreType)
	    .detail("RecoveryDuration", recoveryDuration)
	    .trackLatest("MasterRecoveryState");

	TraceEvent("MasterRecoveryAvailable", self->dbgid)
	    .detail("AvailableAtVersion", self->version)
	    .trackLatest("MasterRecoveryAvailable");

	if (self->resolvers.size() > 1)
		self->addActor.send(resolutionBalancing(self));

	self->addActor.send(changeCoordinators(self));
	Database cx = openDBOnServer(self->dbInfo, TaskPriority::DefaultEndpoint, true, true);
	self->addActor.send(configurationMonitor(self, cx));
	if (self->configuration.backupWorkerEnabled) {
		self->addActor.send(recruitBackupWorkers(self, cx));
	} else {
		self->logSystem->setOldestBackupEpoch(self->cstate.myDBState.recoveryCount);
	}

	wait(Future<Void>(Never()));
	throw internal_error();
}

ACTOR Future<Void> masterServer(MasterInterface mi,
                                Reference<AsyncVar<ServerDBInfo>> db,
                                Reference<AsyncVar<Optional<ClusterControllerFullInterface>>> ccInterface,
                                ServerCoordinators coordinators,
                                LifetimeToken lifetime,
                                bool forceRecovery) {
	state Future<Void> ccTimeout = delay(SERVER_KNOBS->CC_INTERFACE_TIMEOUT);
	while (!ccInterface->get().present() || db->get().clusterInterface != ccInterface->get().get()) {
		wait(ccInterface->onChange() || db->onChange() || ccTimeout);
		if (ccTimeout.isReady()) {
			TraceEvent("MasterTerminated", mi.id())
			    .detail("Reason", "Timeout")
			    .detail("CCInterface", ccInterface->get().present() ? ccInterface->get().get().id() : UID())
			    .detail("DBInfoInterface", db->get().clusterInterface.id());
			return Void();
		}
	}

	state Future<Void> onDBChange = Void();
	state PromiseStream<Future<Void>> addActor;
	state Reference<MasterData> self(new MasterData(
	    db, mi, coordinators, db->get().clusterInterface, LiteralStringRef(""), addActor, forceRecovery));
	state Future<Void> collection = actorCollection(self->addActor.getFuture());
	self->addActor.send(traceRole(Role::MASTER, mi.id()));

	TEST(!lifetime.isStillValid(db->get().masterLifetime, mi.id() == db->get().master.id())); // Master born doomed
	TraceEvent("MasterLifetime", self->dbgid).detail("LifetimeToken", lifetime.toString());

	try {
		state Future<Void> core = masterCore(self);
		loop choose {
			when(wait(core)) { break; }
			when(wait(onDBChange)) {
				onDBChange = db->onChange();
				if (!lifetime.isStillValid(db->get().masterLifetime, mi.id() == db->get().master.id())) {
					TraceEvent("MasterTerminated", mi.id())
					    .detail("Reason", "LifetimeToken")
					    .detail("MyToken", lifetime.toString())
					    .detail("CurrentToken", db->get().masterLifetime.toString());
					TEST(true); // Master replaced, dying
					if (BUGGIFY)
						wait(delay(5));
					throw worker_removed();
				}
			}
			when(BackupWorkerDoneRequest req = waitNext(mi.notifyBackupWorkerDone.getFuture())) {
				if (self->logSystem.isValid() && self->logSystem->removeBackupWorker(req)) {
					self->registrationTrigger.trigger();
				}
				++self->backupWorkerDoneRequests;
				req.reply.send(Void());
			}
			when(wait(collection)) {
				ASSERT(false);
				throw internal_error();
			}
		}
	} catch (Error& e) {
		state Error err = e;
		if (e.code() != error_code_actor_cancelled) {
			wait(delay(0.0));
		}

		while (!self->addActor.isEmpty()) {
			self->addActor.getFuture().pop();
		}

		TEST(err.code() == error_code_master_tlog_failed); // Master: terminated due to tLog failure
		TEST(err.code() == error_code_commit_proxy_failed); // Master: terminated due to commit proxy failure
		TEST(err.code() == error_code_grv_proxy_failed); // Master: terminated due to GRV proxy failure
		TEST(err.code() == error_code_master_resolver_failed); // Master: terminated due to resolver failure
		TEST(err.code() == error_code_master_backup_worker_failed); // Master: terminated due to backup worker failure

		if (normalMasterErrors().count(err.code())) {
			TraceEvent("MasterTerminated", mi.id()).error(err);
			return Void();
		}
		throw err;
	}
	return Void();
}<|MERGE_RESOLUTION|>--- conflicted
+++ resolved
@@ -406,13 +406,7 @@
 		                                                                 self->dcId_locality[remoteDcId],
 		                                                                 self->allTags,
 		                                                                 self->recruitmentStalled,
-<<<<<<< HEAD
-		                                                                 self->tLogGroupCollection,
-		                                                                 self->tlogGroupIdToTlogServerIds,
-		                                                                 self->tlogServerIdToTlogGroups));
-=======
 		                                                                 self->tLogGroupCollection));
->>>>>>> eca6dbd4
 		self->logSystem = newLogSystem;
 	} else {
 		self->primaryLocality = tagLocalitySpecial;
@@ -425,13 +419,7 @@
 		                                                                 tagLocalitySpecial,
 		                                                                 self->allTags,
 		                                                                 self->recruitmentStalled,
-<<<<<<< HEAD
-		                                                                 self->tLogGroupCollection,
-		                                                                 self->tlogGroupIdToTlogServerIds,
-		                                                                 self->tlogServerIdToTlogGroups));
-=======
 		                                                                 self->tLogGroupCollection));
->>>>>>> eca6dbd4
 		self->logSystem = newLogSystem;
 	}
 	return Void();
