--- conflicted
+++ resolved
@@ -446,17 +446,9 @@
 			addActor.getFuture().pop();
 		}
 
-<<<<<<< HEAD
-		CODE_PROBE(err.code() == error_code_tlog_failed, "Master: terminated due to tLog failure");
-		CODE_PROBE(err.code() == error_code_commit_proxy_failed, "Master: terminated due to commit proxy failure");
-		CODE_PROBE(err.code() == error_code_grv_proxy_failed, "Master: terminated due to GRV proxy failure");
-		CODE_PROBE(err.code() == error_code_resolver_failed, "Master: terminated due to resolver failure");
-		CODE_PROBE(err.code() == error_code_version_indexer_failed,
-		           "Master: terminated due to version indexer failure");
-		CODE_PROBE(err.code() == error_code_backup_worker_failed, "Master: terminated due to backup worker failure");
-=======
-		CODE_PROBE(
-		    err.code() == error_code_tlog_failed, "Master: terminated due to tLog failure", probe::decoration::rare);
+		CODE_PROBE(err.code() == error_code_tlog_failed,
+			   "Master: terminated due to tLog failure",
+			   probe::decoration::rare);
 		CODE_PROBE(err.code() == error_code_commit_proxy_failed,
 		           "Master: terminated due to commit proxy failure",
 		           probe::decoration::rare);
@@ -466,10 +458,12 @@
 		CODE_PROBE(err.code() == error_code_resolver_failed,
 		           "Master: terminated due to resolver failure",
 		           probe::decoration::rare);
+		CODE_PROBE(err.code() == error_code_version_indexer_failed,
+		           "Master: terminated due to version indexer failure",
+			   probe::decoration::rare);
 		CODE_PROBE(err.code() == error_code_backup_worker_failed,
 		           "Master: terminated due to backup worker failure",
 		           probe::decoration::rare);
->>>>>>> ff290b91
 
 		if (normalMasterErrors().count(err.code())) {
 			TraceEvent("MasterTerminated", mi.id()).error(err);
