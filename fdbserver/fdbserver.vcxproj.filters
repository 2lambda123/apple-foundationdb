<?xml version="1.0" encoding="utf-8"?>
<Project ToolsVersion="4.0" xmlns="http://schemas.microsoft.com/developer/msbuild/2003">
  <ItemGroup>
    <ActorCompiler Include="ClusterController.actor.cpp" />
    <ActorCompiler Include="DataDistribution.actor.cpp" />
    <ActorCompiler Include="DataDistributionQueue.actor.cpp" />
    <ActorCompiler Include="DataDistributionTracker.actor.cpp" />
    <ActorCompiler Include="masterserver.actor.cpp" />
    <ActorCompiler Include="MoveKeys.actor.cpp" />
    <ActorCompiler Include="fdbserver.actor.cpp" />
    <ActorCompiler Include="pubsub.actor.cpp" />
    <ActorCompiler Include="storageserver.actor.cpp" />
    <ActorCompiler Include="TLogServer.actor.cpp" />
    <ActorCompiler Include="worker.actor.cpp" />
    <ActorCompiler Include="WaitFailure.actor.cpp" />
    <ActorCompiler Include="MasterProxyServer.actor.cpp" />
    <ActorCompiler Include="tester.actor.cpp" />
    <ActorCompiler Include="workloads\Cycle.actor.cpp">
      <Filter>workloads</Filter>
    </ActorCompiler>
    <ActorCompiler Include="workloads\RandomClogging.actor.cpp">
      <Filter>workloads</Filter>
    </ActorCompiler>
    <ActorCompiler Include="workloads\BulkLoad.actor.cpp">
      <Filter>workloads</Filter>
    </ActorCompiler>
    <ActorCompiler Include="workloads\MachineAttrition.actor.cpp">
      <Filter>workloads</Filter>
    </ActorCompiler>
    <ActorCompiler Include="workloads\ReadWrite.actor.cpp">
      <Filter>workloads</Filter>
    </ActorCompiler>
    <ActorCompiler Include="workloads\Sideband.actor.cpp">
      <Filter>workloads</Filter>
    </ActorCompiler>
    <ActorCompiler Include="workloads\Storefront.actor.cpp">
      <Filter>workloads</Filter>
    </ActorCompiler>
    <ActorCompiler Include="workloads\Inventory.actor.cpp">
      <Filter>workloads</Filter>
    </ActorCompiler>
    <ActorCompiler Include="workloads\PubSubMultiples.actor.cpp">
      <Filter>workloads</Filter>
    </ActorCompiler>
    <ActorCompiler Include="workloads\UnitPerf.actor.cpp">
      <Filter>workloads</Filter>
    </ActorCompiler>
    <ActorCompiler Include="workloads\FileSystem.actor.cpp">
      <Filter>workloads</Filter>
    </ActorCompiler>
    <ActorCompiler Include="workloads\DDBalance.actor.cpp">
      <Filter>workloads</Filter>
    </ActorCompiler>
    <ActorCompiler Include="StorageMetrics.actor.h" />
    <ActorCompiler Include="workloads\RandomSelector.actor.cpp">
      <Filter>workloads</Filter>
    </ActorCompiler>
    <ActorCompiler Include="workloads\SelectorCorrectness.actor.cpp">
      <Filter>workloads</Filter>
    </ActorCompiler>
    <ActorCompiler Include="workloads\KVStoreTest.actor.cpp">
      <Filter>workloads</Filter>
    </ActorCompiler>
    <ActorCompiler Include="workloads\ChangeConfig.actor.cpp">
      <Filter>workloads</Filter>
    </ActorCompiler>
    <ActorCompiler Include="KeyValueStoreSQLite.actor.cpp" />
    <ActorCompiler Include="LeaderElection.actor.cpp" />
    <ActorCompiler Include="workloads\StreamingRead.actor.cpp">
      <Filter>workloads</Filter>
    </ActorCompiler>
    <ActorCompiler Include="workloads\BulkSetup.actor.h">
      <Filter>workloads</Filter>
    </ActorCompiler>
    <ActorCompiler Include="Ratekeeper.actor.cpp" />
    <ActorCompiler Include="Status.actor.cpp" />
    <ActorCompiler Include="workloads\ConflictRange.actor.cpp">
      <Filter>workloads</Filter>
    </ActorCompiler>
    <ActorCompiler Include="workloads\Throughput.actor.cpp">
      <Filter>workloads</Filter>
    </ActorCompiler>
    <ActorCompiler Include="workloads\AsyncFileCorrectness.actor.cpp">
      <Filter>workloads</Filter>
    </ActorCompiler>
    <ActorCompiler Include="workloads\AsyncFileRead.actor.cpp">
      <Filter>workloads</Filter>
    </ActorCompiler>
    <ActorCompiler Include="workloads\AsyncFileWrite.actor.cpp">
      <Filter>workloads</Filter>
    </ActorCompiler>
    <ActorCompiler Include="workloads\AsyncFile.actor.h">
      <Filter>workloads</Filter>
    </ActorCompiler>
    <ActorCompiler Include="DiskQueue.actor.cpp" />
    <ActorCompiler Include="workloads\BackgroundSelectors.actor.cpp">
      <Filter>workloads</Filter>
    </ActorCompiler>
    <ActorCompiler Include="workloads\WriteBandwidth.actor.cpp">
      <Filter>workloads</Filter>
    </ActorCompiler>
    <ActorCompiler Include="workloads\QueuePush.actor.cpp">
      <Filter>workloads</Filter>
    </ActorCompiler>
    <ActorCompiler Include="KeyValueStoreMemory.actor.cpp" />
    <ActorCompiler Include="SimulatedCluster.actor.cpp" />
    <ActorCompiler Include="KeyValueStoreCompressTestData.actor.cpp" />
    <ActorCompiler Include="Coordination.actor.cpp" />
    <ActorCompiler Include="CoordinatedState.actor.cpp" />
    <ActorCompiler Include="workloads\Rollback.actor.cpp">
      <Filter>workloads</Filter>
    </ActorCompiler>
    <ActorCompiler Include="QuietDatabase.actor.cpp" />
    <ActorCompiler Include="workloads\ConsistencyCheck.actor.cpp">
      <Filter>workloads</Filter>
    </ActorCompiler>
    <ActorCompiler Include="workloads\ConfigureDatabase.actor.cpp">
      <Filter>workloads</Filter>
    </ActorCompiler>
    <ActorCompiler Include="workloads\CpuProfiler.actor.cpp">
      <Filter>workloads</Filter>
    </ActorCompiler>
    <ActorCompiler Include="workloads\DDMetrics.actor.cpp">
      <Filter>workloads</Filter>
    </ActorCompiler>
    <ActorCompiler Include="workloads\LogMetrics.actor.cpp">
      <Filter>workloads</Filter>
    </ActorCompiler>
    <ActorCompiler Include="workloads\Performance.actor.cpp">
      <Filter>workloads</Filter>
    </ActorCompiler>
    <ActorCompiler Include="workloads\Ping.actor.cpp">
      <Filter>workloads</Filter>
    </ActorCompiler>
    <ActorCompiler Include="workloads\RandomMoveKeys.actor.cpp">
      <Filter>workloads</Filter>
    </ActorCompiler>
    <ActorCompiler Include="workloads\TargetedKill.actor.cpp">
      <Filter>workloads</Filter>
    </ActorCompiler>
    <ActorCompiler Include="workloads\WriteDuringRead.actor.cpp">
      <Filter>workloads</Filter>
    </ActorCompiler>
    <ActorCompiler Include="workloads\CommitBugCheck.actor.cpp">
      <Filter>workloads</Filter>
    </ActorCompiler>
    <ActorCompiler Include="workloads\Watches.actor.cpp">
      <Filter>workloads</Filter>
    </ActorCompiler>
    <ActorCompiler Include="workloads\ThreadSafety.actor.cpp">
      <Filter>workloads</Filter>
    </ActorCompiler>
    <ActorCompiler Include="workloads\RemoveServersSafely.actor.cpp">
      <Filter>workloads</Filter>
    </ActorCompiler>
    <ActorCompiler Include="networktest.actor.cpp" />
    <ActorCompiler Include="workloads\SaveAndKill.actor.cpp">
      <Filter>workloads</Filter>
    </ActorCompiler>
    <ActorCompiler Include="workloads\Increment.actor.cpp">
      <Filter>workloads</Filter>
    </ActorCompiler>
    <ActorCompiler Include="workloads\ApiWorkload.actor.cpp">
      <Filter>workloads</Filter>
    </ActorCompiler>
    <ActorCompiler Include="workloads\ApiCorrectness.actor.cpp">
      <Filter>workloads</Filter>
    </ActorCompiler>
    <ActorCompiler Include="workloads\RyowCorrectness.actor.cpp">
      <Filter>workloads</Filter>
    </ActorCompiler>
    <ActorCompiler Include="workloads\IndexScan.actor.cpp">
      <Filter>workloads</Filter>
    </ActorCompiler>
    <ActorCompiler Include="workloads\FastTriggeredWatches.actor.cpp">
      <Filter>workloads</Filter>
    </ActorCompiler>
    <ActorCompiler Include="workloads\WatchAndWait.actor.cpp">
      <Filter>workloads</Filter>
    </ActorCompiler>
    <ActorCompiler Include="workloads\MetricLogging.actor.cpp">
      <Filter>workloads</Filter>
    </ActorCompiler>
    <ActorCompiler Include="workloads\RYWPerformance.actor.cpp">
      <Filter>workloads</Filter>
    </ActorCompiler>
    <ActorCompiler Include="workloads\RYWDisable.actor.cpp">
      <Filter>workloads</Filter>
    </ActorCompiler>
    <ActorCompiler Include="Resolver.actor.cpp" />
    <ActorCompiler Include="LogSystemDiskQueueAdapter.actor.cpp" />
    <ActorCompiler Include="Orderer.actor.h" />
    <ActorCompiler Include="workloads\DiskDurabilityTest.actor.cpp">
      <Filter>workloads</Filter>
    </ActorCompiler>
    <ActorCompiler Include="TagPartitionedLogSystem.actor.cpp" />
    <ActorCompiler Include="LogSystemPeekCursor.actor.cpp" />
    <ActorCompiler Include="workloads\UnitTests.actor.cpp">
      <Filter>workloads</Filter>
    </ActorCompiler>
    <ActorCompiler Include="workloads\FuzzApiCorrectness.actor.cpp">
      <Filter>workloads</Filter>
    </ActorCompiler>
    <ActorCompiler Include="workloads\MemoryLifetime.actor.cpp">
      <Filter>workloads</Filter>
    </ActorCompiler>
    <ActorCompiler Include="workloads\DummyWorkload.actor.cpp">
      <Filter>workloads</Filter>
    </ActorCompiler>
    <ActorCompiler Include="workloads\BackupCorrectness.actor.cpp">
      <Filter>workloads</Filter>
    </ActorCompiler>
    <ActorCompiler Include="workloads\TaskBucketCorrectness.actor.cpp">
      <Filter>workloads</Filter>
    </ActorCompiler>
    <ActorCompiler Include="workloads\AtomicOps.actor.cpp">
      <Filter>workloads</Filter>
    </ActorCompiler>
    <ActorCompiler Include="workloads\AtomicOpsApiCorrectness.actor.cpp">
      <Filter>workloads</Filter>
    </ActorCompiler>
    <ActorCompiler Include="workloads\ClientTransactionProfileCorrectness.actor.cpp">
      <Filter>workloads</Filter>
    </ActorCompiler>
    <ActorCompiler Include="workloads\StatusWorkload.actor.cpp">
      <Filter>workloads</Filter>
    </ActorCompiler>
    <ActorCompiler Include="workloads\Unreadable.actor.cpp">
      <Filter>workloads</Filter>
    </ActorCompiler>
    <ActorCompiler Include="workloads\VersionStamp.actor.cpp">
      <Filter>workloads</Filter>
    </ActorCompiler>
    <ActorCompiler Include="CoroFlow.actor.cpp" />
    <ActorCompiler Include="workloads\Serializability.actor.cpp">
      <Filter>workloads</Filter>
    </ActorCompiler>
    <ActorCompiler Include="workloads\LockDatabase.actor.cpp">
      <Filter>workloads</Filter>
    </ActorCompiler>
    <ActorCompiler Include="workloads\TimeKeeperCorrectness.actor.cpp">
      <Filter>workloads</Filter>
    </ActorCompiler>
    <ActorCompiler Include="workloads\BackupToDBAbort.actor.cpp">
      <Filter>workloads</Filter>
    </ActorCompiler>
    <ActorCompiler Include="workloads\BackupToDBCorrectness.actor.cpp">
      <Filter>workloads</Filter>
    </ActorCompiler>
    <ActorCompiler Include="workloads\BackupToDBUpgrade.actor.cpp">
      <Filter>workloads</Filter>
    </ActorCompiler>
    <ActorCompiler Include="workloads\AtomicSwitchover.actor.cpp">
      <Filter>workloads</Filter>
    </ActorCompiler>
    <ActorCompiler Include="workloads\AtomicRestore.actor.cpp">
      <Filter>workloads</Filter>
    </ActorCompiler>
<<<<<<< HEAD
    <ActorCompiler Include="MemoryPager.actor.cpp" />
    <ActorCompiler Include="IndirectShadowPager.actor.cpp" />
    <ActorCompiler Include="OldTLogServer.actor.cpp" />
=======
    <ActorCompiler Include="LogRouter.actor.cpp" />
    <ActorCompiler Include="workloads\SlowTaskWorkload.actor.cpp">
      <Filter>workloads</Filter>
    </ActorCompiler>
    <ActorCompiler Include="workloads\DiskDurability.actor.cpp">
      <Filter>workloads</Filter>
    </ActorCompiler>
>>>>>>> 19e1f795
    <ActorCompiler Include="workloads\LowLatency.actor.cpp">
      <Filter>workloads</Filter>
    </ActorCompiler>
    <ActorCompiler Include="workloads\SlowTaskWorkload.actor.cpp">
      <Filter>workloads</Filter>
    </ActorCompiler>
    <ActorCompiler Include="workloads\WorkerErrors.actor.cpp">
      <Filter>workloads</Filter>
    </ActorCompiler>
    <ActorCompiler Include="workloads\DiskDurability.actor.cpp">
      <Filter>workloads</Filter>
    </ActorCompiler>
    <ActorCompiler Include="OldTLogServer.actor.cpp" />
  </ItemGroup>
  <ItemGroup>
    <ClCompile Include="SkipList.cpp" />
    <ClCompile Include="workloads\Fuzz.cpp">
      <Filter>workloads</Filter>
    </ClCompile>
    <ClCompile Include="sqlite\btree.c">
      <Filter>sqlite</Filter>
    </ClCompile>
    <ClCompile Include="sqlite\sqlite3.amalgamation.c">
      <Filter>sqlite</Filter>
    </ClCompile>
    <ClCompile Include="VFSAsync.cpp" />
    <ClCompile Include="DatabaseConfiguration.cpp" />
    <ClCompile Include="workloads\AsyncFile.cpp">
      <Filter>workloads</Filter>
    </ClCompile>
    <ClCompile Include="Knobs.cpp" />
    <ClCompile Include="workloads\MemoryKeyValueStore.cpp">
      <Filter>workloads</Filter>
    </ClCompile>
  </ItemGroup>
  <ItemGroup>
    <ClInclude Include="ConflictSet.h" />
    <ClInclude Include="DataDistribution.h" />
    <ClInclude Include="MoveKeys.h" />
    <ClInclude Include="pubsub.h" />
    <ClInclude Include="Knobs.h" />
    <ClInclude Include="WorkerInterface.h" />
    <ClInclude Include="WaitFailure.h" />
    <ClInclude Include="TesterInterface.h" />
    <ClInclude Include="workloads\workloads.h">
      <Filter>workloads</Filter>
    </ClInclude>
    <ClInclude Include="IKeyValueStore.h" />
    <ClInclude Include="ClusterRecruitmentInterface.h" />
    <ClInclude Include="MasterInterface.h" />
    <ClInclude Include="TLogInterface.h" />
    <ClInclude Include="DatabaseConfiguration.h" />
    <ClInclude Include="sqlite\sqlite3.h">
      <Filter>sqlite</Filter>
    </ClInclude>
    <ClInclude Include="sqlite\sqlite3ext.h">
      <Filter>sqlite</Filter>
    </ClInclude>
    <ClInclude Include="sqlite\btree.h">
      <Filter>sqlite</Filter>
    </ClInclude>
    <ClInclude Include="sqlite\sqliteInt.h">
      <Filter>sqlite</Filter>
    </ClInclude>
    <ClInclude Include="sqlite\sqliteLimit.h">
      <Filter>sqlite</Filter>
    </ClInclude>
    <ClInclude Include="sqlite\hash.h">
      <Filter>sqlite</Filter>
    </ClInclude>
    <ClInclude Include="LeaderElection.h" />
    <ClInclude Include="StorageMetrics.h" />
    <ClInclude Include="Ratekeeper.h" />
    <ClInclude Include="Status.h" />
    <ClInclude Include="IDiskQueue.h" />
    <ClInclude Include="CoroFlow.h" />
    <ClInclude Include="SimulatedCluster.h" />
    <ClInclude Include="CoordinatedState.h" />
    <ClInclude Include="ServerDBInfo.h" />
    <ClInclude Include="QuietDatabase.h" />
    <ClInclude Include="CoordinationInterface.h" />
    <ClInclude Include="NetworkTest.h" />
    <ClInclude Include="workloads\MemoryKeyValueStore.h">
      <Filter>workloads</Filter>
    </ClInclude>
    <ClInclude Include="workloads\ApiWorkload.h">
      <Filter>workloads</Filter>
    </ClInclude>
    <ClInclude Include="ResolverInterface.h" />
    <ClInclude Include="DBCoreState.h" />
    <ClInclude Include="LogSystem.h" />
    <ClInclude Include="LogSystemDiskQueueAdapter.h" />
    <ClInclude Include="LogSystemConfig.h" />
    <ClInclude Include="ApplyMetadataMutation.h" />
    <ClInclude Include="RecoveryState.h" />
    <ClInclude Include="LogProtocolMessage.h" />
    <ClInclude Include="IPager.h" />
    <ClInclude Include="IVersionedStore.h" />
    <ClInclude Include="MemoryPager.h" />
    <ClInclude Include="IndirectShadowPager.h" />
    <ClInclude Include="template_fdb.h" />
  </ItemGroup>
  <ItemGroup>
    <Filter Include="workloads">
      <UniqueIdentifier>{6a79fc02-2f89-451d-9dd5-999d753b3159}</UniqueIdentifier>
    </Filter>
    <Filter Include="sqlite">
      <UniqueIdentifier>{de5e282f-8d97-4054-b795-0a75b772326f}</UniqueIdentifier>
    </Filter>
  </ItemGroup>
</Project><|MERGE_RESOLUTION|>--- conflicted
+++ resolved
@@ -256,11 +256,9 @@
     <ActorCompiler Include="workloads\AtomicRestore.actor.cpp">
       <Filter>workloads</Filter>
     </ActorCompiler>
-<<<<<<< HEAD
     <ActorCompiler Include="MemoryPager.actor.cpp" />
     <ActorCompiler Include="IndirectShadowPager.actor.cpp" />
     <ActorCompiler Include="OldTLogServer.actor.cpp" />
-=======
     <ActorCompiler Include="LogRouter.actor.cpp" />
     <ActorCompiler Include="workloads\SlowTaskWorkload.actor.cpp">
       <Filter>workloads</Filter>
@@ -268,7 +266,6 @@
     <ActorCompiler Include="workloads\DiskDurability.actor.cpp">
       <Filter>workloads</Filter>
     </ActorCompiler>
->>>>>>> 19e1f795
     <ActorCompiler Include="workloads\LowLatency.actor.cpp">
       <Filter>workloads</Filter>
     </ActorCompiler>
