--- conflicted
+++ resolved
@@ -573,15 +573,12 @@
 			state Reference<AsyncVar<bool>> processingUnhealthy(new AsyncVar<bool>(false));
 			state Reference<AsyncVar<bool>> processingWiggle(new AsyncVar<bool>(false));
 			state Promise<Void> readyToStart;
-<<<<<<< HEAD
       
 			state Optional<Reference<TenantCache>> ddTenantCache;
 			if (ddIsTenantAware) {
 				ddTenantCache = makeReference<TenantCache>(cx, self->ddId, tenantCreationSignal);
 				wait(ddTenantCache.get()->build());
 			}
-=======
->>>>>>> 6719e5a8
 
 			self->shardsAffectedByTeamFailure = makeReference<ShardsAffectedByTeamFailure>();
 			wait(self->resumeRelocations());
