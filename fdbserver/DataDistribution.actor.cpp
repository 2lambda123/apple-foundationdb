--- conflicted
+++ resolved
@@ -2336,11 +2336,6 @@
 		state int uniqueMachines = 0;
 		state std::set<Optional<Standalone<StringRef>>> machines;
 
-<<<<<<< HEAD
-		if (self->healthyTeamCount) {
-			// wait to see whether restartTeamBuilder is triggered
-			wait(delay(0, g_network->getCurrentTask()));
-=======
 		// wait to see whether restartTeamBuilder is triggered
 		wait(delay(0, g_network->getCurrentTask()));
 		// make team builder don't build team during the interval between excluding the wiggled process and recruited a
@@ -2350,7 +2345,6 @@
 				when(wait(self->waitUntilRecruited.onChange() || self->pauseWiggle->onChange())) {}
 				when(wait(delay(SERVER_KNOBS->PERPETUAL_WIGGLE_DELAY, g_network->getCurrentTask()))) { break; }
 			}
->>>>>>> efb52496
 		}
 
 		for (auto i = self->server_info.begin(); i != self->server_info.end(); ++i) {
