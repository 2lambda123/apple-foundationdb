/*
 * DataDistribution.actor.cpp
 *
 * This source file is part of the FoundationDB open source project
 *
 * Copyright 2013-2018 Apple Inc. and the FoundationDB project authors
 *
 * Licensed under the Apache License, Version 2.0 (the "License");
 * you may not use this file except in compliance with the License.
 * You may obtain a copy of the License at
 *
 *     http://www.apache.org/licenses/LICENSE-2.0
 *
 * Unless required by applicable law or agreed to in writing, software
 * distributed under the License is distributed on an "AS IS" BASIS,
 * WITHOUT WARRANTIES OR CONDITIONS OF ANY KIND, either express or implied.
 * See the License for the specific language governing permissions and
 * limitations under the License.
 */

#include <set>
#include <sstream>
#include "fdbclient/SystemData.h"
#include "fdbclient/DatabaseContext.h"
#include "fdbclient/ManagementAPI.actor.h"
#include "fdbrpc/Replication.h"
#include "fdbserver/DataDistribution.actor.h"
#include "fdbserver/FDBExecHelper.actor.h"
#include "fdbserver/IKeyValueStore.h"
#include "fdbserver/Knobs.h"
#include "fdbserver/MoveKeys.actor.h"
#include "fdbserver/QuietDatabase.h"
#include "fdbserver/ServerDBInfo.h"
#include "fdbserver/TLogInterface.h"
#include "fdbserver/WaitFailure.h"
#include "flow/ActorCollection.h"
#include "flow/Trace.h"
#include "flow/UnitTest.h"
#include "flow/actorcompiler.h"  // This must be the last #include.

class TCTeamInfo;
struct TCMachineInfo;
class TCMachineTeamInfo;

ACTOR Future<Void> checkAndRemoveInvalidLocalityAddr(DDTeamCollection* self);

struct TCServerInfo : public ReferenceCounted<TCServerInfo> {
	UID id;
	StorageServerInterface lastKnownInterface;
	ProcessClass lastKnownClass;
	vector<Reference<TCTeamInfo>> teams;
	Reference<TCMachineInfo> machine;
	Future<Void> tracker;
	int64_t dataInFlightToServer;
	ErrorOr<GetStorageMetricsReply> serverMetrics;
	Promise<std::pair<StorageServerInterface, ProcessClass>> interfaceChanged;
	Future<std::pair<StorageServerInterface, ProcessClass>> onInterfaceChanged;
	Promise<Void> removed;
	Future<Void> onRemoved;
	Promise<Void> wakeUpTracker;
	bool inDesiredDC;
	LocalityEntry localityEntry;
	Promise<Void> updated;

	TCServerInfo(StorageServerInterface ssi, ProcessClass processClass, bool inDesiredDC, Reference<LocalitySet> storageServerSet) : id(ssi.id()), lastKnownInterface(ssi), lastKnownClass(processClass), dataInFlightToServer(0), onInterfaceChanged(interfaceChanged.getFuture()), onRemoved(removed.getFuture()), inDesiredDC(inDesiredDC) {
		localityEntry = ((LocalityMap<UID>*) storageServerSet.getPtr())->add(ssi.locality, &id);
	}
};

struct TCMachineInfo : public ReferenceCounted<TCMachineInfo> {
	std::vector<Reference<TCServerInfo>> serversOnMachine; // SOMEDAY: change from vector to set
	Standalone<StringRef> machineID;
	std::vector<Reference<TCMachineTeamInfo>> machineTeams; // SOMEDAY: split good and bad machine teams.
	LocalityEntry localityEntry;

	explicit TCMachineInfo(Reference<TCServerInfo> server, const LocalityEntry& entry) : localityEntry(entry) {
		ASSERT(serversOnMachine.empty());
		serversOnMachine.push_back(server);

		LocalityData& locality = server->lastKnownInterface.locality;
		ASSERT(locality.zoneId().present());
		machineID = locality.zoneId().get();
	}

	std::string getServersIDStr() {
		std::stringstream ss;
		if (serversOnMachine.empty()) return "[unset]";

		for (auto& server : serversOnMachine) {
			ss << server->id.toString() << " ";
		}

		return ss.str();
	}
};

ACTOR Future<Void> updateServerMetrics( TCServerInfo *server ) {
	state StorageServerInterface ssi = server->lastKnownInterface;
	state Future<ErrorOr<GetStorageMetricsReply>> metricsRequest = ssi.getStorageMetrics.tryGetReply( GetStorageMetricsRequest(), TaskPriority::DataDistributionLaunch );
	state Future<Void> resetRequest = Never();
	state Future<std::pair<StorageServerInterface, ProcessClass>> interfaceChanged( server->onInterfaceChanged );
	state Future<Void> serverRemoved( server->onRemoved );

	loop {
		choose {
			when( ErrorOr<GetStorageMetricsReply> rep = wait( metricsRequest ) ) {
				if( rep.present() ) {
					server->serverMetrics = rep;
					if(server->updated.canBeSet()) {
						server->updated.send(Void());
					}
					return Void();
				}
				metricsRequest = Never();
				resetRequest = delay( SERVER_KNOBS->METRIC_DELAY, TaskPriority::DataDistributionLaunch );
			}
			when( std::pair<StorageServerInterface,ProcessClass> _ssi = wait( interfaceChanged ) ) {
				ssi = _ssi.first;
				interfaceChanged = server->onInterfaceChanged;
				resetRequest = Void();
			}
			when( wait( serverRemoved ) ) {
				return Void();
			}
			when( wait( resetRequest ) ) { //To prevent a tight spin loop
				if(IFailureMonitor::failureMonitor().getState(ssi.getStorageMetrics.getEndpoint()).isFailed()) {
					resetRequest = IFailureMonitor::failureMonitor().onStateEqual(ssi.getStorageMetrics.getEndpoint(), FailureStatus(false));
				}
				else {
					resetRequest = Never();
					metricsRequest = ssi.getStorageMetrics.tryGetReply( GetStorageMetricsRequest(), TaskPriority::DataDistributionLaunch );
				}
			}
		}
	}
}

ACTOR Future<Void> updateServerMetrics( Reference<TCServerInfo> server ) {
	wait( updateServerMetrics( server.getPtr() ) );
	return Void();
}

// TeamCollection's machine team information
class TCMachineTeamInfo : public ReferenceCounted<TCMachineTeamInfo> {
public:
	vector<Reference<TCMachineInfo>> machines;
	vector<Standalone<StringRef>> machineIDs;
	vector<Reference<TCTeamInfo>> serverTeams;

	explicit TCMachineTeamInfo(vector<Reference<TCMachineInfo>> const& machines) : machines(machines) {
		machineIDs.reserve(machines.size());
		for (int i = 0; i < machines.size(); i++) {
			machineIDs.push_back(machines[i]->machineID);
		}
		sort(machineIDs.begin(), machineIDs.end());
	}

	int size() {
		ASSERT(machines.size() == machineIDs.size());
		return machineIDs.size();
	}

	std::string getMachineIDsStr() {
		std::stringstream ss;

		if (machineIDs.empty()) return "[unset]";

		for (auto& id : machineIDs) {
			ss << id.contents().toString() << " ";
		}

		return ss.str();
	}

	bool operator==(TCMachineTeamInfo& rhs) const { return this->machineIDs == rhs.machineIDs; }
};

// TeamCollection's server team info.
class TCTeamInfo : public ReferenceCounted<TCTeamInfo>, public IDataDistributionTeam {
private:
	vector< Reference<TCServerInfo> > servers;
	vector<UID> serverIDs;

public:
	Reference<TCMachineTeamInfo> machineTeam;
	Future<Void> tracker;
	bool healthy;
	bool wrongConfiguration; //True if any of the servers in the team have the wrong configuration
	int priority;

	explicit TCTeamInfo(vector<Reference<TCServerInfo>> const& servers)
	  : servers(servers), healthy(true), priority(PRIORITY_TEAM_HEALTHY), wrongConfiguration(false) {
		if (servers.empty()) {
			TraceEvent(SevInfo, "ConstructTCTeamFromEmptyServers");
		}
		serverIDs.reserve(servers.size());
		for (int i = 0; i < servers.size(); i++) {
			serverIDs.push_back(servers[i]->id);
		}
	}

	virtual vector<StorageServerInterface> getLastKnownServerInterfaces() {
		vector<StorageServerInterface> v;
		v.reserve(servers.size());
		for(int i=0; i<servers.size(); i++)
			v.push_back(servers[i]->lastKnownInterface);
		return v;
	}
	virtual int size() {
		ASSERT(servers.size() == serverIDs.size());
		return servers.size();
	}
	virtual vector<UID> const& getServerIDs() { return serverIDs; }
	const vector<Reference<TCServerInfo>>& getServers() { return servers; }

	virtual std::string getServerIDsStr() {
		std::stringstream ss;

		if (serverIDs.empty()) return "[unset]";

		for (auto& id : serverIDs) {
			ss << id.toString() << " ";
		}

		return ss.str();
	}

	virtual void addDataInFlightToTeam( int64_t delta ) {
		for(int i=0; i<servers.size(); i++)
			servers[i]->dataInFlightToServer += delta;
	}
	virtual int64_t getDataInFlightToTeam() {
		int64_t dataInFlight = 0.0;
		for(int i=0; i<servers.size(); i++)
			dataInFlight += servers[i]->dataInFlightToServer;
		return dataInFlight;
	}

	virtual int64_t getLoadBytes( bool includeInFlight = true, double inflightPenalty = 1.0 ) {
		int64_t physicalBytes = getLoadAverage();
		double minFreeSpaceRatio = getMinFreeSpaceRatio(includeInFlight);
		int64_t inFlightBytes = includeInFlight ? getDataInFlightToTeam() / servers.size() : 0;
		double freeSpaceMultiplier = SERVER_KNOBS->FREE_SPACE_RATIO_CUTOFF / ( std::max( std::min( SERVER_KNOBS->FREE_SPACE_RATIO_CUTOFF, minFreeSpaceRatio ), 0.000001 ) );

		if(freeSpaceMultiplier > 1 && deterministicRandom()->random01() < 0.001)
			TraceEvent(SevWarn, "DiskNearCapacity").detail("FreeSpaceRatio", minFreeSpaceRatio);

		return (physicalBytes + (inflightPenalty*inFlightBytes)) * freeSpaceMultiplier;
	}

	virtual int64_t getMinFreeSpace( bool includeInFlight = true ) {
		int64_t minFreeSpace = std::numeric_limits<int64_t>::max();
		for(int i=0; i<servers.size(); i++) {
			if( servers[i]->serverMetrics.present() ) {
				auto& replyValue = servers[i]->serverMetrics.get();

				ASSERT(replyValue.free.bytes >= 0);
				ASSERT(replyValue.capacity.bytes >= 0);

				int64_t bytesFree = replyValue.free.bytes;
				if(includeInFlight) {
					bytesFree -= servers[i]->dataInFlightToServer;
				}

				minFreeSpace = std::min(bytesFree, minFreeSpace);
			}
		}

		return minFreeSpace; // Could be negative
	}

	virtual double getMinFreeSpaceRatio( bool includeInFlight = true ) {
		double minRatio = 1.0;
		for(int i=0; i<servers.size(); i++) {
			if( servers[i]->serverMetrics.present() ) {
				auto& replyValue = servers[i]->serverMetrics.get();

				ASSERT(replyValue.free.bytes >= 0);
				ASSERT(replyValue.capacity.bytes >= 0);

				int64_t bytesFree = replyValue.free.bytes;
				if(includeInFlight) {
					bytesFree = std::max((int64_t)0, bytesFree - servers[i]->dataInFlightToServer);
				}

				if(replyValue.capacity.bytes == 0)
					minRatio = 0;
				else
					minRatio = std::min( minRatio, ((double)bytesFree) / replyValue.capacity.bytes );
			}
		}

		return minRatio;
	}

	virtual bool hasHealthyFreeSpace() {
		return getMinFreeSpaceRatio() > SERVER_KNOBS->MIN_FREE_SPACE_RATIO && getMinFreeSpace() > SERVER_KNOBS->MIN_FREE_SPACE;
	}

	virtual Future<Void> updateStorageMetrics() {
		return doUpdateStorageMetrics( this );
	}

	virtual bool isOptimal() {
		for(int i=0; i<servers.size(); i++) {
			if( servers[i]->lastKnownClass.machineClassFitness( ProcessClass::Storage ) > ProcessClass::UnsetFit ) {
				return false;
			}
		}
		return true;
	}

	virtual bool isWrongConfiguration() { return wrongConfiguration; }
	virtual void setWrongConfiguration(bool wrongConfiguration) { this->wrongConfiguration = wrongConfiguration; }
	virtual bool isHealthy() { return healthy; }
	virtual void setHealthy(bool h) { healthy = h; }
	virtual int getPriority() { return priority; }
	virtual void setPriority(int p) { priority = p; }
	virtual void addref() { ReferenceCounted<TCTeamInfo>::addref(); }
	virtual void delref() { ReferenceCounted<TCTeamInfo>::delref(); }

	virtual void addServers(const vector<UID> & servers) {
		serverIDs.reserve(servers.size());
		for (int i = 0; i < servers.size(); i++) {
			serverIDs.push_back(servers[i]);
		}
	}

private:
	// Calculate an "average" of the metrics replies that we received.  Penalize teams from which we did not receive all replies.
	int64_t getLoadAverage() {
		int64_t bytesSum = 0;
		int added = 0;
		for(int i=0; i<servers.size(); i++)
			if( servers[i]->serverMetrics.present() ) {
				added++;
				bytesSum += servers[i]->serverMetrics.get().load.bytes;
			}

		if( added < servers.size() )
			bytesSum *= 2;

		return added == 0 ? 0 : bytesSum / added;
	}

	// Calculate the max of the metrics replies that we received.


	ACTOR Future<Void> doUpdateStorageMetrics( TCTeamInfo* self ) {
		std::vector<Future<Void>> updates;
		for( int i = 0; i< self->servers.size(); i++ )
			updates.push_back( updateServerMetrics( self->servers[i] ) );
		wait( waitForAll( updates ) );
		return Void();
	}
};

struct ServerStatus {
	bool isFailed;
	bool isUndesired;
	bool isWrongConfiguration;
	bool initialized; //AsyncMap erases default constructed objects
	LocalityData locality;
	ServerStatus() : isFailed(true), isUndesired(false), isWrongConfiguration(false), initialized(false) {}
	ServerStatus( bool isFailed, bool isUndesired, LocalityData const& locality ) : isFailed(isFailed), isUndesired(isUndesired), locality(locality), isWrongConfiguration(false), initialized(true) {}
	bool isUnhealthy() const { return isFailed || isUndesired; }
	const char* toString() const { return isFailed ? "Failed" : isUndesired ? "Undesired" : "Healthy"; }

	bool operator == (ServerStatus const& r) const { return isFailed == r.isFailed && isUndesired == r.isUndesired && isWrongConfiguration == r.isWrongConfiguration && locality == r.locality && initialized == r.initialized; }

	//If a process has reappeared without the storage server that was on it (isFailed == true), we don't need to exclude it
	//We also don't need to exclude processes who are in the wrong configuration (since those servers will be removed)
	bool excludeOnRecruit() { return !isFailed && !isWrongConfiguration; }
};
typedef AsyncMap<UID, ServerStatus> ServerStatusMap;

// Read keyservers, return unique set of teams
ACTOR Future<Reference<InitialDataDistribution>> getInitialDataDistribution( Database cx, UID distributorId, MoveKeysLock moveKeysLock, std::vector<Optional<Key>> remoteDcIds ) {
	state Reference<InitialDataDistribution> result = Reference<InitialDataDistribution>(new InitialDataDistribution);
	state Key beginKey = allKeys.begin;

	state bool succeeded;

	state Transaction tr( cx );

	state std::map<UID, Optional<Key>> server_dc;
	state std::map<vector<UID>, std::pair<vector<UID>, vector<UID>>> team_cache;

	//Get the server list in its own try/catch block since it modifies result.  We don't want a subsequent failure causing entries to be duplicated
	loop {
		server_dc.clear();
		succeeded = false;
		try {

			// Read healthyZone value which is later used to determine on/off of failure triggered DD
			tr.setOption(FDBTransactionOptions::READ_SYSTEM_KEYS);
			tr.setOption(FDBTransactionOptions::READ_LOCK_AWARE);
			Optional<Value> val = wait(tr.get(healthyZoneKey));
			if (val.present()) {
				auto p = decodeHealthyZoneValue(val.get());
				if (p.second > tr.getReadVersion().get() || p.first == ignoreSSFailuresZoneString) {
					result->initHealthyZoneValue = Optional<Key>(p.first);
				} else {
					result->initHealthyZoneValue = Optional<Key>();
				}
			} else {
				result->initHealthyZoneValue = Optional<Key>();
			}

			result->mode = 1;
			tr.setOption(FDBTransactionOptions::PRIORITY_SYSTEM_IMMEDIATE);
			Optional<Value> mode = wait( tr.get( dataDistributionModeKey ) );
			if (mode.present()) {
				BinaryReader rd( mode.get(), Unversioned() );
				rd >> result->mode;
			}
			if (!result->mode || !isDDEnabled()) {
				// DD can be disabled persistently (result->mode = 0) or transiently (isDDEnabled() = 0)
				TraceEvent(SevDebug, "GetInitialDataDistribution_DisabledDD");
				return result;
			}

			state Future<vector<ProcessData>> workers = getWorkers(&tr);
			state Future<Standalone<RangeResultRef>> serverList = tr.getRange( serverListKeys, CLIENT_KNOBS->TOO_MANY );
			wait( success(workers) && success(serverList) );
			ASSERT( !serverList.get().more && serverList.get().size() < CLIENT_KNOBS->TOO_MANY );

			std::map<Optional<Standalone<StringRef>>, ProcessData> id_data;
			for( int i = 0; i < workers.get().size(); i++ )
				id_data[workers.get()[i].locality.processId()] = workers.get()[i];

			succeeded = true;

			for( int i = 0; i < serverList.get().size(); i++ ) {
				auto ssi = decodeServerListValue( serverList.get()[i].value );
				result->allServers.push_back( std::make_pair(ssi, id_data[ssi.locality.processId()].processClass) );
				server_dc[ssi.id()] = ssi.locality.dcId();
			}

			break;
		}
		catch(Error &e) {
			wait( tr.onError(e) );

			ASSERT(!succeeded); //We shouldn't be retrying if we have already started modifying result in this loop
			TraceEvent("GetInitialTeamsRetry", distributorId);
		}
	}

	//If keyServers is too large to read in a single transaction, then we will have to break this process up into multiple transactions.
	//In that case, each iteration should begin where the previous left off
	while(beginKey < allKeys.end) {
		TEST(beginKey > allKeys.begin); //Multi-transactional getInitialDataDistribution
		loop {
			succeeded = false;
			try {
				tr.setOption(FDBTransactionOptions::PRIORITY_SYSTEM_IMMEDIATE);
				wait(checkMoveKeysLockReadOnly(&tr, moveKeysLock));
				Standalone<RangeResultRef> keyServers = wait(krmGetRanges(&tr, keyServersPrefix, KeyRangeRef(beginKey, allKeys.end), SERVER_KNOBS->MOVE_KEYS_KRM_LIMIT, SERVER_KNOBS->MOVE_KEYS_KRM_LIMIT_BYTES));
				succeeded = true;

				vector<UID> src, dest, last;

				// for each range
				for(int i = 0; i < keyServers.size() - 1; i++) {
					DDShardInfo info( keyServers[i].key );
					decodeKeyServersValue( keyServers[i].value, src, dest );
					if(remoteDcIds.size()) {
						auto srcIter = team_cache.find(src);
						if(srcIter == team_cache.end()) {
							for(auto& id : src) {
								auto& dc = server_dc[id];
								if(std::find(remoteDcIds.begin(), remoteDcIds.end(), dc) != remoteDcIds.end()) {
									info.remoteSrc.push_back(id);
								} else {
									info.primarySrc.push_back(id);
								}
							}
							result->primaryTeams.insert( info.primarySrc );
							result->remoteTeams.insert( info.remoteSrc );
							team_cache[src] = std::make_pair(info.primarySrc, info.remoteSrc);
						} else {
							info.primarySrc = srcIter->second.first;
							info.remoteSrc = srcIter->second.second;
						}
						if(dest.size()) {
							info.hasDest = true;
							auto destIter = team_cache.find(dest);
							if(destIter == team_cache.end()) {
								for(auto& id : dest) {
									auto& dc = server_dc[id];
									if(std::find(remoteDcIds.begin(), remoteDcIds.end(), dc) != remoteDcIds.end()) {
										info.remoteDest.push_back(id);
									} else {
										info.primaryDest.push_back(id);
									}
								}
								result->primaryTeams.insert( info.primaryDest );
								result->remoteTeams.insert( info.remoteDest );
								team_cache[dest] = std::make_pair(info.primaryDest, info.remoteDest);
							} else {
								info.primaryDest = destIter->second.first;
								info.remoteDest = destIter->second.second;
							}
						}
					} else {
						info.primarySrc = src;
						auto srcIter = team_cache.find(src);
						if(srcIter == team_cache.end()) {
							result->primaryTeams.insert( src );
							team_cache[src] = std::pair<vector<UID>, vector<UID>>();
						}
						if (dest.size()) {
							info.hasDest = true;
							info.primaryDest = dest;
							auto destIter = team_cache.find(dest);
							if(destIter == team_cache.end()) {
								result->primaryTeams.insert( dest );
								team_cache[dest] = std::pair<vector<UID>, vector<UID>>();
							}
						}
					}
					result->shards.push_back( info );
				}

				ASSERT(keyServers.size() > 0);
				beginKey = keyServers.end()[-1].key;
				break;
			} catch (Error& e) {
				wait( tr.onError(e) );

				ASSERT(!succeeded); //We shouldn't be retrying if we have already started modifying result in this loop
				TraceEvent("GetInitialTeamsKeyServersRetry", distributorId);
			}
		}

		tr.reset();
	}

	// a dummy shard at the end with no keys or servers makes life easier for trackInitialShards()
	result->shards.push_back( DDShardInfo(allKeys.end) );

	return result;
}

Future<Void> storageServerTracker(
	struct DDTeamCollection* const& self,
	Database const& cx,
	TCServerInfo* const& server,
	Promise<Void> const& errorOut,
	Version const& addedVersion);

Future<Void> teamTracker(struct DDTeamCollection* const& self, Reference<TCTeamInfo> const& team, bool const& badTeam, bool const& redundantTeam);

struct DDTeamCollection : ReferenceCounted<DDTeamCollection> {
	enum { REQUESTING_WORKER = 0, GETTING_WORKER = 1, GETTING_STORAGE = 2 };

	// clang-format off
	// addActor: add to actorCollection so that when an actor has error, the ActorCollection can catch the error.
	// addActor is used to create the actorCollection when the dataDistributionTeamCollection is created
	PromiseStream<Future<Void>> addActor;
	Database cx;
	UID distributorId;
	DatabaseConfiguration configuration;

	bool doBuildTeams;
	bool lastBuildTeamsFailed;
	Future<Void> teamBuilder;
	AsyncTrigger restartTeamBuilder;

	MoveKeysLock lock;
	PromiseStream<RelocateShard> output;
	vector<UID> allServers;
	ServerStatusMap server_status;
	int64_t unhealthyServers;
	std::map<int,int> priority_teams;
	std::map<UID, Reference<TCServerInfo>> server_info;

	// machine_info has all machines info; key must be unique across processes on the same machine
	std::map<Standalone<StringRef>, Reference<TCMachineInfo>> machine_info;
	std::vector<Reference<TCMachineTeamInfo>> machineTeams; // all machine teams
	LocalityMap<UID> machineLocalityMap; // locality info of machines

	vector<Reference<TCTeamInfo>> teams;
	vector<Reference<TCTeamInfo>> badTeams;
	Reference<ShardsAffectedByTeamFailure> shardsAffectedByTeamFailure;
	PromiseStream<UID> removedServers;
	std::set<UID> recruitingIds; // The IDs of the SS which are being recruited
	std::set<NetworkAddress> recruitingLocalities;
	Future<Void> initialFailureReactionDelay;
	Future<Void> initializationDoneActor;
	Promise<Void> serverTrackerErrorOut;
	AsyncVar<int> recruitingStream;
	Debouncer restartRecruiting;

	int healthyTeamCount;
	Reference<AsyncVar<bool>> zeroHealthyTeams;

	int optimalTeamCount;
	AsyncVar<bool> zeroOptimalTeams;

	AsyncMap< AddressExclusion, bool > excludedServers;  // true if an address is in the excluded list in the database.  Updated asynchronously (eventually)
	std::set<AddressExclusion> invalidLocalityAddr; // These address have invalidLocality for the configured storagePolicy

	std::vector<Optional<Key>> includedDCs;
	Optional<std::vector<Optional<Key>>> otherTrackedDCs;
	bool primary;
	Reference<AsyncVar<bool>> processingUnhealthy;
	Future<Void> readyToStart;
	Future<Void> checkTeamDelay;
	Promise<Void> addSubsetComplete;
	Future<Void> badTeamRemover;
	Future<Void> redundantMachineTeamRemover;
	Future<Void> redundantServerTeamRemover;
	Future<Void> checkInvalidLocalities;

	Reference<LocalitySet> storageServerSet;
	std::vector<LocalityEntry> forcedEntries, resultEntries;

	std::vector<DDTeamCollection*> teamCollections;
	AsyncVar<Optional<Key>> healthyZone;
	Future<bool> clearHealthyZoneFuture;
	// clang-format on

	void resetLocalitySet() {
		storageServerSet = Reference<LocalitySet>(new LocalityMap<UID>());
		LocalityMap<UID>* storageServerMap = (LocalityMap<UID>*) storageServerSet.getPtr();

		for( auto& it : server_info ) {
			it.second->localityEntry = storageServerMap->add(it.second->lastKnownInterface.locality, &it.second->id);
		}
	}

	bool satisfiesPolicy(const std::vector<Reference<TCServerInfo>>& team, int amount = -1) {
		forcedEntries.clear();
		resultEntries.clear();
		if(amount == -1) {
			amount = team.size();
		}

		for(int i = 0; i < amount; i++) {
			forcedEntries.push_back(team[i]->localityEntry);
		}

		bool result = storageServerSet->selectReplicas(configuration.storagePolicy, forcedEntries, resultEntries);
		return result && resultEntries.size() == 0;
	}

	DDTeamCollection(Database const& cx, UID distributorId, MoveKeysLock const& lock,
	                 PromiseStream<RelocateShard> const& output,
	                 Reference<ShardsAffectedByTeamFailure> const& shardsAffectedByTeamFailure,
	                 DatabaseConfiguration configuration, std::vector<Optional<Key>> includedDCs,
	                 Optional<std::vector<Optional<Key>>> otherTrackedDCs, Future<Void> readyToStart,
	                 Reference<AsyncVar<bool>> zeroHealthyTeams, bool primary,
	                 Reference<AsyncVar<bool>> processingUnhealthy)
	  : cx(cx), distributorId(distributorId), lock(lock), output(output),
	    shardsAffectedByTeamFailure(shardsAffectedByTeamFailure), doBuildTeams(true), lastBuildTeamsFailed(false),
	    teamBuilder(Void()), badTeamRemover(Void()), redundantMachineTeamRemover(Void()),
	    redundantServerTeamRemover(Void()), checkInvalidLocalities(Void()), configuration(configuration),
	    readyToStart(readyToStart), clearHealthyZoneFuture(true),
	    checkTeamDelay(delay(SERVER_KNOBS->CHECK_TEAM_DELAY, TaskPriority::DataDistribution)),
	    initialFailureReactionDelay(
	        delayed(readyToStart, SERVER_KNOBS->INITIAL_FAILURE_REACTION_DELAY, TaskPriority::DataDistribution)),
	    healthyTeamCount(0), storageServerSet(new LocalityMap<UID>()),
	    initializationDoneActor(logOnCompletion(readyToStart && initialFailureReactionDelay, this)),
	    optimalTeamCount(0), recruitingStream(0), restartRecruiting(SERVER_KNOBS->DEBOUNCE_RECRUITING_DELAY),
	    unhealthyServers(0), includedDCs(includedDCs), otherTrackedDCs(otherTrackedDCs),
	    zeroHealthyTeams(zeroHealthyTeams), zeroOptimalTeams(true), primary(primary),
	    processingUnhealthy(processingUnhealthy) {
		if(!primary || configuration.usableRegions == 1) {
			TraceEvent("DDTrackerStarting", distributorId)
				.detail( "State", "Inactive" )
				.trackLatest( "DDTrackerStarting" );
		}
	}

	~DDTeamCollection() {
		// The following kills a reference cycle between the teamTracker actor and the TCTeamInfo that both holds and is held by the actor
		// It also ensures that the trackers are done fiddling with healthyTeamCount before we free this
		for(int i=0; i < teams.size(); i++) {
			teams[i]->tracker.cancel();
		}
		for(int i=0; i < badTeams.size(); i++) {
			badTeams[i]->tracker.cancel();
		}
		// The following makes sure that, even if a reference to a team is held in the DD Queue, the tracker will be stopped
		//  before the server_status map to which it has a pointer, is destroyed.
		for(auto it = server_info.begin(); it != server_info.end(); ++it) {
			it->second->tracker.cancel();
		}

		teamBuilder.cancel();
	}

	ACTOR static Future<Void> logOnCompletion( Future<Void> signal, DDTeamCollection* self ) {
		wait(signal);
		wait(delay(SERVER_KNOBS->LOG_ON_COMPLETION_DELAY, TaskPriority::DataDistribution));

		if(!self->primary || self->configuration.usableRegions == 1) {
			TraceEvent("DDTrackerStarting", self->distributorId)
				.detail( "State", "Active" )
				.trackLatest( "DDTrackerStarting" );
		}

		return Void();
	}

	ACTOR static Future<Void> interruptableBuildTeams( DDTeamCollection* self ) {
		if(!self->addSubsetComplete.isSet()) {
			wait( addSubsetOfEmergencyTeams(self) );
			self->addSubsetComplete.send(Void());
		}

		loop {
			choose {
				when( wait( self->buildTeams( self ) ) ) {
					return Void();
				}
				when( wait( self->restartTeamBuilder.onTrigger() ) ) {}
			}
		}
	}

	ACTOR static Future<Void> checkBuildTeams( DDTeamCollection* self ) {
		wait( self->checkTeamDelay );
		while( !self->teamBuilder.isReady() )
			wait( self->teamBuilder );

		if( self->doBuildTeams && self->readyToStart.isReady() ) {
			self->doBuildTeams = false;
			self->teamBuilder = self->interruptableBuildTeams( self );
			wait( self->teamBuilder );
		}

		return Void();
	}

	// SOMEDAY: Make bestTeam better about deciding to leave a shard where it is (e.g. in PRIORITY_TEAM_HEALTHY case)
	//		    use keys, src, dest, metrics, priority, system load, etc.. to decide...
	ACTOR static Future<Void> getTeam( DDTeamCollection* self, GetTeamRequest req ) {
		try {
			wait( self->checkBuildTeams( self ) );

			// Select the best team
			// Currently the metric is minimum used disk space (adjusted for data in flight)
			// Only healthy teams may be selected. The team has to be healthy at the moment we update
			//   shardsAffectedByTeamFailure or we could be dropping a shard on the floor (since team
			//   tracking is "edge triggered")
			// SOMEDAY: Account for capacity, load (when shardMetrics load is high)

			// self->teams.size() can be 0 under the ConfigureTest.txt test when we change configurations
			// The situation happens rarely. We may want to eliminate this situation someday
			if( !self->teams.size() ) {
				req.reply.send( Optional<Reference<IDataDistributionTeam>>() );
				return Void();
			}

			int64_t bestLoadBytes = 0;
			Optional<Reference<IDataDistributionTeam>> bestOption;
			std::vector<std::pair<int, Reference<IDataDistributionTeam>>> randomTeams;
			std::set< UID > sources;

			if( !req.wantsNewServers ) {
				std::vector<Reference<IDataDistributionTeam>> similarTeams;
				bool foundExact = false;

				for( int i = 0; i < req.sources.size(); i++ )
					sources.insert( req.sources[i] );

				for( int i = 0; i < req.sources.size(); i++ ) {
					if( self->server_info.count( req.sources[i] ) ) {
						auto& teamList = self->server_info[ req.sources[i] ]->teams;
						for( int j = 0; j < teamList.size(); j++ ) {
							if( teamList[j]->isHealthy() && (!req.preferLowerUtilization || teamList[j]->hasHealthyFreeSpace())) {
								int sharedMembers = 0;
								for( const UID& id : teamList[j]->getServerIDs() )
									if( sources.count( id ) )
										sharedMembers++;

								if( !foundExact && sharedMembers == teamList[j]->size() ) {
									foundExact = true;
									bestOption = Optional<Reference<IDataDistributionTeam>>();
									similarTeams.clear();
								}

								if( (sharedMembers == teamList[j]->size()) || (!foundExact && req.wantsTrueBest) ) {
									int64_t loadBytes = SOME_SHARED * teamList[j]->getLoadBytes(true, req.inflightPenalty);
									if( !bestOption.present() || ( req.preferLowerUtilization && loadBytes < bestLoadBytes ) || ( !req.preferLowerUtilization && loadBytes > bestLoadBytes ) ) {
										bestLoadBytes = loadBytes;
										bestOption = teamList[j];
									}
								}
								else if( !req.wantsTrueBest && !foundExact )
									similarTeams.push_back( teamList[j] );
							}
						}
					}
				}

				if( foundExact || (req.wantsTrueBest && bestOption.present() ) ) {
					ASSERT( bestOption.present() );
					// Check the team size: be sure team size is correct
					ASSERT(bestOption.get()->size() == self->configuration.storageTeamSize);
					req.reply.send( bestOption );
					return Void();
				}

				if( !req.wantsTrueBest ) {
					while( similarTeams.size() && randomTeams.size() < SERVER_KNOBS->BEST_TEAM_OPTION_COUNT ) {
						int randomTeam = deterministicRandom()->randomInt( 0, similarTeams.size() );
						randomTeams.push_back( std::make_pair( SOME_SHARED, similarTeams[randomTeam] ) );
						swapAndPop( &similarTeams, randomTeam );
					}
				}
			}

			if( req.wantsTrueBest ) {
				ASSERT( !bestOption.present() );
				for( int i = 0; i < self->teams.size(); i++ ) {
					if( self->teams[i]->isHealthy() && (!req.preferLowerUtilization || self->teams[i]->hasHealthyFreeSpace()) ) {
						int64_t loadBytes = NONE_SHARED * self->teams[i]->getLoadBytes(true, req.inflightPenalty);
						if( !bestOption.present() || ( req.preferLowerUtilization && loadBytes < bestLoadBytes ) || ( !req.preferLowerUtilization && loadBytes > bestLoadBytes ) ) {
							bestLoadBytes = loadBytes;
							bestOption = self->teams[i];
						}
					}
				}
			}
			else {
				int nTries = 0;
				while( randomTeams.size() < SERVER_KNOBS->BEST_TEAM_OPTION_COUNT && nTries < SERVER_KNOBS->BEST_TEAM_MAX_TEAM_TRIES ) {
					Reference<IDataDistributionTeam> dest = deterministicRandom()->randomChoice(self->teams);

					bool ok = dest->isHealthy() && (!req.preferLowerUtilization || dest->hasHealthyFreeSpace());
					for(int i=0; ok && i<randomTeams.size(); i++)
						if (randomTeams[i].second->getServerIDs() == dest->getServerIDs())
							ok = false;

					if (ok)
						randomTeams.push_back( std::make_pair( NONE_SHARED, dest ) );
					else
						nTries++;
				}

				for( int i = 0; i < randomTeams.size(); i++ ) {
					int64_t loadBytes = randomTeams[i].first * randomTeams[i].second->getLoadBytes(true, req.inflightPenalty);
					if( !bestOption.present() || ( req.preferLowerUtilization && loadBytes < bestLoadBytes ) || ( !req.preferLowerUtilization && loadBytes > bestLoadBytes ) ) {
						bestLoadBytes = loadBytes;
						bestOption = randomTeams[i].second;
					}
				}
			}

			// Note: req.completeSources can be empty and all servers (and server teams) can be unhealthy.
			// We will get stuck at this! This only happens when a DC fails. No need to consider it right now.
			if(!bestOption.present() && self->zeroHealthyTeams->get()) {
				//Attempt to find the unhealthy source server team and return it
				std::set<UID> completeSources;
				for( int i = 0; i < req.completeSources.size(); i++ ) {
					completeSources.insert( req.completeSources[i] );
				}

				int bestSize = 0;
				for( int i = 0; i < req.completeSources.size(); i++ ) {
					if( self->server_info.count( req.completeSources[i] ) ) {
						auto& teamList = self->server_info[ req.completeSources[i] ]->teams;
						for( int j = 0; j < teamList.size(); j++ ) {
							bool found = true;
							auto serverIDs = teamList[j]->getServerIDs();
							for( int k = 0; k < teamList[j]->size(); k++ ) {
								if( !completeSources.count( serverIDs[k] ) ) {
									found = false;
									break;
								}
							}
							if(found && teamList[j]->size() > bestSize) {
								bestOption = teamList[j];
								bestSize = teamList[j]->size();
							}
						}
						break;
					}
				}
			}

			req.reply.send( bestOption );

			return Void();
		} catch( Error &e ) {
			if( e.code() != error_code_actor_cancelled)
				req.reply.sendError( e );
			throw;
		}
	}

	int64_t getDebugTotalDataInFlight() {
		int64_t total = 0;
		for(auto itr = server_info.begin(); itr != server_info.end(); ++itr)
			total += itr->second->dataInFlightToServer;
		return total;
	}

	ACTOR static Future<Void> addSubsetOfEmergencyTeams( DDTeamCollection* self ) {
		state int idx = 0;
		state std::vector<Reference<TCServerInfo>> servers;
		state std::vector<UID> serverIds;
		state Reference<LocalitySet> tempSet = Reference<LocalitySet>(new LocalityMap<UID>());
		state LocalityMap<UID>* tempMap = (LocalityMap<UID>*) tempSet.getPtr();

		for(; idx < self->badTeams.size(); idx++ ) {
			servers.clear();
			for(const auto& server : self->badTeams[idx]->getServers()) {
				if(server->inDesiredDC && !self->server_status.get(server->id).isUnhealthy()) {
					servers.push_back(server);
				}
			}

			// For the bad team that is too big (too many servers), we will try to find a subset of servers in the team
			// to construct a new healthy team, so that moving data to the new healthy team will not
			// cause too much data movement overhead
			// FIXME: This code logic can be simplified.
			if(servers.size() >= self->configuration.storageTeamSize) {
				bool foundTeam = false;
				for( int j = 0; j < servers.size() - self->configuration.storageTeamSize + 1 && !foundTeam; j++ ) {
					auto& serverTeams = servers[j]->teams;
					for( int k = 0; k < serverTeams.size(); k++ ) {
						auto &testTeam = serverTeams[k]->getServerIDs();
						bool allInTeam = true; // All servers in testTeam belong to the healthy servers
						for( int l = 0; l < testTeam.size(); l++ ) {
							bool foundServer = false;
							for( auto it : servers ) {
								if( it->id == testTeam[l] ) {
									foundServer = true;
									break;
								}
							}
							if(!foundServer) {
								allInTeam = false;
								break;
							}
						}
						if( allInTeam ) {
							foundTeam = true;
							break;
						}
					}
				}
				if( !foundTeam ) {
					if( self->satisfiesPolicy(servers) ) {
						if(servers.size() == self->configuration.storageTeamSize || self->satisfiesPolicy(servers, self->configuration.storageTeamSize)) {
							servers.resize(self->configuration.storageTeamSize);
							self->addTeam(servers, true);
							//self->traceTeamCollectionInfo(); // Trace at the end of the function
						} else {
							tempSet->clear();
							for( auto it : servers ) {
								tempMap->add(it->lastKnownInterface.locality, &it->id);
							}

							self->resultEntries.clear();
							self->forcedEntries.clear();
							bool result = tempSet->selectReplicas(self->configuration.storagePolicy, self->forcedEntries, self->resultEntries);
							ASSERT(result && self->resultEntries.size() == self->configuration.storageTeamSize);

							serverIds.clear();
							for(auto& it : self->resultEntries) {
								serverIds.push_back(*tempMap->getObject(it));
							}
							std::sort(serverIds.begin(), serverIds.end());
							self->addTeam(serverIds.begin(), serverIds.end(), true);
						}
					} else {
						serverIds.clear();
						for(auto it : servers) {
							serverIds.push_back(it->id);
						}
						TraceEvent(SevWarnAlways, "CannotAddSubset", self->distributorId).detail("Servers", describe(serverIds));
					}
				}
			}
			wait( yield() );
		}

		// Trace and record the current number of teams for correctness test
		self->traceTeamCollectionInfo();

		return Void();
	}

	ACTOR static Future<Void> init( DDTeamCollection* self, Reference<InitialDataDistribution> initTeams ) {
		self->healthyZone.set(initTeams->initHealthyZoneValue);
		// SOMEDAY: If some servers have teams and not others (or some servers have more data than others) and there is an address/locality collision, should
		// we preferentially mark the least used server as undesirable?
		for (auto i = initTeams->allServers.begin(); i != initTeams->allServers.end(); ++i) {
			if (self->shouldHandleServer(i->first)) {
				if (!self->isValidLocality(self->configuration.storagePolicy, i->first.locality)) {
					TraceEvent(SevWarnAlways, "MissingLocality")
					    .detail("Server", i->first.uniqueID)
					    .detail("Locality", i->first.locality.toString());
					auto addr = i->first.address();
					self->invalidLocalityAddr.insert(AddressExclusion(addr.ip, addr.port));
					if (self->checkInvalidLocalities.isReady()) {
						self->checkInvalidLocalities = checkAndRemoveInvalidLocalityAddr(self);
						self->addActor.send(self->checkInvalidLocalities);
					}
				}
				self->addServer(i->first, i->second, self->serverTrackerErrorOut, 0);
			}
		}

		state std::set<std::vector<UID>>::iterator teamIter = self->primary ? initTeams->primaryTeams.begin() : initTeams->remoteTeams.begin();
		state std::set<std::vector<UID>>::iterator teamIterEnd = self->primary ? initTeams->primaryTeams.end() : initTeams->remoteTeams.end();
		for(; teamIter != teamIterEnd; ++teamIter) {
			self->addTeam(teamIter->begin(), teamIter->end(), true);
			wait( yield() );
		}

		return Void();
	}

	// Check if server or machine has a valid locality based on configured replication policy
	bool isValidLocality(Reference<IReplicationPolicy> storagePolicy, const LocalityData& locality) {
		// Future: Once we add simulation test that misconfigure a cluster, such as not setting some locality entries,
		// DD_VALIDATE_LOCALITY should always be true. Otherwise, simulation test may fail.
		if (!SERVER_KNOBS->DD_VALIDATE_LOCALITY) {
			// Disable the checking if locality is valid
			return true;
		}

		std::set<std::string> replicationPolicyKeys = storagePolicy->attributeKeys();
		for (auto& policy : replicationPolicyKeys) {
			if (!locality.isPresent(policy)) {
				return false;
			}
		}

		return true;
	}

	void evaluateTeamQuality() {
		int teamCount = teams.size(), serverCount = allServers.size();
		double teamsPerServer = (double)teamCount * configuration.storageTeamSize / serverCount;

		ASSERT( serverCount == server_info.size() );

		int minTeams = std::numeric_limits<int>::max();
		int maxTeams = std::numeric_limits<int>::min();
		double varTeams = 0;

		std::map<Optional<Standalone<StringRef>>, int> machineTeams;
		for(auto s = server_info.begin(); s != server_info.end(); ++s) {
			if(!server_status.get(s->first).isUnhealthy()) {
				int stc = s->second->teams.size();
				minTeams = std::min(minTeams, stc);
				maxTeams = std::max(maxTeams, stc);
				varTeams += (stc - teamsPerServer)*(stc - teamsPerServer);
				// Use zoneId as server's machine id
				machineTeams[s->second->lastKnownInterface.locality.zoneId()] += stc;
			}
		}
		varTeams /= teamsPerServer*teamsPerServer;

		int minMachineTeams = std::numeric_limits<int>::max();
		int maxMachineTeams = std::numeric_limits<int>::min();
		for( auto m = machineTeams.begin(); m != machineTeams.end(); ++m ) {
			minMachineTeams = std::min( minMachineTeams, m->second );
			maxMachineTeams = std::max( maxMachineTeams, m->second );
		}

		TraceEvent(
			minTeams>0 ? SevInfo : SevWarn,
			"DataDistributionTeamQuality", distributorId)
			.detail("Servers", serverCount)
			.detail("Teams", teamCount)
			.detail("TeamsPerServer", teamsPerServer)
			.detail("Variance", varTeams/serverCount)
			.detail("ServerMinTeams", minTeams)
			.detail("ServerMaxTeams", maxTeams)
			.detail("MachineMinTeams", minMachineTeams)
			.detail("MachineMaxTeams", maxMachineTeams);
	}

	int overlappingMembers( vector<UID> &team ) {
		if (team.empty()) {
			return 0;
		}

		int maxMatchingServers = 0;
		UID& serverID = team[0];
		for (auto& usedTeam : server_info[serverID]->teams) {
			auto used = usedTeam->getServerIDs();
			int teamIdx = 0;
			int usedIdx = 0;
			int matchingServers = 0;
			while(teamIdx < team.size() && usedIdx < used.size()) {
				if(team[teamIdx] == used[usedIdx]) {
					matchingServers++;
					teamIdx++;
					usedIdx++;
				} else if(team[teamIdx] < used[usedIdx]) {
					teamIdx++;
				} else {
					usedIdx++;
				}
			}
			ASSERT(matchingServers > 0);
			maxMatchingServers = std::max(maxMatchingServers, matchingServers);
			if(maxMatchingServers == team.size()) {
				return maxMatchingServers;
			}
		}

		return maxMatchingServers;
	}

	int overlappingMachineMembers( vector<Standalone<StringRef>>& team ) {
		if (team.empty()) {
			return 0;
		}

		int maxMatchingServers = 0;
		Standalone<StringRef>& serverID = team[0];
		for (auto& usedTeam : machine_info[serverID]->machineTeams) {
			auto used = usedTeam->machineIDs;
			int teamIdx = 0;
			int usedIdx = 0;
			int matchingServers = 0;
			while(teamIdx < team.size() && usedIdx < used.size()) {
				if(team[teamIdx] == used[usedIdx]) {
					matchingServers++;
					teamIdx++;
					usedIdx++;
				} else if(team[teamIdx] < used[usedIdx]) {
					teamIdx++;
				} else {
					usedIdx++;
				}
			}
			ASSERT(matchingServers > 0);
			maxMatchingServers = std::max(maxMatchingServers, matchingServers);
			if(maxMatchingServers == team.size()) {
				return maxMatchingServers;
			}
		}

		return maxMatchingServers;
	}

	Reference<TCMachineTeamInfo> findMachineTeam(vector<Standalone<StringRef>>& machineIDs) {
		if (machineIDs.empty()) {
			return Reference<TCMachineTeamInfo>();
		}

		Standalone<StringRef> machineID = machineIDs[0];
		for (auto& machineTeam : machine_info[machineID]->machineTeams) {
			if (machineTeam->machineIDs == machineIDs) {
				return machineTeam;
			}
		}

		return Reference<TCMachineTeamInfo>();
	}

	// Assume begin to end is sorted by std::sort
	// Assume InputIt is iterator to UID
	// Note: We must allow creating empty teams because empty team is created when a remote DB is initialized.
	// The empty team is used as the starting point to move data to the remote DB
	// begin : the start of the team member ID
	// end : end of the team member ID
	// isIntialTeam : False when the team is added by addTeamsBestOf(); True otherwise, e.g.,
	// when the team added at init() when we recreate teams by looking up DB
	template <class InputIt>
	void addTeam(InputIt begin, InputIt end, bool isInitialTeam) {
		vector<Reference<TCServerInfo>> newTeamServers;
		for (auto i = begin; i != end; ++i) {
			if (server_info.find(*i) != server_info.end()) {
				newTeamServers.push_back(server_info[*i]);
			}
		}

		addTeam(newTeamServers, isInitialTeam);
	}

	void addTeam(const vector<Reference<TCServerInfo>>& newTeamServers, bool isInitialTeam,
	             bool redundantTeam = false) {
		Reference<TCTeamInfo> teamInfo(new TCTeamInfo(newTeamServers));

		// Move satisfiesPolicy to the end for performance benefit
		bool badTeam = redundantTeam || teamInfo->size() != configuration.storageTeamSize
				|| !satisfiesPolicy(teamInfo->getServers());

		teamInfo->tracker = teamTracker(this, teamInfo, badTeam, redundantTeam);
		// ASSERT( teamInfo->serverIDs.size() > 0 ); //team can be empty at DB initialization
		if (badTeam) {
			badTeams.push_back(teamInfo);
			return;
		}

		// For a good team, we add it to teams and create machine team for it when necessary
		teams.push_back(teamInfo);
		for (int i = 0; i < newTeamServers.size(); ++i) {
			newTeamServers[i]->teams.push_back(teamInfo);
		}

		// Find or create machine team for the server team
		// Add the reference of machineTeam (with machineIDs) into process team
		vector<Standalone<StringRef>> machineIDs;
		for (auto server = newTeamServers.begin(); server != newTeamServers.end(); ++server) {
			ASSERT_WE_THINK((*server)->machine.isValid());
			machineIDs.push_back((*server)->machine->machineID);
		}
		sort(machineIDs.begin(), machineIDs.end());
		Reference<TCMachineTeamInfo> machineTeamInfo = findMachineTeam(machineIDs);

		// A team is not initial team if it is added by addTeamsBestOf() which always create a team with correct size
		// A non-initial team must have its machine team created and its size must be correct
		ASSERT(isInitialTeam || machineTeamInfo.isValid());

		// Create a machine team if it does not exist
		// Note an initial team may be added at init() even though the team size is not storageTeamSize
		if (!machineTeamInfo.isValid() && !machineIDs.empty()) {
			machineTeamInfo = addMachineTeam(machineIDs.begin(), machineIDs.end());
		}

		if (!machineTeamInfo.isValid()) {
			TraceEvent(SevWarn, "AddTeamWarning")
			    .detail("NotFoundMachineTeam", "OKIfTeamIsEmpty")
			    .detail("TeamInfo", teamInfo->getDesc());
		}

		teamInfo->machineTeam = machineTeamInfo;
		machineTeamInfo->serverTeams.push_back(teamInfo);
		if (g_network->isSimulated()) {
			// Update server team information for consistency check in simulation
			traceTeamCollectionInfo();
		}
	}

	void addTeam(std::set<UID> const& team, bool isInitialTeam) { addTeam(team.begin(), team.end(), isInitialTeam); }

	// Add a machine team specified by input machines
	Reference<TCMachineTeamInfo> addMachineTeam(vector<Reference<TCMachineInfo>> machines) {
		Reference<TCMachineTeamInfo> machineTeamInfo(new TCMachineTeamInfo(machines));
		machineTeams.push_back(machineTeamInfo);

		// Assign machine teams to machine
		for (auto machine : machines) {
			// A machine's machineTeams vector should not hold duplicate machineTeam members
			ASSERT_WE_THINK(std::count(machine->machineTeams.begin(), machine->machineTeams.end(), machineTeamInfo)==0);
			machine->machineTeams.push_back(machineTeamInfo);
		}

		return machineTeamInfo;
	}

	// Add a machine team by using the machineIDs from begin to end
	Reference<TCMachineTeamInfo> addMachineTeam(vector<Standalone<StringRef>>::iterator begin,
	                                            vector<Standalone<StringRef>>::iterator end) {
		vector<Reference<TCMachineInfo>> machines;

		for (auto i = begin; i != end; ++i) {
			if (machine_info.find(*i) != machine_info.end()) {
				machines.push_back(machine_info[*i]);
			} else {
				TraceEvent(SevWarn, "AddMachineTeamError").detail("MachineIDNotExist", i->contents().toString());
			}
		}

		return addMachineTeam(machines);
	}

	// Group storage servers (process) based on their machineId in LocalityData
	// All created machines are healthy
	// Return The number of healthy servers we grouped into machines
	int constructMachinesFromServers() {
		int totalServerIndex = 0;
		for(auto i = server_info.begin(); i != server_info.end(); ++i) {
			if (!server_status.get(i->first).isUnhealthy()) {
				checkAndCreateMachine(i->second);
				totalServerIndex++;
			}
		}

		return totalServerIndex;
	}

	void traceConfigInfo() {
		TraceEvent("DDConfig")
		    .detail("StorageTeamSize", configuration.storageTeamSize)
		    .detail("DesiredTeamsPerServer", SERVER_KNOBS->DESIRED_TEAMS_PER_SERVER)
		    .detail("MaxTeamsPerServer", SERVER_KNOBS->MAX_TEAMS_PER_SERVER);
	}

	void traceServerInfo() {
		int i = 0;

		TraceEvent("ServerInfo").detail("Size", server_info.size());
		for (auto& server : server_info) {
			TraceEvent("ServerInfo")
			    .detail("ServerInfoIndex", i++)
			    .detail("ServerID", server.first.toString())
			    .detail("ServerTeamOwned", server.second->teams.size())
			    .detail("MachineID", server.second->machine->machineID.contents().toString());
		}
		for (auto& server : server_info) {
			const UID& uid = server.first;
			TraceEvent("ServerStatus", uid)
			    .detail("Healthy", !server_status.get(uid).isUnhealthy())
			    .detail("MachineIsValid", server_info[uid]->machine.isValid())
			    .detail("MachineTeamSize",
			            server_info[uid]->machine.isValid() ? server_info[uid]->machine->machineTeams.size() : -1);
		}
	}

	void traceServerTeamInfo() {
		int i = 0;

		TraceEvent("ServerTeamInfo").detail("Size", teams.size());
		for (auto& team : teams) {
			TraceEvent("ServerTeamInfo")
			    .detail("TeamIndex", i++)
			    .detail("Healthy", team->isHealthy())
			    .detail("TeamSize", team->size())
			    .detail("MemberIDs", team->getServerIDsStr());
		}
	}

	void traceMachineInfo() {
		int i = 0;

		TraceEvent("MachineInfo").detail("Size", machine_info.size());
		for (auto& machine : machine_info) {
			TraceEvent("MachineInfo")
			    .detail("MachineInfoIndex", i++)
			    .detail("Healthy", isMachineHealthy(machine.second))
			    .detail("MachineID", machine.first.contents().toString())
			    .detail("MachineTeamOwned", machine.second->machineTeams.size())
			    .detail("ServerNumOnMachine", machine.second->serversOnMachine.size())
			    .detail("ServersID", machine.second->getServersIDStr());
		}
	}

	void traceMachineTeamInfo() {
		int i = 0;

		TraceEvent("MachineTeamInfo").detail("Size", machineTeams.size());
		for (auto& team : machineTeams) {
			TraceEvent("MachineTeamInfo")
			    .detail("TeamIndex", i++)
			    .detail("MachineIDs", team->getMachineIDsStr())
			    .detail("ServerTeams", team->serverTeams.size());
		}
	}

	// Locality string is hashed into integer, used as KeyIndex
	// For better understand which KeyIndex is used for locality, we print this info in trace.
	void traceLocalityArrayIndexName() {
		TraceEvent("LocalityRecordKeyName").detail("Size", machineLocalityMap._keymap->_lookuparray.size());
		for (int i = 0; i < machineLocalityMap._keymap->_lookuparray.size(); ++i) {
			TraceEvent("LocalityRecordKeyIndexName")
			    .detail("KeyIndex", i)
			    .detail("KeyName", machineLocalityMap._keymap->_lookuparray[i]);
		}
	}

	void traceMachineLocalityMap() {
		int i = 0;

		TraceEvent("MachineLocalityMap").detail("Size", machineLocalityMap.size());
		for (auto& uid : machineLocalityMap.getObjects()) {
			Reference<LocalityRecord> record = machineLocalityMap.getRecord(i);
			if (record.isValid()) {
				TraceEvent("MachineLocalityMap")
				    .detail("LocalityIndex", i++)
				    .detail("UID", uid->toString())
				    .detail("LocalityRecord", record->toString());
			} else {
				TraceEvent("MachineLocalityMap")
				    .detail("LocalityIndex", i++)
				    .detail("UID", uid->toString())
				    .detail("LocalityRecord", "[NotFound]");
			}
		}
	}

	// To enable verbose debug info, set shouldPrint to true
	void traceAllInfo(bool shouldPrint = false) {

		if (!shouldPrint) return;

		TraceEvent("TraceAllInfo").detail("Primary", primary);
		traceConfigInfo();
		traceServerInfo();
		traceServerTeamInfo();
		traceMachineInfo();
		traceMachineTeamInfo();
		traceLocalityArrayIndexName();
		traceMachineLocalityMap();
	}

	// We must rebuild machine locality map whenever the entry in the map is inserted or removed
	void rebuildMachineLocalityMap() {
		machineLocalityMap.clear();
		int numHealthyMachine = 0;
		for (auto machine = machine_info.begin(); machine != machine_info.end(); ++machine) {
			if (machine->second->serversOnMachine.empty()) {
				TraceEvent(SevWarn, "RebuildMachineLocalityMapError")
				    .detail("Machine", machine->second->machineID.toString())
				    .detail("NumServersOnMachine", 0);
				continue;
			}
			if (!isMachineHealthy(machine->second)) {
				continue;
			}
			Reference<TCServerInfo> representativeServer = machine->second->serversOnMachine[0];
			auto& locality = representativeServer->lastKnownInterface.locality;
			if (!isValidLocality(configuration.storagePolicy, locality)) {
				TraceEvent(SevWarn, "RebuildMachineLocalityMapError")
				    .detail("Machine", machine->second->machineID.toString())
				    .detail("InvalidLocality", locality.toString());
				continue;
			}
			const LocalityEntry& localityEntry = machineLocalityMap.add(locality, &representativeServer->id);
			machine->second->localityEntry = localityEntry;
			++numHealthyMachine;
		}
	}

	// Create machineTeamsToBuild number of machine teams
	// No operation if machineTeamsToBuild is 0
	// Note: The creation of machine teams should not depend on server teams:
	// No matter how server teams will be created, we will create the same set of machine teams;
	// We should never use server team number in building machine teams.
	//
	// Five steps to create each machine team, which are document in the function
	// Reuse ReplicationPolicy selectReplicas func to select machine team
	// return number of added machine teams
	int addBestMachineTeams(int machineTeamsToBuild) {
		int addedMachineTeams = 0;

		ASSERT(machineTeamsToBuild >= 0);
		// The number of machines is always no smaller than the storageTeamSize in a correct configuration
		ASSERT(machine_info.size() >= configuration.storageTeamSize);
		// Future: Consider if we should overbuild more machine teams to
		// allow machineTeamRemover() to get a more balanced machine teams per machine

		// Step 1: Create machineLocalityMap which will be used in building machine team
		rebuildMachineLocalityMap();

		// Add a team in each iteration
		while (addedMachineTeams < machineTeamsToBuild || notEnoughMachineTeamsForAMachine()) {
			// Step 2: Get least used machines from which we choose machines as a machine team
			std::vector<Reference<TCMachineInfo>> leastUsedMachines; // A less used machine has less number of teams
			int minTeamCount = std::numeric_limits<int>::max();
			for (auto& machine : machine_info) {
				// Skip invalid machine whose representative server is not in server_info
				ASSERT_WE_THINK(server_info.find(machine.second->serversOnMachine[0]->id) != server_info.end());
				// Skip unhealthy machines
				if (!isMachineHealthy(machine.second)) continue;
				// Skip machine with incomplete locality
				if (!isValidLocality(configuration.storagePolicy,
				                     machine.second->serversOnMachine[0]->lastKnownInterface.locality)) {
					continue;
				}

				// Invariant: We only create correct size machine teams.
				// When configuration (e.g., team size) is changed, the DDTeamCollection will be destroyed and rebuilt
				// so that the invariant will not be violated.
				int teamCount = machine.second->machineTeams.size();

				if (teamCount < minTeamCount) {
					leastUsedMachines.clear();
					minTeamCount = teamCount;
				}
				if (teamCount == minTeamCount) {
					leastUsedMachines.push_back(machine.second);
				}
			}

			std::vector<UID*> team;
			std::vector<LocalityEntry> forcedAttributes;

			// Step 4: Reuse Policy's selectReplicas() to create team for the representative process.
			std::vector<UID*> bestTeam;
			int bestScore = std::numeric_limits<int>::max();
			int maxAttempts = SERVER_KNOBS->BEST_OF_AMT; // BEST_OF_AMT = 4
			for (int i = 0; i < maxAttempts && i < 100; ++i) {
				// Step 3: Create a representative process for each machine.
				// Construct forcedAttribute from leastUsedMachines.
				// We will use forcedAttribute to call existing function to form a team
				if (leastUsedMachines.size()) {
					forcedAttributes.clear();
					// Randomly choose 1 least used machine
					Reference<TCMachineInfo> tcMachineInfo = deterministicRandom()->randomChoice(leastUsedMachines);
					ASSERT(!tcMachineInfo->serversOnMachine.empty());
					LocalityEntry process = tcMachineInfo->localityEntry;
					forcedAttributes.push_back(process);
					TraceEvent("ChosenMachine")
					    .detail("MachineInfo", tcMachineInfo->machineID)
					    .detail("LeaseUsedMachinesSize", leastUsedMachines.size())
					    .detail("ForcedAttributesSize", forcedAttributes.size());
				} else {
					// when leastUsedMachine is empty, we will never find a team later, so we can simply return.
					return addedMachineTeams;
				}

				// Choose a team that balances the # of teams per server among the teams
				// that have the least-utilized server
				team.clear();
				ASSERT_WE_THINK(forcedAttributes.size() == 1);
				auto success = machineLocalityMap.selectReplicas(configuration.storagePolicy, forcedAttributes, team);
				// NOTE: selectReplicas() should always return success when storageTeamSize = 1
				ASSERT_WE_THINK(configuration.storageTeamSize > 1 || (configuration.storageTeamSize == 1 && success));
				if (!success) {
					continue; // Try up to maxAttempts, since next time we may choose a different forcedAttributes
				}
				ASSERT(forcedAttributes.size() > 0);
				team.push_back((UID*)machineLocalityMap.getObject(forcedAttributes[0]));

				// selectReplicas() may NEVER return server not in server_info.
				for (auto& pUID : team) {
					ASSERT_WE_THINK(server_info.find(*pUID) != server_info.end());
				}

				// selectReplicas() should always return a team with correct size. otherwise, it has a bug
				ASSERT(team.size() == configuration.storageTeamSize);

				int score = 0;
				vector<Standalone<StringRef>> machineIDs;
				for (auto process = team.begin(); process != team.end(); process++) {
					Reference<TCServerInfo> server = server_info[**process];
					score += server->machine->machineTeams.size();
					Standalone<StringRef> machine_id = server->lastKnownInterface.locality.zoneId().get();
					machineIDs.push_back(machine_id);
				}

				// Only choose healthy machines into machine team
				ASSERT_WE_THINK(isMachineTeamHealthy(machineIDs));

				std::sort(machineIDs.begin(), machineIDs.end());
				int overlap = overlappingMachineMembers(machineIDs);
				if (overlap == machineIDs.size()) {
					maxAttempts += 1;
					continue;
				}
				score += SERVER_KNOBS->DD_OVERLAP_PENALTY*overlap;

				// SOMEDAY: randomly pick one from teams with the lowest score
				if (score < bestScore) {
					// bestTeam is the team which has the smallest number of teams its team members belong to.
					bestTeam = team;
					bestScore = score;
				}
			}

			// bestTeam should be a new valid team to be added into machine team now
			// Step 5: Restore machine from its representative process team and get the machine team
			if (bestTeam.size() == configuration.storageTeamSize) {
				// machineIDs is used to quickly check if the machineIDs belong to an existed team
				// machines keep machines reference for performance benefit by avoiding looking up machine by machineID
				vector<Reference<TCMachineInfo>> machines;
				for (auto process = bestTeam.begin(); process < bestTeam.end(); process++) {
					Reference<TCMachineInfo> machine = server_info[**process]->machine;
					machines.push_back(machine);
				}

				addMachineTeam(machines);
				addedMachineTeams++;
			} else {
				traceAllInfo(true);
				TraceEvent(SevWarn, "DataDistributionBuildTeams", distributorId)
				    .detail("Primary", primary)
				    .detail("Reason", "Unable to make desired machine Teams");
				lastBuildTeamsFailed = true;
				break;
			}
		}

		return addedMachineTeams;
	}

	bool isMachineTeamHealthy(vector<Standalone<StringRef>> const& machineIDs) {
		int healthyNum = 0;

		// A healthy machine team should have the desired number of machines
		if (machineIDs.size() != configuration.storageTeamSize) return false;

		for (auto& id : machineIDs) {
			auto& machine = machine_info[id];
			if (isMachineHealthy(machine)) {
				healthyNum++;
			}
		}
		return (healthyNum == machineIDs.size());
	}

	bool isMachineTeamHealthy(Reference<TCMachineTeamInfo> const& machineTeam) {
		int healthyNum = 0;

		// A healthy machine team should have the desired number of machines
		if (machineTeam->size() != configuration.storageTeamSize) return false;

		for (auto& machine : machineTeam->machines) {
			if (isMachineHealthy(machine)) {
				healthyNum++;
			}
		}
		return (healthyNum == machineTeam->machines.size());
	}

	bool isMachineHealthy(Reference<TCMachineInfo> const& machine) {
		if (!machine.isValid() || machine_info.find(machine->machineID) == machine_info.end() ||
		    machine->serversOnMachine.empty()) {
			return false;
		}

		// Healthy machine has at least one healthy server
		for (auto& server : machine->serversOnMachine) {
			if (!server_status.get(server->id).isUnhealthy()) {
				return true;
			}
		}

		return false;
	}

	// Return the healthy server with the least number of correct-size server teams
	Reference<TCServerInfo> findOneLeastUsedServer() {
		vector<Reference<TCServerInfo>> leastUsedServers;
		int minTeams = std::numeric_limits<int>::max();
		for (auto& server : server_info) {
			// Only pick healthy server, which is not failed or excluded.
			if (server_status.get(server.first).isUnhealthy()) continue;
			if (!isValidLocality(configuration.storagePolicy, server.second->lastKnownInterface.locality)) continue;

			int numTeams = server.second->teams.size();
			if (numTeams < minTeams) {
				minTeams = numTeams;
				leastUsedServers.clear();
			}
			if (minTeams == numTeams) {
				leastUsedServers.push_back(server.second);
			}
		}
		if (!leastUsedServers.empty()) {
			return deterministicRandom()->randomChoice(leastUsedServers);
		}
		// If we cannot find a healthy server with valid locality
		TraceEvent("NoHealthyAndValidLocalityServers")
		    .detail("Servers", server_info.size())
		    .detail("UnhealthyServers", unhealthyServers);
		return Reference<TCServerInfo>();
	}

	// Randomly choose one machine team that has chosenServer and has the correct size
	// When configuration is changed, we may have machine teams with old storageTeamSize
	Reference<TCMachineTeamInfo> findOneRandomMachineTeam(Reference<TCServerInfo> chosenServer) {
		if (!chosenServer->machine->machineTeams.empty()) {
			std::vector<Reference<TCMachineTeamInfo>> healthyMachineTeamsForChosenServer;
			for (auto& mt : chosenServer->machine->machineTeams) {
				if (isMachineTeamHealthy(mt)) {
					healthyMachineTeamsForChosenServer.push_back(mt);
				}
			}
			if (!healthyMachineTeamsForChosenServer.empty()) {
				return deterministicRandom()->randomChoice(healthyMachineTeamsForChosenServer);
			}
		}

		// If we cannot find a healthy machine team
		TraceEvent("NoHealthyMachineTeamForServer")
		    .detail("ServerID", chosenServer->id)
		    .detail("MachineTeams", chosenServer->machine->machineTeams.size());
		return Reference<TCMachineTeamInfo>();
	}

	// A server team should always come from servers on a machine team
	// Check if it is true
	bool isOnSameMachineTeam(Reference<TCTeamInfo>& team) {
		std::vector<Standalone<StringRef>> machineIDs;
		for (const auto& server : team->getServers()) {
			if (!server->machine.isValid()) return false;
			machineIDs.push_back(server->machine->machineID);
		}
		std::sort(machineIDs.begin(), machineIDs.end());

		int numExistance = 0;
		for (const auto& server : team->getServers()) {
			for (const auto& candidateMachineTeam : server->machine->machineTeams) {
				std::sort(candidateMachineTeam->machineIDs.begin(), candidateMachineTeam->machineIDs.end());
				if (machineIDs == candidateMachineTeam->machineIDs) {
					numExistance++;
					break;
				}
			}
		}
		return (numExistance == team->size());
	}

	// Sanity check the property of teams in unit test
	// Return true if all server teams belong to machine teams
	bool sanityCheckTeams() {
		for (auto& team : teams) {
			if (isOnSameMachineTeam(team) == false) {
				return false;
			}
		}

		return true;
	}

	int calculateHealthyServerCount() {
		int serverCount = 0;
		for (auto i = server_info.begin(); i != server_info.end(); ++i) {
			if (!server_status.get(i->first).isUnhealthy()) {
				++serverCount;
			}
		}
		return serverCount;
	}

	int calculateHealthyMachineCount() {
		int totalHealthyMachineCount = 0;
		for (auto& m : machine_info) {
			if (isMachineHealthy(m.second)) {
				++totalHealthyMachineCount;
			}
		}

		return totalHealthyMachineCount;
	}

	std::pair<int64_t, int64_t> calculateMinMaxServerTeamsOnServer() {
		int64_t minTeams = std::numeric_limits<int64_t>::max();
		int64_t maxTeams = 0;
		for (auto& server : server_info) {
			if (server_status.get(server.first).isUnhealthy()) {
				continue;
			}
			minTeams = std::min((int64_t) server.second->teams.size(), minTeams);
			maxTeams = std::max((int64_t) server.second->teams.size(), maxTeams);
		}
		return std::make_pair(minTeams, maxTeams);
	}

	std::pair<int64_t, int64_t> calculateMinMaxMachineTeamsOnMachine() {
		int64_t minTeams = std::numeric_limits<int64_t>::max();
		int64_t maxTeams = 0;
		for (auto& machine : machine_info) {
			if (!isMachineHealthy(machine.second)) {
				continue;
			}
			minTeams = std::min<int64_t>((int64_t) machine.second->machineTeams.size(), minTeams);
			maxTeams = std::max<int64_t>((int64_t) machine.second->machineTeams.size(), maxTeams);
		}
		return std::make_pair(minTeams, maxTeams);
	}

	// Sanity check
	bool isServerTeamCountCorrect(Reference<TCMachineTeamInfo>& mt) {
		int num = 0;
		bool ret = true;
		for (auto& team : teams) {
			if (team->machineTeam->machineIDs == mt->machineIDs) {
				++num;
			}
		}
		if (num != mt->serverTeams.size()) {
			ret = false;
			TraceEvent(SevError, "ServerTeamCountOnMachineIncorrect")
			    .detail("MachineTeam", mt->getMachineIDsStr())
			    .detail("ServerTeamsSize", mt->serverTeams.size())
			    .detail("CountedServerTeams", num);
		}
		return ret;
	}

	// Find the machine team with the least number of server teams
	std::pair<Reference<TCMachineTeamInfo>, int> getMachineTeamWithLeastProcessTeams() {
		Reference<TCMachineTeamInfo> retMT;
		int minNumProcessTeams = std::numeric_limits<int>::max();

		for (auto& mt : machineTeams) {
			if (EXPENSIVE_VALIDATION) {
				ASSERT(isServerTeamCountCorrect(mt));
			}

			if (mt->serverTeams.size() < minNumProcessTeams) {
				minNumProcessTeams = mt->serverTeams.size();
				retMT = mt;
			}
		}

		return std::pair<Reference<TCMachineTeamInfo>, int>(retMT, minNumProcessTeams);
	}

	// Find the machine team whose members are on the most number of machine teams, same logic as serverTeamRemover
	std::pair<Reference<TCMachineTeamInfo>, int> getMachineTeamWithMostMachineTeams() {
		Reference<TCMachineTeamInfo> retMT;
		int maxNumMachineTeams = 0;
		int targetMachineTeamNumPerMachine =
		    (SERVER_KNOBS->DESIRED_TEAMS_PER_SERVER * (configuration.storageTeamSize + 1)) / 2;

		for (auto& mt : machineTeams) {
			// The representative team number for the machine team mt is
			// the minimum number of machine teams of a machine in the team mt
			int representNumMachineTeams = std::numeric_limits<int>::max();
			for (auto& m : mt->machines) {
				representNumMachineTeams = std::min<int>(representNumMachineTeams, m->machineTeams.size());
			}
			if (representNumMachineTeams > targetMachineTeamNumPerMachine &&
			    representNumMachineTeams > maxNumMachineTeams) {
				maxNumMachineTeams = representNumMachineTeams;
				retMT = mt;
			}
		}

		return std::pair<Reference<TCMachineTeamInfo>, int>(retMT, maxNumMachineTeams);
	}

	// Find the server team whose members are on the most number of server teams
	std::pair<Reference<TCTeamInfo>, int> getServerTeamWithMostProcessTeams() {
		Reference<TCTeamInfo> retST;
		int maxNumProcessTeams = 0;
		int targetTeamNumPerServer = (SERVER_KNOBS->DESIRED_TEAMS_PER_SERVER * (configuration.storageTeamSize + 1)) / 2;

		for (auto& t : teams) {
			// The minimum number of teams of a server in a team is the representative team number for the team t
			int representNumProcessTeams = std::numeric_limits<int>::max();
			for (auto& server : t->getServers()) {
				representNumProcessTeams = std::min<int>(representNumProcessTeams, server->teams.size());
			}
			// We only remove the team whose representNumProcessTeams is larger than the targetTeamNumPerServer number
			// otherwise, teamBuilder will build the to-be-removed team again
			if (representNumProcessTeams > targetTeamNumPerServer && representNumProcessTeams > maxNumProcessTeams) {
				maxNumProcessTeams = representNumProcessTeams;
				retST = t;
			}
		}

		return std::pair<Reference<TCTeamInfo>, int>(retST, maxNumProcessTeams);
	}

	int getHealthyMachineTeamCount() {
		int healthyTeamCount = 0;
		for (auto mt = machineTeams.begin(); mt != machineTeams.end(); ++mt) {
			ASSERT((*mt)->machines.size() == configuration.storageTeamSize);

			if (isMachineTeamHealthy(*mt)) {
				++healthyTeamCount;
			}
		}

		return healthyTeamCount;
	}

	// Each machine is expected to have targetMachineTeamNumPerMachine
	// Return true if there exists a machine that does not have enough teams.
	bool notEnoughMachineTeamsForAMachine() {
		// If we want to remove the machine team with most machine teams, we use the same logic as
		// notEnoughTeamsForAServer
		int targetMachineTeamNumPerMachine =
		    SERVER_KNOBS->TR_FLAG_REMOVE_MT_WITH_MOST_TEAMS
		        ? (SERVER_KNOBS->DESIRED_TEAMS_PER_SERVER * (configuration.storageTeamSize + 1)) / 2
		        : SERVER_KNOBS->DESIRED_TEAMS_PER_SERVER;
		for (auto& m : machine_info) {
			// If SERVER_KNOBS->TR_FLAG_REMOVE_MT_WITH_MOST_TEAMS is false,
			// The desired machine team number is not the same with the desired server team number
			// in notEnoughTeamsForAServer() below, because the machineTeamRemover() does not
			// remove a machine team with the most number of machine teams.
			if (m.second->machineTeams.size() < targetMachineTeamNumPerMachine && isMachineHealthy(m.second)) {
				return true;
			}
		}

		return false;
	}

	// Each server is expected to have targetTeamNumPerServer teams.
	// Return true if there exists a server that does not have enough teams.
	bool notEnoughTeamsForAServer() {
		// We build more teams than we finally want so that we can use serverTeamRemover() actor to remove the teams
		// whose member belong to too many teams. This allows us to get a more balanced number of teams per server.
		// We want to ensure every server has targetTeamNumPerServer teams.
		// The numTeamsPerServerFactor is calculated as
		// (SERVER_KNOBS->DESIRED_TEAMS_PER_SERVER + ideal_num_of_teams_per_server) / 2
		// ideal_num_of_teams_per_server is (#teams * storageTeamSize) / #servers, which is
		// (#servers * DESIRED_TEAMS_PER_SERVER * storageTeamSize) / #servers.
		int targetTeamNumPerServer = (SERVER_KNOBS->DESIRED_TEAMS_PER_SERVER * (configuration.storageTeamSize + 1)) / 2;
		ASSERT(targetTeamNumPerServer > 0);
		for (auto& s : server_info) {
			if (s.second->teams.size() < targetTeamNumPerServer && !server_status.get(s.first).isUnhealthy()) {
				return true;
			}
		}

		return false;
	}

	// Create server teams based on machine teams
	// Before the number of machine teams reaches the threshold, build a machine team for each server team
	// When it reaches the threshold, first try to build a server team with existing machine teams; if failed,
	// build an extra machine team and record the event in trace
	int addTeamsBestOf(int teamsToBuild, int desiredTeams, int maxTeams) {
		ASSERT(teamsToBuild >= 0);
		ASSERT_WE_THINK(machine_info.size() > 0 || server_info.size() == 0);
		ASSERT_WE_THINK(SERVER_KNOBS->DESIRED_TEAMS_PER_SERVER >= 1 && configuration.storageTeamSize >= 1);

		int addedMachineTeams = 0;
		int addedTeams = 0;

		// Exclude machine teams who have members in the wrong configuration.
		// When we change configuration, we may have machine teams with storageTeamSize in the old configuration.
		int healthyMachineTeamCount = getHealthyMachineTeamCount();
		int totalMachineTeamCount = machineTeams.size();
		int totalHealthyMachineCount = calculateHealthyMachineCount();

		int desiredMachineTeams = SERVER_KNOBS->DESIRED_TEAMS_PER_SERVER * totalHealthyMachineCount;
		int maxMachineTeams = SERVER_KNOBS->MAX_TEAMS_PER_SERVER * totalHealthyMachineCount;
		// machineTeamsToBuild mimics how the teamsToBuild is calculated in buildTeams()
		int machineTeamsToBuild = std::max(
		    0, std::min(desiredMachineTeams - healthyMachineTeamCount, maxMachineTeams - totalMachineTeamCount));

		TraceEvent("BuildMachineTeams")
		    .detail("TotalHealthyMachine", totalHealthyMachineCount)
		    .detail("HealthyMachineTeamCount", healthyMachineTeamCount)
		    .detail("DesiredMachineTeams", desiredMachineTeams)
		    .detail("MaxMachineTeams", maxMachineTeams)
		    .detail("MachineTeamsToBuild", machineTeamsToBuild);
		// Pre-build all machine teams until we have the desired number of machine teams
		if (machineTeamsToBuild > 0 || notEnoughMachineTeamsForAMachine()) {
			addedMachineTeams = addBestMachineTeams(machineTeamsToBuild);
		}

		while (addedTeams < teamsToBuild || notEnoughTeamsForAServer()) {
			// Step 1: Create 1 best machine team
			std::vector<UID> bestServerTeam;
			int bestScore = std::numeric_limits<int>::max();
			int maxAttempts = SERVER_KNOBS->BEST_OF_AMT; // BEST_OF_AMT = 4
			for (int i = 0; i < maxAttempts && i < 100; ++i) {
				// Step 2: Choose 1 least used server and then choose 1 least used machine team from the server
				Reference<TCServerInfo> chosenServer = findOneLeastUsedServer();
				if (!chosenServer.isValid()) {
					break; // We cannot find a valid server
				}
				// Note: To avoid creating correlation of picked machine teams, we simply choose a random machine team
				// instead of choosing the least used machine team.
				// The correlation happens, for example, when we add two new machines, we may always choose the machine
				// team with these two new machines because they are typically less used.
				Reference<TCMachineTeamInfo> chosenMachineTeam = findOneRandomMachineTeam(chosenServer);

				if (!chosenMachineTeam.isValid()) {
					// We may face the situation that temporarily we have no healthy machine.
					TraceEvent(SevWarn, "MachineTeamNotFound")
					    .detail("Primary", primary)
					    .detail("MachineTeams", machineTeams.size());
					continue; // try randomly to find another least used server
				}

				// From here, chosenMachineTeam must have a healthy server team
				// Step 3: Randomly pick 1 server from each machine in the chosen machine team to form a server team
				vector<UID> serverTeam;
				int chosenServerCount = 0;
				for (auto& machine : chosenMachineTeam->machines) {
					UID serverID;
					if (machine == chosenServer->machine) {
						serverID = chosenServer->id;
						++chosenServerCount;
					} else {
						std::vector<Reference<TCServerInfo>> healthyProcesses;
						for (auto it : machine->serversOnMachine) {
							if (!server_status.get(it->id).isUnhealthy()) {
								healthyProcesses.push_back(it);
							}
						}
						serverID = deterministicRandom()->randomChoice(healthyProcesses)->id;
					}
					serverTeam.push_back(serverID);
				}

				ASSERT(chosenServerCount == 1); // chosenServer should be used exactly once
				ASSERT(serverTeam.size() == configuration.storageTeamSize);

				std::sort(serverTeam.begin(), serverTeam.end());
				int overlap = overlappingMembers(serverTeam);
				if (overlap == serverTeam.size()) {
					maxAttempts += 1;
					continue;
				}

				// Pick the server team with smallest score in all attempts
				// If we use different metric here, DD may oscillate infinitely in creating and removing teams.
				// SOMEDAY: Improve the code efficiency by using reservoir algorithm
				int score = SERVER_KNOBS->DD_OVERLAP_PENALTY*overlap;
				for (auto& server : serverTeam) {
					score += server_info[server]->teams.size();
				}
				TraceEvent("BuildServerTeams")
				    .detail("Score", score)
				    .detail("BestScore", bestScore)
				    .detail("TeamSize", serverTeam.size())
				    .detail("StorageTeamSize", configuration.storageTeamSize);
				if (score < bestScore) {
					bestScore = score;
					bestServerTeam = serverTeam;
				}
			}

			if (bestServerTeam.size() != configuration.storageTeamSize) {
				// Not find any team and will unlikely find a team
				lastBuildTeamsFailed = true;
				break;
			}

			// Step 4: Add the server team
			addTeam(bestServerTeam.begin(), bestServerTeam.end(), false);
			addedTeams++;
		}

		healthyMachineTeamCount = getHealthyMachineTeamCount();

		std::pair<uint64_t, uint64_t> minMaxTeamsOnServer = calculateMinMaxServerTeamsOnServer();
		std::pair<uint64_t, uint64_t> minMaxMachineTeamsOnMachine = calculateMinMaxMachineTeamsOnMachine();

		TraceEvent("TeamCollectionInfo", distributorId)
		    .detail("Primary", primary)
		    .detail("AddedTeams", addedTeams)
		    .detail("TeamsToBuild", teamsToBuild)
		    .detail("CurrentTeams", teams.size())
		    .detail("DesiredTeams", desiredTeams)
		    .detail("MaxTeams", maxTeams)
		    .detail("StorageTeamSize", configuration.storageTeamSize)
		    .detail("CurrentMachineTeams", machineTeams.size())
		    .detail("CurrentHealthyMachineTeams", healthyMachineTeamCount)
		    .detail("DesiredMachineTeams", desiredMachineTeams)
		    .detail("MaxMachineTeams", maxMachineTeams)
		    .detail("TotalHealthyMachines", totalHealthyMachineCount)
		    .detail("MinTeamsOnServer", minMaxTeamsOnServer.first)
		    .detail("MaxTeamsOnServer", minMaxTeamsOnServer.second)
		    .detail("MinMachineTeamsOnMachine", minMaxMachineTeamsOnMachine.first)
		    .detail("MaxMachineTeamsOnMachine", minMaxMachineTeamsOnMachine.second)
		    .detail("DoBuildTeams", doBuildTeams)
		    .trackLatest("TeamCollectionInfo");

		return addedTeams;
	}

	// Check if the number of server (and machine teams) is larger than the maximum allowed number
	void traceTeamCollectionInfo() {
		int totalHealthyServerCount = calculateHealthyServerCount();
		int desiredServerTeams = SERVER_KNOBS->DESIRED_TEAMS_PER_SERVER * totalHealthyServerCount;
		int maxServerTeams = SERVER_KNOBS->MAX_TEAMS_PER_SERVER * totalHealthyServerCount;

		int totalHealthyMachineCount = calculateHealthyMachineCount();
		int desiredMachineTeams = SERVER_KNOBS->DESIRED_TEAMS_PER_SERVER * totalHealthyMachineCount;
		int maxMachineTeams = SERVER_KNOBS->MAX_TEAMS_PER_SERVER * totalHealthyMachineCount;
		int healthyMachineTeamCount = getHealthyMachineTeamCount();

		std::pair<uint64_t, uint64_t> minMaxTeamsOnServer = calculateMinMaxServerTeamsOnServer();
		std::pair<uint64_t, uint64_t> minMaxMachineTeamsOnMachine = calculateMinMaxMachineTeamsOnMachine();

		TraceEvent("TeamCollectionInfo", distributorId)
		    .detail("Primary", primary)
		    .detail("AddedTeams", 0)
		    .detail("TeamsToBuild", 0)
		    .detail("CurrentTeams", teams.size())
		    .detail("DesiredTeams", desiredServerTeams)
		    .detail("MaxTeams", maxServerTeams)
		    .detail("StorageTeamSize", configuration.storageTeamSize)
		    .detail("CurrentMachineTeams", machineTeams.size())
		    .detail("CurrentHealthyMachineTeams", healthyMachineTeamCount)
		    .detail("DesiredMachineTeams", desiredMachineTeams)
		    .detail("MaxMachineTeams", maxMachineTeams)
		    .detail("TotalHealthyMachines", totalHealthyMachineCount)
		    .detail("MinTeamsOnServer", minMaxTeamsOnServer.first)
		    .detail("MaxTeamsOnServer", minMaxTeamsOnServer.second)
		    .detail("MinMachineTeamsOnMachine", minMaxMachineTeamsOnMachine.first)
		    .detail("MaxMachineTeamsOnMachine", minMaxMachineTeamsOnMachine.second)
		    .detail("DoBuildTeams", doBuildTeams)
		    .trackLatest("TeamCollectionInfo");

		// Advance time so that we will not have multiple TeamCollectionInfo at the same time, otherwise
		// simulation test will randomly pick one TeamCollectionInfo trace, which could be the one before build teams
		// wait(delay(0.01));

		// Debug purpose
		// if (healthyMachineTeamCount > desiredMachineTeams || machineTeams.size() > maxMachineTeams) {
		// 	// When the number of machine teams is over the limit, print out the current team info.
		// 	traceAllInfo(true);
		// }
	}

	// Use the current set of known processes (from server_info) to compute an optimized set of storage server teams.
	// The following are guarantees of the process:
	//   - Each newly-built team will meet the replication policy
	//   - All newly-built teams will have exactly teamSize machines
	//
	// buildTeams() only ever adds teams to the list of teams. Teams are only removed from the list when all data has been removed.
	//
	// buildTeams will not count teams larger than teamSize against the desired teams.
	ACTOR static Future<Void> buildTeams( DDTeamCollection* self ) {
		state int desiredTeams;
		int serverCount = 0;
		int uniqueMachines = 0;
		std::set<Optional<Standalone<StringRef>>> machines;

		for (auto i = self->server_info.begin(); i != self->server_info.end(); ++i) {
			if (!self->server_status.get(i->first).isUnhealthy()) {
				++serverCount;
				LocalityData& serverLocation = i->second->lastKnownInterface.locality;
				machines.insert( serverLocation.zoneId() );
			}
		}
		uniqueMachines = machines.size();
		TraceEvent("BuildTeams")
			.detail("ServerCount", self->server_info.size())
			.detail("UniqueMachines", uniqueMachines)
			.detail("Primary", self->primary)
			.detail("StorageTeamSize", self->configuration.storageTeamSize);

		// If there are too few machines to even build teams or there are too few represented datacenters, build no new teams
		if( uniqueMachines >= self->configuration.storageTeamSize ) {
			desiredTeams = SERVER_KNOBS->DESIRED_TEAMS_PER_SERVER * serverCount;
			int maxTeams = SERVER_KNOBS->MAX_TEAMS_PER_SERVER * serverCount;

			// Exclude teams who have members in the wrong configuration, since we don't want these teams
			int teamCount = 0;
			int totalTeamCount = 0;
			for (int i = 0; i < self->teams.size(); ++i) {
				if (!self->teams[i]->isWrongConfiguration()) {
					if( self->teams[i]->isHealthy() ) {
						teamCount++;
					}
					totalTeamCount++;
				}
			}

			// teamsToBuild is calculated such that we will not build too many teams in the situation
			// when all (or most of) teams become unhealthy temporarily and then healthy again
			state int teamsToBuild = std::max(0, std::min(desiredTeams - teamCount, maxTeams - totalTeamCount));

			TraceEvent("BuildTeamsBegin", self->distributorId)
			    .detail("TeamsToBuild", teamsToBuild)
			    .detail("DesiredTeams", desiredTeams)
			    .detail("MaxTeams", maxTeams)
			    .detail("BadTeams", self->badTeams.size())
			    .detail("UniqueMachines", uniqueMachines)
			    .detail("TeamSize", self->configuration.storageTeamSize)
			    .detail("Servers", serverCount)
			    .detail("CurrentTrackedTeams", self->teams.size())
			    .detail("HealthyTeamCount", teamCount)
			    .detail("TotalTeamCount", totalTeamCount)
			    .detail("MachineTeamCount", self->machineTeams.size())
			    .detail("MachineCount", self->machine_info.size())
			    .detail("DesiredTeamsPerServer", SERVER_KNOBS->DESIRED_TEAMS_PER_SERVER);

			self->lastBuildTeamsFailed = false;
			if (teamsToBuild > 0 || self->notEnoughTeamsForAServer()) {
				state vector<std::vector<UID>> builtTeams;

				// addTeamsBestOf() will not add more teams than needed.
				// If the team number is more than the desired, the extra teams are added in the code path when
				// a team is added as an initial team
				int addedTeams = self->addTeamsBestOf(teamsToBuild, desiredTeams, maxTeams);

				if (addedTeams <= 0 && self->teams.size() == 0) {
					TraceEvent(SevWarn, "NoTeamAfterBuildTeam")
						.detail("TeamNum", self->teams.size())
						.detail("Debug", "Check information below");
					// Debug: set true for traceAllInfo() to print out more information
					self->traceAllInfo();
				}
			} else {
				int totalHealthyMachineCount = self->calculateHealthyMachineCount();

				int desiredMachineTeams = SERVER_KNOBS->DESIRED_TEAMS_PER_SERVER * totalHealthyMachineCount;
				int maxMachineTeams = SERVER_KNOBS->MAX_TEAMS_PER_SERVER * totalHealthyMachineCount;
				int healthyMachineTeamCount = self->getHealthyMachineTeamCount();

				std::pair<uint64_t, uint64_t> minMaxTeamsOnServer = self->calculateMinMaxServerTeamsOnServer();
				std::pair<uint64_t, uint64_t> minMaxMachineTeamsOnMachine = self->calculateMinMaxMachineTeamsOnMachine();

				TraceEvent("TeamCollectionInfo", self->distributorId)
				    .detail("Primary", self->primary)
				    .detail("AddedTeams", 0)
				    .detail("TeamsToBuild", teamsToBuild)
				    .detail("CurrentTeams", self->teams.size())
				    .detail("DesiredTeams", desiredTeams)
				    .detail("MaxTeams", maxTeams)
				    .detail("StorageTeamSize", self->configuration.storageTeamSize)
				    .detail("CurrentMachineTeams", self->machineTeams.size())
				    .detail("CurrentHealthyMachineTeams", healthyMachineTeamCount)
				    .detail("DesiredMachineTeams", desiredMachineTeams)
				    .detail("MaxMachineTeams", maxMachineTeams)
				    .detail("TotalHealthyMachines", totalHealthyMachineCount)
				    .detail("MinTeamsOnServer", minMaxTeamsOnServer.first)
				    .detail("MaxTeamsOnServer", minMaxTeamsOnServer.second)
				    .detail("MinMachineTeamsOnMachine", minMaxMachineTeamsOnMachine.first)
				    .detail("MaxMachineTeamsOnMachine", minMaxMachineTeamsOnMachine.second)
				    .detail("DoBuildTeams", self->doBuildTeams)
				    .trackLatest("TeamCollectionInfo");
			}
		}

		self->evaluateTeamQuality();

		//Building teams can cause servers to become undesired, which can make teams unhealthy.
		//Let all of these changes get worked out before responding to the get team request
		wait( delay(0, TaskPriority::DataDistributionLaunch) );

		return Void();
	}

	void noHealthyTeams() {
		std::set<UID> desiredServerSet;
		std::string desc;
		for (auto i = server_info.begin(); i != server_info.end(); ++i) {
			ASSERT(i->first == i->second->id);
			if (!server_status.get(i->first).isFailed) {
				desiredServerSet.insert(i->first);
				desc += i->first.shortString() + " (" + i->second->lastKnownInterface.toString() + "), ";
			}
		}

		TraceEvent(SevWarn, "NoHealthyTeams", distributorId)
			.detail("CurrentTeamCount", teams.size())
			.detail("ServerCount", server_info.size())
			.detail("NonFailedServerCount", desiredServerSet.size());
	}

	bool shouldHandleServer(const StorageServerInterface &newServer) {
		return (includedDCs.empty() ||
		        std::find(includedDCs.begin(), includedDCs.end(), newServer.locality.dcId()) != includedDCs.end() ||
		        (otherTrackedDCs.present() && std::find(otherTrackedDCs.get().begin(), otherTrackedDCs.get().end(),
		                                                newServer.locality.dcId()) == otherTrackedDCs.get().end()));
	}

	void addServer( StorageServerInterface newServer, ProcessClass processClass, Promise<Void> errorOut, Version addedVersion ) {
		if (!shouldHandleServer(newServer)) {
			return;
		}
		allServers.push_back( newServer.id() );

		TraceEvent("AddedStorageServer", distributorId).detail("ServerID", newServer.id()).detail("ProcessClass", processClass.toString()).detail("WaitFailureToken", newServer.waitFailure.getEndpoint().token).detail("Address", newServer.waitFailure.getEndpoint().getPrimaryAddress());
		auto &r = server_info[newServer.id()] = Reference<TCServerInfo>( new TCServerInfo( newServer, processClass, includedDCs.empty() || std::find(includedDCs.begin(), includedDCs.end(), newServer.locality.dcId()) != includedDCs.end(), storageServerSet ) );

		// Establish the relation between server and machine
		checkAndCreateMachine(r);

		r->tracker = storageServerTracker( this, cx, r.getPtr(), errorOut, addedVersion );
		doBuildTeams = true; // Adding a new server triggers to build new teams
		restartTeamBuilder.trigger();
	}

	bool removeTeam( Reference<TCTeamInfo> team ) {
		TraceEvent("RemovedTeam", distributorId).detail("Team", team->getDesc());
		bool found = false;
		for(int t=0; t<teams.size(); t++) {
			if( teams[t] == team ) {
				teams[t--] = teams.back();
				teams.pop_back();
				found = true;
				break;
			}
		}

		for(const auto& server : team->getServers()) {
			for(int t = 0; t<server->teams.size(); t++) {
				if( server->teams[t] == team ) {
					ASSERT(found);
					server->teams[t--] = server->teams.back();
					server->teams.pop_back();
					break; // The teams on a server should never duplicate
				}
			}
		}

		// Remove the team from its machine team
		bool foundInMachineTeam = false;
		for (int t = 0; t < team->machineTeam->serverTeams.size(); ++t) {
			if (team->machineTeam->serverTeams[t] == team) {
				team->machineTeam->serverTeams[t--] = team->machineTeam->serverTeams.back();
				team->machineTeam->serverTeams.pop_back();
				foundInMachineTeam = true;
				break; // The same team is added to the serverTeams only once
			}
		}

		ASSERT_WE_THINK(foundInMachineTeam);
		team->tracker.cancel();
		if (g_network->isSimulated()) {
			// Update server team information for consistency check in simulation
			traceTeamCollectionInfo();
		}
		return found;
	}

	// Check if the server belongs to a machine; if not, create the machine.
	// Establish the two-direction link between server and machine
	Reference<TCMachineInfo> checkAndCreateMachine(Reference<TCServerInfo> server) {
		ASSERT(server.isValid() && server_info.find(server->id) != server_info.end());
		auto& locality = server->lastKnownInterface.locality;
		Standalone<StringRef> machine_id = locality.zoneId().get(); // locality to machine_id with std::string type

		Reference<TCMachineInfo> machineInfo;
		if (machine_info.find(machine_id) == machine_info.end()) {
			// uid is the first storage server process on the machine
			TEST(true);
			// For each machine, store the first server's localityEntry into machineInfo for later use.
			LocalityEntry localityEntry = machineLocalityMap.add(locality, &server->id);
			machineInfo = Reference<TCMachineInfo>(new TCMachineInfo(server, localityEntry));
			machine_info.insert(std::make_pair(machine_id, machineInfo));
		} else {
			machineInfo = machine_info.find(machine_id)->second;
			machineInfo->serversOnMachine.push_back(server);
		}
		server->machine = machineInfo;

		return machineInfo;
	}

	// Check if the serverTeam belongs to a machine team; If not, create the machine team
	// Note: This function may make the machine team number larger than the desired machine team number
	Reference<TCMachineTeamInfo> checkAndCreateMachineTeam(Reference<TCTeamInfo> serverTeam) {
		std::vector<Standalone<StringRef>> machineIDs;
		for (auto& server : serverTeam->getServers()) {
			Reference<TCMachineInfo> machine = server->machine;
			machineIDs.push_back(machine->machineID);
		}

		std::sort(machineIDs.begin(), machineIDs.end());
		Reference<TCMachineTeamInfo> machineTeam = findMachineTeam(machineIDs);
		if (!machineTeam.isValid()) { // Create the machine team if it does not exist
			machineTeam = addMachineTeam(machineIDs.begin(), machineIDs.end());
		}

		machineTeam->serverTeams.push_back(serverTeam);

		return machineTeam;
	}

	// Remove the removedMachineInfo machine and any related machine team
	void removeMachine(DDTeamCollection* self, Reference<TCMachineInfo> removedMachineInfo) {
		// Find machines that share teams with the removed machine
		std::set<Standalone<StringRef>> machinesWithAjoiningTeams;
		for (auto& machineTeam : removedMachineInfo->machineTeams) {
			machinesWithAjoiningTeams.insert(machineTeam->machineIDs.begin(), machineTeam->machineIDs.end());
		}
		machinesWithAjoiningTeams.erase(removedMachineInfo->machineID);
		// For each machine in a machine team with the removed machine,
		// erase shared machine teams from the list of teams.
		for (auto it = machinesWithAjoiningTeams.begin(); it != machinesWithAjoiningTeams.end(); ++it) {
			auto& machineTeams = machine_info[*it]->machineTeams;
			for (int t = 0; t < machineTeams.size(); t++) {
				auto& machineTeam = machineTeams[t];
				if (std::count(machineTeam->machineIDs.begin(), machineTeam->machineIDs.end(),
				               removedMachineInfo->machineID)) {
					machineTeams[t--] = machineTeams.back();
					machineTeams.pop_back();
				}
			}
		}
		removedMachineInfo->machineTeams.clear();

		// Remove global machine team that includes removedMachineInfo
		for (int t = 0; t < machineTeams.size(); t++) {
			auto& machineTeam = machineTeams[t];
			if (std::count(machineTeam->machineIDs.begin(), machineTeam->machineIDs.end(),
			               removedMachineInfo->machineID)) {
				removeMachineTeam(machineTeam);
				// removeMachineTeam will swap the last team in machineTeams vector into [t];
				// t-- to avoid skipping the element
				t--;
			}
		}

		// Remove removedMachineInfo from machine's global info
		machine_info.erase(removedMachineInfo->machineID);
		TraceEvent("MachineLocalityMapUpdate").detail("MachineUIDRemoved", removedMachineInfo->machineID.toString());

		// We do not update macineLocalityMap when a machine is removed because we will do so when we use it in
		// addBestMachineTeams()
		// rebuildMachineLocalityMap();
	}

	// Invariant: Remove a machine team only when the server teams on it has been removed
	// We never actively remove a machine team.
	// A machine team is removed when a machine is removed,
	// which is caused by the event when all servers on the machine is removed.
	// NOTE: When this function is called in the loop of iterating machineTeams, make sure NOT increase the index
	// in the next iteration of the loop. Otherwise, you may miss checking some elements in machineTeams
	bool removeMachineTeam(Reference<TCMachineTeamInfo> targetMT) {
		bool foundMachineTeam = false;
		for (int i = 0; i < machineTeams.size(); i++) {
			Reference<TCMachineTeamInfo> mt = machineTeams[i];
			if (mt->machineIDs == targetMT->machineIDs) {
				machineTeams[i--] = machineTeams.back();
				machineTeams.pop_back();
				foundMachineTeam = true;
				break;
			}
		}
		// Remove machine team on each machine
		for (auto& machine : targetMT->machines) {
			for (int i = 0; i < machine->machineTeams.size(); ++i) {
				if (machine->machineTeams[i]->machineIDs == targetMT->machineIDs) {
					machine->machineTeams[i--] = machine->machineTeams.back();
					machine->machineTeams.pop_back();
					break; // The machineTeams on a machine should never duplicate
				}
			}
		}

		return foundMachineTeam;
	}

	void removeServer(DDTeamCollection* self, UID removedServer) {
		TraceEvent("RemovedStorageServer", distributorId).detail("ServerID", removedServer);

		// ASSERT( !shardsAffectedByTeamFailure->getServersForTeam( t ) for all t in teams that contain removedServer )
		Reference<TCServerInfo> removedServerInfo = server_info[removedServer];

		// Step: Remove server team that relate to removedServer
		// Find all servers with which the removedServer shares teams
		std::set<UID> serversWithAjoiningTeams;
		auto& sharedTeams = removedServerInfo->teams;
		for (int i = 0; i < sharedTeams.size(); ++i) {
			auto& teamIds = sharedTeams[i]->getServerIDs();
			serversWithAjoiningTeams.insert( teamIds.begin(), teamIds.end() );
		}
		serversWithAjoiningTeams.erase( removedServer );

		// For each server in a team with the removedServer, erase shared teams from the list of teams in that other server
		for( auto it = serversWithAjoiningTeams.begin(); it != serversWithAjoiningTeams.end(); ++it ) {
			auto& serverTeams = server_info[*it]->teams;
			for (int t = 0; t < serverTeams.size(); t++) {
				auto& serverIds = serverTeams[t]->getServerIDs();
				if ( std::count( serverIds.begin(), serverIds.end(), removedServer ) ) {
					serverTeams[t--] = serverTeams.back();
					serverTeams.pop_back();
				}
			}
		}

		// Step: Remove all teams that contain removedServer
		// SOMEDAY: can we avoid walking through all teams, since we have an index of teams in which removedServer participated
		int removedCount = 0;
		for (int t = 0; t < teams.size(); t++) {
			if ( std::count( teams[t]->getServerIDs().begin(), teams[t]->getServerIDs().end(), removedServer ) ) {
				TraceEvent("TeamRemoved")
				    .detail("Primary", primary)
				    .detail("TeamServerIDs", teams[t]->getServerIDsStr());
				// removeTeam also needs to remove the team from the machine team info.
				removeTeam(teams[t]);
				t--;
				removedCount++;
			}
		}

		if (removedCount == 0) {
			TraceEvent(SevInfo, "NoTeamsRemovedWhenServerRemoved")
			    .detail("Primary", primary)
			    .detail("Debug", "ThisShouldRarelyHappen_CheckInfoBelow");
			traceAllInfo();
		}

		// Step: Remove machine info related to removedServer
		// Remove the server from its machine
		Reference<TCMachineInfo> removedMachineInfo = removedServerInfo->machine;
		for (int i = 0; i < removedMachineInfo->serversOnMachine.size(); ++i) {
			if (removedMachineInfo->serversOnMachine[i] == removedServerInfo) {
				// Safe even when removedServerInfo is the last one
				removedMachineInfo->serversOnMachine[i--] = removedMachineInfo->serversOnMachine.back();
				removedMachineInfo->serversOnMachine.pop_back();
				break;
			}
		}
		// Remove machine if no server on it
		// Note: Remove machine (and machine team) after server teams have been removed, because
		// we remove a machine team only when the server teams on it have been removed
		if (removedMachineInfo->serversOnMachine.size() == 0) {
			removeMachine(self, removedMachineInfo);
		}

		// If the machine uses removedServer's locality and the machine still has servers, the the machine's
		// representative server will be updated when it is used in addBestMachineTeams()
		// Note that since we do not rebuildMachineLocalityMap() here, the machineLocalityMap can be stale.
		// This is ok as long as we do not arbitrarily validate if machine team satisfies replication policy.

		// Step: Remove removedServer from server's global data
		for (int s = 0; s < allServers.size(); s++) {
			if (allServers[s] == removedServer) {
				allServers[s--] = allServers.back();
				allServers.pop_back();
			}
		}
		server_info.erase( removedServer );

		if(server_status.get(removedServer).initialized && server_status.get(removedServer).isUnhealthy()) {
			unhealthyServers--;
		}
		server_status.clear( removedServer );

		//FIXME: add remove support to localitySet so we do not have to recreate it
		resetLocalitySet();

		doBuildTeams = true;
		restartTeamBuilder.trigger();

		TraceEvent("DataDistributionTeamCollectionUpdate", distributorId)
		    .detail("Teams", teams.size())
		    .detail("BadTeams", badTeams.size())
		    .detail("Servers", allServers.size())
		    .detail("Machines", machine_info.size())
		    .detail("MachineTeams", machineTeams.size())
		    .detail("DesiredTeamsPerServer", SERVER_KNOBS->DESIRED_TEAMS_PER_SERVER);
	}
};

ACTOR Future<Void> waitUntilHealthy(DDTeamCollection* self, double extraDelay = 0) {
	state int waitCount = 0;
	loop {
		while(self->zeroHealthyTeams->get() || self->processingUnhealthy->get()) {
			// processingUnhealthy: true when there exists data movement
			TraceEvent("WaitUntilHealthyStalled", self->distributorId).detail("Primary", self->primary).detail("ZeroHealthy", self->zeroHealthyTeams->get()).detail("ProcessingUnhealthy", self->processingUnhealthy->get());
			wait(self->zeroHealthyTeams->onChange() || self->processingUnhealthy->onChange());
			waitCount = 0;
		}
		wait(delay(SERVER_KNOBS->DD_STALL_CHECK_DELAY, TaskPriority::Low)); //After the team trackers wait on the initial failure reaction delay, they yield. We want to make sure every tracker has had the opportunity to send their relocations to the queue.
		if(!self->zeroHealthyTeams->get() && !self->processingUnhealthy->get()) {
			if (extraDelay <= 0.01 || waitCount >= 1) {
				// Return healthy if we do not need extraDelay or when DD are healthy in at least two consecutive check
				return Void();
			} else {
				wait(delay(extraDelay, TaskPriority::Low));
				waitCount++;
			}
		}
	}
}

ACTOR Future<Void> removeBadTeams(DDTeamCollection* self) {
	wait(self->initialFailureReactionDelay);
	wait(waitUntilHealthy(self));
	wait(self->addSubsetComplete.getFuture());
	TraceEvent("DDRemovingBadTeams", self->distributorId).detail("Primary", self->primary);
	for(auto it : self->badTeams) {
		it->tracker.cancel();
	}
	self->badTeams.clear();
	return Void();
}

ACTOR Future<Void> machineTeamRemover(DDTeamCollection* self) {
	state int numMachineTeamRemoved = 0;
	loop {
		// In case the machineTeamRemover cause problems in production, we can disable it
		if (SERVER_KNOBS->TR_FLAG_DISABLE_MACHINE_TEAM_REMOVER) {
			return Void(); // Directly return Void()
		}

		// To avoid removing machine teams too fast, which is unlikely happen though
		wait( delay(SERVER_KNOBS->TR_REMOVE_MACHINE_TEAM_DELAY) );

		wait(waitUntilHealthy(self));
		// Wait for the badTeamRemover() to avoid the potential race between adding the bad team (add the team tracker)
		// and remove bad team (cancel the team tracker).
		wait(self->badTeamRemover);

		state int healthyMachineCount = self->calculateHealthyMachineCount();
		// Check if all machines are healthy, if not, we wait for 1 second and loop back.
		// Eventually, all machines will become healthy.
		if (healthyMachineCount != self->machine_info.size()) {
			continue;
		}

		// From this point, all machine teams and server teams should be healthy, because we wait above
		// until processingUnhealthy is done, and all machines are healthy

		// Sanity check all machine teams are healthy
		//		int currentHealthyMTCount = self->getHealthyMachineTeamCount();
		//		if (currentHealthyMTCount != self->machineTeams.size()) {
		//			TraceEvent(SevError, "InvalidAssumption")
		//			    .detail("HealthyMachineCount", healthyMachineCount)
		//			    .detail("Machines", self->machine_info.size())
		//			    .detail("CurrentHealthyMTCount", currentHealthyMTCount)
		//			    .detail("MachineTeams", self->machineTeams.size());
		//			self->traceAllInfo(true);
		//		}

		// In most cases, all machine teams should be healthy teams at this point.
		int desiredMachineTeams = SERVER_KNOBS->DESIRED_TEAMS_PER_SERVER * healthyMachineCount;
		int totalMTCount = self->machineTeams.size();
		// Pick the machine team to remove. After release-6.2 version,
		// we remove the machine team with most machine teams, the same logic as serverTeamRemover
		std::pair<Reference<TCMachineTeamInfo>, int> foundMTInfo = SERVER_KNOBS->TR_FLAG_REMOVE_MT_WITH_MOST_TEAMS
		                                                               ? self->getMachineTeamWithMostMachineTeams()
		                                                               : self->getMachineTeamWithLeastProcessTeams();

		if (totalMTCount > desiredMachineTeams && foundMTInfo.first.isValid()) {
			Reference<TCMachineTeamInfo> mt = foundMTInfo.first;
			int minNumProcessTeams = foundMTInfo.second;
			ASSERT(mt.isValid());

			// Pick one process team, and mark it as a bad team
			// Remove the machine by removing its process team one by one
			Reference<TCTeamInfo> team;
			int teamIndex = 0;
			for (teamIndex = 0; teamIndex < mt->serverTeams.size(); ++teamIndex) {
				team = mt->serverTeams[teamIndex];
				ASSERT(team->machineTeam->machineIDs == mt->machineIDs); // Sanity check

				// Check if a server will have 0 team after the team is removed
				for (auto& s : team->getServers()) {
					if (s->teams.size() == 0) {
						TraceEvent(SevError, "TeamRemoverTooAggressive")
						    .detail("Server", s->id)
						    .detail("Team", team->getServerIDsStr());
						self->traceAllInfo(true);
					}
				}

				// The team will be marked as a bad team
				bool foundTeam = self->removeTeam(team);
				ASSERT(foundTeam == true);
				// removeTeam() has side effect of swapping the last element to the current pos
				// in the serverTeams vector in the machine team.
				--teamIndex;
				self->addTeam(team->getServers(), true, true);
				TEST(true);
			}

			self->doBuildTeams = true;

			if (self->badTeamRemover.isReady()) {
				self->badTeamRemover = removeBadTeams(self);
				self->addActor.send(self->badTeamRemover);
			}

			TraceEvent("MachineTeamRemover", self->distributorId)
			    .detail("MachineTeamToRemove", mt->getMachineIDsStr())
			    .detail("NumProcessTeamsOnTheMachineTeam", minNumProcessTeams)
			    .detail("CurrentMachineTeams", self->machineTeams.size())
			    .detail("DesiredMachineTeams", desiredMachineTeams);

			// Remove the machine team
			bool foundRemovedMachineTeam = self->removeMachineTeam(mt);
			// When we remove the last server team on a machine team in removeTeam(), we also remove the machine team
			// This is needed for removeTeam() functoin.
			// So here the removeMachineTeam() should not find the machine team
			ASSERT(foundRemovedMachineTeam);
			numMachineTeamRemoved++;
		} else {
			if (numMachineTeamRemoved > 0) {
				// Only trace the information when we remove a machine team
				TraceEvent("TeamRemoverDone")
				    .detail("HealthyMachines", healthyMachineCount)
				    // .detail("CurrentHealthyMachineTeams", currentHealthyMTCount)
				    .detail("CurrentMachineTeams", self->machineTeams.size())
				    .detail("DesiredMachineTeams", desiredMachineTeams)
				    .detail("NumMachineTeamsRemoved", numMachineTeamRemoved);
				self->traceTeamCollectionInfo();
				numMachineTeamRemoved = 0; //Reset the counter to avoid keep printing the message
			}
		}
	}
}

// Remove the server team whose members have the most number of process teams
// until the total number of server teams is no larger than the desired number
ACTOR Future<Void> serverTeamRemover(DDTeamCollection* self) {
	state int numServerTeamRemoved = 0;
	loop {
		// In case the serverTeamRemover cause problems in production, we can disable it
		if (SERVER_KNOBS->TR_FLAG_DISABLE_SERVER_TEAM_REMOVER) {
			return Void(); // Directly return Void()
		}

		double removeServerTeamDelay = SERVER_KNOBS->TR_REMOVE_SERVER_TEAM_DELAY;
		if (g_network->isSimulated()) {
			// Speed up the team remover in simulation; otherwise,
			// it may time out because we need to remove hundreds of teams
			removeServerTeamDelay = removeServerTeamDelay / 100;
		}
		// To avoid removing server teams too fast, which is unlikely happen though
		wait(delay(removeServerTeamDelay));

		wait(waitUntilHealthy(self, SERVER_KNOBS->TR_REMOVE_SERVER_TEAM_EXTRA_DELAY));
		// Wait for the badTeamRemover() to avoid the potential race between
		// adding the bad team (add the team tracker) and remove bad team (cancel the team tracker).
		wait(self->badTeamRemover);

		// From this point, all server teams should be healthy, because we wait above
		// until processingUnhealthy is done, and all machines are healthy
		int desiredServerTeams = SERVER_KNOBS->DESIRED_TEAMS_PER_SERVER * self->server_info.size();
		int totalSTCount = self->teams.size();
		// Pick the server team whose members are on the most number of server teams, and mark it undesired
		std::pair<Reference<TCTeamInfo>, int> foundSTInfo = self->getServerTeamWithMostProcessTeams();

		if (totalSTCount > desiredServerTeams && foundSTInfo.first.isValid()) {
			ASSERT(foundSTInfo.first.isValid());
			Reference<TCTeamInfo> st = foundSTInfo.first;
			int maxNumProcessTeams = foundSTInfo.second;
			ASSERT(st.isValid());
			// The team will be marked as a bad team
			bool foundTeam = self->removeTeam(st);
			ASSERT(foundTeam == true);
			self->addTeam(st->getServers(), true, true);
			TEST(true);

			self->doBuildTeams = true;

			if (self->badTeamRemover.isReady()) {
				self->badTeamRemover = removeBadTeams(self);
				self->addActor.send(self->badTeamRemover);
			}

			TraceEvent("ServerTeamRemover", self->distributorId)
			    .detail("ServerTeamToRemove", st->getServerIDsStr())
			    .detail("NumProcessTeamsOnTheServerTeam", maxNumProcessTeams)
			    .detail("CurrentServerTeamNumber", self->teams.size())
			    .detail("DesiredTeam", desiredServerTeams);

			numServerTeamRemoved++;
		} else {
			if (numServerTeamRemoved > 0) {
				// Only trace the information when we remove a machine team
				TraceEvent("ServerTeamRemoverDone", self->distributorId)
				    .detail("CurrentServerTeamNumber", self->teams.size())
				    .detail("DesiredServerTeam", desiredServerTeams)
				    .detail("NumServerTeamRemoved", numServerTeamRemoved);
				self->traceTeamCollectionInfo();
				numServerTeamRemoved = 0; //Reset the counter to avoid keep printing the message
			}
		}
	}
}

// Track a team and issue RelocateShards when the level of degradation changes
// A badTeam can be unhealthy or just a redundantTeam removed by machineTeamRemover() or serverTeamRemover()
ACTOR Future<Void> teamTracker(DDTeamCollection* self, Reference<TCTeamInfo> team, bool badTeam, bool redundantTeam) {
	state int lastServersLeft = team->size();
	state bool lastAnyUndesired = false;
	state bool logTeamEvents = g_network->isSimulated() || !badTeam;
	state bool lastReady = false;
	state bool lastHealthy;
	state bool lastOptimal;
	state bool lastWrongConfiguration = team->isWrongConfiguration();

	state bool lastZeroHealthy = self->zeroHealthyTeams->get();
	state bool firstCheck = true;

	if(logTeamEvents) {
		TraceEvent("TeamTrackerStarting", self->distributorId).detail("Reason", "Initial wait complete (sc)").detail("Team", team->getDesc());
	}
	self->priority_teams[team->getPriority()]++;

	try {
		loop {
			if(logTeamEvents) {
				TraceEvent("TeamHealthChangeDetected", self->distributorId)
					.detail("Team", team->getDesc())
					.detail("Primary", self->primary)
					.detail("IsReady", self->initialFailureReactionDelay.isReady());
				self->traceTeamCollectionInfo();
			}
			// Check if the number of degraded machines has changed
			state vector<Future<Void>> change;
			bool anyUndesired = false;
			bool anyWrongConfiguration = false;
			int serversLeft = 0;

			for (const UID& uid : team->getServerIDs()) {
				change.push_back( self->server_status.onChange( uid ) );
				auto& status = self->server_status.get(uid);
				if (!status.isFailed) {
					serversLeft++;
				}
				if (status.isUndesired) {
					anyUndesired = true;
				}
				if (status.isWrongConfiguration) {
					anyWrongConfiguration = true;
				}
			}

			// Failed server should not trigger DD if SS failures are set to be ignored
			if (!badTeam && self->healthyZone.get().present() && (self->healthyZone.get().get() == ignoreSSFailuresZoneString)) {
				ASSERT_WE_THINK(serversLeft == self->configuration.storageTeamSize);
			}

			if( !self->initialFailureReactionDelay.isReady() ) {
				change.push_back( self->initialFailureReactionDelay );
			}
			change.push_back( self->zeroHealthyTeams->onChange() );

			bool healthy = !badTeam && !anyUndesired && serversLeft == self->configuration.storageTeamSize;
			team->setHealthy( healthy );	// Unhealthy teams won't be chosen by bestTeam
			bool optimal = team->isOptimal() && healthy;
			bool recheck = !healthy && (lastReady != self->initialFailureReactionDelay.isReady() || (lastZeroHealthy && !self->zeroHealthyTeams->get()));

			lastReady = self->initialFailureReactionDelay.isReady();
			lastZeroHealthy = self->zeroHealthyTeams->get();

			if (firstCheck) {
				firstCheck = false;
				if (healthy) {
					self->healthyTeamCount++;
					self->zeroHealthyTeams->set(false);
				}
				lastHealthy = healthy;

				if (optimal) {
					self->optimalTeamCount++;
					self->zeroOptimalTeams.set(false);
				}
				lastOptimal = optimal;
			}

			if (serversLeft != lastServersLeft || anyUndesired != lastAnyUndesired ||
			    anyWrongConfiguration != lastWrongConfiguration || recheck) { // NOTE: do not check wrongSize
				if(logTeamEvents) {
					TraceEvent("TeamHealthChanged", self->distributorId)
						.detail("Team", team->getDesc()).detail("ServersLeft", serversLeft)
						.detail("LastServersLeft", lastServersLeft).detail("ContainsUndesiredServer", anyUndesired)
						.detail("HealthyTeamsCount", self->healthyTeamCount).detail("IsWrongConfiguration", anyWrongConfiguration);
				}

				team->setWrongConfiguration( anyWrongConfiguration );

				if( optimal != lastOptimal ) {
					lastOptimal = optimal;
					self->optimalTeamCount += optimal ? 1 : -1;

					ASSERT( self->optimalTeamCount >= 0 );
					self->zeroOptimalTeams.set(self->optimalTeamCount == 0);
				}

				if( lastHealthy != healthy ) {
					lastHealthy = healthy;
					// Update healthy team count when the team healthy changes
					self->healthyTeamCount += healthy ? 1 : -1;

					ASSERT( self->healthyTeamCount >= 0 );
					self->zeroHealthyTeams->set(self->healthyTeamCount == 0);

					if( self->healthyTeamCount == 0 ) {
						TraceEvent(SevWarn, "ZeroTeamsHealthySignalling", self->distributorId)
							.detail("SignallingTeam", team->getDesc())
							.detail("Primary", self->primary);
					}

					if(logTeamEvents) {
						TraceEvent("TeamHealthDifference", self->distributorId)
							.detail("Team", team->getDesc())
							.detail("LastOptimal", lastOptimal)
							.detail("LastHealthy", lastHealthy)
							.detail("Optimal", optimal)
							.detail("OptimalTeamCount", self->optimalTeamCount);
					}
				}

				lastServersLeft = serversLeft;
				lastAnyUndesired = anyUndesired;
				lastWrongConfiguration = anyWrongConfiguration;

				state int lastPriority = team->getPriority();
				if( serversLeft < self->configuration.storageTeamSize ) {
					if( serversLeft == 0 )
						team->setPriority( PRIORITY_TEAM_0_LEFT );
					else if( serversLeft == 1 )
						team->setPriority( PRIORITY_TEAM_1_LEFT );
					else if( serversLeft == 2 )
						team->setPriority( PRIORITY_TEAM_2_LEFT );
					else
						team->setPriority( PRIORITY_TEAM_UNHEALTHY );
				}
				else if ( badTeam || anyWrongConfiguration ) {
					if ( redundantTeam ) {
						team->setPriority( PRIORITY_TEAM_REDUNDANT );
					} else {
						team->setPriority( PRIORITY_TEAM_UNHEALTHY );
					}
				}
				else if( anyUndesired )
					team->setPriority( PRIORITY_TEAM_CONTAINS_UNDESIRED_SERVER );
				else
					team->setPriority( PRIORITY_TEAM_HEALTHY );

				if(lastPriority != team->getPriority()) {
					self->priority_teams[lastPriority]--;
					self->priority_teams[team->getPriority()]++;
				}

				if(logTeamEvents) {
					TraceEvent("TeamPriorityChange", self->distributorId).detail("Priority", team->getPriority())
					.detail("Info", team->getDesc()).detail("ZeroHealthyTeams", self->zeroHealthyTeams->get());
				}

				lastZeroHealthy = self->zeroHealthyTeams->get(); //set this again in case it changed from this teams health changing
				if( self->initialFailureReactionDelay.isReady() && !self->zeroHealthyTeams->get() ) {
					vector<KeyRange> shards = self->shardsAffectedByTeamFailure->getShardsFor( ShardsAffectedByTeamFailure::Team(team->getServerIDs(), self->primary) );

					for(int i=0; i<shards.size(); i++) {
						int maxPriority = team->getPriority();
						if(maxPriority < PRIORITY_TEAM_0_LEFT) {
							auto teams = self->shardsAffectedByTeamFailure->getTeamsFor( shards[i] );
							for( int j=0; j < teams.first.size()+teams.second.size(); j++) {
								// t is the team in primary DC or the remote DC
								auto& t = j < teams.first.size() ? teams.first[j] : teams.second[j-teams.first.size()];
								if( !t.servers.size() ) {
									maxPriority = PRIORITY_TEAM_0_LEFT;
									break;
								}

								auto tc = self->teamCollections[t.primary ? 0 : 1];
								ASSERT(tc->primary == t.primary);
								if( tc->server_info.count( t.servers[0] ) ) {
									auto& info = tc->server_info[t.servers[0]];

									bool found = false;
									for( int k = 0; k < info->teams.size(); k++ ) {
										if( info->teams[k]->getServerIDs() == t.servers ) {
											maxPriority = std::max( maxPriority, info->teams[k]->getPriority() );
											found = true;
											break;
										}
									}

									//If we cannot find the team, it could be a bad team so assume unhealthy priority
									if(!found) {
										// If the input team (in function parameters) is a redundant team, found will be
										// false We want to differentiate the redundant_team from unhealthy_team in
										// terms of relocate priority
										maxPriority =
										    std::max<int>(maxPriority, redundantTeam ? PRIORITY_TEAM_REDUNDANT
										                                             : PRIORITY_TEAM_UNHEALTHY);
									}
								} else {
									TEST(true); // A removed server is still associated with a team in SABTF
								}
							}
						}

						RelocateShard rs;
						rs.keys = shards[i];
						rs.priority = maxPriority;

						self->output.send(rs);
						if(deterministicRandom()->random01() < 0.01) {
							TraceEvent("SendRelocateToDDQx100", self->distributorId)
								.detail("Team", team->getDesc())
								.detail("KeyBegin", rs.keys.begin)
								.detail("KeyEnd", rs.keys.end)
								.detail("Priority", rs.priority)
								.detail("TeamFailedMachines", team->size() - serversLeft)
								.detail("TeamOKMachines", serversLeft);
						}
					}
				} else {
					if(logTeamEvents) {
						TraceEvent("TeamHealthNotReady", self->distributorId).detail("HealthyTeamCount", self->healthyTeamCount);
					}
				}
			}

			// Wait for any of the machines to change status
			wait( quorum( change, 1 ) );
			wait( yield() );
		}
	} catch(Error& e) {
		if(logTeamEvents) {
			TraceEvent("TeamTrackerStopping", self->distributorId).detail("Team", team->getDesc()).detail("Priority", team->getPriority());
		}
		self->priority_teams[team->getPriority()]--;
		if (team->isHealthy()) {
			self->healthyTeamCount--;
			ASSERT( self->healthyTeamCount >= 0 );

			if( self->healthyTeamCount == 0 ) {
				TraceEvent(SevWarn, "ZeroTeamsHealthySignalling", self->distributorId).detail("SignallingTeam", team->getDesc());
				self->zeroHealthyTeams->set(true);
			}
		}
		if (lastOptimal) {
			self->optimalTeamCount--;
			ASSERT( self->optimalTeamCount >= 0 );
			self->zeroOptimalTeams.set(self->optimalTeamCount == 0);
		}
		throw;
	}
}

ACTOR Future<Void> trackExcludedServers( DDTeamCollection* self ) {
	loop {
		// Fetch the list of excluded servers
		state Transaction tr(self->cx);
		state Optional<Value> lastChangeID;
		loop {
			try {
				state Future<Standalone<RangeResultRef>> fresults = tr.getRange( excludedServersKeys, CLIENT_KNOBS->TOO_MANY );
				state Future<Optional<Value>> fchid = tr.get( excludedServersVersionKey );
				wait( success(fresults) && success(fchid) );

				Standalone<RangeResultRef> results = fresults.get();
				lastChangeID = fchid.get();
				ASSERT( !results.more && results.size() < CLIENT_KNOBS->TOO_MANY );

				std::set<AddressExclusion> excluded;
				for(auto r = results.begin(); r != results.end(); ++r) {
					AddressExclusion addr = decodeExcludedServersKey(r->key);
					if (addr.isValid())
						excluded.insert( addr );
				}

				TraceEvent("DDExcludedServersChanged", self->distributorId).detail("Rows", results.size()).detail("Exclusions", excluded.size());

				// Reset and reassign self->excludedServers based on excluded, but we only
				// want to trigger entries that are different
				auto old = self->excludedServers.getKeys();
				for(auto& o : old)
					if (!excluded.count(o))
						self->excludedServers.set(o, false);
				for(auto& n : excluded)
					self->excludedServers.set(n, true);
				self->restartRecruiting.trigger();
				break;
			} catch (Error& e) {
				wait( tr.onError(e) );
			}
		}

		// Wait for a change in the list of excluded servers
		loop {
			try {
				Optional<Value> nchid = wait( tr.get( excludedServersVersionKey ) );
				if (nchid != lastChangeID)
					break;

				wait( delay( SERVER_KNOBS->SERVER_LIST_DELAY, TaskPriority::DataDistribution ) );  // FIXME: make this tr.watch( excludedServersVersionKey ) instead
				tr = Transaction(self->cx);
			} catch (Error& e) {
				wait( tr.onError(e) );
			}
		}
	}
}

ACTOR Future<vector<std::pair<StorageServerInterface, ProcessClass>>> getServerListAndProcessClasses( Transaction *tr ) {
	state Future<vector<ProcessData>> workers = getWorkers(tr);
	state Future<Standalone<RangeResultRef>> serverList = tr->getRange( serverListKeys, CLIENT_KNOBS->TOO_MANY );
	wait( success(workers) && success(serverList) );
	ASSERT( !serverList.get().more && serverList.get().size() < CLIENT_KNOBS->TOO_MANY );

	std::map<Optional<Standalone<StringRef>>, ProcessData> id_data;
	for( int i = 0; i < workers.get().size(); i++ )
		id_data[workers.get()[i].locality.processId()] = workers.get()[i];

	vector<std::pair<StorageServerInterface, ProcessClass>> results;
	for( int i = 0; i < serverList.get().size(); i++ ) {
		auto ssi = decodeServerListValue( serverList.get()[i].value );
		results.push_back( std::make_pair(ssi, id_data[ssi.locality.processId()].processClass) );
	}

	return results;
}

ACTOR Future<Void> waitServerListChange( DDTeamCollection* self, FutureStream<Void> serverRemoved ) {
	state Future<Void> checkSignal = delay(SERVER_KNOBS->SERVER_LIST_DELAY);
	state Future<vector<std::pair<StorageServerInterface, ProcessClass>>> serverListAndProcessClasses = Never();
	state bool isFetchingResults = false;
	state Transaction tr(self->cx);
	loop {
		try {
			choose {
				when( wait( checkSignal ) ) {
					checkSignal = Never();
					isFetchingResults = true;
					serverListAndProcessClasses = getServerListAndProcessClasses(&tr);
				}
				when( vector<std::pair<StorageServerInterface, ProcessClass>> results = wait( serverListAndProcessClasses ) ) {
					serverListAndProcessClasses = Never();
					isFetchingResults = false;

					for( int i = 0; i < results.size(); i++ ) {
						UID serverId = results[i].first.id();
						StorageServerInterface const& ssi = results[i].first;
						ProcessClass const& processClass = results[i].second;
						if (!self->shouldHandleServer(ssi)) {
							continue;
						}
						else if( self->server_info.count( serverId ) ) {
							auto& serverInfo = self->server_info[ serverId ];
							if (ssi.getValue.getEndpoint() != serverInfo->lastKnownInterface.getValue.getEndpoint() || processClass != serverInfo->lastKnownClass.classType()) {
								Promise<std::pair<StorageServerInterface, ProcessClass>> currentInterfaceChanged = serverInfo->interfaceChanged;
								serverInfo->interfaceChanged = Promise<std::pair<StorageServerInterface, ProcessClass>>();
								serverInfo->onInterfaceChanged = Future<std::pair<StorageServerInterface, ProcessClass>>( serverInfo->interfaceChanged.getFuture() );
								currentInterfaceChanged.send( std::make_pair(ssi,processClass) );
							}
						} else if( !self->recruitingIds.count(ssi.id()) ) {
							self->addServer( ssi, processClass, self->serverTrackerErrorOut, tr.getReadVersion().get() );
							self->doBuildTeams = true;
						}
					}

					tr = Transaction(self->cx);
					checkSignal = delay(SERVER_KNOBS->SERVER_LIST_DELAY);
				}
				when( waitNext( serverRemoved ) ) {
					if( isFetchingResults ) {
						tr = Transaction(self->cx);
						serverListAndProcessClasses = getServerListAndProcessClasses(&tr);
					}
				}
			}
		} catch(Error& e) {
			wait( tr.onError(e) );
			serverListAndProcessClasses = Never();
			isFetchingResults = false;
			checkSignal = Void();
		}
	}
}

ACTOR Future<Void> waitHealthyZoneChange( DDTeamCollection* self ) {
	state ReadYourWritesTransaction tr(self->cx);
	loop {
		try {
			tr.setOption(FDBTransactionOptions::READ_SYSTEM_KEYS);
			tr.setOption(FDBTransactionOptions::LOCK_AWARE);
			Optional<Value> val = wait(tr.get(healthyZoneKey));
			state Future<Void> healthyZoneTimeout = Never();
			if(val.present()) {
				auto p = decodeHealthyZoneValue(val.get());
				if (p.first == ignoreSSFailuresZoneString) {
					// healthyZone is now overloaded for DD diabling purpose, which does not timeout
					TraceEvent("DataDistributionDisabledForStorageServerFailuresStart", self->distributorId);
					healthyZoneTimeout = Never();
				} else if (p.second > tr.getReadVersion().get()) {
					double timeoutSeconds = (p.second - tr.getReadVersion().get())/(double)SERVER_KNOBS->VERSIONS_PER_SECOND;
					healthyZoneTimeout = delay(timeoutSeconds);
					if(self->healthyZone.get() != p.first) {
						TraceEvent("MaintenanceZoneStart", self->distributorId).detail("ZoneID", printable(p.first)).detail("EndVersion", p.second).detail("Duration", timeoutSeconds);
						self->healthyZone.set(p.first);
					}
				} else if (self->healthyZone.get().present()) {
					// maintenance hits timeout
					TraceEvent("MaintenanceZoneEndTimeout", self->distributorId);
					self->healthyZone.set(Optional<Key>());
				}
			} else if(self->healthyZone.get().present()) {
				// `healthyZone` has been cleared
				if (self->healthyZone.get().get() == ignoreSSFailuresZoneString) {
					TraceEvent("DataDistributionDisabledForStorageServerFailuresEnd", self->distributorId);
				} else {
					TraceEvent("MaintenanceZoneEndManualClear", self->distributorId);
				}
				self->healthyZone.set(Optional<Key>());
			}

			state Future<Void> watchFuture = tr.watch(healthyZoneKey);
			wait(tr.commit());
			wait(watchFuture || healthyZoneTimeout);
			tr.reset();
		} catch(Error& e) {
			wait( tr.onError(e) );
		}
	}
}

ACTOR Future<Void> serverMetricsPolling( TCServerInfo *server) {
	state double lastUpdate = now();
	loop {
		wait( updateServerMetrics( server ) );
		wait( delayUntil( lastUpdate + SERVER_KNOBS->STORAGE_METRICS_POLLING_DELAY + SERVER_KNOBS->STORAGE_METRICS_RANDOM_DELAY * deterministicRandom()->random01(), TaskPriority::DataDistributionLaunch ) );
		lastUpdate = now();
	}
}

//Returns the KeyValueStoreType of server if it is different from self->storeType
ACTOR Future<KeyValueStoreType> keyValueStoreTypeTracker(DDTeamCollection* self, TCServerInfo *server) {
	state KeyValueStoreType type = wait(brokenPromiseToNever(server->lastKnownInterface.getKeyValueStoreType.getReplyWithTaskID<KeyValueStoreType>(TaskPriority::DataDistribution)));
	if (type == self->configuration.storageServerStoreType &&
	    (self->includedDCs.empty() ||
	     std::find(self->includedDCs.begin(), self->includedDCs.end(), server->lastKnownInterface.locality.dcId()) !=
	         self->includedDCs.end()) &&
	    (self->isValidLocality(self->configuration.storagePolicy, server->lastKnownInterface.locality))) {
		wait(Future<Void>(Never()));
	}

	return type;
}

ACTOR Future<Void> waitForAllDataRemoved( Database cx, UID serverID, Version addedVersion, DDTeamCollection* teams ) {
	state Transaction tr(cx);
	loop {
		try {
			tr.setOption(FDBTransactionOptions::PRIORITY_SYSTEM_IMMEDIATE);
			Version ver = wait( tr.getReadVersion() );

			//we cannot remove a server immediately after adding it, because a perfectly timed master recovery could cause us to not store the mutations sent to the short lived storage server.
			if(ver > addedVersion + SERVER_KNOBS->MAX_READ_TRANSACTION_LIFE_VERSIONS) {
				bool canRemove = wait( canRemoveStorageServer( &tr, serverID ) );
				if (canRemove && teams->shardsAffectedByTeamFailure->getNumberOfShards(serverID) == 0) {
					return Void();
				}
			}

			// Wait for any change to the serverKeys for this server
			wait( delay(SERVER_KNOBS->ALL_DATA_REMOVED_DELAY, TaskPriority::DataDistribution) );
			tr.reset();
		} catch (Error& e) {
			wait( tr.onError(e) );
		}
	}
}

ACTOR Future<Void> storageServerFailureTracker(DDTeamCollection* self, TCServerInfo* server, Database cx,
                                               ServerStatus* status, Version addedVersion) {
	state StorageServerInterface interf = server->lastKnownInterface;
	state int targetTeamNumPerServer = (SERVER_KNOBS->DESIRED_TEAMS_PER_SERVER * (self->configuration.storageTeamSize + 1)) / 2;
	loop {
		state bool inHealthyZone = false; // healthChanged actor will be Never() if this flag is true
		if (self->healthyZone.get().present()) {
			if (interf.locality.zoneId() == self->healthyZone.get()) {
				status->isFailed = false;
				inHealthyZone = true;
			} else if (self->healthyZone.get().get() == ignoreSSFailuresZoneString) {
				// Ignore all SS failures
				status->isFailed = false;
				inHealthyZone = true;
				TraceEvent("SSFailureTracker", self->distributorId)
				    .suppressFor(1.0)
				    .detail("IgnoredFailure", "BeforeChooseWhen")
				    .detail("ServerID", interf.id())
				    .detail("Status", status->toString());
			}
		}

		if( self->server_status.get(interf.id()).initialized ) {
			bool unhealthy = self->server_status.get(interf.id()).isUnhealthy();
			if(unhealthy && !status->isUnhealthy()) {
				self->unhealthyServers--;
			}
			if(!unhealthy && status->isUnhealthy()) {
				self->unhealthyServers++;
			}
		} else if(status->isUnhealthy()) {
			self->unhealthyServers++;
		}

		self->server_status.set( interf.id(), *status );
		if( status->isFailed )
			self->restartRecruiting.trigger();

		Future<Void> healthChanged = Never();
		if(status->isFailed) {
			ASSERT(!inHealthyZone);
			healthChanged = IFailureMonitor::failureMonitor().onStateEqual( interf.waitFailure.getEndpoint(), FailureStatus(false));
		} else if(!inHealthyZone) {
			healthChanged = waitFailureClientStrict(interf.waitFailure, SERVER_KNOBS->DATA_DISTRIBUTION_FAILURE_REACTION_TIME, TaskPriority::DataDistribution);
		}
		choose {
			when ( wait(healthChanged) ) {
				status->isFailed = !status->isFailed;
				if(!status->isFailed && (server->teams.size() < targetTeamNumPerServer || self->lastBuildTeamsFailed)) {
					self->doBuildTeams = true;
				}
				if (status->isFailed && self->healthyZone.get().present()) {
					if (self->healthyZone.get().get() == ignoreSSFailuresZoneString) {
						// Ignore the failed storage server
						TraceEvent("SSFailureTracker", self->distributorId)
						    .detail("IgnoredFailure", "InsideChooseWhen")
						    .detail("ServerID", interf.id())
						    .detail("Status", status->toString());
						status->isFailed = false;
					} else if (self->clearHealthyZoneFuture.isReady()) {
						self->clearHealthyZoneFuture = clearHealthyZone(self->cx);
						TraceEvent("MaintenanceZoneCleared", self->distributorId);
						self->healthyZone.set(Optional<Key>());
					}
				}
			}
			when ( wait( status->isUnhealthy() ? waitForAllDataRemoved(cx, interf.id(), addedVersion, self) : Never() ) ) { break; }
			when ( wait( self->healthyZone.onChange() ) ) {}
		}
	}

	return Void(); // Don't ignore failures
}

// Check the status of a storage server.
// Apply all requirements to the server and mark it as excluded if it fails to satisfies these requirements
ACTOR Future<Void> storageServerTracker(
	DDTeamCollection* self,
	Database cx,
	TCServerInfo *server, //This actor is owned by this TCServerInfo
	Promise<Void> errorOut,
	Version addedVersion)
{
	state Future<Void> failureTracker;
	state ServerStatus status( false, false, server->lastKnownInterface.locality );
	state bool lastIsUnhealthy = false;
	state Future<Void> metricsTracker = serverMetricsPolling( server );
	state Future<std::pair<StorageServerInterface, ProcessClass>> interfaceChanged = server->onInterfaceChanged;

	state Future<KeyValueStoreType> storeTracker = keyValueStoreTypeTracker( self, server );
	state bool hasWrongStoreTypeOrDC = false;
	state int targetTeamNumPerServer = (SERVER_KNOBS->DESIRED_TEAMS_PER_SERVER * (self->configuration.storageTeamSize + 1)) / 2;

	try {
		loop {
			status.isUndesired = false;
			status.isWrongConfiguration = false;

			// If there is any other server on this exact NetworkAddress, this server is undesired and will eventually be eliminated
			state std::vector<Future<Void>> otherChanges;
			std::vector<Promise<Void>> wakeUpTrackers;
			for(const auto& i : self->server_info) {
				if (i.second.getPtr() != server && i.second->lastKnownInterface.address() == server->lastKnownInterface.address()) {
					auto& statusInfo = self->server_status.get( i.first );
					TraceEvent("SameAddress", self->distributorId)
						.detail("Failed", statusInfo.isFailed)
						.detail("Undesired", statusInfo.isUndesired)
						.detail("Server", server->id).detail("OtherServer", i.second->id)
						.detail("Address", server->lastKnownInterface.address())
						.detail("NumShards", self->shardsAffectedByTeamFailure->getNumberOfShards(server->id))
						.detail("OtherNumShards", self->shardsAffectedByTeamFailure->getNumberOfShards(i.second->id))
						.detail("OtherHealthy", !self->server_status.get( i.second->id ).isUnhealthy());
					// wait for the server's ip to be changed
					otherChanges.push_back(self->server_status.onChange(i.second->id));
					if(!self->server_status.get( i.second->id ).isUnhealthy()) {
						if(self->shardsAffectedByTeamFailure->getNumberOfShards(i.second->id) >= self->shardsAffectedByTeamFailure->getNumberOfShards(server->id))
						{
							TraceEvent(SevWarn, "UndesiredStorageServer", self->distributorId)
								.detail("Server", server->id)
								.detail("Address", server->lastKnownInterface.address())
								.detail("OtherServer", i.second->id)
								.detail("NumShards", self->shardsAffectedByTeamFailure->getNumberOfShards(server->id))
								.detail("OtherNumShards", self->shardsAffectedByTeamFailure->getNumberOfShards(i.second->id));

							status.isUndesired = true;
						}
						else
							wakeUpTrackers.push_back(i.second->wakeUpTracker);
					}
				}
			}

			for(auto& p : wakeUpTrackers) {
				if( !p.isSet() )
					p.send(Void());
			}

			if( server->lastKnownClass.machineClassFitness( ProcessClass::Storage ) > ProcessClass::UnsetFit ) {
				// We saw a corner case in in 3 data_hall configuration
				// when optimalTeamCount = 1, healthyTeamCount = 0.
				if (self->optimalTeamCount > 0 && self->healthyTeamCount > 0) {
					TraceEvent(SevWarn, "UndesiredStorageServer", self->distributorId)
					    .detail("Server", server->id)
					    .detail("OptimalTeamCount", self->optimalTeamCount)
					    .detail("Fitness", server->lastKnownClass.machineClassFitness(ProcessClass::Storage));
					status.isUndesired = true;
				}
				otherChanges.push_back( self->zeroOptimalTeams.onChange() );
			}

			//If this storage server has the wrong key-value store type, then mark it undesired so it will be replaced with a server having the correct type
			if(hasWrongStoreTypeOrDC) {
				TraceEvent(SevWarn, "UndesiredStorageServer", self->distributorId).detail("Server", server->id).detail("StoreType", "?");
				status.isUndesired = true;
				status.isWrongConfiguration = true;
			}

			// If the storage server is in the excluded servers list, it is undesired
			NetworkAddress a = server->lastKnownInterface.address();
			AddressExclusion addr( a.ip, a.port );
			AddressExclusion ipaddr( a.ip );
			if (self->excludedServers.get( addr ) || self->excludedServers.get( ipaddr )) {
				TraceEvent(SevWarn, "UndesiredStorageServer", self->distributorId).detail("Server", server->id)
					.detail("Excluded", self->excludedServers.get( addr ) ? addr.toString() : ipaddr.toString());
				status.isUndesired = true;
				status.isWrongConfiguration = true;
			}
			otherChanges.push_back( self->excludedServers.onChange( addr ) );
			otherChanges.push_back( self->excludedServers.onChange( ipaddr ) );

			failureTracker = storageServerFailureTracker(self, server, cx, &status, addedVersion);
			//We need to recruit new storage servers if the key value store type has changed
			if(hasWrongStoreTypeOrDC)
				self->restartRecruiting.trigger();

			if (lastIsUnhealthy && !status.isUnhealthy() &&
			    ( server->teams.size() < targetTeamNumPerServer || self->lastBuildTeamsFailed)) {
				self->doBuildTeams = true;
				self->restartTeamBuilder.trigger(); // This does not trigger building teams if there exist healthy teams
			}
			lastIsUnhealthy = status.isUnhealthy();

			state bool recordTeamCollectionInfo = false;
			choose {
				when(wait(failureTracker)) {
					// The server is failed AND all data has been removed from it, so permanently remove it.
					TraceEvent("StatusMapChange", self->distributorId).detail("ServerID", server->id).detail("Status", "Removing");

					if(server->updated.canBeSet()) {
						server->updated.send(Void());
					}

					// Remove server from FF/serverList
					wait( removeStorageServer( cx, server->id, self->lock ) );

					TraceEvent("StatusMapChange", self->distributorId).detail("ServerID", server->id).detail("Status", "Removed");
					// Sets removeSignal (alerting dataDistributionTeamCollection to remove the storage server from its own data structures)
					server->removed.send( Void() );
					self->removedServers.send( server->id );
					return Void();
				}
				when( std::pair<StorageServerInterface, ProcessClass> newInterface = wait( interfaceChanged ) ) {
					bool restartRecruiting =  newInterface.first.waitFailure.getEndpoint().getPrimaryAddress() != server->lastKnownInterface.waitFailure.getEndpoint().getPrimaryAddress();
					bool localityChanged = server->lastKnownInterface.locality != newInterface.first.locality;
					bool machineLocalityChanged = server->lastKnownInterface.locality.zoneId().get() !=
					                              newInterface.first.locality.zoneId().get();
					TraceEvent("StorageServerInterfaceChanged", self->distributorId)
					    .detail("ServerID", server->id)
					    .detail("NewWaitFailureToken", newInterface.first.waitFailure.getEndpoint().token)
					    .detail("OldWaitFailureToken", server->lastKnownInterface.waitFailure.getEndpoint().token)
					    .detail("LocalityChanged", localityChanged)
					    .detail("MachineLocalityChanged", machineLocalityChanged);

					server->lastKnownInterface = newInterface.first;
					server->lastKnownClass = newInterface.second;
					if (localityChanged) {
						TEST(true); // Server locality changed

						// The locality change of a server will affect machine teams related to the server if
						// the server's machine locality is changed
						if (machineLocalityChanged) {
							// First handle the impact on the machine of the server on the old locality
							Reference<TCMachineInfo> machine = server->machine;
							ASSERT(machine->serversOnMachine.size() >= 1);
							if (machine->serversOnMachine.size() == 1) {
								// When server is the last server on the machine,
								// remove the machine and the related machine team
								self->removeMachine(self, machine);
								server->machine = Reference<TCMachineInfo>();
							} else {
								// we remove the server from the machine, and
								// update locality entry for the machine and the global machineLocalityMap
								int serverIndex = -1;
								for (int i = 0; i < machine->serversOnMachine.size(); ++i) {
									if (machine->serversOnMachine[i].getPtr() == server) {
										// NOTE: now the machine's locality is wrong. Need update it whenever uses it.
										serverIndex = i;
										machine->serversOnMachine[i] = machine->serversOnMachine.back();
										machine->serversOnMachine.pop_back();
										break; // Invariant: server only appear on the machine once
									}
								}
								ASSERT(serverIndex != -1);
								// NOTE: we do not update the machine's locality map even when
								// its representative server is changed.
							}

							// Second handle the impact on the destination machine where the server's new locality is;
							// If the destination machine is new, create one; otherwise, add server to an existing one
							// Update server's machine reference to the destination machine
							Reference<TCMachineInfo> destMachine =
							    self->checkAndCreateMachine(self->server_info[server->id]);
							ASSERT(destMachine.isValid());
						}

						// Ensure the server's server team belong to a machine team, and
						// Get the newBadTeams due to the locality change
						vector<Reference<TCTeamInfo>> newBadTeams;
						for (auto& serverTeam : server->teams) {
							if (!self->satisfiesPolicy(serverTeam->getServers())) {
								newBadTeams.push_back(serverTeam);
								continue;
							}
							if (machineLocalityChanged) {
								Reference<TCMachineTeamInfo> machineTeam = self->checkAndCreateMachineTeam(serverTeam);
								ASSERT(machineTeam.isValid());
								serverTeam->machineTeam = machineTeam;
							}
						}

						server->inDesiredDC =
						    (self->includedDCs.empty() ||
						     std::find(self->includedDCs.begin(), self->includedDCs.end(),
						               server->lastKnownInterface.locality.dcId()) != self->includedDCs.end());
						self->resetLocalitySet();

						bool addedNewBadTeam = false;
						for(auto it : newBadTeams) {
							if( self->removeTeam(it) ) {
								self->addTeam(it->getServers(), true);
								addedNewBadTeam = true;
							}
						}
						if(addedNewBadTeam && self->badTeamRemover.isReady()) {
							TEST(true); // Server locality change created bad teams
							self->doBuildTeams = true;
							self->badTeamRemover = removeBadTeams(self);
							self->addActor.send(self->badTeamRemover);
							// The team number changes, so we need to update the team number info
							// self->traceTeamCollectionInfo();
							recordTeamCollectionInfo = true;
						}
						// The locality change of the server will invalid the server's old teams,
						// so we need to rebuild teams for the server
						self->doBuildTeams = true;
					}

					interfaceChanged = server->onInterfaceChanged;
					// We rely on the old failureTracker being actorCancelled since the old actor now has a pointer to an invalid location
					status = ServerStatus( status.isFailed, status.isUndesired, server->lastKnownInterface.locality );

					// self->traceTeamCollectionInfo();
					recordTeamCollectionInfo = true;
					//Restart the storeTracker for the new interface
					storeTracker = keyValueStoreTypeTracker(self, server);
					hasWrongStoreTypeOrDC = false;
					self->restartTeamBuilder.trigger();

					if(restartRecruiting)
						self->restartRecruiting.trigger();
				}
				when( wait( otherChanges.empty() ? Never() : quorum( otherChanges, 1 ) ) ) {
					TraceEvent("SameAddressChangedStatus", self->distributorId).detail("ServerID", server->id);
				}
				when( KeyValueStoreType type = wait( storeTracker ) ) {
					TraceEvent("KeyValueStoreTypeChanged", self->distributorId)
					    .detail("ServerID", server->id)
					    .detail("StoreType", type.toString())
					    .detail("DesiredType", self->configuration.storageServerStoreType.toString())
					    .detail("IsValidLocality", self->isValidLocality(self->configuration.storagePolicy,
					                                                     server->lastKnownInterface.locality));
					TEST(true); //KeyValueStore type changed

					storeTracker = Never();
					hasWrongStoreTypeOrDC = true;
				}
				when( wait( server->wakeUpTracker.getFuture() ) ) {
					server->wakeUpTracker = Promise<Void>();
				}
			}

			if (recordTeamCollectionInfo) {
				self->traceTeamCollectionInfo();
			}
		}
	} catch( Error &e ) {
		if (e.code() != error_code_actor_cancelled && errorOut.canBeSet())
			errorOut.sendError(e);
		throw;
	}
}

//Monitor whether or not storage servers are being recruited.  If so, then a database cannot be considered quiet
ACTOR Future<Void> monitorStorageServerRecruitment(DDTeamCollection* self) {
	state bool recruiting = false;
	TraceEvent("StorageServerRecruitment", self->distributorId)
	    .detail("State", "Idle")
	    .trackLatest(("StorageServerRecruitment_" + self->distributorId.toString()).c_str());
	loop {
		if( !recruiting ) {
			while(self->recruitingStream.get() == 0) {
				wait( self->recruitingStream.onChange() );
			}
			TraceEvent("StorageServerRecruitment", self->distributorId)
				.detail("State", "Recruiting")
				.trackLatest(("StorageServerRecruitment_" + self->distributorId.toString()).c_str());
			recruiting = true;
		} else {
			loop {
				choose {
					when( wait( self->recruitingStream.onChange() ) ) {}
					when( wait( self->recruitingStream.get() == 0 ? delay(SERVER_KNOBS->RECRUITMENT_IDLE_DELAY, TaskPriority::DataDistribution) : Future<Void>(Never()) ) ) { break; }
				}
			}
			TraceEvent("StorageServerRecruitment", self->distributorId)
				.detail("State", "Idle")
				.trackLatest(("StorageServerRecruitment_" + self->distributorId.toString()).c_str());
			recruiting = false;
		}
	}
}

ACTOR Future<Void> checkAndRemoveInvalidLocalityAddr(DDTeamCollection* self) {
<<<<<<< HEAD
	state int checkCount = 0;
	state Transaction tr(self->cx);
	state bool hasCorrectedLocality = false;
=======
	state double start = now();
>>>>>>> d175b61a

	loop {
		try {
			wait(delay(SERVER_KNOBS->DD_CHECK_INVALID_LOCALITY_DELAY));

			// Because worker's processId can be changed when its locality is changed, we cannot watch on the old
			// processId; This actor is inactive most time, so iterating all workers incurs little performance overhead.
<<<<<<< HEAD
			state Future<vector<ProcessData>> workers = getWorkers(&tr);
			wait(success(workers));
			std::set<AddressExclusion> existingAddrs;
			for (int i = 0; i < workers.get().size(); i++) {
				const ProcessData& workerData = workers.get()[i];
=======
			state vector<ProcessData> workers = wait(getWorkers(self->cx));
			state std::set<AddressExclusion> existingAddrs;
			for (int i = 0; i < workers.size(); i++) {
				const ProcessData& workerData = workers[i];
>>>>>>> d175b61a
				AddressExclusion addr(workerData.address.ip, workerData.address.port);
				existingAddrs.insert(addr);
				if (self->invalidLocalityAddr.count(addr) &&
				    self->isValidLocality(self->configuration.storagePolicy, workerData.locality)) {
					// The locality info on the addr has been corrected
					self->invalidLocalityAddr.erase(addr);
<<<<<<< HEAD
					TraceEvent("AddrBecomesValid").detail("Addr", addr.toString());
					hasCorrectedLocality = true;
=======
					TraceEvent("InvalidLocalityCorrected").detail("Addr", addr.toString());
>>>>>>> d175b61a
				}
			}

			wait(yield(TaskPriority::DataDistribution));

			// In case system operator permanently excludes workers on the address with invalid locality
			for (auto addr = self->invalidLocalityAddr.begin(); addr != self->invalidLocalityAddr.end();) {
				if (!existingAddrs.count(*addr)) {
					// The address no longer has a worker
<<<<<<< HEAD
					self->invalidLocalityAddr.erase(addr++);
					TraceEvent("AddrBecomesValid").detail("Addr", addr->toString());
					hasCorrectedLocality = true;
=======
					addr = self->invalidLocalityAddr.erase(addr);
					TraceEvent("InvalidLocalityNoLongerExisted").detail("Addr", addr->toString());
>>>>>>> d175b61a
				} else {
					++addr;
				}
			}

			if (hasCorrectedLocality) {
				hasCorrectedLocality = false;
				self->restartRecruiting.trigger();
			}

			if (self->invalidLocalityAddr.empty()) {
				break;
			}

<<<<<<< HEAD
			checkCount++;
			if (checkCount > 10) {
				// The incorrect locality info is not properly correctly on time
				TraceEvent(SevWarn, "InvalidLocality").detail("Addresses", self->invalidLocalityAddr.size());
			}
		} catch (Error& e) {
			wait(tr.onError(e));
			TraceEvent("CheckAndRemoveInvalidLocalityAddrRetry", self->distributorId)
			    .detail("InvalidAddrs", self->invalidLocalityAddr.size());
=======
			if (now() - start > 300) { // Report warning if invalid locality is not corrected within 300 seconds
				// The incorrect locality info has not been properly corrected in a reasonable time
				TraceEvent(SevWarn, "PersistentInvalidLocality").detail("Addresses", self->invalidLocalityAddr.size());
				start = now();
			}
		} catch (Error& e) {
			TraceEvent("CheckAndRemoveInvalidLocalityAddrRetry", self->distributorId).detail("Error", e.what());
>>>>>>> d175b61a
		}
	}

	return Void();
}

ACTOR Future<Void> initializeStorage( DDTeamCollection* self, RecruitStorageReply candidateWorker ) {
	// Exclude the worker that has invalid locality
	if (SERVER_KNOBS->DD_VALIDATE_LOCALITY &&
	    !self->isValidLocality(self->configuration.storagePolicy, candidateWorker.worker.locality)) {
		TraceEvent(SevWarn, "DDRecruiting")
		    .detail("ExcludeWorkerWithInvalidLocality", candidateWorker.worker.id())
		    .detail("WorkerLocality", candidateWorker.worker.locality.toString())
		    .detail("Addr", candidateWorker.worker.address());
		auto addr = candidateWorker.worker.address();
		self->invalidLocalityAddr.insert(AddressExclusion(addr.ip, addr.port));
		if (self->checkInvalidLocalities.isReady()) {
			self->checkInvalidLocalities = checkAndRemoveInvalidLocalityAddr(self);
			self->addActor.send(self->checkInvalidLocalities);
		}
		self->restartRecruiting.trigger();
		return Void();
	}

	// SOMEDAY: Cluster controller waits for availability, retry quickly if a server's Locality changes
	self->recruitingStream.set(self->recruitingStream.get()+1);

	state UID interfaceId = deterministicRandom()->randomUniqueID();
	InitializeStorageRequest isr;
	isr.storeType = self->configuration.storageServerStoreType;
	isr.seedTag = invalidTag;
	isr.reqId = deterministicRandom()->randomUniqueID();
	isr.interfaceId = interfaceId;

	TraceEvent("DDRecruiting").detail("State", "Sending request to worker").detail("WorkerID", candidateWorker.worker.id())
		.detail("WorkerLocality", candidateWorker.worker.locality.toString()).detail("Interf", interfaceId).detail("Addr", candidateWorker.worker.address());

	self->recruitingIds.insert(interfaceId);
	self->recruitingLocalities.insert(candidateWorker.worker.address());
	state ErrorOr<InitializeStorageReply> newServer = wait( candidateWorker.worker.storage.tryGetReply( isr, TaskPriority::DataDistribution ) );
	if(newServer.isError()) {
		TraceEvent(SevWarn, "DDRecruitmentError").error(newServer.getError());
		if( !newServer.isError( error_code_recruitment_failed ) && !newServer.isError( error_code_request_maybe_delivered ) )
			throw newServer.getError();
		wait( delay(SERVER_KNOBS->STORAGE_RECRUITMENT_DELAY, TaskPriority::DataDistribution) );
	}
	self->recruitingIds.erase(interfaceId);
	self->recruitingLocalities.erase(candidateWorker.worker.address());

	self->recruitingStream.set(self->recruitingStream.get()-1);

	TraceEvent("DDRecruiting").detail("State", "Finished request").detail("WorkerID", candidateWorker.worker.id())
		.detail("WorkerLocality", candidateWorker.worker.locality.toString()).detail("Interf", interfaceId).detail("Addr", candidateWorker.worker.address());

	if( newServer.present() ) {
		if( !self->server_info.count( newServer.get().interf.id() ) )
			self->addServer( newServer.get().interf, candidateWorker.processClass, self->serverTrackerErrorOut, newServer.get().addedVersion );
		else
			TraceEvent(SevWarn, "DDRecruitmentError").detail("Reason", "Server ID already recruited");

		self->doBuildTeams = true;
	}

	self->restartRecruiting.trigger();

	return Void();
}

// Recruit a worker as a storage server
ACTOR Future<Void> storageRecruiter( DDTeamCollection* self, Reference<AsyncVar<struct ServerDBInfo>> db ) {
	state Future<RecruitStorageReply> fCandidateWorker;
	state RecruitStorageRequest lastRequest;
	loop {
		try {
			RecruitStorageRequest rsr;
			std::set<AddressExclusion> exclusions;
			for(auto s = self->server_info.begin(); s != self->server_info.end(); ++s) {
				auto serverStatus = self->server_status.get( s->second->lastKnownInterface.id() );
				if( serverStatus.excludeOnRecruit() ) {
					TraceEvent(SevDebug, "DDRecruitExcl1").detail("Excluding", s->second->lastKnownInterface.address());
					auto addr = s->second->lastKnownInterface.address();
					exclusions.insert( AddressExclusion( addr.ip, addr.port ) );
				}
			}
			for(auto addr : self->recruitingLocalities) {
				exclusions.insert( AddressExclusion(addr.ip, addr.port));
			}

			auto excl = self->excludedServers.getKeys();
			for (auto& s : excl) {
				if (self->excludedServers.get(s)) {
					TraceEvent(SevDebug, "DDRecruitExcl2").detail("Excluding", s.toString());
					exclusions.insert( s );
				}
			}

			// Exclude workers that have invalid locality
			if (SERVER_KNOBS->DD_VALIDATE_LOCALITY) {
				for (auto& addr : self->invalidLocalityAddr) {
					TraceEvent(SevDebug, "DDRecruitExclInvalidAddr").detail("Excluding", addr.toString());
					exclusions.insert(addr);
				}
			}

			rsr.criticalRecruitment = self->healthyTeamCount == 0;
			for(auto it : exclusions) {
				rsr.excludeAddresses.push_back(it);
			}

			rsr.includeDCs = self->includedDCs;

			TraceEvent(rsr.criticalRecruitment ? SevWarn : SevInfo, "DDRecruiting").detail("State", "Sending request to CC")
			.detail("Exclusions", rsr.excludeAddresses.size()).detail("Critical", rsr.criticalRecruitment);

			if( rsr.criticalRecruitment ) {
				TraceEvent(SevWarn, "DDRecruitingEmergency", self->distributorId);
			}

			if(!fCandidateWorker.isValid() || fCandidateWorker.isReady() || rsr.excludeAddresses != lastRequest.excludeAddresses || rsr.criticalRecruitment != lastRequest.criticalRecruitment) {
				lastRequest = rsr;
				fCandidateWorker = brokenPromiseToNever( db->get().clusterInterface.recruitStorage.getReply( rsr, TaskPriority::DataDistribution ) );
			}

			choose {
				when( RecruitStorageReply candidateWorker = wait( fCandidateWorker ) ) {
					self->addActor.send(initializeStorage(self, candidateWorker));
				}
				when( wait( db->onChange() ) ) { // SOMEDAY: only if clusterInterface changes?
					fCandidateWorker = Future<RecruitStorageReply>();
				}
				when( wait( self->restartRecruiting.onTrigger() ) ) {}
			}
			wait( delay(FLOW_KNOBS->PREVENT_FAST_SPIN_DELAY) );
		} catch( Error &e ) {
			if(e.code() != error_code_timed_out) {
				throw;
			}
			TEST(true); //Storage recruitment timed out
		}
	}
}

ACTOR Future<Void> updateReplicasKey(DDTeamCollection* self, Optional<Key> dcId) {
	std::vector<Future<Void>> serverUpdates;

	for(auto& it : self->server_info) {
		serverUpdates.push_back(it.second->updated.getFuture());
	}

	wait(self->initialFailureReactionDelay && waitForAll(serverUpdates));
	wait(waitUntilHealthy(self));
	TraceEvent("DDUpdatingReplicas", self->distributorId).detail("DcId", dcId).detail("Replicas", self->configuration.storageTeamSize);
	state Transaction tr(self->cx);
	loop {
		try {
			Optional<Value> val = wait( tr.get(datacenterReplicasKeyFor(dcId)) );
			state int oldReplicas = val.present() ? decodeDatacenterReplicasValue(val.get()) : 0;
			if(oldReplicas == self->configuration.storageTeamSize) {
				TraceEvent("DDUpdatedAlready", self->distributorId).detail("DcId", dcId).detail("Replicas", self->configuration.storageTeamSize);
				return Void();
			}
			if(oldReplicas < self->configuration.storageTeamSize) {
				tr.set(rebootWhenDurableKey, StringRef());
			}
			tr.set(datacenterReplicasKeyFor(dcId), datacenterReplicasValue(self->configuration.storageTeamSize));
			wait( tr.commit() );
			TraceEvent("DDUpdatedReplicas", self->distributorId).detail("DcId", dcId).detail("Replicas", self->configuration.storageTeamSize).detail("OldReplicas", oldReplicas);
			return Void();
		} catch( Error &e ) {
			wait( tr.onError(e) );
		}
	}
}

ACTOR Future<Void> serverGetTeamRequests(TeamCollectionInterface tci, DDTeamCollection* self) {
	loop {
		GetTeamRequest req = waitNext(tci.getTeam.getFuture());
		self->addActor.send( self->getTeam( self, req ) );
	}
}

ACTOR Future<Void> remoteRecovered( Reference<AsyncVar<struct ServerDBInfo>> db ) {
	TraceEvent("DDTrackerStarting");
	while ( db->get().recoveryState < RecoveryState::ALL_LOGS_RECRUITED ) {
		TraceEvent("DDTrackerStarting").detail("RecoveryState", (int)db->get().recoveryState);
		wait( db->onChange() );
	}
	return Void();
}

ACTOR Future<Void> monitorHealthyTeams( DDTeamCollection* self ) {
	loop choose {
		when ( wait(self->zeroHealthyTeams->get() ? delay(SERVER_KNOBS->DD_ZERO_HEALTHY_TEAM_DELAY) : Never()) ) {
			self->doBuildTeams = true;
			wait( DDTeamCollection::checkBuildTeams(self) );
		}
		when ( wait(self->zeroHealthyTeams->onChange()) ) {}
	}
}

// Keep track of servers and teams -- serves requests for getRandomTeam
ACTOR Future<Void> dataDistributionTeamCollection(
	Reference<DDTeamCollection> teamCollection,
	Reference<InitialDataDistribution> initData,
	TeamCollectionInterface tci,
	Reference<AsyncVar<struct ServerDBInfo>> db)
{
	state DDTeamCollection* self = teamCollection.getPtr();
	state Future<Void> loggingTrigger = Void();
	state PromiseStream<Void> serverRemoved;
	state Future<Void> error = actorCollection( self->addActor.getFuture() );

	try {
		wait( DDTeamCollection::init( self, initData ) );
		initData = Reference<InitialDataDistribution>();
		self->addActor.send(serverGetTeamRequests(tci, self));

		TraceEvent("DDTeamCollectionBegin", self->distributorId).detail("Primary", self->primary);
		wait( self->readyToStart || error );
		TraceEvent("DDTeamCollectionReadyToStart", self->distributorId).detail("Primary", self->primary);

		// removeBadTeams() does not always run. We may need to restart the actor when needed.
		// So we need the badTeamRemover variable to check if the actor is ready.
		if(self->badTeamRemover.isReady()) {
			self->badTeamRemover = removeBadTeams(self);
			self->addActor.send(self->badTeamRemover);
		}

		if (self->redundantMachineTeamRemover.isReady()) {
			self->redundantMachineTeamRemover = machineTeamRemover(self);
			self->addActor.send(self->redundantMachineTeamRemover);
		}
		if (self->redundantServerTeamRemover.isReady()) {
			self->redundantServerTeamRemover = serverTeamRemover(self);
			self->addActor.send(self->redundantServerTeamRemover);
		}
		self->traceTeamCollectionInfo();

		if(self->includedDCs.size()) {
			//start this actor before any potential recruitments can happen
			self->addActor.send(updateReplicasKey(self, self->includedDCs[0]));
		}

		// The following actors (e.g. storageRecruiter) do not need to be assigned to a variable because
		// they are always running.
		self->addActor.send(storageRecruiter( self, db ));
		self->addActor.send(monitorStorageServerRecruitment( self ));
		self->addActor.send(waitServerListChange( self, serverRemoved.getFuture() ));
		self->addActor.send(trackExcludedServers( self ));
		self->addActor.send(monitorHealthyTeams( self ));
		self->addActor.send(waitHealthyZoneChange( self ));

		// SOMEDAY: Monitor FF/serverList for (new) servers that aren't in allServers and add or remove them

		loop choose {
			when( UID removedServer = waitNext( self->removedServers.getFuture() ) ) {
				TEST(true);  // Storage server removed from database
				self->removeServer(self, removedServer);
				serverRemoved.send( Void() );

				self->restartRecruiting.trigger();
			}
			when( wait( self->zeroHealthyTeams->onChange() ) ) {
				if(self->zeroHealthyTeams->get()) {
					self->restartRecruiting.trigger();
					self->noHealthyTeams();
				}
			}
			when( wait( loggingTrigger ) ) {
				int highestPriority = 0;
				for(auto it : self->priority_teams) {
					if(it.second > 0) {
						highestPriority = std::max(highestPriority, it.first);
					}
				}

				TraceEvent("TotalDataInFlight", self->distributorId)
				    .detail("Primary", self->primary)
				    .detail("TotalBytes", self->getDebugTotalDataInFlight())
				    .detail("UnhealthyServers", self->unhealthyServers)
				    .detail("ServerCount", self->server_info.size())
				    .detail("StorageTeamSize", self->configuration.storageTeamSize)
				    .detail("HighestPriority", highestPriority)
				    .trackLatest(self->primary ? "TotalDataInFlight" : "TotalDataInFlightRemote");
				loggingTrigger = delay( SERVER_KNOBS->DATA_DISTRIBUTION_LOGGING_INTERVAL );
			}
			when( wait( self->serverTrackerErrorOut.getFuture() ) ) {} // Propagate errors from storageServerTracker
			when( wait( error ) ) {}
		}
	} catch (Error& e) {
		if (e.code() != error_code_movekeys_conflict)
			TraceEvent(SevError, "DataDistributionTeamCollectionError", self->distributorId).error(e);
		throw e;
	}
}

ACTOR Future<Void> waitForDataDistributionEnabled( Database cx ) {
	state Transaction tr(cx);
	loop {
		wait(delay(SERVER_KNOBS->DD_ENABLED_CHECK_DELAY, TaskPriority::DataDistribution));

		try {
			Optional<Value> mode = wait( tr.get( dataDistributionModeKey ) );
			if (!mode.present() && isDDEnabled()) {
				TraceEvent("WaitForDDEnabledSucceeded");
				return Void();
			}
			if (mode.present()) {
				BinaryReader rd( mode.get(), Unversioned() );
				int m;
				rd >> m;
				TraceEvent(SevDebug, "WaitForDDEnabled")
					.detail("Mode", m)
					.detail("IsDDEnabled", isDDEnabled());
				if (m && isDDEnabled()) {
					TraceEvent("WaitForDDEnabledSucceeded");
					return Void();
				}
			}

			tr.reset();
		} catch (Error& e) {
			wait( tr.onError(e) );
		}
	}
}

ACTOR Future<bool> isDataDistributionEnabled( Database cx ) {
	state Transaction tr(cx);
	loop {
		try {
			Optional<Value> mode = wait( tr.get( dataDistributionModeKey ) );
			if (!mode.present() && isDDEnabled()) return true;
			if (mode.present()) {
				BinaryReader rd( mode.get(), Unversioned() );
				int m;
				rd >> m;
				if (m && isDDEnabled()) {
					TraceEvent(SevDebug, "IsDDEnabledSucceeded")
						.detail("Mode", m)
						.detail("IsDDEnabled", isDDEnabled());
					return true;
				}
			}
			// SOMEDAY: Write a wrapper in MoveKeys.actor.h
			Optional<Value> readVal = wait( tr.get( moveKeysLockOwnerKey ) );
			UID currentOwner = readVal.present() ? BinaryReader::fromStringRef<UID>(readVal.get(), Unversioned()) : UID();
			if( isDDEnabled() && (currentOwner != dataDistributionModeLock ) ) {
				TraceEvent(SevDebug, "IsDDEnabledSucceeded")
					.detail("CurrentOwner", currentOwner)
					.detail("DDModeLock", dataDistributionModeLock)
					.detail("IsDDEnabled", isDDEnabled());
				return true;
			}
			TraceEvent(SevDebug, "IsDDEnabledFailed")
				.detail("CurrentOwner", currentOwner)
				.detail("DDModeLock", dataDistributionModeLock)
				.detail("IsDDEnabled", isDDEnabled());
			return false;
		} catch (Error& e) {
			wait( tr.onError(e) );
		}
	}
}

//Ensures that the serverKeys key space is properly coalesced
//This method is only used for testing and is not implemented in a manner that is safe for large databases
ACTOR Future<Void> debugCheckCoalescing(Database cx) {
	state Transaction tr(cx);
	loop {
		try {
			state Standalone<RangeResultRef> serverList = wait(tr.getRange(serverListKeys, CLIENT_KNOBS->TOO_MANY));
			ASSERT( !serverList.more && serverList.size() < CLIENT_KNOBS->TOO_MANY);

			state int i;
			for(i = 0; i < serverList.size(); i++) {
				state UID id = decodeServerListValue(serverList[i].value).id();
				Standalone<RangeResultRef> ranges = wait(krmGetRanges(&tr, serverKeysPrefixFor(id), allKeys));
				ASSERT(ranges.end()[-1].key == allKeys.end);

				for(int j = 0; j < ranges.size() - 2; j++)
					if(ranges[j].value == ranges[j + 1].value)
						TraceEvent(SevError, "UncoalescedValues", id).detail("Key1", ranges[j].key).detail("Key2", ranges[j + 1].key).detail("Value", ranges[j].value);
			}

			TraceEvent("DoneCheckingCoalescing");
			return Void();
		}
		catch(Error &e){
			wait( tr.onError(e) );
		}
	}
}

static std::set<int> const& normalDDQueueErrors() {
	static std::set<int> s;
	if (s.empty()) {
		s.insert( error_code_movekeys_conflict );
		s.insert( error_code_broken_promise );
	}
	return s;
}

ACTOR Future<Void> pollMoveKeysLock( Database cx, MoveKeysLock lock ) {
	loop {
		wait(delay(SERVER_KNOBS->MOVEKEYS_LOCK_POLLING_DELAY));
		state Transaction tr(cx);
		loop {
			try {
				wait( checkMoveKeysLockReadOnly(&tr, lock) );
				break;
			} catch( Error &e ) {
				wait( tr.onError(e) );
			}
		}
	}
}

struct DataDistributorData : NonCopyable, ReferenceCounted<DataDistributorData> {
	Reference<AsyncVar<struct ServerDBInfo>> dbInfo;
	UID ddId;
	PromiseStream<Future<Void>> addActor;

	DataDistributorData(Reference<AsyncVar<ServerDBInfo>> const& db, UID id) : dbInfo(db), ddId(id) {}
};

ACTOR Future<Void> monitorBatchLimitedTime(Reference<AsyncVar<ServerDBInfo>> db, double* lastLimited) {
	loop {
		wait( delay(SERVER_KNOBS->METRIC_UPDATE_RATE) );

		state Reference<ProxyInfo> proxies(new ProxyInfo(db->get().client.proxies, db->get().myLocality));

		choose {
			when (wait(db->onChange())) {}
			when (GetHealthMetricsReply reply = wait(proxies->size() ?
					loadBalance(proxies, &MasterProxyInterface::getHealthMetrics, GetHealthMetricsRequest(false))
					: Never())) {
				if (reply.healthMetrics.batchLimited) {
					*lastLimited = now();
				}
			}
		}
	}
}

ACTOR Future<Void> dataDistribution(Reference<DataDistributorData> self)
{
	state double lastLimited = 0;
	self->addActor.send( monitorBatchLimitedTime(self->dbInfo, &lastLimited) );

	state Database cx = openDBOnServer(self->dbInfo, TaskPriority::DataDistributionLaunch, true, true);
	cx->locationCacheSize = SERVER_KNOBS->DD_LOCATION_CACHE_SIZE;

	//cx->setOption( FDBDatabaseOptions::LOCATION_CACHE_SIZE, StringRef((uint8_t*) &SERVER_KNOBS->DD_LOCATION_CACHE_SIZE, 8) );
	//ASSERT( cx->locationCacheSize == SERVER_KNOBS->DD_LOCATION_CACHE_SIZE );

	//wait(debugCheckCoalescing(cx));
	state std::vector<Optional<Key>> primaryDcId;
	state std::vector<Optional<Key>> remoteDcIds;
	state DatabaseConfiguration configuration;
	state Reference<InitialDataDistribution> initData;
	state MoveKeysLock lock;
	loop {
		try {
			loop {
				TraceEvent("DDInitTakingMoveKeysLock", self->ddId);
				MoveKeysLock lock_ = wait( takeMoveKeysLock( cx, self->ddId ) );
				lock = lock_;
				TraceEvent("DDInitTookMoveKeysLock", self->ddId);

				DatabaseConfiguration configuration_ = wait( getDatabaseConfiguration(cx) );
				configuration = configuration_;
				primaryDcId.clear();
				remoteDcIds.clear();
				const std::vector<RegionInfo>& regions = configuration.regions;
				if ( configuration.regions.size() > 0 ) {
					primaryDcId.push_back( regions[0].dcId );
				}
				if ( configuration.regions.size() > 1 ) {
					remoteDcIds.push_back( regions[1].dcId );
				}

				TraceEvent("DDInitGotConfiguration", self->ddId).detail("Conf", configuration.toString());

				state Transaction tr(cx);
				loop {
					try {
						tr.setOption( FDBTransactionOptions::ACCESS_SYSTEM_KEYS );
						tr.setOption( FDBTransactionOptions::PRIORITY_SYSTEM_IMMEDIATE );

						Standalone<RangeResultRef> replicaKeys = wait(tr.getRange(datacenterReplicasKeys, CLIENT_KNOBS->TOO_MANY));

						for(auto& kv : replicaKeys) {
							auto dcId = decodeDatacenterReplicasKey(kv.key);
							auto replicas = decodeDatacenterReplicasValue(kv.value);
							if((primaryDcId.size() && primaryDcId[0] == dcId) || (remoteDcIds.size() && remoteDcIds[0] == dcId && configuration.usableRegions > 1)) {
								if(replicas > configuration.storageTeamSize) {
									tr.set(kv.key, datacenterReplicasValue(configuration.storageTeamSize));
								}
							} else {
								tr.clear(kv.key);
							}
						}

						wait(tr.commit());
						break;
					}
					catch(Error &e) {
						wait(tr.onError(e));
					}
				}

				TraceEvent("DDInitUpdatedReplicaKeys", self->ddId);
				Reference<InitialDataDistribution> initData_ = wait( getInitialDataDistribution(cx, self->ddId, lock, configuration.usableRegions > 1 ? remoteDcIds : std::vector<Optional<Key>>() ) );
				initData = initData_;
				if(initData->shards.size() > 1) {
					TraceEvent("DDInitGotInitialDD", self->ddId)
					    .detail("B", initData->shards.end()[-2].key)
					    .detail("E", initData->shards.end()[-1].key)
					    .detail("Src", describe(initData->shards.end()[-2].primarySrc))
					    .detail("Dest", describe(initData->shards.end()[-2].primaryDest))
					    .trackLatest("InitialDD");
				} else {
					TraceEvent("DDInitGotInitialDD", self->ddId).detail("B","").detail("E", "").detail("Src", "[no items]").detail("Dest", "[no items]").trackLatest("InitialDD");
				}

				if (initData->mode && isDDEnabled()) {
					// mode may be set true by system operator using fdbcli and isDDEnabled() set to true
					break;
				}
				TraceEvent("DataDistributionDisabled", self->ddId);

				TraceEvent("MovingData", self->ddId)
					.detail( "InFlight", 0 )
					.detail( "InQueue", 0 )
					.detail( "AverageShardSize", -1 )
					.detail( "LowPriorityRelocations", 0 )
					.detail( "HighPriorityRelocations", 0 )
					.detail( "HighestPriority", 0 )
					.trackLatest( "MovingData" );

				TraceEvent("TotalDataInFlight", self->ddId).detail("Primary", true).detail("TotalBytes", 0).detail("UnhealthyServers", 0).detail("HighestPriority", 0).trackLatest("TotalDataInFlight");
				TraceEvent("TotalDataInFlight", self->ddId).detail("Primary", false).detail("TotalBytes", 0).detail("UnhealthyServers", 0).detail("HighestPriority", configuration.usableRegions > 1 ? 0 : -1).trackLatest("TotalDataInFlightRemote");

				wait( waitForDataDistributionEnabled(cx) );
				TraceEvent("DataDistributionEnabled");
			}

			// When/If this assertion fails, Evan owes Ben a pat on the back for his foresight
			ASSERT(configuration.storageTeamSize > 0);

			state PromiseStream<RelocateShard> output;
			state PromiseStream<RelocateShard> input;
			state PromiseStream<Promise<int64_t>> getAverageShardBytes;
			state PromiseStream<GetMetricsRequest> getShardMetrics;
			state Reference<AsyncVar<bool>> processingUnhealthy( new AsyncVar<bool>(false) );
			state Promise<Void> readyToStart;
			state Reference<ShardsAffectedByTeamFailure> shardsAffectedByTeamFailure( new ShardsAffectedByTeamFailure );

			state int shard = 0;
			for (; shard < initData->shards.size() - 1; shard++) {
				KeyRangeRef keys = KeyRangeRef(initData->shards[shard].key, initData->shards[shard+1].key);
				shardsAffectedByTeamFailure->defineShard(keys);
				std::vector<ShardsAffectedByTeamFailure::Team> teams;
				teams.push_back(ShardsAffectedByTeamFailure::Team(initData->shards[shard].primarySrc, true));
				if (configuration.usableRegions > 1) {
					teams.push_back(ShardsAffectedByTeamFailure::Team(initData->shards[shard].remoteSrc, false));
				}
				if(g_network->isSimulated()) {
					TraceEvent("DDInitShard").detail("Keys", keys).detail("PrimarySrc", describe(initData->shards[shard].primarySrc)).detail("RemoteSrc", describe(initData->shards[shard].remoteSrc))
					.detail("PrimaryDest", describe(initData->shards[shard].primaryDest)).detail("RemoteDest", describe(initData->shards[shard].remoteDest));
				}

				shardsAffectedByTeamFailure->moveShard(keys, teams);
				if (initData->shards[shard].hasDest) {
					// This shard is already in flight.  Ideally we should use dest in sABTF and generate a dataDistributionRelocator directly in
					// DataDistributionQueue to track it, but it's easier to just (with low priority) schedule it for movement.
					bool unhealthy = initData->shards[shard].primarySrc.size() != configuration.storageTeamSize;
					if (!unhealthy && configuration.usableRegions > 1) {
						unhealthy = initData->shards[shard].remoteSrc.size() != configuration.storageTeamSize;
					}
					output.send( RelocateShard( keys, unhealthy ? PRIORITY_TEAM_UNHEALTHY : PRIORITY_RECOVER_MOVE ) );
				}
				wait( yield(TaskPriority::DataDistribution) );
			}

			vector<TeamCollectionInterface> tcis;

			Reference<AsyncVar<bool>> anyZeroHealthyTeams;
			vector<Reference<AsyncVar<bool>>> zeroHealthyTeams;
			tcis.push_back(TeamCollectionInterface());
			zeroHealthyTeams.push_back(Reference<AsyncVar<bool>>( new AsyncVar<bool>(true) ));
			int storageTeamSize = configuration.storageTeamSize;

			vector<Future<Void>> actors;
			if (configuration.usableRegions > 1) {
				tcis.push_back(TeamCollectionInterface());
				storageTeamSize = 2*configuration.storageTeamSize;

				zeroHealthyTeams.push_back( Reference<AsyncVar<bool>>( new AsyncVar<bool>(true) ) );
				anyZeroHealthyTeams = Reference<AsyncVar<bool>>( new AsyncVar<bool>(true) );
				actors.push_back( anyTrue(zeroHealthyTeams, anyZeroHealthyTeams) );
			} else {
				anyZeroHealthyTeams = zeroHealthyTeams[0];
			}

			actors.push_back( pollMoveKeysLock(cx, lock) );
			actors.push_back( reportErrorsExcept( dataDistributionTracker( initData, cx, output, shardsAffectedByTeamFailure, getShardMetrics, getAverageShardBytes.getFuture(), readyToStart, anyZeroHealthyTeams, self->ddId ), "DDTracker", self->ddId, &normalDDQueueErrors() ) );
			actors.push_back( reportErrorsExcept( dataDistributionQueue( cx, output, input.getFuture(), getShardMetrics, processingUnhealthy, tcis, shardsAffectedByTeamFailure, lock, getAverageShardBytes, self->ddId, storageTeamSize, &lastLimited ), "DDQueue", self->ddId, &normalDDQueueErrors() ) );

			vector<DDTeamCollection*> teamCollectionsPtrs;
			Reference<DDTeamCollection> primaryTeamCollection( new DDTeamCollection(cx, self->ddId, lock, output, shardsAffectedByTeamFailure, configuration, primaryDcId, configuration.usableRegions > 1 ? remoteDcIds : std::vector<Optional<Key>>(), readyToStart.getFuture(), zeroHealthyTeams[0], true, processingUnhealthy) );
			teamCollectionsPtrs.push_back(primaryTeamCollection.getPtr());
			if (configuration.usableRegions > 1) {
				Reference<DDTeamCollection> remoteTeamCollection( new DDTeamCollection(cx, self->ddId, lock, output, shardsAffectedByTeamFailure, configuration, remoteDcIds, Optional<std::vector<Optional<Key>>>(), readyToStart.getFuture() && remoteRecovered(self->dbInfo), zeroHealthyTeams[1], false, processingUnhealthy) );
				teamCollectionsPtrs.push_back(remoteTeamCollection.getPtr());
				remoteTeamCollection->teamCollections = teamCollectionsPtrs;
				actors.push_back( reportErrorsExcept( dataDistributionTeamCollection( remoteTeamCollection, initData, tcis[1], self->dbInfo ), "DDTeamCollectionSecondary", self->ddId, &normalDDQueueErrors() ) );
			}
			primaryTeamCollection->teamCollections = teamCollectionsPtrs;
			actors.push_back( reportErrorsExcept( dataDistributionTeamCollection( primaryTeamCollection, initData, tcis[0], self->dbInfo ), "DDTeamCollectionPrimary", self->ddId, &normalDDQueueErrors() ) );
			actors.push_back(yieldPromiseStream(output.getFuture(), input));

			wait( waitForAll( actors ) );
			return Void();
		}
		catch( Error &e ) {
			state Error err = e;
			if( e.code() != error_code_movekeys_conflict )
				throw err;
			bool ddEnabled = wait( isDataDistributionEnabled(cx) );
			TraceEvent("DataDistributionMoveKeysConflict").detail("DataDistributionEnabled", ddEnabled).error(err);
			if( ddEnabled )
				throw err;
		}
	}
}

static std::set<int> const& normalDataDistributorErrors() {
	static std::set<int> s;
	if (s.empty()) {
		s.insert( error_code_worker_removed );
		s.insert( error_code_broken_promise );
		s.insert( error_code_actor_cancelled );
		s.insert( error_code_please_reboot );
		s.insert( error_code_movekeys_conflict );
	}
	return s;
}

ACTOR Future<Void> ddSnapCreateCore(DistributorSnapRequest snapReq, Reference<AsyncVar<struct ServerDBInfo>> db ) {
	state Database cx = openDBOnServer(db, TaskPriority::DefaultDelay, true, true);
	TraceEvent("SnapDataDistributor_SnapReqEnter")
		.detail("SnapPayload", snapReq.snapPayload)
		.detail("SnapUID", snapReq.snapUID);
	try {
		// disable tlog pop on local tlog nodes
		state std::vector<TLogInterface> tlogs = db->get().logSystemConfig.allLocalLogs(false);
		std::vector<Future<Void>> disablePops;
		for (const auto & tlog : tlogs) {
			disablePops.push_back(
				transformErrors(throwErrorOr(tlog.disablePopRequest.tryGetReply(TLogDisablePopRequest(snapReq.snapUID))), snap_disable_tlog_pop_failed())
				);
		}
		wait(waitForAll(disablePops));

		TraceEvent("SnapDataDistributor_AfterDisableTLogPop")
			.detail("SnapPayload", snapReq.snapPayload)
			.detail("SnapUID", snapReq.snapUID);
		// snap local storage nodes
		std::vector<WorkerInterface> storageWorkers = wait(transformErrors(getStorageWorkers(cx, db, true /* localOnly */), snap_storage_failed()));
		TraceEvent("SnapDataDistributor_GotStorageWorkers")
			.detail("SnapPayload", snapReq.snapPayload)
			.detail("SnapUID", snapReq.snapUID);
		std::vector<Future<Void>> storageSnapReqs;
		for (const auto & worker : storageWorkers) {
			storageSnapReqs.push_back(
				transformErrors(throwErrorOr(worker.workerSnapReq.tryGetReply(WorkerSnapRequest(snapReq.snapPayload, snapReq.snapUID, LiteralStringRef("storage")))), snap_storage_failed())
				);
		}
		wait(waitForAll(storageSnapReqs));

		TraceEvent("SnapDataDistributor_AfterSnapStorage")
			.detail("SnapPayload", snapReq.snapPayload)
			.detail("SnapUID", snapReq.snapUID);
		// snap local tlog nodes
		std::vector<Future<Void>> tLogSnapReqs;
		for (const auto & tlog : tlogs) {
			tLogSnapReqs.push_back(
				transformErrors(throwErrorOr(tlog.snapRequest.tryGetReply(TLogSnapRequest(snapReq.snapPayload, snapReq.snapUID, LiteralStringRef("tlog")))), snap_tlog_failed())
				);
		}
		wait(waitForAll(tLogSnapReqs));

		TraceEvent("SnapDataDistributor_AfterTLogStorage")
			.detail("SnapPayload", snapReq.snapPayload)
			.detail("SnapUID", snapReq.snapUID);
		// enable tlog pop on local tlog nodes
		std::vector<Future<Void>> enablePops;
		for (const auto & tlog : tlogs) {
			enablePops.push_back(
				transformErrors(throwErrorOr(tlog.enablePopRequest.tryGetReply(TLogEnablePopRequest(snapReq.snapUID))), snap_enable_tlog_pop_failed())
				);
		}
		wait(waitForAll(enablePops));

		TraceEvent("SnapDataDistributor_AfterEnableTLogPops")
			.detail("SnapPayload", snapReq.snapPayload)
			.detail("SnapUID", snapReq.snapUID);
		// snap the coordinators
		std::vector<WorkerInterface> coordWorkers = wait(getCoordWorkers(cx, db));
		TraceEvent("SnapDataDistributor_GotCoordWorkers")
			.detail("SnapPayload", snapReq.snapPayload)
			.detail("SnapUID", snapReq.snapUID);
		std::vector<Future<Void>> coordSnapReqs;
		for (const auto & worker : coordWorkers) {
			coordSnapReqs.push_back(
				transformErrors(throwErrorOr(worker.workerSnapReq.tryGetReply(WorkerSnapRequest(snapReq.snapPayload, snapReq.snapUID, LiteralStringRef("coord")))), snap_coord_failed())
				);
		}
		wait(waitForAll(coordSnapReqs));
		TraceEvent("SnapDataDistributor_AfterSnapCoords")
			.detail("SnapPayload", snapReq.snapPayload)
			.detail("SnapUID", snapReq.snapUID);
	} catch (Error& err) {
		state Error e = err;
		TraceEvent("SnapDataDistributor_SnapReqExit")
			.detail("SnapPayload", snapReq.snapPayload)
			.detail("SnapUID", snapReq.snapUID)
			.error(e, true /*includeCancelled */);
		if (e.code() == error_code_snap_storage_failed
			|| e.code() == error_code_snap_tlog_failed
			|| e.code() == error_code_operation_cancelled) {
			// enable tlog pop on local tlog nodes
			std::vector<TLogInterface> tlogs = db->get().logSystemConfig.allLocalLogs(false);
			try {
				std::vector<Future<Void>> enablePops;
				for (const auto & tlog : tlogs) {
					enablePops.push_back(
						transformErrors(throwErrorOr(tlog.enablePopRequest.tryGetReply(TLogEnablePopRequest(snapReq.snapUID))), snap_enable_tlog_pop_failed())
						);
				}
				wait(waitForAll(enablePops));
			} catch (Error& error) {
				TraceEvent(SevDebug, "IgnoreEnableTLogPopFailure");
			}
		}
		throw e;
	}
	return Void();
}

ACTOR Future<Void> ddSnapCreate(DistributorSnapRequest snapReq, Reference<AsyncVar<struct ServerDBInfo>> db ) {
	state Future<Void> dbInfoChange = db->onChange();
	if (!setDDEnabled(false, snapReq.snapUID)) {
		// disable DD before doing snapCreate, if previous snap req has already disabled DD then this operation fails here
		TraceEvent("SnapDDSetDDEnabledFailedInMemoryCheck");
		snapReq.reply.sendError(operation_failed());
		return Void();
	}
	double delayTime = g_network->isSimulated() ? 70.0 : SERVER_KNOBS->SNAP_CREATE_MAX_TIMEOUT;
	try {
		choose {
			when (wait(dbInfoChange)) {
				TraceEvent("SnapDDCreateDBInfoChanged")
					.detail("SnapPayload", snapReq.snapPayload)
					.detail("SnapUID", snapReq.snapUID);
				snapReq.reply.sendError(snap_with_recovery_unsupported());
			}
			when (wait(ddSnapCreateCore(snapReq, db))) {
				TraceEvent("SnapDDCreateSuccess")
					.detail("SnapPayload", snapReq.snapPayload)
					.detail("SnapUID", snapReq.snapUID);
				snapReq.reply.send(Void());
			}
			when (wait(delay(delayTime))) {
				TraceEvent("SnapDDCreateTimedOut")
					.detail("SnapPayload", snapReq.snapPayload)
					.detail("SnapUID", snapReq.snapUID);
				snapReq.reply.sendError(timed_out());
			}
		}
	} catch (Error& e) {
		TraceEvent("SnapDDCreateError")
			.detail("SnapPayload", snapReq.snapPayload)
			.detail("SnapUID", snapReq.snapUID)
			.error(e, true /*includeCancelled */);
		if (e.code() != error_code_operation_cancelled) {
			snapReq.reply.sendError(e);
		} else {
			// enable DD should always succeed
			bool success = setDDEnabled(true, snapReq.snapUID);
			ASSERT(success);
			throw e;
		}
	}
	// enable DD should always succeed
	bool success = setDDEnabled(true, snapReq.snapUID);
	ASSERT(success);
	return Void();
}

ACTOR Future<Void> dataDistributor(DataDistributorInterface di, Reference<AsyncVar<struct ServerDBInfo>> db ) {
	state Reference<DataDistributorData> self( new DataDistributorData(db, di.id()) );
	state Future<Void> collection = actorCollection( self->addActor.getFuture() );
	state Database cx = openDBOnServer(db, TaskPriority::DefaultDelay, true, true);
	state ActorCollection actors(false);
	self->addActor.send(actors.getResult());

	try {
		TraceEvent("DataDistributorRunning", di.id());
		self->addActor.send( waitFailureServer(di.waitFailure.getFuture()) );
		state Future<Void> distributor = reportErrorsExcept( dataDistribution(self), "DataDistribution", di.id(), &normalDataDistributorErrors() );

		loop choose {
			when ( wait(distributor || collection) ) {
				ASSERT(false);
				throw internal_error();
			}
			when ( HaltDataDistributorRequest req = waitNext(di.haltDataDistributor.getFuture()) ) {
				req.reply.send(Void());
				TraceEvent("DataDistributorHalted", di.id()).detail("ReqID", req.requesterID);
				break;
			}
			when(DistributorSnapRequest snapReq = waitNext(di.distributorSnapReq.getFuture())) {
				actors.add(ddSnapCreate(snapReq, db));
			}
		}
	}
	catch ( Error &err ) {
		if ( normalDataDistributorErrors().count(err.code()) == 0 ) {
			TraceEvent("DataDistributorError", di.id()).error(err, true);
			throw err;
		}
		TraceEvent("DataDistributorDied", di.id()).error(err, true);
	}

	return Void();
}

DDTeamCollection* testTeamCollection(int teamSize, Reference<IReplicationPolicy> policy, int processCount) {
	Database database = DatabaseContext::create(
		Reference<AsyncVar<ClientDBInfo>>(new AsyncVar<ClientDBInfo>()),
		Never(),
		LocalityData(),
		false
	);

	DatabaseConfiguration conf;
	conf.storageTeamSize = teamSize;
	conf.storagePolicy = policy;

	DDTeamCollection* collection = new DDTeamCollection(
		database,
		UID(0, 0),
		MoveKeysLock(),
		PromiseStream<RelocateShard>(),
		Reference<ShardsAffectedByTeamFailure>(new ShardsAffectedByTeamFailure()),
		conf,
		{},
		{},
		Future<Void>(Void()),
		Reference<AsyncVar<bool>>( new AsyncVar<bool>(true) ),
		true,
		Reference<AsyncVar<bool>>( new AsyncVar<bool>(false) )
	);

	for (int id = 1; id <= processCount; ++id) {
		UID uid(id, 0);
		StorageServerInterface interface;
		interface.uniqueID = uid;
	 	interface.locality.set(LiteralStringRef("machineid"), Standalone<StringRef>(std::to_string(id)));
		interface.locality.set(LiteralStringRef("zoneid"), Standalone<StringRef>(std::to_string(id % 5)));
		interface.locality.set(LiteralStringRef("data_hall"), Standalone<StringRef>(std::to_string(id % 3)));
		collection->server_info[uid] = Reference<TCServerInfo>(new TCServerInfo(interface, ProcessClass(), true, collection->storageServerSet));
		collection->server_status.set(uid, ServerStatus(false, false, interface.locality));
		collection->checkAndCreateMachine(collection->server_info[uid]);
	}

	return collection;
}

DDTeamCollection* testMachineTeamCollection(int teamSize, Reference<IReplicationPolicy> policy, int processCount) {
	Database database = DatabaseContext::create(Reference<AsyncVar<ClientDBInfo>>(new AsyncVar<ClientDBInfo>()),
	                                            Never(), LocalityData(), false);

	DatabaseConfiguration conf;
	conf.storageTeamSize = teamSize;
	conf.storagePolicy = policy;

	DDTeamCollection* collection =
	    new DDTeamCollection(database, UID(0, 0), MoveKeysLock(), PromiseStream<RelocateShard>(),
	                         Reference<ShardsAffectedByTeamFailure>(new ShardsAffectedByTeamFailure()), conf, {}, {},
	                         Future<Void>(Void()),
	                         Reference<AsyncVar<bool>>(new AsyncVar<bool>(true)), true,
	                         Reference<AsyncVar<bool>>(new AsyncVar<bool>(false)));

	for (int id = 1; id <= processCount; id++) {
		UID uid(id, 0);
		StorageServerInterface interface;
		interface.uniqueID = uid;
		int process_id = id;
		int dc_id = process_id / 1000;
		int data_hall_id = process_id / 100;
		int zone_id = process_id / 10;
		int machine_id = process_id / 5;

		printf("testMachineTeamCollection: process_id:%d zone_id:%d machine_id:%d ip_addr:%s\n", process_id, zone_id,
		       machine_id, interface.address().toString().c_str());
		interface.locality.set(LiteralStringRef("processid"), Standalone<StringRef>(std::to_string(process_id)));
		interface.locality.set(LiteralStringRef("machineid"), Standalone<StringRef>(std::to_string(machine_id)));
		interface.locality.set(LiteralStringRef("zoneid"), Standalone<StringRef>(std::to_string(zone_id)));
		interface.locality.set(LiteralStringRef("data_hall"), Standalone<StringRef>(std::to_string(data_hall_id)));
		interface.locality.set(LiteralStringRef("dcid"), Standalone<StringRef>(std::to_string(dc_id)));
		collection->server_info[uid] =
		    Reference<TCServerInfo>(new TCServerInfo(interface, ProcessClass(), true, collection->storageServerSet));

		collection->server_status.set(uid, ServerStatus(false, false, interface.locality));
	}

	int totalServerIndex = collection->constructMachinesFromServers();
	printf("testMachineTeamCollection: construct machines for %d servers\n", totalServerIndex);

	return collection;
}

TEST_CASE("DataDistribution/AddTeamsBestOf/UseMachineID") {
	wait(Future<Void>(Void()));

	int teamSize = 3; // replication size
	int processSize = 60;
	int desiredTeams = SERVER_KNOBS->DESIRED_TEAMS_PER_SERVER * processSize;
	int maxTeams = SERVER_KNOBS->MAX_TEAMS_PER_SERVER * processSize;

	Reference<IReplicationPolicy> policy = Reference<IReplicationPolicy>(new PolicyAcross(teamSize, "zoneid", Reference<IReplicationPolicy>(new PolicyOne())));
	state DDTeamCollection* collection = testMachineTeamCollection(teamSize, policy, processSize);

	collection->addTeamsBestOf(30, desiredTeams, maxTeams);

	ASSERT(collection->sanityCheckTeams() == true);

	delete (collection);

	return Void();
}

TEST_CASE("DataDistribution/AddTeamsBestOf/NotUseMachineID") {
	wait(Future<Void>(Void()));

	int teamSize = 3; // replication size
	int processSize = 60;
	int desiredTeams = SERVER_KNOBS->DESIRED_TEAMS_PER_SERVER * processSize;
	int maxTeams = SERVER_KNOBS->MAX_TEAMS_PER_SERVER * processSize;

	Reference<IReplicationPolicy> policy = Reference<IReplicationPolicy>(new PolicyAcross(teamSize, "zoneid", Reference<IReplicationPolicy>(new PolicyOne())));
	state DDTeamCollection* collection = testMachineTeamCollection(teamSize, policy, processSize);

	if (collection == NULL) {
		fprintf(stderr, "collection is null\n");
		return Void();
	}

	collection->addBestMachineTeams(30); // Create machine teams to help debug
	collection->addTeamsBestOf(30, desiredTeams, maxTeams);
	collection->sanityCheckTeams(); // Server team may happen to be on the same machine team, although unlikely

	if (collection) delete (collection);

	return Void();
}

TEST_CASE("DataDistribution/AddAllTeams/isExhaustive") {
	Reference<IReplicationPolicy> policy = Reference<IReplicationPolicy>(new PolicyAcross(3, "zoneid", Reference<IReplicationPolicy>(new PolicyOne())));
	state int processSize = 10;
	state int desiredTeams = SERVER_KNOBS->DESIRED_TEAMS_PER_SERVER * processSize;
	state int maxTeams = SERVER_KNOBS->MAX_TEAMS_PER_SERVER * processSize;
	state DDTeamCollection* collection = testTeamCollection(3, policy, processSize);

	int result = collection->addTeamsBestOf(200, desiredTeams, maxTeams);

	delete(collection);

	// The maximum number of available server teams without considering machine locality is 120
	// The maximum number of available server teams with machine locality constraint is 120 - 40, because
	// the 40 (5*4*2) server teams whose servers come from the same machine are invalid.
	ASSERT(result == 80);

	return Void();
}

TEST_CASE("/DataDistribution/AddAllTeams/withLimit") {
	Reference<IReplicationPolicy> policy = Reference<IReplicationPolicy>(new PolicyAcross(3, "zoneid", Reference<IReplicationPolicy>(new PolicyOne())));
	state int processSize = 10;
	state int desiredTeams = SERVER_KNOBS->DESIRED_TEAMS_PER_SERVER * processSize;
	state int maxTeams = SERVER_KNOBS->MAX_TEAMS_PER_SERVER * processSize;

	state DDTeamCollection* collection = testTeamCollection(3, policy, processSize);

	int result = collection->addTeamsBestOf(10, desiredTeams, maxTeams);

	delete(collection);

	ASSERT(result >= 10);

	return Void();
}

TEST_CASE("/DataDistribution/AddTeamsBestOf/SkippingBusyServers") {
	wait(Future<Void>(Void()));
	Reference<IReplicationPolicy> policy = Reference<IReplicationPolicy>(new PolicyAcross(3, "zoneid", Reference<IReplicationPolicy>(new PolicyOne())));
	state int processSize = 10;
	state int desiredTeams = SERVER_KNOBS->DESIRED_TEAMS_PER_SERVER * processSize;
	state int maxTeams = SERVER_KNOBS->MAX_TEAMS_PER_SERVER * processSize;
	state int teamSize = 3;
	//state int targetTeamsPerServer = SERVER_KNOBS->DESIRED_TEAMS_PER_SERVER * (teamSize + 1) / 2;
	state DDTeamCollection* collection = testTeamCollection(teamSize, policy, processSize);

	collection->addTeam(std::set<UID>({ UID(1, 0), UID(2, 0), UID(3, 0) }), true);
	collection->addTeam(std::set<UID>({ UID(1, 0), UID(3, 0), UID(4, 0) }), true);

	state int result = collection->addTeamsBestOf(8, desiredTeams, maxTeams);

	ASSERT(result >= 8);

	for(auto process = collection->server_info.begin(); process != collection->server_info.end(); process++) {
		auto teamCount = process->second->teams.size();
		ASSERT(teamCount >= 1);
		//ASSERT(teamCount <= targetTeamsPerServer);
	}

	delete(collection);

	return Void();
}

// Due to the randomness in choosing the machine team and the server team from the machine team, it is possible that
// we may not find the remaining several (e.g., 1 or 2) available teams.
// It is hard to conclude what is the minimum number of  teams the addTeamsBestOf() should create in this situation.
TEST_CASE("/DataDistribution/AddTeamsBestOf/NotEnoughServers") {
	wait(Future<Void>(Void()));

	Reference<IReplicationPolicy> policy = Reference<IReplicationPolicy>(new PolicyAcross(3, "zoneid", Reference<IReplicationPolicy>(new PolicyOne())));
	state int processSize = 5;
	state int desiredTeams = SERVER_KNOBS->DESIRED_TEAMS_PER_SERVER * processSize;
	state int maxTeams = SERVER_KNOBS->MAX_TEAMS_PER_SERVER * processSize;
	state int teamSize = 3;
	state int targetTeamsPerServer = SERVER_KNOBS->DESIRED_TEAMS_PER_SERVER * (teamSize + 1) / 2;
	state DDTeamCollection* collection = testTeamCollection(teamSize, policy, processSize);

	collection->addTeam(std::set<UID>({ UID(1, 0), UID(2, 0), UID(3, 0) }), true);
	collection->addTeam(std::set<UID>({ UID(1, 0), UID(3, 0), UID(4, 0) }), true);

	collection->addBestMachineTeams(10);
	int result = collection->addTeamsBestOf(10, desiredTeams, maxTeams);

	if (collection->machineTeams.size() != 10 || result != 8) {
		collection->traceAllInfo(true); // Debug message
	}

	// NOTE: Due to the pure randomness in selecting a machine for a machine team,
	// we cannot guarantee that all machine teams are created.
	// When we chnage the selectReplicas function to achieve such guarantee, we can enable the following ASSERT
	ASSERT(collection->machineTeams.size() == 10); // Should create all machine teams

	// We need to guarantee a server always have at least a team so that the server can participate in data distribution
	for (auto process = collection->server_info.begin(); process != collection->server_info.end(); process++) {
		auto teamCount = process->second->teams.size();
		ASSERT(teamCount >= 1);
	}

	delete(collection);

	// If we find all available teams, result will be 8 because we prebuild 2 teams
	ASSERT(result == 8);

	return Void();
}<|MERGE_RESOLUTION|>--- conflicted
+++ resolved
@@ -3588,13 +3588,7 @@
 }
 
 ACTOR Future<Void> checkAndRemoveInvalidLocalityAddr(DDTeamCollection* self) {
-<<<<<<< HEAD
-	state int checkCount = 0;
-	state Transaction tr(self->cx);
-	state bool hasCorrectedLocality = false;
-=======
 	state double start = now();
->>>>>>> d175b61a
 
 	loop {
 		try {
@@ -3602,30 +3596,17 @@
 
 			// Because worker's processId can be changed when its locality is changed, we cannot watch on the old
 			// processId; This actor is inactive most time, so iterating all workers incurs little performance overhead.
-<<<<<<< HEAD
-			state Future<vector<ProcessData>> workers = getWorkers(&tr);
-			wait(success(workers));
-			std::set<AddressExclusion> existingAddrs;
-			for (int i = 0; i < workers.get().size(); i++) {
-				const ProcessData& workerData = workers.get()[i];
-=======
 			state vector<ProcessData> workers = wait(getWorkers(self->cx));
 			state std::set<AddressExclusion> existingAddrs;
 			for (int i = 0; i < workers.size(); i++) {
 				const ProcessData& workerData = workers[i];
->>>>>>> d175b61a
 				AddressExclusion addr(workerData.address.ip, workerData.address.port);
 				existingAddrs.insert(addr);
 				if (self->invalidLocalityAddr.count(addr) &&
 				    self->isValidLocality(self->configuration.storagePolicy, workerData.locality)) {
 					// The locality info on the addr has been corrected
 					self->invalidLocalityAddr.erase(addr);
-<<<<<<< HEAD
-					TraceEvent("AddrBecomesValid").detail("Addr", addr.toString());
-					hasCorrectedLocality = true;
-=======
 					TraceEvent("InvalidLocalityCorrected").detail("Addr", addr.toString());
->>>>>>> d175b61a
 				}
 			}
 
@@ -3635,14 +3616,8 @@
 			for (auto addr = self->invalidLocalityAddr.begin(); addr != self->invalidLocalityAddr.end();) {
 				if (!existingAddrs.count(*addr)) {
 					// The address no longer has a worker
-<<<<<<< HEAD
-					self->invalidLocalityAddr.erase(addr++);
-					TraceEvent("AddrBecomesValid").detail("Addr", addr->toString());
-					hasCorrectedLocality = true;
-=======
 					addr = self->invalidLocalityAddr.erase(addr);
 					TraceEvent("InvalidLocalityNoLongerExisted").detail("Addr", addr->toString());
->>>>>>> d175b61a
 				} else {
 					++addr;
 				}
@@ -3657,17 +3632,6 @@
 				break;
 			}
 
-<<<<<<< HEAD
-			checkCount++;
-			if (checkCount > 10) {
-				// The incorrect locality info is not properly correctly on time
-				TraceEvent(SevWarn, "InvalidLocality").detail("Addresses", self->invalidLocalityAddr.size());
-			}
-		} catch (Error& e) {
-			wait(tr.onError(e));
-			TraceEvent("CheckAndRemoveInvalidLocalityAddrRetry", self->distributorId)
-			    .detail("InvalidAddrs", self->invalidLocalityAddr.size());
-=======
 			if (now() - start > 300) { // Report warning if invalid locality is not corrected within 300 seconds
 				// The incorrect locality info has not been properly corrected in a reasonable time
 				TraceEvent(SevWarn, "PersistentInvalidLocality").detail("Addresses", self->invalidLocalityAddr.size());
@@ -3675,7 +3639,6 @@
 			}
 		} catch (Error& e) {
 			TraceEvent("CheckAndRemoveInvalidLocalityAddrRetry", self->distributorId).detail("Error", e.what());
->>>>>>> d175b61a
 		}
 	}
 
