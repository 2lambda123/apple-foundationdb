--- conflicted
+++ resolved
@@ -591,7 +591,7 @@
 			continue;
 		}
 		TraceEvent("ResumingAuditStorage", self->ddId).detail("AuditID", auditState.id);
-		fs.push_back(resumeAuditStorage(self, auditState));
+		fs.push_back(resumeAuditStorage(self, auditState, 0));
 	}
 	wait(waitForAll(fs));
 	self->auditInitialized.send(Void());
@@ -642,14 +642,6 @@
 			// When/If this assertion fails, Evan owes Ben a pat on the back for his foresight
 			ASSERT(self->configuration.storageTeamSize > 0);
 
-<<<<<<< HEAD
-			for (const auto& auditState : self->initData->auditStates) {
-				TraceEvent("ResumingAuditStorage", self->ddId).detail("AuditStorageState", auditState.toString());
-				self->addActor.send(resumeAuditStorage(self, auditState, 0));
-			}
-
-=======
->>>>>>> 0b6fa910
 			state PromiseStream<Promise<int64_t>> getAverageShardBytes;
 			state PromiseStream<Promise<int>> getUnhealthyRelocationCount;
 			state PromiseStream<GetMetricsRequest> getShardMetrics;
@@ -1404,103 +1396,65 @@
 	return Void();
 }
 
-<<<<<<< HEAD
 ACTOR Future<Void> resumeAuditStorage(Reference<DataDistributor> self, AuditStorageState auditState, int retryCount) {
-	if (auditState.getPhase() == AuditPhase::Complete || auditState.getPhase() == AuditPhase::Error) {
-		return Void();
-	}
-
 	state std::shared_ptr<DDAudit> audit =
 	    std::make_shared<DDAudit>(auditState.id, auditState.range, auditState.getType());
 	audit->state.setPhase(AuditPhase::Running);
 	audit->retryCount = retryCount;
+	ASSERT(!self->audits[auditState.getType()].contains(audit->state.id));
 	self->audits[auditState.getType()][audit->state.id] = audit;
 	if (auditState.getType() == AuditType::ValidateHA) {
 		audit->actors.add(loadAndDispatchAuditRange(self, audit, auditState.range));
 	} else {
+		self->audits[auditState.getType()].erase(audit->state.id);
 		throw not_implemented();
 	}
 	TraceEvent(SevDebug, "DDResumAuditStorageBegin", self->ddId)
 	    .detail("AuditID", audit->state.id)
-	    .detail("Range", auditState.range)
-	    .detail("AuditType", auditState.type);
-
-	try {
-		wait(audit->actors.getResult());
-		if (audit->foundError) {
-			audit->state.setPhase(AuditPhase::Error);
-		} else {
-			audit->state.setPhase(AuditPhase::Complete);
-		}
-		TraceEvent(SevInfo, "DDResumeAuditStorageEnd", self->ddId).detail("AuditState", audit->state.toString());
-		wait(persistAuditState(self->txnProcessor->context(), audit->state));
-	} catch (Error& e) {
-		TraceEvent(SevInfo, "DDResumeAuditStorageOperationError", self->ddId)
-		    .errorUnsuppressed(e)
-		    .detail("AuditID", audit->state.id)
-		    .detail("Range", auditState.range)
-		    .detail("AuditType", auditState.type)
-		    .detail("RetryCount", audit->retryCount++);
-		if (e.code() == error_code_actor_cancelled) {
-			throw e;
-		} else if (audit->retryCount > 100) {
-			audit->state.setPhase(AuditPhase::Failed);
-			wait(persistAuditState(self->txnProcessor->context(), audit->state));
-			throw audit_storage_failed();
-		} else {
-			wait(delay(30));
-			self->addActor.send(resumeAuditStorage(self, audit->state, audit->retryCount));
-			self->audits[auditState.getType()].erase(audit->state.id);
-=======
-ACTOR Future<Void> resumeAuditStorage(Reference<DataDistributor> self, AuditStorageState auditState) {
-	state std::shared_ptr<DDAudit> audit =
-	    std::make_shared<DDAudit>(auditState.id, auditState.range, auditState.getType());
-	self->audits[auditState.getType()][audit->id] = audit;
-	audit->actors.add(loadAndDispatchAuditRange(self, audit, auditState.range));
-	TraceEvent(SevDebug, "DDResumeAuditStorageBegin", self->ddId)
-	    .detail("AuditID", audit->id)
-	    .detail("Range", auditState.range)
-	    .detail("AuditType", auditState.type);
-	state int retryTime = 0;
+	    .detail("Range", audit->state.range)
+	    .detail("AuditType", audit->state.type);
 	loop {
 		try {
 			wait(audit->actors.getResult());
-			TraceEvent(SevDebug, "DDResumeAuditStorageEnd", self->ddId)
-			    .detail("AuditID", audit->id)
-			    .detail("Range", auditState.range)
-			    .detail("AuditType", auditState.type);
-			auditState.setPhase(AuditPhase::Complete);
-			wait(persistAuditState(self->txnProcessor->context(), auditState));
+			if (audit->foundError) {
+				audit->state.setPhase(AuditPhase::Error);
+			} else {
+				audit->state.setPhase(AuditPhase::Complete);
+			}
+			TraceEvent(SevInfo, "DDResumeAuditStorageEnd", self->ddId).detail("AuditState", audit->state.toString());
+			wait(persistAuditState(self->txnProcessor->context(), audit->state));
+			break;
 		} catch (Error& e) {
 			TraceEvent(SevInfo, "DDResumeAuditStorageOperationError", self->ddId)
 			    .errorUnsuppressed(e)
-			    .detail("AuditID", audit->id)
-			    .detail("Range", auditState.range)
-			    .detail("AuditType", auditState.type);
-			if (e.code() == error_code_audit_storage_error) {
-				auditState.setPhase(AuditPhase::Error);
-				wait(persistAuditState(self->txnProcessor->context(), auditState));
-			} else if (retryTime > 10) {
-				auditState.setPhase(AuditPhase::Failed);
-				wait(persistAuditState(self->txnProcessor->context(), auditState));
-			} else if (e.code() != error_code_actor_cancelled) {
-				wait(delay(30));
-				retryTime++;
-				continue;
-			}
->>>>>>> 0b6fa910
-		}
-		break;
-	}
-<<<<<<< HEAD
-
-=======
-	self->audits[auditState.getType()].erase(audit->id);
->>>>>>> 0b6fa910
+			    .detail("AuditID", audit->state.id)
+			    .detail("Range", audit->state.range)
+			    .detail("AuditType", audit->state.type)
+			    .detail("RetryCount", audit->retryCount);
+			if (e.code() == error_code_actor_cancelled) {
+				throw e;
+			} else if (audit->retryCount > 10) {
+				audit->state.setPhase(AuditPhase::Failed);
+				wait(persistAuditState(self->txnProcessor->context(), audit->state));
+				ASSERT(self->audits[audit->state.getType()].contains(audit->state.id));
+				self->audits[auditState.getType()].erase(audit->state.id);
+				throw audit_storage_failed();
+			} else {
+				wait(delay(5));
+				audit->retryCount++;
+			}
+		}
+	}
+	ASSERT(self->audits[audit->state.getType()].contains(audit->state.id));
+	self->audits[audit->state.getType()].erase(audit->state.id);
 	return Void();
 }
 
 ACTOR Future<Void> auditStorage(Reference<DataDistributor> self, TriggerAuditRequest req) {
+	if (req.getType()!=AuditType::ValidateHA) {
+		throw not_implemented();
+	}
+
 	std::vector<Future<Void>> fs;
 	fs.push_back(self->auditInitialized.getFuture());
 	fs.push_back(self->initialized.getFuture());
@@ -1508,76 +1462,85 @@
 
 	state std::shared_ptr<DDAudit> audit;
 
-	try {
-		auto it = self->audits.find(req.getType());
-		if (it != self->audits.end() && !it->second.empty()) {
-			for (auto& [id, currentAudit] : it->second) {
-				if (req.getType() == AuditType::ValidateHA && currentAudit->state.range.contains(req.range) &&
-				    currentAudit->state.getPhase() == AuditPhase::Running) {
-					audit = currentAudit;
-					break;
+	loop {
+		try {
+			audit = nullptr;
+			// find existing audit with requested type and range
+			if (self->audits.contains(req.getType()) && !self->audits[req.getType()].empty()) {
+				for (auto& [id, currentAudit] : self->audits[req.getType()]) {
+					if (req.getType() == currentAudit->state.getType() && currentAudit->state.range.contains(req.range) &&
+					    currentAudit->state.getPhase() == AuditPhase::Running) {
+						audit = currentAudit;
+						break;
+					}
 				}
-			}
+			} 
+			// if no existing audit with requested type and range
 			if (audit == nullptr) {
-				req.reply.sendError(audit_storage_exceeded_request_limit());
-				return Void();
-			}
-		} else {
-			AuditStorageState auditState;
-			auditState.setType(req.getType());
-			auditState.range = req.range;
-			auditState.setPhase(AuditPhase::Running);
-			UID auditId = wait(persistNewAuditState(self->txnProcessor->context(), auditState));
-			audit = std::make_shared<DDAudit>(auditId, req.range, req.getType());
-			audit->state.setPhase(AuditPhase::Running);
-			self->audits[req.getType()].emplace(audit->state.id, audit);
-			if (req.getType() == AuditType::ValidateHA) {
+				AuditStorageState auditState;
+				auditState.setType(req.getType());
+				auditState.range = req.range;
+				auditState.setPhase(AuditPhase::Running);
+				UID auditId = wait(persistNewAuditState(self->txnProcessor->context(), auditState)); // must succeed
+				audit = std::make_shared<DDAudit>(auditId, req.range, req.getType());
+				audit->state.setPhase(AuditPhase::Running);
+				self->audits[req.getType()][audit->state.id] = audit;
+				ASSERT(req.getType() == AuditType::ValidateHA); // currently, we only support ValidateHA
 				audit->actors.add(loadAndDispatchAuditRange(self, audit, req.range));
+				// Simulate restarting.
+				if (g_network->isSimulated() && deterministicRandom()->coinflip()) {
+					throw operation_failed();
+				}
+			}
+
+			// At this point audit is dispatched
+			ASSERT(audit != nullptr);
+			ASSERT(self->audits[audit->state.getType()].contains(audit->state.id));
+			if (req.async && !req.reply.isSet()) {
+				req.reply.send(audit->state.id);
+			}
+			TraceEvent(SevInfo, "DDAuditStorageScheduled", self->ddId)
+			    .detail("AuditID", audit->state.id)
+			    .detail("Range", audit->state.range)
+			    .detail("AuditType", audit->state.type);
+
+			wait(audit->actors.getResult());
+			if (audit->foundError) {
+				audit->state.setPhase(AuditPhase::Error);
 			} else {
-				throw not_implemented();
-			}
-			// Simulate restarting.
-			if (g_network->isSimulated() && deterministicRandom()->coinflip()) {
-				throw operation_failed();
-			}
-		}
-
-		ASSERT(audit != nullptr);
-		TraceEvent(SevInfo, "DDAuditStorageScheduled", self->ddId)
-		    .detail("AuditID", audit->state.id)
-		    .detail("Range", req.range)
-		    .detail("AuditType", req.type);
-
-		if (req.async && !req.reply.isSet()) {
-			req.reply.send(audit->state.id);
-		}
-
-		wait(audit->actors.getResult());
-		if (audit->foundError) {
-			audit->state.setPhase(AuditPhase::Error);
-		} else {
-			audit->state.setPhase(AuditPhase::Complete);
-		}
-		TraceEvent(SevInfo, "DDAuditStorageSuccess", self->ddId).detail("AuditID", audit->state.toString());
-		wait(persistAuditState(self->txnProcessor->context(), audit->state));
-		if (!req.async && !req.reply.isSet()) {
-			req.reply.send(audit->state.id);
-		}
-	} catch (Error& e) {
-		TraceEvent(SevInfo, "DDAuditStorageError", self->ddId)
-		    .errorUnsuppressed(e)
-		    .detail("AuditID", (audit == nullptr ? UID() : audit->state.id))
-		    .detail("Range", req.range)
-		    .detail("AuditType", req.type);
-		if (!req.async && !req.reply.isSet()) {
-			req.reply.sendError(audit_storage_failed());
-		}
-		if (e.code() == error_code_actor_cancelled) {
-			throw e;
-		} else {
-			wait(delay(30));
-			self->addActor.send(resumeAuditStorage(self, audit->state, audit->retryCount));
+				audit->state.setPhase(AuditPhase::Complete);
+			}
+			TraceEvent(SevInfo, "DDAuditStorageSuccess", self->ddId).detail("AuditID", audit->state.toString());
+			wait(persistAuditState(self->txnProcessor->context(), audit->state));
+			if (!req.async && !req.reply.isSet()) {
+				req.reply.send(audit->state.id);
+			}
+			ASSERT(self->audits[audit->state.getType()].contains(audit->state.id));
 			self->audits[audit->state.getType()].erase(audit->state.id);
+			break;
+
+		} catch (Error& e) {
+			TraceEvent(SevInfo, "DDAuditStorageError", self->ddId)
+			    .errorUnsuppressed(e)
+			    .detail("AuditID", (audit == nullptr ? UID() : audit->state.id))
+			    .detail("Range", audit->state.range)
+			    .detail("AuditType", audit->state.type);
+			if (!req.async && !req.reply.isSet()) {
+				req.reply.sendError(audit_storage_failed());
+			}
+			if (e.code() == error_code_actor_cancelled) {
+				throw e;
+			} else if (audit->retryCount > 10) {
+				audit->state.setPhase(AuditPhase::Failed);
+				wait(persistAuditState(self->txnProcessor->context(), audit->state));
+				ASSERT(self->audits[audit->state.getType()].contains(audit->state.id));
+				self->audits[audit->state.getType()].erase(audit->state.id);
+				throw audit_storage_failed();
+			} else {
+				wait(delay(5));
+				audit->retryCount++;
+				continue;
+			}
 		}
 	}
 
