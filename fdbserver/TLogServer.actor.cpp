/*
 * TLogServer.actor.cpp
 *
 * This source file is part of the FoundationDB open source project
 *
 * Copyright 2013-2022 Apple Inc. and the FoundationDB project authors
 *
 * Licensed under the Apache License, Version 2.0 (the "License");
 * you may not use this file except in compliance with the License.
 * You may obtain a copy of the License at
 *
 *     http://www.apache.org/licenses/LICENSE-2.0
 *
 * Unless required by applicable law or agreed to in writing, software
 * distributed under the License is distributed on an "AS IS" BASIS,
 * WITHOUT WARRANTIES OR CONDITIONS OF ANY KIND, either express or implied.
 * See the License for the specific language governing permissions and
 * limitations under the License.
 */

#include "flow/Hash3.h"
#include "flow/UnitTest.h"
#include "fdbclient/NativeAPI.actor.h"
#include "fdbclient/Notified.h"
#include "fdbclient/KeyRangeMap.h"
#include "fdbclient/RunTransaction.actor.h"
#include "fdbclient/SystemData.h"
#include "fdbclient/FDBTypes.h"
#include "fdbclient/ManagementAPI.actor.h"
#include "fdbserver/WorkerInterface.actor.h"
#include "fdbserver/SpanContextMessage.h"
#include "fdbserver/TLogInterface.h"
#include "fdbserver/Knobs.h"
#include "fdbserver/IKeyValueStore.h"
#include "fdbserver/MutationTracking.h"
#include "flow/ActorCollection.h"
#include "fdbrpc/FailureMonitor.h"
#include "fdbserver/IDiskQueue.h"
#include "fdbrpc/sim_validation.h"
#include "fdbrpc/simulator.h"
#include "fdbrpc/Stats.h"
#include "fdbserver/ServerDBInfo.h"
#include "fdbserver/LogSystem.h"
#include "fdbserver/WaitFailure.h"
#include "fdbserver/RecoveryState.h"
#include "fdbserver/FDBExecHelper.actor.h"
#include "flow/Histogram.h"
#include "flow/DebugTrace.h"
#include "flow/actorcompiler.h" // This must be the last #include.

struct TLogQueueEntryRef {
	UID id;
	Version version;
	Version knownCommittedVersion;
	StringRef messages;
	TLogQueueEntryRef() : version(0), knownCommittedVersion(0) {}
	TLogQueueEntryRef(Arena& a, TLogQueueEntryRef const& from)
	  : id(from.id), version(from.version), knownCommittedVersion(from.knownCommittedVersion),
	    messages(a, from.messages) {}

	// To change this serialization, ProtocolVersion::TLogQueueEntryRef must be updated, and downgrades need to be
	// considered
	template <class Ar>
	void serialize(Ar& ar) {
		serializer(ar, version, messages, knownCommittedVersion, id);
	}
	size_t expectedSize() const { return messages.expectedSize(); }
};

struct AlternativeTLogQueueEntryRef {
	UID id;
	Version version;
	Version knownCommittedVersion;
	std::vector<TagsAndMessage>* alternativeMessages;

	AlternativeTLogQueueEntryRef() : version(0), knownCommittedVersion(0), alternativeMessages(nullptr) {}

	template <class Ar>
	void serialize(Ar& ar) {
		ASSERT(!ar.isDeserializing && alternativeMessages);
		uint32_t msgSize = expectedSize();
		serializer(ar, version, msgSize);
		for (auto& msg : *alternativeMessages) {
			ar.serializeBytes(msg.message);
		}
		serializer(ar, knownCommittedVersion, id);
	}

	uint32_t expectedSize() const {
		uint32_t msgSize = 0;
		for (auto& msg : *alternativeMessages) {
			msgSize += msg.message.size();
		}
		return msgSize;
	}
};

typedef Standalone<TLogQueueEntryRef> TLogQueueEntry;
struct LogData;
struct TLogData;

struct TLogQueue final : public IClosable {
public:
	TLogQueue(IDiskQueue* queue, UID dbgid) : queue(queue), dbgid(dbgid) {}

	// Each packet in the queue is
	//    uint32_t payloadSize
	//    uint8_t payload[payloadSize]  (begins with uint64_t protocolVersion via IncludeVersion)
	//    uint8_t validFlag

	// TLogQueue is a durable queue of TLogQueueEntry objects with an interface similar to IDiskQueue

	// TLogQueue pushes (but not commits) are atomic - after commit fails to return, a prefix of entire calls to push
	// are durable.  This is
	//    implemented on top of the weaker guarantee of IDiskQueue::commit (that a prefix of bytes is durable) using
	//    validFlag and by padding any incomplete packet with zeros after recovery.

	// Before calling push, pop, or commit, the user must call readNext() until it throws
	//    end_of_stream(). It may not be called again thereafter.
	Future<TLogQueueEntry> readNext(TLogData* tLog) { return readNext(this, tLog); }

	Future<bool> initializeRecovery(IDiskQueue::location recoverAt) { return queue->initializeRecovery(recoverAt); }

	template <class T>
	void push(T const& qe, Reference<LogData> logData);
	void forgetBefore(Version upToVersion, Reference<LogData> logData);
	void pop(IDiskQueue::location upToLocation);
	Future<Void> commit() { return queue->commit(); }

	// Implements IClosable
	Future<Void> getError() const override { return queue->getError(); }
	Future<Void> onClosed() const override { return queue->onClosed(); }
	void dispose() override {
		queue->dispose();
		delete this;
	}
	void close() override {
		queue->close();
		delete this;
	}

private:
	IDiskQueue* queue;
	UID dbgid;

	void updateVersionSizes(const TLogQueueEntry& result,
	                        TLogData* tLog,
	                        IDiskQueue::location start,
	                        IDiskQueue::location end);

	ACTOR static Future<TLogQueueEntry> readNext(TLogQueue* self, TLogData* tLog) {
		state TLogQueueEntry result;
		state int zeroFillSize = 0;

		loop {
			state IDiskQueue::location startloc = self->queue->getNextReadLocation();
			Standalone<StringRef> h = wait(self->queue->readNext(sizeof(uint32_t)));
			if (h.size() != sizeof(uint32_t)) {
				if (h.size()) {
					CODE_PROBE(true, "Zero fill within size field");
					int payloadSize = 0;
					memcpy(&payloadSize, h.begin(), h.size());
					zeroFillSize = sizeof(uint32_t) - h.size(); // zero fill the size itself
					zeroFillSize += payloadSize + 1; // and then the contents and valid flag
				}
				break;
			}

			state uint32_t payloadSize = *(uint32_t*)h.begin();
			ASSERT(payloadSize < (100 << 20));

			Standalone<StringRef> e = wait(self->queue->readNext(payloadSize + 1));
			if (e.size() != payloadSize + 1) {
				CODE_PROBE(true, "Zero fill within payload");
				zeroFillSize = payloadSize + 1 - e.size();
				break;
			}

			if (e[payloadSize]) {
				ASSERT(e[payloadSize] == 1);
				Arena a = e.arena();
				ArenaReader ar(a, e.substr(0, payloadSize), IncludeVersion());
				ar >> result;
				const IDiskQueue::location endloc = self->queue->getNextReadLocation();
				self->updateVersionSizes(result, tLog, startloc, endloc);
				return result;
			}
		}
		if (zeroFillSize) {
			CODE_PROBE(true, "Fixing a partial commit at the end of the tlog queue");
			for (int i = 0; i < zeroFillSize; i++)
				self->queue->push(StringRef((const uint8_t*)"", 1));
		}
		throw end_of_stream();
	}
};

////// Persistence format (for self->persistentData)

// Immutable keys
// persistFormat has been mostly invalidated by TLogVersion, and can probably be removed when
// 4.6's TLog code is removed.
static const KeyValueRef persistFormat(LiteralStringRef("Format"), LiteralStringRef("FoundationDB/LogServer/3/0"));
static const KeyRangeRef persistFormatReadableRange(LiteralStringRef("FoundationDB/LogServer/3/0"),
                                                    LiteralStringRef("FoundationDB/LogServer/4/0"));
static const KeyRangeRef persistProtocolVersionKeys(LiteralStringRef("ProtocolVersion/"),
                                                    LiteralStringRef("ProtocolVersion0"));
static const KeyRangeRef persistTLogSpillTypeKeys(LiteralStringRef("TLogSpillType/"),
                                                  LiteralStringRef("TLogSpillType0"));
static const KeyRangeRef persistRecoveryCountKeys =
    KeyRangeRef(LiteralStringRef("DbRecoveryCount/"), LiteralStringRef("DbRecoveryCount0"));

// Updated on updatePersistentData()
static const KeyRangeRef persistCurrentVersionKeys =
    KeyRangeRef(LiteralStringRef("version/"), LiteralStringRef("version0"));
static const KeyRangeRef persistKnownCommittedVersionKeys =
    KeyRangeRef(LiteralStringRef("knownCommitted/"), LiteralStringRef("knownCommitted0"));
static const KeyRef persistRecoveryLocationKey = KeyRef(LiteralStringRef("recoveryLocation"));
static const KeyRangeRef persistLocalityKeys =
    KeyRangeRef(LiteralStringRef("Locality/"), LiteralStringRef("Locality0"));
static const KeyRangeRef persistLogRouterTagsKeys =
    KeyRangeRef(LiteralStringRef("LogRouterTags/"), LiteralStringRef("LogRouterTags0"));
static const KeyRangeRef persistTxsTagsKeys = KeyRangeRef(LiteralStringRef("TxsTags/"), LiteralStringRef("TxsTags0"));
static const KeyRange persistTagMessagesKeys = prefixRange(LiteralStringRef("TagMsg/"));
static const KeyRange persistTagMessageRefsKeys = prefixRange(LiteralStringRef("TagMsgRef/"));
static const KeyRange persistTagPoppedKeys = prefixRange(LiteralStringRef("TagPop/"));

static const KeyRef persistClusterIdKey = LiteralStringRef("clusterId");

static Key persistTagMessagesKey(UID id, Tag tag, Version version) {
	BinaryWriter wr(Unversioned());
	wr.serializeBytes(persistTagMessagesKeys.begin);
	wr << id;
	wr << tag;
	wr << bigEndian64(version);
	return wr.toValue();
}

static Key persistTagMessageRefsKey(UID id, Tag tag, Version version) {
	BinaryWriter wr(Unversioned());
	wr.serializeBytes(persistTagMessageRefsKeys.begin);
	wr << id;
	wr << tag;
	wr << bigEndian64(version);
	return wr.toValue();
}

static Key persistTagPoppedKey(UID id, Tag tag) {
	BinaryWriter wr(Unversioned());
	wr.serializeBytes(persistTagPoppedKeys.begin);
	wr << id;
	wr << tag;
	return wr.toValue();
}

static Value persistTagPoppedValue(Version popped) {
	return BinaryWriter::toValue(popped, Unversioned());
}

static Tag decodeTagPoppedKey(KeyRef id, KeyRef key) {
	Tag s;
	BinaryReader rd(key.removePrefix(persistTagPoppedKeys.begin).removePrefix(id), Unversioned());
	rd >> s;
	return s;
}

static Version decodeTagPoppedValue(ValueRef value) {
	return BinaryReader::fromStringRef<Version>(value, Unversioned());
}

static StringRef stripTagMessagesKey(StringRef key) {
	return key.substr(sizeof(UID) + sizeof(Tag) + persistTagMessagesKeys.begin.size());
}

static Version decodeTagMessagesKey(StringRef key) {
	return bigEndian64(BinaryReader::fromStringRef<Version>(stripTagMessagesKey(key), Unversioned()));
}

struct SpilledData {
	SpilledData() = default;
	SpilledData(Version version, IDiskQueue::location start, uint32_t length, uint32_t mutationBytes)
	  : version(version), start(start), length(length), mutationBytes(mutationBytes) {}

	template <class Ar>
	void serialize(Ar& ar) {
		serializer(ar, version, start, length, mutationBytes);
	}

	Version version = 0;
	IDiskQueue::location start = 0;
	uint32_t length = 0;
	uint32_t mutationBytes = 0;
};

struct TLogData : NonCopyable {
	AsyncTrigger newLogData;
	// A process has only 1 SharedTLog, which holds data for multiple logs, so that it obeys its assigned memory limit.
	// A process has only 1 active log and multiple non-active log from old generations.
	// In the figure below, TLog [1-4] are logs from old generations.
	// Because SS may need to pull data from old generation log, we keep Tlog [1-4].
	//
	//  We always pop the disk queue from the oldest TLog, spill from the oldest TLog that still has
	//  data in memory, and commits to the disk queue come from the most recent TLog.
	//
	//                    SharedTLog
	//  +--------+--------+--------+--------+--------+
	//  | TLog 1 | TLog 2 | TLog 3 | TLog 4 | TLog 5 |
	//  +--------+--------+--------+--------+--------+
	//    ^ popOrder         ^spillOrder         ^committing
	//
	// ^popOrder is the location where SS reads the to-be-read data from tlog.
	// ^committing is the location where the active TLog accepts the pushed data.
	Deque<UID> popOrder;
	Deque<UID> spillOrder;
	std::map<UID, Reference<struct LogData>> id_data;

	// The durable cluster ID identifies which cluster the tlogs persistent
	// data is written from. This value is restored from disk when the tlog
	// restarts.
	UID durableClusterId;
	// The cluster-controller cluster ID stores the cluster ID read from the txnStateStore.
	// It is cached in this variable.
	UID ccClusterId;
	UID dbgid;
	UID workerID;

	IKeyValueStore* persistentData; // Durable data on disk that were spilled.
	IDiskQueue* rawPersistentQueue; // The physical queue the persistentQueue below stores its data. Ideally, log
	                                // interface should work without directly accessing rawPersistentQueue
	TLogQueue* persistentQueue; // Logical queue the log operates on and persist its data.

	std::deque<std::tuple<Version, int>> unknownCommittedVersions;

	int64_t diskQueueCommitBytes;
	AsyncVar<bool>
	    largeDiskQueueCommitBytes; // becomes true when diskQueueCommitBytes is greater than MAX_QUEUE_COMMIT_BYTES

	Reference<AsyncVar<ServerDBInfo> const> dbInfo;
	Database cx;

	NotifiedVersion queueCommitEnd;
	Version queueCommitBegin;

	int64_t instanceID;
	int64_t bytesInput;
	int64_t bytesDurable;
	int64_t targetVolatileBytes; // The number of bytes of mutations this TLog should hold in memory before spilling.
	int64_t overheadBytesInput;
	int64_t overheadBytesDurable;
	int activePeekStreams = 0;

	WorkerCache<TLogInterface> tlogCache;
	FlowLock peekMemoryLimiter;

	PromiseStream<Future<Void>> sharedActors;
	Promise<Void> terminated;
	FlowLock concurrentLogRouterReads;
	FlowLock persistentDataCommitLock;

	// Beginning of fields used by snapshot based backup and restore
	double ignorePopDeadline; // time until which the ignorePopRequest will be
	                          // honored
	std::string ignorePopUid; // callers that set ignorePopRequest will set this
	                          // extra state, used to validate the ownership of
	                          // the set and for callers that unset will
	                          // be able to match it up
	std::string dataFolder; // folder where data is stored
	// End of fields used by snapshot based backup and restore

	Reference<AsyncVar<bool>> degraded;
	std::vector<TagsAndMessage> tempTagMessages;

	Reference<Histogram> commitLatencyDist;

	TLogData(UID dbgid,
	         UID workerID,
	         IKeyValueStore* persistentData,
	         IDiskQueue* persistentQueue,
	         Reference<AsyncVar<ServerDBInfo> const> dbInfo,
	         Reference<AsyncVar<bool>> degraded,
	         std::string folder)
	  : dbgid(dbgid), workerID(workerID), persistentData(persistentData), rawPersistentQueue(persistentQueue),
	    persistentQueue(new TLogQueue(persistentQueue, dbgid)), diskQueueCommitBytes(0),
	    largeDiskQueueCommitBytes(false), dbInfo(dbInfo), queueCommitEnd(0), queueCommitBegin(0),
	    instanceID(deterministicRandom()->randomUniqueID().first()), bytesInput(0), bytesDurable(0),
	    targetVolatileBytes(SERVER_KNOBS->TLOG_SPILL_THRESHOLD), overheadBytesInput(0), overheadBytesDurable(0),
	    peekMemoryLimiter(SERVER_KNOBS->TLOG_SPILL_REFERENCE_MAX_PEEK_MEMORY_BYTES),
	    concurrentLogRouterReads(SERVER_KNOBS->CONCURRENT_LOG_ROUTER_READS), ignorePopDeadline(0), dataFolder(folder),
	    degraded(degraded), commitLatencyDist(Histogram::getHistogram(LiteralStringRef("tLog"),
	                                                                  LiteralStringRef("commit"),
	                                                                  Histogram::Unit::microseconds)) {
		cx = openDBOnServer(dbInfo, TaskPriority::DefaultEndpoint, LockAware::True);
	}
};

struct LogData : NonCopyable, public ReferenceCounted<LogData> {
	struct TagData : NonCopyable, public ReferenceCounted<TagData> {
		std::deque<std::pair<Version, LengthPrefixedStringRef>> versionMessages;
		bool
		    nothingPersistent; // true means tag is *known* to have no messages in persistentData.  false means nothing.
		bool poppedRecently; // `popped` has changed since last updatePersistentData
		Version popped; // see popped version tracking contract below
		Version persistentPopped; // The popped version recorded in the btree.
		Version versionForPoppedLocation; // `poppedLocation` was calculated at this popped version
		IDiskQueue::location poppedLocation; // The location of the earliest commit with data for this tag.
		bool unpoppedRecovered;
		Tag tag;

		TagData(Tag tag,
		        Version popped,
		        IDiskQueue::location poppedLocation,
		        bool nothingPersistent,
		        bool poppedRecently,
		        bool unpoppedRecovered)
		  : nothingPersistent(nothingPersistent), poppedRecently(poppedRecently), popped(popped), persistentPopped(0),
		    versionForPoppedLocation(0), poppedLocation(poppedLocation), unpoppedRecovered(unpoppedRecovered),
		    tag(tag) {}

		TagData(TagData&& r) noexcept
		  : versionMessages(std::move(r.versionMessages)), nothingPersistent(r.nothingPersistent),
		    poppedRecently(r.poppedRecently), popped(r.popped), persistentPopped(r.persistentPopped),
		    versionForPoppedLocation(r.versionForPoppedLocation), poppedLocation(r.poppedLocation),
		    unpoppedRecovered(r.unpoppedRecovered), tag(r.tag) {}
		void operator=(TagData&& r) noexcept {
			versionMessages = std::move(r.versionMessages);
			nothingPersistent = r.nothingPersistent;
			poppedRecently = r.poppedRecently;
			popped = r.popped;
			persistentPopped = r.persistentPopped;
			versionForPoppedLocation = r.versionForPoppedLocation;
			poppedLocation = r.poppedLocation;
			tag = r.tag;
			unpoppedRecovered = r.unpoppedRecovered;
		}

		// Erase messages not needed to update *from* versions >= before (thus, messages with toversion <= before)
		ACTOR Future<Void> eraseMessagesBefore(TagData* self,
		                                       Version before,
		                                       TLogData* tlogData,
		                                       Reference<LogData> logData,
		                                       TaskPriority taskID) {
			while (!self->versionMessages.empty() && self->versionMessages.front().first < before) {
				Version version = self->versionMessages.front().first;
				std::pair<int, int>& sizes = logData->version_sizes[version];
				int64_t messagesErased = 0;

				while (!self->versionMessages.empty() && self->versionMessages.front().first == version) {
					auto const& m = self->versionMessages.front();
					++messagesErased;

					if (self->tag.locality != tagLocalityTxs && self->tag != txsTag) {
						sizes.first -= m.second.expectedSize();
					} else {
						sizes.second -= m.second.expectedSize();
					}

					self->versionMessages.pop_front();
				}

				int64_t bytesErased = messagesErased * SERVER_KNOBS->VERSION_MESSAGES_ENTRY_BYTES_WITH_OVERHEAD;
				logData->bytesDurable += bytesErased;
				tlogData->bytesDurable += bytesErased;
				tlogData->overheadBytesDurable += bytesErased;
				wait(yield(taskID));
			}

			return Void();
		}

		Future<Void> eraseMessagesBefore(Version before,
		                                 TLogData* tlogData,
		                                 Reference<LogData> logData,
		                                 TaskPriority taskID) {
			return eraseMessagesBefore(this, before, tlogData, logData, taskID);
		}
	};

	Map<Version, std::pair<IDiskQueue::location, IDiskQueue::location>>
	    versionLocation; // For the version of each entry that was push()ed, the [start, end) location of the serialized
	                     // bytes

	/*
	Popped version tracking contract needed by log system to implement ILogCursor::popped():

	    - Log server tracks for each (possible) tag a popped_version
	    Impl: TagData::popped (in memory) and persistTagPoppedKeys (in persistentData)
	    - popped_version(tag) is <= the maximum version for which log server (or a predecessor) is ever asked to pop the
	tag Impl: Only increased by tLogPop() in response to either a pop request or recovery from a predecessor
	    - popped_version(tag) is > the maximum version for which log server is unable to peek messages due to previous
	pops (on this server or a predecessor) Impl: Increased by tLogPop() atomically with erasing messages from memory;
	persisted by updatePersistentData() atomically with erasing messages from store; messages are not erased from queue
	where popped_version is not persisted
	    - LockTLogReply returns all tags which either have messages, or which have nonzero popped_versions
	    Impl: tag_data is present for all such tags
	    - peek(tag, v) returns the popped_version for tag if that is greater than v
	    Impl: Check tag_data->popped (after all waits)
	*/

	AsyncTrigger stopCommit;
	bool stopped, initialized;
	DBRecoveryCount recoveryCount;

	// If persistentDataVersion != persistentDurableDataVersion,
	// then spilling is happening from persistentDurableDataVersion to persistentDataVersion.
	// Data less than persistentDataDurableVersion is spilled on disk (or fully popped from the TLog);
	VersionMetricHandle persistentDataVersion,
	    persistentDataDurableVersion; // The last version number in the portion of the log (written|durable) to
	                                  // persistentData
	NotifiedVersion version;
	NotifiedVersion queueCommittedVersion; // The disk queue has committed up until the queueCommittedVersion version.
	Version queueCommittingVersion;
	Version knownCommittedVersion; // The maximum version that a proxy has told us that is committed (all TLogs have
	                               // ack'd a commit for this version).
	Version durableKnownCommittedVersion, minKnownCommittedVersion;
	Version queuePoppedVersion; // The disk queue has been popped up until the location which represents this version.
	Version minPoppedTagVersion;
	Tag minPoppedTag; // The tag that makes tLog hold its data and cause tLog's disk queue increasing.

	Deque<std::pair<Version, Standalone<VectorRef<uint8_t>>>> messageBlocks;
	std::vector<std::vector<Reference<TagData>>> tag_data; // tag.locality | tag.id
	int unpoppedRecoveredTagCount;
	std::set<Tag> unpoppedRecoveredTags;
	std::map<Tag, Promise<Void>> waitingTags;

	Reference<TagData> getTagData(Tag tag) {
		int idx = tag.toTagDataIndex();
		if (idx >= tag_data.size()) {
			tag_data.resize(idx + 1);
		}
		if (tag.id >= tag_data[idx].size()) {
			tag_data[idx].resize(tag.id + 1);
		}
		return tag_data[idx][tag.id];
	}

	// only callable after getTagData returns a null reference
	Reference<TagData> createTagData(Tag tag,
	                                 Version popped,
	                                 bool nothingPersistent,
	                                 bool poppedRecently,
	                                 bool unpoppedRecovered) {
		if (tag.locality != tagLocalityLogRouter && tag.locality != tagLocalityTxs && tag != txsTag && allTags.size() &&
		    !allTags.count(tag) && popped <= recoveredAt) {
			popped = recoveredAt + 1;
		}
		auto newTagData = makeReference<TagData>(tag, popped, 0, nothingPersistent, poppedRecently, unpoppedRecovered);
		tag_data[tag.toTagDataIndex()][tag.id] = newTagData;
		return newTagData;
	}

	Map<Version, std::pair<int, int>> version_sizes;

	CounterCollection cc;
	Counter bytesInput;
	Counter bytesDurable;
	Counter blockingPeeks;
	Counter blockingPeekTimeouts;
	Counter emptyPeeks;
	Counter nonEmptyPeeks;
	std::map<Tag, LatencySample> blockingPeekLatencies;
	std::map<Tag, LatencySample> peekVersionCounts;

	UID logId;
	ProtocolVersion protocolVersion;
	Version newPersistentDataVersion;
	Future<Void> removed;
	PromiseStream<Future<Void>> addActor;
	TLogData* tLogData;
	Promise<Void> recoveryComplete, committingQueue;
	Version unrecoveredBefore, recoveredAt;
	Version recoveryTxnVersion;

	struct PeekTrackerData {
		std::map<int, Promise<std::pair<Version, bool>>>
		    sequence_version; // second: Version is peeked begin version. bool is onlySpilled
		double lastUpdate;

		Tag tag;

		double lastLogged;
		int64_t totalPeeks;
		int64_t replyBytes;
		int64_t duplicatePeeks;
		double queueTime;
		double queueMax;
		double blockTime;
		double blockMax;
		double workTime;
		double workMax;

		int64_t unblockedPeeks;
		double idleTime;
		double idleMax;

		PeekTrackerData() : lastUpdate(0) { resetMetrics(); }

		void resetMetrics() {
			lastLogged = now();
			totalPeeks = 0;
			replyBytes = 0;
			duplicatePeeks = 0;
			queueTime = 0;
			queueMax = 0;
			blockTime = 0;
			blockMax = 0;
			workTime = 0;
			workMax = 0;
			unblockedPeeks = 0;
			idleTime = 0;
			idleMax = 0;
		}
	};

	std::map<UID, PeekTrackerData> peekTracker;

	Reference<AsyncVar<Reference<ILogSystem>>> logSystem;
	Tag remoteTag;
	bool isPrimary;
	int logRouterTags;
	Version logRouterPoppedVersion, logRouterPopToVersion;
	int8_t locality;
	UID recruitmentID;
	TLogSpillType logSpillType;
	std::set<Tag> allTags;
	Future<Void> terminated;
	FlowLock execOpLock;
	bool execOpCommitInProgress;
	int txsTags;

	std::map<Tag, Version> toBePopped; // map of Tag->Version for all the pops
	                                   // that came when ignorePopRequest was set

	explicit LogData(TLogData* tLogData,
	                 TLogInterface interf,
	                 Tag remoteTag,
	                 bool isPrimary,
	                 int logRouterTags,
	                 int txsTags,
	                 UID recruitmentID,
	                 ProtocolVersion protocolVersion,
	                 TLogSpillType logSpillType,
	                 std::vector<Tag> tags,
	                 std::string context)
	  : stopped(false), initialized(false), queueCommittingVersion(0), knownCommittedVersion(0),
	    durableKnownCommittedVersion(0), minKnownCommittedVersion(0), queuePoppedVersion(0), minPoppedTagVersion(0),
	    minPoppedTag(invalidTag), unpoppedRecoveredTagCount(0), cc("TLog", interf.id().toString()),
	    bytesInput("BytesInput", cc), bytesDurable("BytesDurable", cc), blockingPeeks("BlockingPeeks", cc),
	    blockingPeekTimeouts("BlockingPeekTimeouts", cc), emptyPeeks("EmptyPeeks", cc),
	    nonEmptyPeeks("NonEmptyPeeks", cc), logId(interf.id()), protocolVersion(protocolVersion),
	    newPersistentDataVersion(invalidVersion), tLogData(tLogData), unrecoveredBefore(1), recoveredAt(1),
	    recoveryTxnVersion(1), logSystem(new AsyncVar<Reference<ILogSystem>>()), remoteTag(remoteTag),
	    isPrimary(isPrimary), logRouterTags(logRouterTags), logRouterPoppedVersion(0), logRouterPopToVersion(0),
	    locality(tagLocalityInvalid), recruitmentID(recruitmentID), logSpillType(logSpillType),
	    allTags(tags.begin(), tags.end()), terminated(tLogData->terminated.getFuture()), execOpCommitInProgress(false),
	    txsTags(txsTags) {
		startRole(Role::TRANSACTION_LOG,
		          interf.id(),
		          tLogData->workerID,
		          { { "SharedTLog", tLogData->dbgid.shortString() } },
		          context);
		addActor.send(traceRole(Role::TRANSACTION_LOG, interf.id()));

		persistentDataVersion.init(LiteralStringRef("TLog.PersistentDataVersion"), cc.id);
		persistentDataDurableVersion.init(LiteralStringRef("TLog.PersistentDataDurableVersion"), cc.id);
		version.initMetric(LiteralStringRef("TLog.Version"), cc.id);
		queueCommittedVersion.initMetric(LiteralStringRef("TLog.QueueCommittedVersion"), cc.id);

		specialCounter(cc, "Version", [this]() { return this->version.get(); });
		specialCounter(cc, "QueueCommittedVersion", [this]() { return this->queueCommittedVersion.get(); });
		specialCounter(cc, "PersistentDataVersion", [this]() { return this->persistentDataVersion; });
		specialCounter(cc, "PersistentDataDurableVersion", [this]() { return this->persistentDataDurableVersion; });
		specialCounter(cc, "KnownCommittedVersion", [this]() { return this->knownCommittedVersion; });
		specialCounter(cc, "QueuePoppedVersion", [this]() { return this->queuePoppedVersion; });
		specialCounter(cc, "MinPoppedTagVersion", [this]() { return this->minPoppedTagVersion; });
		// The locality and id of the tag that is responsible for making the TLog hold onto its oldest piece of data.
		// If disk queues are growing and no one is sure why, then you shall look at this to find the tag responsible
		// for why the TLog thinks it can't throw away data.
		specialCounter(cc, "MinPoppedTagLocality", [this]() { return this->minPoppedTag.locality; });
		specialCounter(cc, "MinPoppedTagId", [this]() { return this->minPoppedTag.id; });
		specialCounter(cc, "SharedBytesInput", [tLogData]() { return tLogData->bytesInput; });
		specialCounter(cc, "SharedBytesDurable", [tLogData]() { return tLogData->bytesDurable; });
		specialCounter(cc, "SharedOverheadBytesInput", [tLogData]() { return tLogData->overheadBytesInput; });
		specialCounter(cc, "SharedOverheadBytesDurable", [tLogData]() { return tLogData->overheadBytesDurable; });
		specialCounter(cc, "PeekMemoryReserved", [tLogData]() { return tLogData->peekMemoryLimiter.activePermits(); });
		specialCounter(cc, "PeekMemoryRequestsStalled", [tLogData]() { return tLogData->peekMemoryLimiter.waiters(); });
		specialCounter(cc, "Generation", [this]() { return this->recoveryCount; });
		specialCounter(cc, "ActivePeekStreams", [tLogData]() { return tLogData->activePeekStreams; });
	}

	~LogData() {
		endRole(Role::TRANSACTION_LOG, logId, "Error", true);

		if (!terminated.isReady()) {
			tLogData->bytesDurable += bytesInput.getValue() - bytesDurable.getValue();
			TraceEvent("TLogBytesWhenRemoved", logId)
			    .detail("SharedBytesInput", tLogData->bytesInput)
			    .detail("SharedBytesDurable", tLogData->bytesDurable)
			    .detail("LocalBytesInput", bytesInput.getValue())
			    .detail("LocalBytesDurable", bytesDurable.getValue());

			ASSERT_ABORT(tLogData->bytesDurable <= tLogData->bytesInput);

			Key logIdKey = BinaryWriter::toValue(logId, Unversioned());
			tLogData->persistentData->clear(singleKeyRange(logIdKey.withPrefix(persistCurrentVersionKeys.begin)));
			tLogData->persistentData->clear(
			    singleKeyRange(logIdKey.withPrefix(persistKnownCommittedVersionKeys.begin)));
			tLogData->persistentData->clear(singleKeyRange(logIdKey.withPrefix(persistLocalityKeys.begin)));
			tLogData->persistentData->clear(singleKeyRange(logIdKey.withPrefix(persistLogRouterTagsKeys.begin)));
			tLogData->persistentData->clear(singleKeyRange(logIdKey.withPrefix(persistTxsTagsKeys.begin)));
			tLogData->persistentData->clear(singleKeyRange(logIdKey.withPrefix(persistRecoveryCountKeys.begin)));
			tLogData->persistentData->clear(singleKeyRange(logIdKey.withPrefix(persistProtocolVersionKeys.begin)));
			tLogData->persistentData->clear(singleKeyRange(logIdKey.withPrefix(persistTLogSpillTypeKeys.begin)));
			tLogData->persistentData->clear(singleKeyRange(logIdKey.withPrefix(persistRecoveryLocationKey)));
			Key msgKey = logIdKey.withPrefix(persistTagMessagesKeys.begin);
			tLogData->persistentData->clear(KeyRangeRef(msgKey, strinc(msgKey)));
			Key msgRefKey = logIdKey.withPrefix(persistTagMessageRefsKeys.begin);
			tLogData->persistentData->clear(KeyRangeRef(msgRefKey, strinc(msgRefKey)));
			Key poppedKey = logIdKey.withPrefix(persistTagPoppedKeys.begin);
			tLogData->persistentData->clear(KeyRangeRef(poppedKey, strinc(poppedKey)));
		}

		for (auto it = peekTracker.begin(); it != peekTracker.end(); ++it) {
			for (auto seq : it->second.sequence_version) {
				if (!seq.second.isSet()) {
					seq.second.sendError(timed_out());
				}
			}
		}
	}

	LogEpoch epoch() const { return recoveryCount; }

	bool shouldSpillByValue(Tag t) const {
		switch (logSpillType) {
		case TLogSpillType::VALUE:
			return true;
		case TLogSpillType::REFERENCE:
			return t.locality == tagLocalityTxs || t == txsTag;
		default:
			ASSERT(false);
			return false;
		}
	}

	bool shouldSpillByReference(Tag t) const { return !shouldSpillByValue(t); }

	void unblockWaitingPeeks() {
		if (SERVER_KNOBS->ENABLE_VERSION_VECTOR) {
			for (auto& iter : waitingTags) {
				TraceEvent("UnblockWaitingPeeks", tLogData->dbgid)
				    .detail("LogId", logId)
				    .detail("Tag", iter.first.toString());
				iter.second.send(Void());
			}
			waitingTags.clear();
		}
	}
};

template <class T>
void TLogQueue::push(T const& qe, Reference<LogData> logData) {
	BinaryWriter wr(Unversioned()); // outer framing is not versioned
	wr << uint32_t(0);
	IncludeVersion(ProtocolVersion::withTLogQueueEntryRef()).write(wr); // payload is versioned
	wr << qe;
	wr << uint8_t(1);
	*(uint32_t*)wr.getData() = wr.getLength() - sizeof(uint32_t) - sizeof(uint8_t);
	const IDiskQueue::location startloc = queue->getNextPushLocation();
	// FIXME: push shouldn't return anything.  We should call getNextPushLocation() again.
	const IDiskQueue::location endloc = queue->push(wr.toValue());
	//TraceEvent("TLogQueueVersionWritten", dbgid).detail("Size", wr.getLength() - sizeof(uint32_t) - sizeof(uint8_t)).detail("Loc", loc);
	logData->versionLocation[qe.version] = std::make_pair(startloc, endloc);
}

void TLogQueue::forgetBefore(Version upToVersion, Reference<LogData> logData) {
	// Keep only the given and all subsequent version numbers
	// Find the first version >= upTo
	auto v = logData->versionLocation.lower_bound(upToVersion);
	if (v == logData->versionLocation.begin())
		return;

	if (v == logData->versionLocation.end()) {
		v = logData->versionLocation.lastItem();
	} else {
		v.decrementNonEnd();
	}

	logData->versionLocation.erase(logData->versionLocation.begin(),
	                               v); // ... and then we erase that previous version and all prior versions
}

void TLogQueue::pop(IDiskQueue::location upToLocation) {
	queue->pop(upToLocation);
}

void TLogQueue::updateVersionSizes(const TLogQueueEntry& result,
                                   TLogData* tLog,
                                   IDiskQueue::location start,
                                   IDiskQueue::location end) {
	auto it = tLog->id_data.find(result.id);
	if (it != tLog->id_data.end()) {
		it->second->versionLocation[result.version] = std::make_pair(start, end);
	}
}

ACTOR Future<Void> tLogLock(TLogData* self, ReplyPromise<TLogLockResult> reply, Reference<LogData> logData) {
	state Version stopVersion = logData->version.get();

	CODE_PROBE(true, "TLog stopped by recovering cluster-controller");
	CODE_PROBE(logData->stopped, "logData already stopped");
	CODE_PROBE(!logData->stopped, "logData not yet stopped");

	TraceEvent("TLogStop", logData->logId)
	    .detail("Ver", stopVersion)
	    .detail("IsStopped", logData->stopped)
	    .detail("QueueCommitted", logData->queueCommittedVersion.get());

	logData->stopped = true;
	logData->unblockWaitingPeeks();
	if (!logData->recoveryComplete.isSet()) {
		logData->recoveryComplete.sendError(end_of_stream());
	}

	// Lock once the current version has been committed
	wait(logData->queueCommittedVersion.whenAtLeast(stopVersion));

	ASSERT(stopVersion == logData->version.get());

	TLogLockResult result;
	result.end = stopVersion;
	result.knownCommittedVersion = logData->knownCommittedVersion;
	result.unknownCommittedVersions = self->unknownCommittedVersions;
	result.id = self->dbgid;

	TraceEvent("TLogStop2", self->dbgid)
	    .detail("LogId", logData->logId)
	    .detail("Ver", stopVersion)
	    .detail("IsStopped", logData->stopped)
	    .detail("QueueCommitted", logData->queueCommittedVersion.get())
	    .detail("KnownCommitted", result.knownCommittedVersion);

	reply.send(result);
	return Void();
}

void updatePersistentPopped(TLogData* self, Reference<LogData> logData, Reference<LogData::TagData> data) {
	if (!data->poppedRecently)
		return;
	self->persistentData->set(
	    KeyValueRef(persistTagPoppedKey(logData->logId, data->tag), persistTagPoppedValue(data->popped)));
	data->poppedRecently = false;
	data->persistentPopped = data->popped;

	if (data->nothingPersistent)
		return;

	if (logData->shouldSpillByValue(data->tag)) {
		self->persistentData->clear(KeyRangeRef(persistTagMessagesKey(logData->logId, data->tag, Version(0)),
		                                        persistTagMessagesKey(logData->logId, data->tag, data->popped)));
	} else {
		self->persistentData->clear(KeyRangeRef(persistTagMessageRefsKey(logData->logId, data->tag, Version(0)),
		                                        persistTagMessageRefsKey(logData->logId, data->tag, data->popped)));
	}

	if (data->popped > logData->persistentDataVersion) {
		data->nothingPersistent = true;
	}
}

ACTOR Future<Void> updatePoppedLocation(TLogData* self, Reference<LogData> logData, Reference<LogData::TagData> data) {
	// For anything spilled by value, we do not need to track its popped location.
	if (logData->shouldSpillByValue(data->tag)) {
		return Void();
	}

	if (data->versionForPoppedLocation >= data->persistentPopped)
		return Void();
	data->versionForPoppedLocation = data->persistentPopped;

	// Use persistentPopped and not popped, so that a pop update received after spilling doesn't cause
	// us to remove data that still is pointed to by SpilledData in the btree.
	if (data->persistentPopped <= logData->persistentDataVersion) {
		// Recover the next needed location in the Disk Queue from the index.
		RangeResult kvrefs = wait(self->persistentData->readRange(
		    KeyRangeRef(persistTagMessageRefsKey(logData->logId, data->tag, data->persistentPopped),
		                persistTagMessageRefsKey(logData->logId, data->tag, logData->persistentDataVersion + 1)),
		    1));

		if (kvrefs.empty()) {
			// Nothing was persistent after all.
			data->nothingPersistent = true;
		} else {
			VectorRef<SpilledData> spilledData;
			BinaryReader r(kvrefs[0].value, AssumeVersion(logData->protocolVersion));
			r >> spilledData;

			for (const SpilledData& sd : spilledData) {
				if (sd.version >= data->persistentPopped) {
					data->poppedLocation = sd.start;
					data->versionForPoppedLocation = sd.version;
					break;
				}
			}
		}
	}

	if (data->persistentPopped >= logData->persistentDataVersion || data->nothingPersistent) {
		// Then the location must be in memory.
		auto locationIter = logData->versionLocation.lower_bound(data->persistentPopped);
		if (locationIter != logData->versionLocation.end()) {
			data->poppedLocation = locationIter->value.first;
			data->versionForPoppedLocation = locationIter->key;
		} else {
			// No data on disk and no data in RAM.
			// This TLog instance will be removed soon anyway, so we temporarily freeze our poppedLocation
			// to avoid trying to track what the ending location of this TLog instance was.
		}
	}

	return Void();
}

// It runs against the oldest TLog instance, calculates the first location in the disk queue that contains un-popped
// data, and then issues a pop to the disk queue at that location so that anything earlier can be
// removed/forgotten/overwritten. In effect, it applies the effect of TLogPop RPCs to disk.
ACTOR Future<Void> popDiskQueue(TLogData* self, Reference<LogData> logData) {
	if (!logData->initialized)
		return Void();

	std::vector<Future<Void>> updates;
	for (int tagLocality = 0; tagLocality < logData->tag_data.size(); tagLocality++) {
		for (int tagId = 0; tagId < logData->tag_data[tagLocality].size(); tagId++) {
			Reference<LogData::TagData> tagData = logData->tag_data[tagLocality][tagId];
			if (tagData) {
				updates.push_back(updatePoppedLocation(self, logData, tagData));
			}
		}
	}
	wait(waitForAll(updates));

	IDiskQueue::location minLocation = 0;
	Version minVersion = 0;
	auto locationIter = logData->versionLocation.lower_bound(logData->persistentDataVersion);
	if (locationIter != logData->versionLocation.end()) {
		minLocation = locationIter->value.first;
		minVersion = locationIter->key;
	}
	logData->minPoppedTagVersion = std::numeric_limits<Version>::max();

	for (int tagLocality = 0; tagLocality < logData->tag_data.size(); tagLocality++) {
		for (int tagId = 0; tagId < logData->tag_data[tagLocality].size(); tagId++) {
			Reference<LogData::TagData> tagData = logData->tag_data[tagLocality][tagId];
			if (tagData && logData->shouldSpillByReference(tagData->tag)) {
				if (!tagData->nothingPersistent) {
					minLocation = std::min(minLocation, tagData->poppedLocation);
					minVersion = std::min(minVersion, tagData->popped);
				}
				if ((!tagData->nothingPersistent || tagData->versionMessages.size()) &&
				    tagData->popped < logData->minPoppedTagVersion) {
					logData->minPoppedTagVersion = tagData->popped;
					logData->minPoppedTag = tagData->tag;
				}
			}
		}
	}

	if (self->queueCommitEnd.get() > 0) {
		Version lastCommittedVersion = logData->queueCommittedVersion.get();
		IDiskQueue::location lastCommittedLocation = minLocation;
		auto locationIter = logData->versionLocation.lower_bound(lastCommittedVersion);
		if (locationIter != logData->versionLocation.end()) {
			lastCommittedLocation = locationIter->value.first;
		}
		self->persistentQueue->pop(std::min(minLocation, lastCommittedLocation));
		logData->queuePoppedVersion = std::max(logData->queuePoppedVersion, minVersion);
	}

	return Void();
}

ACTOR Future<Void> updatePersistentData(TLogData* self, Reference<LogData> logData, Version newPersistentDataVersion) {
	state BinaryWriter wr(Unversioned());
	// PERSIST: Changes self->persistentDataVersion and writes and commits the relevant changes
	ASSERT(newPersistentDataVersion <= logData->version.get());
	ASSERT(newPersistentDataVersion <= logData->queueCommittedVersion.get());
	ASSERT(newPersistentDataVersion > logData->persistentDataVersion);
	ASSERT(logData->persistentDataVersion == logData->persistentDataDurableVersion);
	logData->newPersistentDataVersion = newPersistentDataVersion;

	//TraceEvent("UpdatePersistentData", self->dbgid).detail("Seq", newPersistentDataSeq);

	state bool anyData = false;

	// For all existing tags
	state int tagLocality = 0;
	state int tagId = 0;

	for (tagLocality = 0; tagLocality < logData->tag_data.size(); tagLocality++) {
		for (tagId = 0; tagId < logData->tag_data[tagLocality].size(); tagId++) {
			state Reference<LogData::TagData> tagData = logData->tag_data[tagLocality][tagId];
			if (tagData) {
				wait(tagData->eraseMessagesBefore(tagData->popped, self, logData, TaskPriority::UpdateStorage));
				state Version currentVersion = 0;
				// Clear recently popped versions from persistentData if necessary
				updatePersistentPopped(self, logData, tagData);
				state Version lastVersion = std::numeric_limits<Version>::min();
				state IDiskQueue::location firstLocation = std::numeric_limits<IDiskQueue::location>::max();
				// Transfer unpopped messages with version numbers less than newPersistentDataVersion to persistentData
				state std::deque<std::pair<Version, LengthPrefixedStringRef>>::iterator msg =
				    tagData->versionMessages.begin();
				state int refSpilledTagCount = 0;
				wr = BinaryWriter(AssumeVersion(logData->protocolVersion));
				// We prefix our spilled locations with a count, so that we can read this back out as a VectorRef.
				wr << uint32_t(0);
				while (msg != tagData->versionMessages.end() && msg->first <= newPersistentDataVersion) {
					currentVersion = msg->first;
					anyData = true;
					tagData->nothingPersistent = false;

					if (logData->shouldSpillByValue(tagData->tag)) {
						wr = BinaryWriter(Unversioned());
						for (; msg != tagData->versionMessages.end() && msg->first == currentVersion; ++msg) {
							wr << msg->second.toStringRef();
						}
						self->persistentData->set(KeyValueRef(
						    persistTagMessagesKey(logData->logId, tagData->tag, currentVersion), wr.toValue()));
					} else {
						// spill everything else by reference
						const IDiskQueue::location begin = logData->versionLocation[currentVersion].first;
						const IDiskQueue::location end = logData->versionLocation[currentVersion].second;
						ASSERT(end > begin && end.lo - begin.lo < std::numeric_limits<uint32_t>::max());
						uint32_t length = static_cast<uint32_t>(end.lo - begin.lo);
						refSpilledTagCount++;

						uint32_t size = 0;
						for (; msg != tagData->versionMessages.end() && msg->first == currentVersion; ++msg) {
							// Fast forward until we find a new version.
							size += msg->second.expectedSize();
						}

						SpilledData spilledData(currentVersion, begin, length, size);
						wr << spilledData;

						lastVersion = std::max(currentVersion, lastVersion);
						firstLocation = std::min(begin, firstLocation);

						if ((wr.getLength() + sizeof(SpilledData) >
						     SERVER_KNOBS->TLOG_SPILL_REFERENCE_MAX_BYTES_PER_BATCH)) {
							*(uint32_t*)wr.getData() = refSpilledTagCount;
							self->persistentData->set(KeyValueRef(
							    persistTagMessageRefsKey(logData->logId, tagData->tag, lastVersion), wr.toValue()));
							tagData->poppedLocation = std::min(tagData->poppedLocation, firstLocation);
							refSpilledTagCount = 0;
							wr = BinaryWriter(AssumeVersion(logData->protocolVersion));
							wr << uint32_t(0);
						}

						Future<Void> f = yield(TaskPriority::UpdateStorage);
						if (!f.isReady()) {
							wait(f);
							msg = std::upper_bound(
							    tagData->versionMessages.begin(),
							    tagData->versionMessages.end(),
							    std::make_pair(currentVersion, LengthPrefixedStringRef()),
							    [](const auto& l, const auto& r) -> bool { return l.first < r.first; });
						}
					}
				}
				if (refSpilledTagCount > 0) {
					*(uint32_t*)wr.getData() = refSpilledTagCount;
					self->persistentData->set(
					    KeyValueRef(persistTagMessageRefsKey(logData->logId, tagData->tag, lastVersion), wr.toValue()));
					tagData->poppedLocation = std::min(tagData->poppedLocation, firstLocation);
				}

				wait(yield(TaskPriority::UpdateStorage));
			}
		}
	}

	auto locationIter = logData->versionLocation.lower_bound(newPersistentDataVersion);
	if (locationIter != logData->versionLocation.end()) {
		self->persistentData->set(
		    KeyValueRef(persistRecoveryLocationKey, BinaryWriter::toValue(locationIter->value.first, Unversioned())));
	}

	self->persistentData->set(
	    KeyValueRef(BinaryWriter::toValue(logData->logId, Unversioned()).withPrefix(persistCurrentVersionKeys.begin),
	                BinaryWriter::toValue(newPersistentDataVersion, Unversioned())));
	self->persistentData->set(KeyValueRef(
	    BinaryWriter::toValue(logData->logId, Unversioned()).withPrefix(persistKnownCommittedVersionKeys.begin),
	    BinaryWriter::toValue(logData->knownCommittedVersion, Unversioned())));
	logData->persistentDataVersion = newPersistentDataVersion;

	// SOMEDAY: This seems to be running pretty often, should we slow it down???
	// This needs a timeout since nothing prevents I/O operations from hanging indefinitely.
	wait(ioTimeoutError(self->persistentData->commit(), SERVER_KNOBS->TLOG_MAX_CREATE_DURATION));

	wait(delay(0, TaskPriority::UpdateStorage));

	// Now that the changes we made to persistentData are durable, erase the data we moved from memory and the queue,
	// increase bytesDurable accordingly, and update persistentDataDurableVersion.

	CODE_PROBE(anyData, "TLog moved data to persistentData");
	logData->persistentDataDurableVersion = newPersistentDataVersion;
	for (tagLocality = 0; tagLocality < logData->tag_data.size(); tagLocality++) {
		for (tagId = 0; tagId < logData->tag_data[tagLocality].size(); tagId++) {
			if (logData->tag_data[tagLocality][tagId]) {
				wait(logData->tag_data[tagLocality][tagId]->eraseMessagesBefore(
				    newPersistentDataVersion + 1, self, logData, TaskPriority::UpdateStorage));
				wait(yield(TaskPriority::UpdateStorage));
			}
		}
	}

	logData->version_sizes.erase(logData->version_sizes.begin(),
	                             logData->version_sizes.lower_bound(logData->persistentDataDurableVersion));

	wait(yield(TaskPriority::UpdateStorage));

	while (!logData->messageBlocks.empty() && logData->messageBlocks.front().first <= newPersistentDataVersion) {
		int64_t bytesErased =
		    int64_t(logData->messageBlocks.front().second.size()) * SERVER_KNOBS->TLOG_MESSAGE_BLOCK_OVERHEAD_FACTOR;
		logData->bytesDurable += bytesErased;
		self->bytesDurable += bytesErased;
		logData->messageBlocks.pop_front();
		wait(yield(TaskPriority::UpdateStorage));
	}

	if (logData->bytesDurable.getValue() > logData->bytesInput.getValue() || self->bytesDurable > self->bytesInput) {
		TraceEvent(SevError, "BytesDurableTooLarge", logData->logId)
		    .detail("SharedBytesInput", self->bytesInput)
		    .detail("SharedBytesDurable", self->bytesDurable)
		    .detail("LocalBytesInput", logData->bytesInput.getValue())
		    .detail("LocalBytesDurable", logData->bytesDurable.getValue());
	}

	ASSERT(logData->bytesDurable.getValue() <= logData->bytesInput.getValue());
	ASSERT(self->bytesDurable <= self->bytesInput);

	if (self->queueCommitEnd.get() > 0) {
		// FIXME: Maintain a heap of tags ordered by version to make this O(1) instead of O(n).
		Version minVersion = std::numeric_limits<Version>::max();
		for (tagLocality = 0; tagLocality < logData->tag_data.size(); tagLocality++) {
			for (tagId = 0; tagId < logData->tag_data[tagLocality].size(); tagId++) {
				Reference<LogData::TagData> tagData = logData->tag_data[tagLocality][tagId];
				if (tagData) {
					if (logData->shouldSpillByValue(tagData->tag)) {
						minVersion = std::min(minVersion, newPersistentDataVersion);
					} else {
						minVersion = std::min(minVersion, tagData->popped);
					}
				}
			}
		}
		if (minVersion != std::numeric_limits<Version>::max()) {
			self->persistentQueue->forgetBefore(
			    newPersistentDataVersion,
			    logData); // SOMEDAY: this can cause a slow task (~0.5ms), presumably from erasing too many versions.
			              // Should we limit the number of versions cleared at a time?
		}
	}
	logData->newPersistentDataVersion = invalidVersion;

	return Void();
}

ACTOR Future<Void> tLogPopCore(TLogData* self, Tag inputTag, Version to, Reference<LogData> logData) {
	state Version upTo = to;
	int8_t tagLocality = inputTag.locality;
	if (isPseudoLocality(tagLocality)) {
		if (logData->logSystem->get().isValid()) {
			// if the configuration change from multi-region to single region mode, the delayed pop created during
			// multi-region stage should be skipped. Same thing applies to the backup worker
			if (isPseudoLocality(inputTag.locality) &&
			    logData->logSystem->get()->hasPseudoLocality(inputTag.locality)) {
				upTo = logData->logSystem->get()->popPseudoLocalityTag(inputTag, to);
				tagLocality = tagLocalityLogRouter;
			} else {
				ASSERT_WE_THINK(tagLocality == tagLocalityLogRouterMapped);
				TraceEvent(SevWarn, "TLogPopNoPseudoLocality", self->dbgid)
				    .detail("Locality", tagLocality)
				    .detail("Version", upTo);
				return Void();
			}
		} else {
			TraceEvent(SevWarn, "TLogPopNoLogSystem", self->dbgid)
			    .detail("Locality", tagLocality)
			    .detail("Version", upTo);
			return Void();
		}
	}
	state Tag tag(tagLocality, inputTag.id);
	auto tagData = logData->getTagData(tag);
	if (!tagData) {
		tagData = logData->createTagData(tag, upTo, true, true, false);
	} else if (upTo > tagData->popped) {
		tagData->popped = upTo;
		tagData->poppedRecently = true;

		if (tagData->unpoppedRecovered && upTo > logData->recoveredAt) {
			tagData->unpoppedRecovered = false;
			logData->unpoppedRecoveredTagCount--;
			logData->unpoppedRecoveredTags.erase(tag);
			TraceEvent("TLogPoppedTag", logData->logId)
			    .detail("Tags", logData->unpoppedRecoveredTagCount)
			    .detail("Tag", tag.toString())
			    .detail("DurableKCVer", logData->durableKnownCommittedVersion)
			    .detail("RecoveredAt", logData->recoveredAt)
			    .detail("UnpoppedTags", describe(logData->unpoppedRecoveredTags));
			if (logData->unpoppedRecoveredTagCount == 0 &&
			    logData->durableKnownCommittedVersion >= logData->recoveredAt && logData->recoveryComplete.canBeSet()) {
				TraceEvent("TLogRecoveryComplete", logData->logId)
				    .detail("Tags", logData->unpoppedRecoveredTagCount)
				    .detail("DurableKCVer", logData->durableKnownCommittedVersion)
				    .detail("RecoveredAt", logData->recoveredAt);
				logData->recoveryComplete.send(Void());
			}
		}

		uint64_t PoppedVersionLag = logData->persistentDataDurableVersion - logData->queuePoppedVersion;
		if (SERVER_KNOBS->ENABLE_DETAILED_TLOG_POP_TRACE &&
		    (logData->queuePoppedVersion > 0) && // avoid generating massive events at beginning
		    (tagData->unpoppedRecovered ||
		     PoppedVersionLag >=
		         SERVER_KNOBS->TLOG_POPPED_VER_LAG_THRESHOLD_FOR_TLOGPOP_TRACE)) { // when recovery or long lag
			TraceEvent("TLogPopDetails", logData->logId)
			    .detail("Tag", tagData->tag.toString())
			    .detail("UpTo", upTo)
			    .detail("PoppedVersionLag", PoppedVersionLag)
			    .detail("MinPoppedTag", logData->minPoppedTag.toString())
			    .detail("QueuePoppedVersion", logData->queuePoppedVersion)
			    .detail("UnpoppedRecovered", tagData->unpoppedRecovered ? "True" : "False")
			    .detail("NothingPersistent", tagData->nothingPersistent ? "True" : "False");
		}
		if (upTo > logData->persistentDataDurableVersion)
			wait(tagData->eraseMessagesBefore(upTo, self, logData, TaskPriority::TLogPop));
		//TraceEvent("TLogPop", logData->logId).detail("Tag", tag.toString()).detail("To", upTo);
	}
	return Void();
}

ACTOR Future<Void> processPopRequests(TLogData* self, Reference<LogData> logData) {
	state std::vector<Future<Void>> ignoredPops;
	state std::map<Tag, Version>::const_iterator it;
	state int ignoredPopsPlayed = 0;
	state std::map<Tag, Version> toBePopped;

	while (now() < self->ignorePopDeadline) {
		wait(delayUntil(self->ignorePopDeadline + 0.0001));
	}

	toBePopped = std::move(logData->toBePopped);
	logData->toBePopped.clear();
	self->ignorePopUid = "";
	for (it = toBePopped.cbegin(); it != toBePopped.cend(); ++it) {
		const auto& [tag, version] = *it;
		TraceEvent("PlayIgnoredPop", logData->logId).detail("Tag", tag.toString()).detail("Version", version);
		ignoredPops.push_back(tLogPopCore(self, tag, version, logData));
		if (++ignoredPopsPlayed % SERVER_KNOBS->TLOG_POP_BATCH_SIZE == 0) {
			CODE_PROBE(true, "Yielding while processing pop requests");
			wait(yield());
		}
	}
	wait(waitForAll(ignoredPops));
	TraceEvent("ResetIgnorePopRequest", logData->logId).detail("IgnorePopDeadline", self->ignorePopDeadline);
	return Void();
}

ACTOR Future<Void> tLogPop(TLogData* self, TLogPopRequest req, Reference<LogData> logData) {
	if (now() < self->ignorePopDeadline) {
		TraceEvent(SevDebug, "IgnoringPopRequest", logData->logId).detail("IgnorePopDeadline", self->ignorePopDeadline);

		if (logData->toBePopped.empty()) {
			logData->addActor.send(processPopRequests(self, logData));
		}

		auto& v = logData->toBePopped[req.tag];
		v = std::max(v, req.to);

		TraceEvent(SevDebug, "IgnoringPopRequest", logData->logId)
		    .detail("IgnorePopDeadline", self->ignorePopDeadline)
		    .detail("Tag", req.tag.toString())
		    .detail("Version", req.to);
	} else {
		wait(tLogPopCore(self, req.tag, req.to, logData));
	}
	req.reply.send(Void());
	return Void();
}

// This function (and updatePersistentData, which is called by this function) run at a low priority and can soak up all
// CPU resources. For this reason, they employ aggressive use of yields to avoid causing slow tasks that could introduce
// latencies for more important work (e.g. commits).
// This actor is just a loop that calls updatePersistentData and popDiskQueue whenever
// (a) there's data to be spilled or (b) we should update metadata after some commits have been fully popped.
ACTOR Future<Void> updateStorage(TLogData* self) {
	while (self->spillOrder.size() && !self->id_data.count(self->spillOrder.front())) {
		self->spillOrder.pop_front();
	}

	if (!self->spillOrder.size()) {
		wait(delay(BUGGIFY ? SERVER_KNOBS->BUGGIFY_TLOG_STORAGE_MIN_UPDATE_INTERVAL
		                   : SERVER_KNOBS->TLOG_STORAGE_MIN_UPDATE_INTERVAL,
		           TaskPriority::UpdateStorage));
		return Void();
	}

	state Reference<LogData> logData = self->id_data[self->spillOrder.front()];
	state Version nextVersion = 0;
	state int totalSize = 0;

	state FlowLock::Releaser commitLockReleaser;

	// FIXME: This policy for calculating the cache pop version could end up popping recent data in the remote DC after
	// two consecutive recoveries.
	// It also does not protect against spilling the cache tag directly, so it is theoretically possible to spill this
	// tag; which is not intended to ever happen.
	Optional<Version> cachePopVersion;
	for (auto& it : self->id_data) {
		if (!it.second->stopped) {
			if (it.second->version.get() - it.second->unrecoveredBefore >
			    SERVER_KNOBS->MAX_VERSIONS_IN_FLIGHT + SERVER_KNOBS->MAX_CACHE_VERSIONS) {
				cachePopVersion = it.second->version.get() - SERVER_KNOBS->MAX_CACHE_VERSIONS;
			}
			break;
		}
	}

	if (cachePopVersion.present()) {
		state std::vector<Future<Void>> cachePopFutures;
		for (auto& it : self->id_data) {
			cachePopFutures.push_back(tLogPop(self, TLogPopRequest(cachePopVersion.get(), 0, cacheTag), it.second));
		}
		wait(waitForAll(cachePopFutures));
	}

	if (logData->stopped) {
		if (self->bytesInput - self->bytesDurable >= self->targetVolatileBytes) {
			while (logData->persistentDataDurableVersion != logData->version.get()) {
				totalSize = 0;
				Map<Version, std::pair<int, int>>::iterator sizeItr = logData->version_sizes.begin();
				nextVersion = logData->version.get();
				while (totalSize < SERVER_KNOBS->REFERENCE_SPILL_UPDATE_STORAGE_BYTE_LIMIT &&
				       sizeItr != logData->version_sizes.end()) {
					totalSize += sizeItr->value.first + sizeItr->value.second;
					++sizeItr;
					nextVersion = sizeItr == logData->version_sizes.end() ? logData->version.get() : sizeItr->key;
				}

				wait(logData->queueCommittedVersion.whenAtLeast(nextVersion));
				if (logData->queueCommittedVersion.get() == std::numeric_limits<Version>::max()) {
					return Void();
				}
				wait(delay(0, TaskPriority::UpdateStorage));

				//TraceEvent("TlogUpdatePersist", self->dbgid).detail("LogId", logData->logId).detail("NextVersion", nextVersion).detail("Version", logData->version.get()).detail("PersistentDataDurableVer", logData->persistentDataDurableVersion).detail("QueueCommitVer", logData->queueCommittedVersion.get()).detail("PersistDataVer", logData->persistentDataVersion);
				if (nextVersion > logData->persistentDataVersion) {
					wait(self->persistentDataCommitLock.take());
					commitLockReleaser = FlowLock::Releaser(self->persistentDataCommitLock);
					wait(updatePersistentData(self, logData, nextVersion));
					// Concurrently with this loop, the last stopped TLog could have been removed.
					if (self->popOrder.size()) {
						wait(popDiskQueue(self, self->id_data[self->popOrder.front()]));
					}
					commitLockReleaser.release();
				} else {
					wait(delay(BUGGIFY ? SERVER_KNOBS->BUGGIFY_TLOG_STORAGE_MIN_UPDATE_INTERVAL
					                   : SERVER_KNOBS->TLOG_STORAGE_MIN_UPDATE_INTERVAL,
					           TaskPriority::UpdateStorage));
				}

				if (logData->removed.isReady()) {
					break;
				}
			}

			if (logData->persistentDataDurableVersion == logData->version.get()) {
				self->spillOrder.pop_front();
			}
			wait(delay(0.0, TaskPriority::UpdateStorage));
		} else {
			wait(delay(BUGGIFY ? SERVER_KNOBS->BUGGIFY_TLOG_STORAGE_MIN_UPDATE_INTERVAL
			                   : SERVER_KNOBS->TLOG_STORAGE_MIN_UPDATE_INTERVAL,
			           TaskPriority::UpdateStorage));
		}
	} else if (logData->initialized) {
		ASSERT(self->spillOrder.size() == 1);
		if (logData->version_sizes.empty()) {
			nextVersion = logData->version.get();
		} else {
			// Double check that a running TLog wasn't wrongly affected by spilling locked SharedTLogs.
			ASSERT_WE_THINK(self->targetVolatileBytes == SERVER_KNOBS->TLOG_SPILL_THRESHOLD);
			Map<Version, std::pair<int, int>>::iterator sizeItr = logData->version_sizes.begin();
			while (totalSize < SERVER_KNOBS->REFERENCE_SPILL_UPDATE_STORAGE_BYTE_LIMIT &&
			       sizeItr != logData->version_sizes.end() &&
			       (logData->bytesInput.getValue() - logData->bytesDurable.getValue() - totalSize >=
			            self->targetVolatileBytes ||
			        sizeItr->value.first == 0)) {
				totalSize += sizeItr->value.first + sizeItr->value.second;
				++sizeItr;
				nextVersion = sizeItr == logData->version_sizes.end() ? logData->version.get() : sizeItr->key;
			}
		}

		//TraceEvent("UpdateStorageVer", logData->logId).detail("NextVersion", nextVersion).detail("PersistentDataVersion", logData->persistentDataVersion).detail("TotalSize", totalSize);

		wait(logData->queueCommittedVersion.whenAtLeast(nextVersion));
		if (logData->queueCommittedVersion.get() == std::numeric_limits<Version>::max()) {
			return Void();
		}
		wait(delay(0, TaskPriority::UpdateStorage));

		if (nextVersion > logData->persistentDataVersion) {
			wait(self->persistentDataCommitLock.take());
			commitLockReleaser = FlowLock::Releaser(self->persistentDataCommitLock);
			wait(updatePersistentData(self, logData, nextVersion));
			if (self->popOrder.size()) {
				wait(popDiskQueue(self, self->id_data[self->popOrder.front()]));
			}
			commitLockReleaser.release();
		}

		if (totalSize < SERVER_KNOBS->REFERENCE_SPILL_UPDATE_STORAGE_BYTE_LIMIT) {
			wait(delay(BUGGIFY ? SERVER_KNOBS->BUGGIFY_TLOG_STORAGE_MIN_UPDATE_INTERVAL
			                   : SERVER_KNOBS->TLOG_STORAGE_MIN_UPDATE_INTERVAL,
			           TaskPriority::UpdateStorage));
		} else {
			// recovery wants to commit to persistant data when updatePersistentData is not active, this delay ensures
			// that immediately after updatePersist returns another one has not been started yet.
			wait(delay(0.0, TaskPriority::UpdateStorage));
		}
	} else {
		wait(delay(BUGGIFY ? SERVER_KNOBS->BUGGIFY_TLOG_STORAGE_MIN_UPDATE_INTERVAL
		                   : SERVER_KNOBS->TLOG_STORAGE_MIN_UPDATE_INTERVAL,
		           TaskPriority::UpdateStorage));
	}
	return Void();
}

ACTOR Future<Void> updateStorageLoop(TLogData* self) {
	wait(delay(0, TaskPriority::UpdateStorage));

	loop { wait(updateStorage(self)); }
}

void commitMessages(TLogData* self,
                    Reference<LogData> logData,
                    Version version,
                    const std::vector<TagsAndMessage>& taggedMessages) {
	// SOMEDAY: This method of copying messages is reasonably memory efficient, but it's still a lot of bytes copied.
	// Find a way to do the memory allocation right as we receive the messages in the network layer.

	int64_t addedBytes = 0;
	int64_t overheadBytes = 0;
	int expectedBytes = 0;
	int txsBytes = 0;

	if (!taggedMessages.size()) {
		return;
	}

	int msgSize = 0;
	for (auto& i : taggedMessages) {
		msgSize += i.message.size();
	}

	// Grab the last block in the blocks list so we can share its arena
	// We pop all of the elements of it to create a "fresh" vector that starts at the end of the previous vector
	Standalone<VectorRef<uint8_t>> block;
	if (logData->messageBlocks.empty()) {
		block = Standalone<VectorRef<uint8_t>>();
		block.reserve(block.arena(), std::max<int64_t>(SERVER_KNOBS->TLOG_MESSAGE_BLOCK_BYTES, msgSize));
	} else {
		block = logData->messageBlocks.back().second;
	}

	block.pop_front(block.size());

	for (auto& msg : taggedMessages) {
		if (msg.message.size() > block.capacity() - block.size()) {
			logData->messageBlocks.emplace_back(version, block);
			addedBytes += int64_t(block.size()) * SERVER_KNOBS->TLOG_MESSAGE_BLOCK_OVERHEAD_FACTOR;
			block = Standalone<VectorRef<uint8_t>>();
			block.reserve(block.arena(), std::max<int64_t>(SERVER_KNOBS->TLOG_MESSAGE_BLOCK_BYTES, msgSize));
		}

		DEBUG_TAGS_AND_MESSAGE("TLogCommitMessages", version, msg.getRawMessage(), logData->logId)
		    .detail("DebugID", self->dbgid);
		block.append(block.arena(), msg.message.begin(), msg.message.size());
		for (auto tag : msg.tags) {
			if (logData->locality == tagLocalitySatellite) {
				if (!(tag.locality == tagLocalityTxs || tag.locality == tagLocalityLogRouter || tag == txsTag)) {
					continue;
				}
			} else if (!(logData->locality == tagLocalitySpecial || logData->locality == tag.locality ||
			             tag.locality < 0)) {
				continue;
			}

			if (tag.locality == tagLocalityLogRouter) {
				if (!logData->logRouterTags) {
					continue;
				}
				tag.id = tag.id % logData->logRouterTags;
			}
			if (tag.locality == tagLocalityTxs) {
				if (logData->txsTags > 0) {
					tag.id = tag.id % logData->txsTags;
				} else {
					tag = txsTag;
				}
			}
			Reference<LogData::TagData> tagData = logData->getTagData(tag);
			if (!tagData) {
				tagData = logData->createTagData(tag, 0, true, true, false);
			}

			if (version >= tagData->popped) {
				tagData->versionMessages.emplace_back(
				    version, LengthPrefixedStringRef((uint32_t*)(block.end() - msg.message.size())));
				if (tagData->versionMessages.back().second.expectedSize() > SERVER_KNOBS->MAX_MESSAGE_SIZE) {
					TraceEvent(SevWarnAlways, "LargeMessage")
					    .detail("Size", tagData->versionMessages.back().second.expectedSize());
				}
				if (tag.locality != tagLocalityTxs && tag != txsTag) {
					expectedBytes += tagData->versionMessages.back().second.expectedSize();
				} else {
					txsBytes += tagData->versionMessages.back().second.expectedSize();
				}
				if (SERVER_KNOBS->ENABLE_VERSION_VECTOR) {
					auto iter = logData->waitingTags.find(tag);
					if (iter != logData->waitingTags.end()) {
						auto promise = iter->second;
						logData->waitingTags.erase(iter);
						promise.send(Void());
					}
				}

				// The factor of VERSION_MESSAGES_OVERHEAD is intended to be an overestimate of the actual memory used
				// to store this data in a std::deque. In practice, this number is probably something like 528/512
				// ~= 1.03, but this could vary based on the implementation. There will also be a fixed overhead per
				// std::deque, but its size should be trivial relative to the size of the TLog queue and can be thought
				// of as increasing the capacity of the queue slightly.
				overheadBytes += SERVER_KNOBS->VERSION_MESSAGES_ENTRY_BYTES_WITH_OVERHEAD;
			}
		}

		msgSize -= msg.message.size();
	}
	logData->messageBlocks.emplace_back(version, block);
	addedBytes += int64_t(block.size()) * SERVER_KNOBS->TLOG_MESSAGE_BLOCK_OVERHEAD_FACTOR;
	addedBytes += overheadBytes;

	logData->version_sizes[version] = std::make_pair(expectedBytes, txsBytes);
	logData->bytesInput += addedBytes;
	self->bytesInput += addedBytes;
	self->overheadBytesInput += overheadBytes;

	//TraceEvent("TLogPushed", self->dbgid).detail("Bytes", addedBytes).detail("MessageBytes", messages.size()).detail("Tags", tags.size()).detail("ExpectedBytes", expectedBytes).detail("MCount", mCount).detail("TCount", tCount);
}

void commitMessages(TLogData* self, Reference<LogData> logData, Version version, Arena arena, StringRef messages) {
	ArenaReader rd(arena, messages, Unversioned());
	self->tempTagMessages.clear();
	while (!rd.empty()) {
		TagsAndMessage tagsAndMsg;
		tagsAndMsg.loadFromArena(&rd, nullptr);
		self->tempTagMessages.push_back(std::move(tagsAndMsg));
	}
	commitMessages(self, logData, version, self->tempTagMessages);
}

Version poppedVersion(Reference<LogData> self, Tag tag) {
	auto tagData = self->getTagData(tag);
	if (!tagData) {
		if (tag == txsTag || tag.locality == tagLocalityTxs) {
			return 0;
		}
		return std::max(self->recoveredAt + 1, self->recoveryTxnVersion);
	}
	return tagData->popped;
}

std::deque<std::pair<Version, LengthPrefixedStringRef>>& getVersionMessages(Reference<LogData> self, Tag tag) {
	auto tagData = self->getTagData(tag);
	if (!tagData) {
		static std::deque<std::pair<Version, LengthPrefixedStringRef>> empty;
		return empty;
	}
	return tagData->versionMessages;
};

ACTOR Future<Void> waitForMessagesForTag(Reference<LogData> self, Tag reqTag, Version reqBegin, double timeout) {
	self->blockingPeeks += 1;
	auto tagData = self->getTagData(reqTag);
	if (tagData.isValid() && !tagData->versionMessages.empty() && tagData->versionMessages.back().first >= reqBegin) {
		return Void();
	}
	choose {
		when(wait(self->waitingTags[reqTag].getFuture())) {
			// we want the caller to finish first, otherwise the data structure it is building might not be complete
			wait(delay(0.0));
		}
		when(wait(delay(timeout))) { self->blockingPeekTimeouts += 1; }
	}
	return Void();
}

void peekMessagesFromMemory(Reference<LogData> self,
                            Tag tag,
                            Version begin,
                            BinaryWriter& messages,
                            Version& endVersion) {
	ASSERT(!messages.getLength());

	auto& deque = getVersionMessages(self, tag);
	//TraceEvent("TLogPeekMem", self->dbgid).detail("Tag", req.tag1).detail("PDS", self->persistentDataSequence).detail("PDDS", self->persistentDataDurableSequence).detail("Oldest", map1.empty() ? 0 : map1.begin()->key ).detail("OldestMsgCount", map1.empty() ? 0 : map1.begin()->value.size());

	begin = std::max(begin, self->persistentDataDurableVersion + 1);
	auto it = std::lower_bound(deque.begin(),
	                           deque.end(),
	                           std::make_pair(begin, LengthPrefixedStringRef()),
	                           [](const auto& l, const auto& r) -> bool { return l.first < r.first; });

	Version currentVersion = -1;
	for (; it != deque.end(); ++it) {
		if (it->first != currentVersion) {
			if (messages.getLength() >= SERVER_KNOBS->DESIRED_TOTAL_BYTES) {
				endVersion = currentVersion + 1;
				//TraceEvent("TLogPeekMessagesReached2", self->dbgid);
				break;
			}

			currentVersion = it->first;
			messages << VERSION_HEADER << currentVersion;
		}

		// We need the 4 byte length prefix to be a TagsAndMessage format, but that prefix is added as part of StringRef
		// serialization.
		int offset = messages.getLength();
		messages << it->second.toStringRef();
		void* data = messages.getData();
		DEBUG_TAGS_AND_MESSAGE(
		    "TLogPeek", currentVersion, StringRef((uint8_t*)data + offset, messages.getLength() - offset), self->logId)
		    .detail("PeekTag", tag);
	}
}

ACTOR Future<std::vector<StringRef>> parseMessagesForTag(StringRef commitBlob, Tag tag, int logRouters) {
	// See the comment in LogSystem.cpp for the binary format of commitBlob.
	state std::vector<StringRef> relevantMessages;
	state BinaryReader rd(commitBlob, AssumeVersion(g_network->protocolVersion()));
	while (!rd.empty()) {
		TagsAndMessage tagsAndMessage;
		tagsAndMessage.loadFromArena(&rd, nullptr);
		for (Tag t : tagsAndMessage.tags) {
			if (t == tag || (tag.locality == tagLocalityLogRouter && t.locality == tagLocalityLogRouter &&
			                 t.id % logRouters == tag.id)) {
				// Mutations that are in the partially durable span between known comitted version and
				// recovery version get copied to the new log generation.  These commits might have had more
				// log router tags than what now exist, so we mod them down to what we have.
				relevantMessages.push_back(tagsAndMessage.getRawMessage());
				break;
			}
		}
		wait(yield());
	}
	return relevantMessages;
}

// Common logics to peek TLog and create TLogPeekReply that serves both streaming peek or normal peek request
ACTOR template <typename PromiseType>
Future<Void> tLogPeekMessages(PromiseType replyPromise,
                              TLogData* self,
                              Reference<LogData> logData,
                              Version reqBegin,
                              Tag reqTag,
                              bool reqReturnIfBlocked = false,
                              bool reqOnlySpilled = false,
                              Optional<std::pair<UID, int>> reqSequence = Optional<std::pair<UID, int>>()) {
	state BinaryWriter messages(Unversioned());
	state BinaryWriter messages2(Unversioned());
	state int sequence = -1;
	state UID peekId;
	state double queueStart = now();

	if (reqTag.locality == tagLocalityTxs && reqTag.id >= logData->txsTags && logData->txsTags > 0) {
		reqTag.id = reqTag.id % logData->txsTags;
	}

	if (reqSequence.present()) {
		try {
			peekId = reqSequence.get().first;
			sequence = reqSequence.get().second;
			if (sequence >= SERVER_KNOBS->PARALLEL_GET_MORE_REQUESTS &&
			    logData->peekTracker.find(peekId) == logData->peekTracker.end()) {
				throw operation_obsolete();
			}
			auto& trackerData = logData->peekTracker[peekId];
			if (sequence == 0 && trackerData.sequence_version.find(0) == trackerData.sequence_version.end()) {
				trackerData.tag = reqTag;
				trackerData.sequence_version[0].send(std::make_pair(reqBegin, reqOnlySpilled));
			}
			auto seqBegin = trackerData.sequence_version.begin();
			// The peek cursor and this comparison need to agree about the maximum number of in-flight requests.
			while (trackerData.sequence_version.size() &&
			       seqBegin->first <= sequence - SERVER_KNOBS->PARALLEL_GET_MORE_REQUESTS) {
				if (seqBegin->second.canBeSet()) {
					seqBegin->second.sendError(operation_obsolete());
				}
				trackerData.sequence_version.erase(seqBegin);
				seqBegin = trackerData.sequence_version.begin();
			}

			if (trackerData.sequence_version.size() && sequence < seqBegin->first) {
				throw operation_obsolete();
			}

			Future<std::pair<Version, bool>> fPrevPeekData = trackerData.sequence_version[sequence].getFuture();
			if (fPrevPeekData.isReady()) {
				trackerData.unblockedPeeks++;
				double t = now() - trackerData.lastUpdate;
				if (t > trackerData.idleMax)
					trackerData.idleMax = t;
				trackerData.idleTime += t;
			}
			trackerData.lastUpdate = now();
			std::pair<Version, bool> prevPeekData = wait(fPrevPeekData);
			reqBegin = std::max(prevPeekData.first, reqBegin);
			reqOnlySpilled = prevPeekData.second;
			wait(yield());
		} catch (Error& e) {
			if (e.code() == error_code_timed_out || e.code() == error_code_operation_obsolete) {
				replyPromise.sendError(e);
				return Void();
			} else {
				throw;
			}
		}
	}

	state double blockStart = now();

	if (reqReturnIfBlocked && logData->version.get() < reqBegin) {
		replyPromise.sendError(end_of_stream());
		if (reqSequence.present()) {
			auto& trackerData = logData->peekTracker[peekId];
			auto& sequenceData = trackerData.sequence_version[sequence + 1];
			trackerData.lastUpdate = now();
			if (!sequenceData.isSet()) {
				sequenceData.send(std::make_pair(reqBegin, reqOnlySpilled));
			}
		}
		return Void();
	}

	DebugLogTraceEvent("TLogPeekMessages0", self->dbgid)
	    .detail("LogId", logData->logId)
	    .detail("Tag", reqTag.toString())
	    .detail("ReqBegin", reqBegin)
	    .detail("Version", logData->version.get())
	    .detail("RecoveredAt", logData->recoveredAt);
	// Wait until we have something to return that the caller doesn't already have
	if (logData->version.get() < reqBegin) {
		wait(logData->version.whenAtLeast(reqBegin));
		wait(delay(SERVER_KNOBS->TLOG_PEEK_DELAY, g_network->getCurrentTask()));
	}
	if (!logData->stopped && reqTag.locality != tagLocalityTxs && reqTag != txsTag &&
	    logData->version.get() < logData->recoveryTxnVersion) {
		DebugLogTraceEvent("TLogPeekMessages1", self->dbgid)
		    .detail("LogId", logData->logId)
		    .detail("Tag", reqTag.toString())
		    .detail("ReqBegin", reqBegin)
		    .detail("Version", logData->version.get())
		    .detail("RecoveredAt", logData->recoveredAt);
		// Make sure the peek reply has the recovery txn for the current TLog.
		// Older generation TLog has been stopped and doesn't wait here.
		// Similarly during recovery, reading transaction state store
		// doesn't wait here.
		wait(logData->version.whenAtLeast(logData->recoveryTxnVersion));
	}

	if (logData->locality != tagLocalitySatellite && reqTag.locality == tagLocalityLogRouter) {
		wait(self->concurrentLogRouterReads.take());
		state FlowLock::Releaser globalReleaser(self->concurrentLogRouterReads);
		wait(delay(0.0, TaskPriority::Low));
	}

	if (reqBegin <= logData->persistentDataDurableVersion && reqTag.locality != tagLocalityTxs && reqTag != txsTag) {
		// Reading spilled data will almost always imply that the storage server is >5s behind the rest
		// of the cluster.  We shouldn't prioritize spending CPU on helping this server catch up
		// slightly faster over keeping the rest of the cluster operating normally.
		// txsTag is only ever peeked on recovery, and we would still wish to prioritize requests
		// that impact recovery duration.
		wait(delay(0, TaskPriority::TLogSpilledPeekReply));
	}

	state double workStart = now();

	state Version poppedVer = poppedVersion(logData, reqTag);

	auto tagData = logData->getTagData(reqTag);
	bool tagRecovered = tagData && !tagData->unpoppedRecovered;
	if (SERVER_KNOBS->ENABLE_VERSION_VECTOR && poppedVer <= reqBegin &&
	    reqBegin > logData->persistentDataDurableVersion && !reqOnlySpilled && reqTag.locality >= 0 &&
	    !reqReturnIfBlocked && tagRecovered) {
		state double startTime = now();
		// TODO (version vector) check if this should be included in "status details" json
		// TODO (version vector) all tags may be too many, instead,  standard deviation?
		wait(waitForMessagesForTag(logData, reqTag, reqBegin, SERVER_KNOBS->BLOCKING_PEEK_TIMEOUT));
		double latency = now() - startTime;
		if (logData->blockingPeekLatencies.find(reqTag) == logData->blockingPeekLatencies.end()) {
			UID ssID = nondeterministicRandom()->randomUniqueID();
			std::string s = "BlockingPeekLatencies-" + reqTag.toString();
			logData->blockingPeekLatencies.try_emplace(
			    reqTag, s, ssID, SERVER_KNOBS->LATENCY_METRICS_LOGGING_INTERVAL, SERVER_KNOBS->LATENCY_SAMPLE_SIZE);
		}
		LatencySample& sample = logData->blockingPeekLatencies.at(reqTag);
		sample.addMeasurement(latency);
		poppedVer = poppedVersion(logData, reqTag);
	}

	DebugLogTraceEvent("TLogPeekMessages2", self->dbgid)
	    .detail("LogId", logData->logId)
	    .detail("Tag", reqTag.toString())
	    .detail("ReqBegin", reqBegin)
	    .detail("PoppedVer", poppedVer);
	if (poppedVer > reqBegin) {
		TLogPeekReply rep;
		rep.maxKnownVersion = logData->version.get();
		rep.minKnownCommittedVersion = logData->minKnownCommittedVersion;
		rep.popped = poppedVer;
		rep.end = poppedVer;
		rep.onlySpilled = false;

		if (reqSequence.present()) {
			auto& trackerData = logData->peekTracker[peekId];
			auto& sequenceData = trackerData.sequence_version[sequence + 1];
			trackerData.lastUpdate = now();
			if (trackerData.sequence_version.size() && sequence + 1 < trackerData.sequence_version.begin()->first) {
				replyPromise.sendError(operation_obsolete());
				if (!sequenceData.isSet())
					sequenceData.sendError(operation_obsolete());
				return Void();
			}
			if (sequenceData.isSet()) {
				if (sequenceData.getFuture().get().first != rep.end) {
					CODE_PROBE(true, "tlog peek second attempt ended at a different version");
					replyPromise.sendError(operation_obsolete());
					return Void();
				}
			} else {
				sequenceData.send(std::make_pair(rep.end, rep.onlySpilled));
			}
			rep.begin = reqBegin;
		}

		replyPromise.send(rep);
		return Void();
	}

	state Version endVersion;
	state bool onlySpilled;

	// Run the peek logic in a loop to account for the case where there is no data to return to the caller, and we may
	// want to wait a little bit instead of just sending back an empty message. This feature is controlled by a knob.
	loop {
		endVersion = logData->version.get() + 1;
		onlySpilled = false;

		// grab messages from disk
		DebugLogTraceEvent("TLogPeekMessages3", self->dbgid)
		    .detail("ReqBegin", reqBegin)
		    .detail("Tag", reqTag.toString());
		if (reqBegin <= logData->persistentDataDurableVersion) {
			// Just in case the durable version changes while we are waiting for the read, we grab this data from
			// memory. We may or may not actually send it depending on whether we get enough data from disk. SOMEDAY:
			// Only do this if an initial attempt to read from disk results in insufficient data and the required data
			// is no longer in memory SOMEDAY: Should we only send part of the messages we collected, to actually limit
			// the size of the result?

			if (reqOnlySpilled) {
				endVersion = logData->persistentDataDurableVersion + 1;
			} else {
				peekMessagesFromMemory(logData, reqTag, reqBegin, messages2, endVersion);
			}

			if (logData->shouldSpillByValue(reqTag)) {
				RangeResult kvs = wait(self->persistentData->readRange(
				    KeyRangeRef(
				        persistTagMessagesKey(logData->logId, reqTag, reqBegin),
				        persistTagMessagesKey(logData->logId, reqTag, logData->persistentDataDurableVersion + 1)),
				    SERVER_KNOBS->DESIRED_TOTAL_BYTES,
				    SERVER_KNOBS->DESIRED_TOTAL_BYTES));

				for (auto& kv : kvs) {
					auto ver = decodeTagMessagesKey(kv.key);
					messages << VERSION_HEADER << ver;
					messages.serializeBytes(kv.value);
				}

				if (kvs.expectedSize() >= SERVER_KNOBS->DESIRED_TOTAL_BYTES) {
					endVersion = decodeTagMessagesKey(kvs.end()[-1].key) + 1;
					onlySpilled = true;
				} else {
					messages.serializeBytes(messages2.toValue());
				}
			} else {
				// FIXME: Limit to approximately DESIRED_TOTATL_BYTES somehow.
				RangeResult kvrefs = wait(self->persistentData->readRange(
				    KeyRangeRef(
				        persistTagMessageRefsKey(logData->logId, reqTag, reqBegin),
				        persistTagMessageRefsKey(logData->logId, reqTag, logData->persistentDataDurableVersion + 1)),
				    SERVER_KNOBS->TLOG_SPILL_REFERENCE_MAX_BATCHES_PER_PEEK + 1));

				//TraceEvent("TLogPeekResults", self->dbgid).detail("ForAddress", replyPromise.getEndpoint().getPrimaryAddress()).detail("Tag1Results", s1).detail("Tag2Results", s2).detail("Tag1ResultsLim", kv1.size()).detail("Tag2ResultsLim", kv2.size()).detail("Tag1ResultsLast", kv1.size() ? kv1[0].key : "").detail("Tag2ResultsLast", kv2.size() ? kv2[0].key : "").detail("Limited", limited).detail("NextEpoch", next_pos.epoch).detail("NextSeq", next_pos.sequence).detail("NowEpoch", self->epoch()).detail("NowSeq", self->sequence.getNextSequence());

				state std::vector<std::pair<IDiskQueue::location, IDiskQueue::location>> commitLocations;
				state bool earlyEnd = false;
				uint32_t mutationBytes = 0;
				state uint64_t commitBytes = 0;
				state Version firstVersion = std::numeric_limits<Version>::max();
				for (int i = 0; i < kvrefs.size() && i < SERVER_KNOBS->TLOG_SPILL_REFERENCE_MAX_BATCHES_PER_PEEK; i++) {
					auto& kv = kvrefs[i];
					VectorRef<SpilledData> spilledData;
					BinaryReader r(kv.value, AssumeVersion(logData->protocolVersion));
					r >> spilledData;
					for (const SpilledData& sd : spilledData) {
						if (mutationBytes >= SERVER_KNOBS->DESIRED_TOTAL_BYTES) {
							earlyEnd = true;
							break;
						}
						if (sd.version >= reqBegin) {
							firstVersion = std::min(firstVersion, sd.version);
							const IDiskQueue::location end = sd.start.lo + sd.length;
							commitLocations.emplace_back(sd.start, end);
							// This isn't perfect, because we aren't accounting for page boundaries, but should be
							// close enough.
							commitBytes += sd.length;
							mutationBytes += sd.mutationBytes;
						}
					}
					if (earlyEnd)
						break;
				}
				earlyEnd = earlyEnd || (kvrefs.size() >= SERVER_KNOBS->TLOG_SPILL_REFERENCE_MAX_BATCHES_PER_PEEK + 1);
				wait(self->peekMemoryLimiter.take(TaskPriority::TLogSpilledPeekReply, commitBytes));
				state FlowLock::Releaser memoryReservation(self->peekMemoryLimiter, commitBytes);
				state std::vector<Future<Standalone<StringRef>>> messageReads;
				messageReads.reserve(commitLocations.size());
				for (const auto& pair : commitLocations) {
					messageReads.push_back(self->rawPersistentQueue->read(pair.first, pair.second, CheckHashes::True));
				}
				commitLocations.clear();
				wait(waitForAll(messageReads));

				state Version lastRefMessageVersion = 0;
				state int index = 0;
				loop {
					if (index >= messageReads.size())
						break;
					Standalone<StringRef> queueEntryData = messageReads[index].get();
					uint8_t valid;
					const uint32_t length = *(uint32_t*)queueEntryData.begin();
					queueEntryData = queueEntryData.substr(4, queueEntryData.size() - 4);
					BinaryReader rd(queueEntryData, IncludeVersion());
					state TLogQueueEntry entry;
					rd >> entry >> valid;
					ASSERT(valid == 0x01);
					ASSERT(length + sizeof(valid) == queueEntryData.size());

					messages << VERSION_HEADER << entry.version;

					std::vector<StringRef> rawMessages =
					    wait(parseMessagesForTag(entry.messages, reqTag, logData->logRouterTags));
					for (const StringRef& msg : rawMessages) {
						messages.serializeBytes(msg);
						DEBUG_TAGS_AND_MESSAGE("TLogPeekFromDisk", entry.version, msg, logData->logId)
						    .detail("DebugID", self->dbgid)
						    .detail("PeekTag", reqTag);
					}

					lastRefMessageVersion = entry.version;
					index++;
				}

				messageReads.clear();
				memoryReservation.release();

				if (earlyEnd) {
					endVersion = lastRefMessageVersion + 1;
					onlySpilled = true;
				} else {
					messages.serializeBytes(messages2.toValue());
				}
			}
		} else {
			if (reqOnlySpilled) {
				endVersion = logData->persistentDataDurableVersion + 1;
			} else {
				peekMessagesFromMemory(logData, reqTag, reqBegin, messages, endVersion);
			}

			//TraceEvent("TLogPeekResults", self->dbgid).detail("ForAddress", replyPromise.getEndpoint().getPrimaryAddress()).detail("MessageBytes", messages.getLength()).detail("NextEpoch", next_pos.epoch).detail("NextSeq", next_pos.sequence).detail("NowSeq", self->sequence.getNextSequence());
		}

		// Reply the peek request when
		//   - Have data return to the caller, or
		//   - Batching empty peek is disabled, or
		//   - Batching empty peek interval has been reached.
		if (messages.getLength() > 0 || !SERVER_KNOBS->PEEK_BATCHING_EMPTY_MSG ||
		    (now() - blockStart > SERVER_KNOBS->PEEK_BATCHING_EMPTY_MSG_INTERVAL)) {
			break;
		}

		state Version waitUntilVersion = logData->version.get() + 1;

		// Currently, from `reqBegin` to logData->version are all empty peeks. Wait for more versions, or the empty
		// batching interval has expired.
		wait(logData->version.whenAtLeast(waitUntilVersion) ||
		     delay(SERVER_KNOBS->PEEK_BATCHING_EMPTY_MSG_INTERVAL - (now() - blockStart)));
		if (logData->version.get() < waitUntilVersion) {
			break; // We know that from `reqBegin` to logData->version are all empty messages. Skip re-executing the
			       // peek logic.
		}
	}

	TLogPeekReply reply;
	reply.maxKnownVersion = logData->version.get();
	reply.minKnownCommittedVersion = logData->minKnownCommittedVersion;
	auto messagesValue = messages.toValue();
	reply.arena.dependsOn(messagesValue.arena());
	reply.messages = messagesValue;
	reply.end = endVersion;
	reply.onlySpilled = onlySpilled;

	DebugLogTraceEvent("TLogPeekMessages4", self->dbgid)
	    .detail("LogId", logData->logId)
	    .detail("Tag", reqTag.toString())
	    .detail("ReqBegin", reqBegin)
	    .detail("EndVer", reply.end)
	    .detail("MsgBytes", reply.messages.expectedSize());

	if (reqSequence.present()) {
		auto& trackerData = logData->peekTracker[peekId];
		trackerData.lastUpdate = now();

		double queueT = blockStart - queueStart;
		double blockT = workStart - blockStart;
		double workT = now() - workStart;

		trackerData.totalPeeks++;
		trackerData.replyBytes += reply.messages.size();

		if (queueT > trackerData.queueMax)
			trackerData.queueMax = queueT;
		if (blockT > trackerData.blockMax)
			trackerData.blockMax = blockT;
		if (workT > trackerData.workMax)
			trackerData.workMax = workT;

		trackerData.queueTime += queueT;
		trackerData.blockTime += blockT;
		trackerData.workTime += workT;

		auto& sequenceData = trackerData.sequence_version[sequence + 1];
		if (trackerData.sequence_version.size() && sequence + 1 < trackerData.sequence_version.begin()->first) {
			replyPromise.sendError(operation_obsolete());
			if (!sequenceData.isSet()) {
				// It would technically be more correct to .send({reqBegin, reqOnlySpilled}), as the next
				// request might still be in the window of active requests, but LogSystemPeekCursor will
				// throw away all future responses upon getting an operation_obsolete(), so computing a
				// response will probably be a waste of CPU.
				sequenceData.sendError(operation_obsolete());
			}
			return Void();
		}
		if (sequenceData.isSet()) {
			trackerData.duplicatePeeks++;
			if (sequenceData.getFuture().get().first != reply.end) {
				CODE_PROBE(true, "tlog peek second attempt ended at a different version (2)");
				replyPromise.sendError(operation_obsolete());
				return Void();
			}
		} else {
			sequenceData.send(std::make_pair(reply.end, reply.onlySpilled));
		}
		reply.begin = reqBegin;
	}

	replyPromise.send(reply);
	return Void();
}

// This actor keep pushing TLogPeekStreamReply until it's removed from the cluster or should recover
ACTOR Future<Void> tLogPeekStream(TLogData* self, TLogPeekStreamRequest req, Reference<LogData> logData) {
	self->activePeekStreams++;

	state Version begin = req.begin;
	state bool onlySpilled = false;
	req.reply.setByteLimit(std::min(SERVER_KNOBS->MAXIMUM_PEEK_BYTES, req.limitBytes));
	loop {
		state TLogPeekStreamReply reply;
		state Promise<TLogPeekReply> promise;
		state Future<TLogPeekReply> future(promise.getFuture());
		try {
			wait(req.reply.onReady() && store(reply.rep, future) &&
			     tLogPeekMessages(promise, self, logData, begin, req.tag, req.returnIfBlocked, onlySpilled));

			reply.rep.begin = begin;
			req.reply.send(reply);
			begin = reply.rep.end;
			onlySpilled = reply.rep.onlySpilled;
			if (reply.rep.end > logData->version.get()) {
				wait(delay(SERVER_KNOBS->TLOG_PEEK_DELAY, g_network->getCurrentTask()));
			} else {
				wait(delay(0, g_network->getCurrentTask()));
			}
		} catch (Error& e) {
			self->activePeekStreams--;
			TraceEvent(SevDebug, "TLogPeekStreamEnd", logData->logId)
			    .errorUnsuppressed(e)
			    .detail("Tag", req.tag)
			    .detail("PeerAddr", req.reply.getEndpoint().getPrimaryAddress());

			if (e.code() == error_code_end_of_stream || e.code() == error_code_operation_obsolete) {
				req.reply.sendError(e);
				return Void();
			} else {
				throw;
			}
		}
	}
}

ACTOR Future<Void> doQueueCommit(TLogData* self,
                                 Reference<LogData> logData,
                                 std::vector<Reference<LogData>> missingFinalCommit) {
	state Version ver = logData->version.get();
	state Version commitNumber = self->queueCommitBegin + 1;
	state Version knownCommittedVersion = logData->knownCommittedVersion;
	self->queueCommitBegin = commitNumber;
	logData->queueCommittingVersion = ver;

	g_network->setCurrentTask(TaskPriority::TLogCommitReply);
	Future<Void> c = self->persistentQueue->commit();
	self->diskQueueCommitBytes = 0;
	self->largeDiskQueueCommitBytes.set(false);

	wait(ioDegradedOrTimeoutError(
	    c, SERVER_KNOBS->MAX_STORAGE_COMMIT_TIME, self->degraded, SERVER_KNOBS->TLOG_DEGRADED_DURATION));
	if (g_network->isSimulated() && !g_simulator.speedUpSimulation && BUGGIFY_WITH_PROB(0.0001)) {
		wait(delay(6.0));
	}
	wait(self->queueCommitEnd.whenAtLeast(commitNumber - 1));

	// Calling check_yield instead of yield to avoid a destruction ordering problem in simulation
	if (g_network->check_yield(g_network->getCurrentTask())) {
		wait(delay(0, g_network->getCurrentTask()));
	}

	ASSERT(ver > logData->queueCommittedVersion.get());

	logData->durableKnownCommittedVersion = knownCommittedVersion;
	if (logData->unpoppedRecoveredTagCount == 0 && knownCommittedVersion >= logData->recoveredAt &&
	    logData->recoveryComplete.canBeSet()) {
		TraceEvent("TLogRecoveryComplete", logData->logId)
		    .detail("Tags", logData->unpoppedRecoveredTagCount)
		    .detail("DurableKCVer", logData->durableKnownCommittedVersion)
		    .detail("RecoveredAt", logData->recoveredAt);
		logData->recoveryComplete.send(Void());
	}

	//TraceEvent("TLogCommitDurable", self->dbgid).detail("Version", ver);
	if (logData->logSystem->get() &&
	    (!logData->isPrimary || logData->logRouterPoppedVersion < logData->logRouterPopToVersion)) {
		logData->logRouterPoppedVersion = ver;
		logData->logSystem->get()->pop(ver, logData->remoteTag, knownCommittedVersion, logData->locality);
	}

	logData->queueCommittedVersion.set(ver);
	self->queueCommitEnd.set(commitNumber);

	for (auto& it : missingFinalCommit) {
		TraceEvent("TLogCommitMissingFinalCommit", self->dbgid)
		    .detail("LogId", logData->logId)
		    .detail("Version", it->version.get())
		    .detail("QueueVer", it->queueCommittedVersion.get());
		CODE_PROBE(true, "A TLog was replaced before having a chance to commit its queue");
		it->queueCommittedVersion.set(it->version.get());
	}
	return Void();
}

ACTOR Future<Void> commitQueue(TLogData* self) {
	state Reference<LogData> logData;
	state std::vector<Reference<LogData>> missingFinalCommit;

	loop {
		int foundCount = 0;
		for (auto it : self->id_data) {
			if (!it.second->stopped) {
				logData = it.second;
				foundCount++;
			} else if (it.second->version.get() >
			           std::max(it.second->queueCommittingVersion, it.second->queueCommittedVersion.get())) {
				missingFinalCommit.push_back(it.second);
			}
		}

		ASSERT(foundCount < 2);
		if (!foundCount) {
			wait(self->newLogData.onTrigger());
			continue;
		}

		TraceEvent("CommitQueueNewLog", self->dbgid)
		    .detail("LogId", logData->logId)
		    .detail("Version", logData->version.get())
		    .detail("Committing", logData->queueCommittingVersion)
		    .detail("Commmitted", logData->queueCommittedVersion.get());
		if (logData->committingQueue.canBeSet()) {
			logData->committingQueue.send(Void());
		}

		loop {
			if (logData->stopped && logData->version.get() == std::max(logData->queueCommittingVersion,
			                                                           logData->queueCommittedVersion.get())) {
				wait(logData->queueCommittedVersion.whenAtLeast(logData->version.get()));
				break;
			}

			if (logData->queueCommittedVersion.get() == std::numeric_limits<Version>::max()) {
				break;
			}

			choose {
				when(wait(logData->version.whenAtLeast(
				    std::max(logData->queueCommittingVersion, logData->queueCommittedVersion.get()) + 1))) {
					while (self->queueCommitBegin != self->queueCommitEnd.get() &&
					       !self->largeDiskQueueCommitBytes.get()) {
						wait(self->queueCommitEnd.whenAtLeast(self->queueCommitBegin) ||
						     self->largeDiskQueueCommitBytes.onChange());
					}
					if (logData->queueCommittedVersion.get() == std::numeric_limits<Version>::max()) {
						break;
					}
					self->sharedActors.send(doQueueCommit(self, logData, missingFinalCommit));
					missingFinalCommit.clear();
				}
				when(wait(self->newLogData.onTrigger())) {}
			}
		}
	}
}

ACTOR Future<Void> tLogCommit(TLogData* self,
                              TLogCommitRequest req,
                              Reference<LogData> logData,
                              PromiseStream<Void> warningCollectorInput) {
	state Span span("TLog:tLogCommit"_loc, req.spanContext);
	state Optional<UID> tlogDebugID;
	if (req.debugID.present()) {
		tlogDebugID = nondeterministicRandom()->randomUniqueID();
		g_traceBatch.addAttach("CommitAttachID", req.debugID.get().first(), tlogDebugID.get().first());
		g_traceBatch.addEvent("CommitDebug", tlogDebugID.get().first(), "TLog.tLogCommit.BeforeWaitForVersion");
	}

	logData->minKnownCommittedVersion = std::max(logData->minKnownCommittedVersion, req.minKnownCommittedVersion);

	wait(logData->version.whenAtLeast(req.prevVersion));

	// Calling check_yield instead of yield to avoid a destruction ordering problem in simulation
	if (g_network->check_yield(g_network->getCurrentTask())) {
		wait(delay(0, g_network->getCurrentTask()));
	}

	state double waitStartT = 0;
	while (self->bytesInput - self->bytesDurable >= SERVER_KNOBS->TLOG_HARD_LIMIT_BYTES && !logData->stopped) {
		if (now() - waitStartT >= 1) {
			TraceEvent(SevWarn, "TLogUpdateLag", logData->logId)
			    .detail("Version", logData->version.get())
			    .detail("PersistentDataVersion", logData->persistentDataVersion)
			    .detail("PersistentDataDurableVersion", logData->persistentDataDurableVersion);
			waitStartT = now();
		}
		wait(delayJittered(.005, TaskPriority::TLogCommit));
	}

	if (logData->stopped) {
		req.reply.sendError(tlog_stopped());
		return Void();
	}

	state double beforeCommitT = now();

	// Not a duplicate (check relies on critical section between here self->version.set() below!)
	state bool isNotDuplicate = (logData->version.get() == req.prevVersion);
	if (isNotDuplicate) {
		if (req.debugID.present())
			g_traceBatch.addEvent("CommitDebug", tlogDebugID.get().first(), "TLog.tLogCommit.Before");

		//TraceEvent("TLogCommit", logData->logId).detail("Version", req.version);
		commitMessages(self, logData, req.version, req.arena, req.messages);

		logData->knownCommittedVersion = std::max(logData->knownCommittedVersion, req.knownCommittedVersion);

		TLogQueueEntryRef qe;
		// Log the changes to the persistent queue, to be committed by commitQueue()
		qe.version = req.version;
		qe.knownCommittedVersion = logData->knownCommittedVersion;
		qe.messages = req.messages;
		qe.id = logData->logId;
		self->persistentQueue->push(qe, logData);

		self->diskQueueCommitBytes += qe.expectedSize();
		if (self->diskQueueCommitBytes > SERVER_KNOBS->MAX_QUEUE_COMMIT_BYTES) {
			self->largeDiskQueueCommitBytes.set(true);
		}
		// Notifies the commitQueue actor to commit persistentQueue, and also unblocks tLogPeekMessages actors
		logData->version.set(req.version);
		if (SERVER_KNOBS->ENABLE_VERSION_VECTOR_TLOG_UNICAST) {
			self->unknownCommittedVersions.push_front(std::make_tuple(req.version, req.tLogCount));
			while (!self->unknownCommittedVersions.empty() &&
			       std::get<0>(self->unknownCommittedVersions.back()) <= req.knownCommittedVersion) {
				self->unknownCommittedVersions.pop_back();
			}
		}

		if (req.debugID.present())
			g_traceBatch.addEvent("CommitDebug", tlogDebugID.get().first(), "TLog.tLogCommit.AfterTLogCommit");
	}
	// Send replies only once all prior messages have been received and committed.
	state Future<Void> stopped = logData->stopCommit.onTrigger();
	wait(
	    timeoutWarning(logData->queueCommittedVersion.whenAtLeast(req.version) || stopped, 0.1, warningCollectorInput));

	if (stopped.isReady()) {
		ASSERT(logData->stopped);
		req.reply.sendError(tlog_stopped());
		return Void();
	}

	if (isNotDuplicate) {
		self->commitLatencyDist->sampleSeconds(now() - beforeCommitT);
	}

	if (req.debugID.present())
		g_traceBatch.addEvent("CommitDebug", tlogDebugID.get().first(), "TLog.tLogCommit.After");

	req.reply.send(logData->durableKnownCommittedVersion);
	return Void();
}

ACTOR Future<Void> initPersistentState(TLogData* self, Reference<LogData> logData) {
	wait(self->persistentDataCommitLock.take());
	state FlowLock::Releaser commitLockReleaser(self->persistentDataCommitLock);

	// PERSIST: Initial setup of persistentData for a brand new tLog for a new database
	state IKeyValueStore* storage = self->persistentData;
	wait(storage->init());
	storage->set(persistFormat);
	storage->set(
	    KeyValueRef(BinaryWriter::toValue(logData->logId, Unversioned()).withPrefix(persistCurrentVersionKeys.begin),
	                BinaryWriter::toValue(logData->version.get(), Unversioned())));
	storage->set(KeyValueRef(
	    BinaryWriter::toValue(logData->logId, Unversioned()).withPrefix(persistKnownCommittedVersionKeys.begin),
	    BinaryWriter::toValue(logData->knownCommittedVersion, Unversioned())));
	storage->set(KeyValueRef(BinaryWriter::toValue(logData->logId, Unversioned()).withPrefix(persistLocalityKeys.begin),
	                         BinaryWriter::toValue(logData->locality, Unversioned())));
	storage->set(
	    KeyValueRef(BinaryWriter::toValue(logData->logId, Unversioned()).withPrefix(persistLogRouterTagsKeys.begin),
	                BinaryWriter::toValue(logData->logRouterTags, Unversioned())));
	storage->set(KeyValueRef(BinaryWriter::toValue(logData->logId, Unversioned()).withPrefix(persistTxsTagsKeys.begin),
	                         BinaryWriter::toValue(logData->txsTags, Unversioned())));
	storage->set(
	    KeyValueRef(BinaryWriter::toValue(logData->logId, Unversioned()).withPrefix(persistRecoveryCountKeys.begin),
	                BinaryWriter::toValue(logData->recoveryCount, Unversioned())));
	storage->set(
	    KeyValueRef(BinaryWriter::toValue(logData->logId, Unversioned()).withPrefix(persistProtocolVersionKeys.begin),
	                BinaryWriter::toValue(logData->protocolVersion, Unversioned())));
	storage->set(
	    KeyValueRef(BinaryWriter::toValue(logData->logId, Unversioned()).withPrefix(persistTLogSpillTypeKeys.begin),
	                BinaryWriter::toValue(logData->logSpillType, AssumeVersion(logData->protocolVersion))));

	for (auto tag : logData->allTags) {
		ASSERT(!logData->getTagData(tag));
		logData->createTagData(tag, 0, true, true, true);
		updatePersistentPopped(self, logData, logData->getTagData(tag));
	}

	TraceEvent("TLogInitCommit", logData->logId).log();
	wait(self->persistentData->commit());
	return Void();
}

ACTOR Future<UID> getClusterId(TLogData* self) {
	state ReadYourWritesTransaction tr(self->cx);
	loop {
		try {
			tr.setOption(FDBTransactionOptions::ACCESS_SYSTEM_KEYS);
			tr.setOption(FDBTransactionOptions::LOCK_AWARE);
			Optional<Value> clusterId = wait(tr.get(clusterIdKey));
			if (clusterId.present()) {
				return BinaryReader::fromStringRef<UID>(clusterId.get(), Unversioned());
			} else {
				return UID();
			}
		} catch (Error& e) {
			wait(tr.onError(e));
		}
	}
}

ACTOR Future<Void> rejoinClusterController(TLogData* self,
                                           TLogInterface tli,
                                           DBRecoveryCount recoveryCount,
                                           Future<Void> registerWithCC,
                                           bool isPrimary) {
	state LifetimeToken lastMasterLifetime;
	loop {
		auto const& inf = self->dbInfo->get();
		bool isDisplaced =
		    !std::count(inf.priorCommittedLogServers.begin(), inf.priorCommittedLogServers.end(), tli.id());
		if (isPrimary) {
			isDisplaced =
			    isDisplaced && inf.recoveryCount >= recoveryCount && inf.recoveryState != RecoveryState::UNINITIALIZED;
		} else {
			isDisplaced = isDisplaced &&
			              ((inf.recoveryCount > recoveryCount && inf.recoveryState != RecoveryState::UNINITIALIZED) ||
			               (inf.recoveryCount == recoveryCount && inf.recoveryState == RecoveryState::FULLY_RECOVERED));
		}
		isDisplaced = isDisplaced && !inf.logSystemConfig.hasTLog(tli.id());
		if (isDisplaced) {
			state TraceEvent ev("TLogDisplaced", tli.id());
			ev.detail("Reason", "DBInfoDoesNotContain")
			    .detail("RecoveryCount", recoveryCount)
			    .detail("InfRecoveryCount", inf.recoveryCount)
			    .detail("RecoveryState", (int)inf.recoveryState)
			    .detail("LogSysConf", describe(inf.logSystemConfig.tLogs))
			    .detail("PriorLogs", describe(inf.priorCommittedLogServers))
			    .detail("OldLogGens", inf.logSystemConfig.oldTLogs.size());
			// Read and cache cluster ID before displacing this tlog. We want
			// to avoid removing the tlogs data if it has joined a new cluster
			// with a different cluster ID.

			// TODO: #5375
			/*
			            state UID clusterId = wait(getClusterId(self));
			            ASSERT(clusterId.isValid());
			            self->ccClusterId = clusterId;
			            ev.detail("ClusterId", clusterId).detail("SelfClusterId", self->durableClusterId);
			*/

			if (BUGGIFY)
				wait(delay(SERVER_KNOBS->BUGGIFY_WORKER_REMOVED_MAX_LAG * deterministicRandom()->random01()));
			throw worker_removed();
		}

		if (registerWithCC.isReady()) {
			if (!lastMasterLifetime.isEqual(self->dbInfo->get().masterLifetime)) {
				// The TLogRejoinRequest is needed to establish communications with a new master, which doesn't have our
				// TLogInterface
				TLogRejoinRequest req(tli);
				TraceEvent("TLogRejoining", tli.id())
				    .detail("ClusterController", self->dbInfo->get().clusterInterface.id())
				    .detail("DbInfoMasterLifeTime", self->dbInfo->get().masterLifetime.toString())
				    .detail("LastMasterLifeTime", lastMasterLifetime.toString());
				choose {
					when(TLogRejoinReply rep = wait(
					         brokenPromiseToNever(self->dbInfo->get().clusterInterface.tlogRejoin.getReply(req)))) {
						if (rep.masterIsRecovered)
							lastMasterLifetime = self->dbInfo->get().masterLifetime;
					}
					when(wait(self->dbInfo->onChange())) {}
				}
			} else {
				wait(self->dbInfo->onChange());
			}
		} else {
			wait(registerWithCC || self->dbInfo->onChange());
		}
	}
}

ACTOR Future<Void> respondToRecovered(TLogInterface tli, Promise<Void> recoveryComplete) {
	state bool finishedRecovery = true;
	try {
		wait(recoveryComplete.getFuture());
	} catch (Error& e) {
		if (e.code() != error_code_end_of_stream) {
			throw;
		}
		finishedRecovery = false;
	}
	TraceEvent("TLogRespondToRecovered", tli.id()).detail("Finished", finishedRecovery);
	loop {
		TLogRecoveryFinishedRequest req = waitNext(tli.recoveryFinished.getFuture());
		if (finishedRecovery) {
			req.reply.send(Void());
		} else {
			req.reply.send(Never());
		}
	}
}

ACTOR Future<Void> cleanupPeekTrackers(LogData* logData) {
	loop {
		double minTimeUntilExpiration = SERVER_KNOBS->PEEK_TRACKER_EXPIRATION_TIME;
		auto it = logData->peekTracker.begin();
		while (it != logData->peekTracker.end()) {
			double timeUntilExpiration = it->second.lastUpdate + SERVER_KNOBS->PEEK_TRACKER_EXPIRATION_TIME - now();
			if (timeUntilExpiration < 1.0e-6) {
				for (auto seq : it->second.sequence_version) {
					if (!seq.second.isSet()) {
						seq.second.sendError(timed_out());
					}
				}
				it = logData->peekTracker.erase(it);
			} else {
				minTimeUntilExpiration = std::min(minTimeUntilExpiration, timeUntilExpiration);
				++it;
			}
		}

		wait(delay(minTimeUntilExpiration));
	}
}

ACTOR Future<Void> logPeekTrackers(LogData* logData) {
	loop {
		int64_t logThreshold = 1;
		if (logData->peekTracker.size() > SERVER_KNOBS->PEEK_LOGGING_AMOUNT) {
			std::vector<int64_t> peekCounts;
			peekCounts.reserve(logData->peekTracker.size());
			for (auto& it : logData->peekTracker) {
				peekCounts.push_back(it.second.totalPeeks);
			}
			size_t pivot = peekCounts.size() - SERVER_KNOBS->PEEK_LOGGING_AMOUNT;
			std::nth_element(peekCounts.begin(), peekCounts.begin() + pivot, peekCounts.end());
			logThreshold = std::max<int64_t>(1, peekCounts[pivot]);
		}
		int logCount = 0;
		for (auto& it : logData->peekTracker) {
			if (it.second.totalPeeks >= logThreshold) {
				logCount++;
				TraceEvent("PeekMetrics", logData->logId)
				    .detail("Tag", it.second.tag.toString())
				    .detail("Elapsed", now() - it.second.lastLogged)
				    .detail("MeanReplyBytes", it.second.replyBytes / it.second.totalPeeks)
				    .detail("TotalPeeks", it.second.totalPeeks)
				    .detail("UnblockedPeeks", it.second.unblockedPeeks)
				    .detail("DuplicatePeeks", it.second.duplicatePeeks)
				    .detail("Sequence",
				            it.second.sequence_version.size() ? it.second.sequence_version.begin()->first : -1)
				    .detail("IdleSeconds", it.second.idleTime)
				    .detail("IdleMax", it.second.idleMax)
				    .detail("QueueSeconds", it.second.queueTime)
				    .detail("QueueMax", it.second.queueMax)
				    .detail("BlockSeconds", it.second.blockTime)
				    .detail("BlockMax", it.second.blockMax)
				    .detail("WorkSeconds", it.second.workTime)
				    .detail("WorkMax", it.second.workMax);
				it.second.resetMetrics();
			}
		}

		wait(delay(SERVER_KNOBS->PEEK_LOGGING_DELAY * std::max(1, logCount)));
	}
}

void getQueuingMetrics(TLogData* self, Reference<LogData> logData, TLogQueuingMetricsRequest const& req) {
	TLogQueuingMetricsReply reply;
	reply.localTime = now();
	reply.instanceID = self->instanceID;
	reply.bytesInput = self->bytesInput;
	reply.bytesDurable = self->bytesDurable;
	reply.storageBytes = self->persistentData->getStorageBytes();
	// FIXME: Add the knownCommittedVersion to this message and change ratekeeper to use that version.
	reply.v = logData->durableKnownCommittedVersion;
	req.reply.send(reply);
}

ACTOR Future<Void> tLogEnablePopReq(TLogEnablePopRequest enablePopReq, TLogData* self, Reference<LogData> logData) {
	if (self->ignorePopUid != enablePopReq.snapUID.toString()) {
		TraceEvent(SevWarn, "TLogPopDisableEnableUidMismatch")
		    .detail("IgnorePopUid", self->ignorePopUid)
		    .detail("UidStr", enablePopReq.snapUID.toString());
		enablePopReq.reply.sendError(operation_failed());
		return Void();
	}
	TraceEvent("EnableTLogPlayAllIgnoredPops2", logData->logId)
	    .detail("UidStr", enablePopReq.snapUID.toString())
	    .detail("IgnorePopUid", self->ignorePopUid)
	    .detail("IgnorePopDeadline", self->ignorePopDeadline)
	    .detail("PersistentDataVersion", logData->persistentDataVersion)
	    .detail("PersistentDataDurableVersion", logData->persistentDataDurableVersion)
	    .detail("QueueCommittedVersion", logData->queueCommittedVersion.get())
	    .detail("Version", logData->version.get());
	self->ignorePopDeadline = 0;
	wait(processPopRequests(self, logData));
	enablePopReq.reply.send(Void());
	return Void();
}

ACTOR Future<Void> serveTLogInterface(TLogData* self,
                                      TLogInterface tli,
                                      Reference<LogData> logData,
                                      PromiseStream<Void> warningCollectorInput) {
	state Future<Void> dbInfoChange = Void();

	loop choose {
		when(wait(dbInfoChange)) {
			dbInfoChange = self->dbInfo->onChange();
			bool found = false;
			if (self->dbInfo->get().recoveryState >= RecoveryState::ACCEPTING_COMMITS) {
				for (auto& logs : self->dbInfo->get().logSystemConfig.tLogs) {
					if (std::count(logs.tLogs.begin(), logs.tLogs.end(), logData->logId)) {
						found = true;
						break;
					}
				}
			}
			if (found && self->dbInfo->get().logSystemConfig.recruitmentID == logData->recruitmentID) {
				logData->logSystem->set(ILogSystem::fromServerDBInfo(self->dbgid, self->dbInfo->get()));
				if (!logData->isPrimary) {
					logData->logSystem->get()->pop(logData->logRouterPoppedVersion,
					                               logData->remoteTag,
					                               logData->durableKnownCommittedVersion,
					                               logData->locality);
				}

				if (!logData->isPrimary && logData->stopped) {
					TraceEvent("TLogAlreadyStopped", self->dbgid).detail("LogId", logData->logId);
					logData->removed = logData->removed && logData->logSystem->get()->endEpoch();
				}
			} else {
				logData->logSystem->set(Reference<ILogSystem>());
			}

			// Persist cluster ID once cluster has recovered.
			auto ccClusterId = self->dbInfo->get().client.clusterId;
			if (self->dbInfo->get().recoveryState == RecoveryState::FULLY_RECOVERED &&
			    !self->durableClusterId.isValid()) {
				ASSERT(ccClusterId.isValid());
				self->durableClusterId = ccClusterId;
				self->persistentData->set(
				    KeyValueRef(persistClusterIdKey, BinaryWriter::toValue(ccClusterId, Unversioned())));
				wait(self->persistentData->commit());
			}
		}
		when(TLogPeekStreamRequest req = waitNext(tli.peekStreamMessages.getFuture())) {
			TraceEvent(SevDebug, "TLogPeekStream", logData->logId)
			    .detail("Token", tli.peekStreamMessages.getEndpoint().token);
			logData->addActor.send(tLogPeekStream(self, req, logData));
		}
		when(TLogPeekRequest req = waitNext(tli.peekMessages.getFuture())) {
			logData->addActor.send(tLogPeekMessages(
			    req.reply, self, logData, req.begin, req.tag, req.returnIfBlocked, req.onlySpilled, req.sequence));
		}
		when(TLogPopRequest req = waitNext(tli.popMessages.getFuture())) {
			logData->addActor.send(tLogPop(self, req, logData));
		}
		when(TLogCommitRequest req = waitNext(tli.commit.getFuture())) {
			//TraceEvent("TLogCommitReq", logData->logId).detail("Ver", req.version).detail("PrevVer", req.prevVersion).detail("LogVer", logData->version.get());
			ASSERT(logData->isPrimary);
			CODE_PROBE(logData->stopped, "TLogCommitRequest while stopped");
			if (!logData->stopped)
				logData->addActor.send(tLogCommit(self, req, logData, warningCollectorInput));
			else
				req.reply.sendError(tlog_stopped());
		}
		when(ReplyPromise<TLogLockResult> reply = waitNext(tli.lock.getFuture())) {
			logData->addActor.send(tLogLock(self, reply, logData));
		}
		when(TLogQueuingMetricsRequest req = waitNext(tli.getQueuingMetrics.getFuture())) {
			getQueuingMetrics(self, logData, req);
		}
		when(TLogConfirmRunningRequest req = waitNext(tli.confirmRunning.getFuture())) {
			if (req.debugID.present()) {
				UID tlogDebugID = nondeterministicRandom()->randomUniqueID();
				g_traceBatch.addAttach("TransactionAttachID", req.debugID.get().first(), tlogDebugID.first());
				g_traceBatch.addEvent("TransactionDebug", tlogDebugID.first(), "TLogServer.TLogConfirmRunningRequest");
			}
			if (!logData->stopped)
				req.reply.send(Void());
			else
				req.reply.sendError(tlog_stopped());
		}
		when(TLogDisablePopRequest req = waitNext(tli.disablePopRequest.getFuture())) {
			if (self->ignorePopUid != "") {
				TraceEvent(SevWarn, "TLogPopDisableonDisable")
				    .detail("IgnorePopUid", self->ignorePopUid)
				    .detail("UidStr", req.snapUID.toString())
				    .detail("PersistentDataVersion", logData->persistentDataVersion)
				    .detail("PersistentDatadurableVersion", logData->persistentDataDurableVersion)
				    .detail("QueueCommittedVersion", logData->queueCommittedVersion.get())
				    .detail("Version", logData->version.get());
				req.reply.sendError(operation_failed());
			} else {
				// FIXME: As part of reverting snapshot V1, make ignorePopUid a UID instead of string
				self->ignorePopUid = req.snapUID.toString();
				self->ignorePopDeadline = now() + SERVER_KNOBS->TLOG_IGNORE_POP_AUTO_ENABLE_DELAY;
				req.reply.send(Void());
			}
		}
		when(TLogEnablePopRequest enablePopReq = waitNext(tli.enablePopRequest.getFuture())) {
			logData->addActor.send(tLogEnablePopReq(enablePopReq, self, logData));
		}
	}
}

void removeLog(TLogData* self, Reference<LogData> logData) {
	TraceEvent("TLogRemoved", self->dbgid)
	    .detail("LogId", logData->logId)
	    .detail("Input", logData->bytesInput.getValue())
	    .detail("Durable", logData->bytesDurable.getValue());
	logData->stopped = true;
	logData->unblockWaitingPeeks();
	if (!logData->recoveryComplete.isSet()) {
		logData->recoveryComplete.sendError(end_of_stream());
	}

	logData->addActor = PromiseStream<Future<Void>>(); // there could be items still in the promise stream if one of the
	                                                   // actors threw an error immediately
	self->id_data.erase(logData->logId);

	while (self->popOrder.size() && !self->id_data.count(self->popOrder.front())) {
		self->popOrder.pop_front();
	}

	if (self->id_data.size() == 0) {
		throw worker_removed();
	}
	if (logData->queueCommittingVersion == 0) {
		// If the removed tlog never attempted a queue commit, the update storage loop could become stuck waiting for
		// queueCommittedVersion to advance.
		logData->queueCommittedVersion.set(std::numeric_limits<Version>::max());
	}
}

// remote tLog pull data from log routers
ACTOR Future<Void> pullAsyncData(TLogData* self,
                                 Reference<LogData> logData,
                                 std::vector<Tag> tags,
                                 Version beginVersion,
                                 Optional<Version> endVersion,
                                 bool poppedIsKnownCommitted) {
	state Future<Void> dbInfoChange = Void();
	state Reference<ILogSystem::IPeekCursor> r;
	state Version tagAt = beginVersion;
	state Version lastVer = 0;

	if (endVersion.present()) {
		TraceEvent("TLogRestoreReplicationFactor", self->dbgid)
		    .detail("LogId", logData->logId)
		    .detail("Locality", logData->locality)
		    .detail("RecoverFrom", beginVersion)
		    .detail("RecoverTo", endVersion.get());
	}

	while (!endVersion.present() || logData->version.get() < endVersion.get()) {
		loop {
			choose {
				when(wait(r ? r->getMore(TaskPriority::TLogCommit) : Never())) { break; }
				when(wait(dbInfoChange)) {
					if (logData->logSystem->get()) {
						r = logData->logSystem->get()->peek(logData->logId, tagAt, endVersion, tags, true);
					} else {
						r = Reference<ILogSystem::IPeekCursor>();
					}
					dbInfoChange = logData->logSystem->onChange();
				}
			}
		}

		state double waitStartT = 0;
		while (self->bytesInput - self->bytesDurable >= SERVER_KNOBS->TLOG_HARD_LIMIT_BYTES && !logData->stopped) {
			if (now() - waitStartT >= 1) {
				TraceEvent(SevWarn, "TLogUpdateLag", logData->logId)
				    .detail("Version", logData->version.get())
				    .detail("PersistentDataVersion", logData->persistentDataVersion)
				    .detail("PersistentDataDurableVersion", logData->persistentDataDurableVersion);
				waitStartT = now();
			}
			wait(delayJittered(.005, TaskPriority::TLogCommit));
		}

		state Version ver = 0;
		state std::vector<TagsAndMessage> messages;
		state bool pullingRecoveryData = endVersion.present() && endVersion.get() == logData->recoveredAt;
		loop {
			state bool foundMessage = r->hasMessage();
			if (!foundMessage || r->version().version != ver) {
				ASSERT(r->version().version > lastVer);
				if (ver) {
					if (logData->stopped || (endVersion.present() && ver > endVersion.get())) {
						return Void();
					}

					if (poppedIsKnownCommitted) {
						logData->knownCommittedVersion = std::max(logData->knownCommittedVersion, r->popped());
						logData->minKnownCommittedVersion =
						    std::max(logData->minKnownCommittedVersion, r->getMinKnownCommittedVersion());
					}

					commitMessages(self, logData, ver, messages);

					if (self->terminated.isSet()) {
						return Void();
					}

					// Log the changes to the persistent queue, to be committed by commitQueue()
					AlternativeTLogQueueEntryRef qe;
					qe.version = ver;
					qe.knownCommittedVersion = logData->knownCommittedVersion;
					qe.alternativeMessages = &messages;
					qe.id = logData->logId;
					self->persistentQueue->push(qe, logData);

					self->diskQueueCommitBytes += qe.expectedSize();
					if (self->diskQueueCommitBytes > SERVER_KNOBS->MAX_QUEUE_COMMIT_BYTES) {
						self->largeDiskQueueCommitBytes.set(true);
					}

					// Notifies the commitQueue actor to commit persistentQueue, and also unblocks tLogPeekMessages
					// actors
					logData->version.set(ver);
					wait(yield(TaskPriority::TLogCommit));
				}
				lastVer = ver;
				ver = r->version().version;
				messages.clear();

				if (!foundMessage) {
					ver--;
					if (ver > logData->version.get()) {
						if (logData->stopped || (endVersion.present() && ver > endVersion.get())) {
							return Void();
						}

						if (poppedIsKnownCommitted) {
							logData->knownCommittedVersion = std::max(logData->knownCommittedVersion, r->popped());
							logData->minKnownCommittedVersion =
							    std::max(logData->minKnownCommittedVersion, r->getMinKnownCommittedVersion());
						}

						if (self->terminated.isSet()) {
							return Void();
						}

						// Log the changes to the persistent queue, to be committed by commitQueue()
						TLogQueueEntryRef qe;
						qe.version = ver;
						qe.knownCommittedVersion = logData->knownCommittedVersion;
						qe.messages = StringRef();
						qe.id = logData->logId;
						self->persistentQueue->push(qe, logData);

						self->diskQueueCommitBytes += qe.expectedSize();
						if (self->diskQueueCommitBytes > SERVER_KNOBS->MAX_QUEUE_COMMIT_BYTES) {
							self->largeDiskQueueCommitBytes.set(true);
						}

						// Notifies the commitQueue actor to commit persistentQueue, and also unblocks tLogPeekMessages
						// actors
						logData->version.set(ver);
						wait(yield(TaskPriority::TLogCommit));
					}
					break;
				}
			}

			messages.emplace_back(r->getMessageWithTags(), r->getTags());
			r->nextMessage();
		}

		tagAt = std::max(r->version().version, logData->version.get() + 1);
	}
	return Void();
}

ACTOR Future<Void> tLogCore(TLogData* self,
                            Reference<LogData> logData,
                            TLogInterface tli,
                            bool pulledRecoveryVersions) {
	if (logData->removed.isReady()) {
		wait(delay(0)); // to avoid iterator invalidation in restorePersistentState when removed is already ready
		ASSERT(logData->removed.isError());

		if (logData->removed.getError().code() != error_code_worker_removed) {
			throw logData->removed.getError();
		}

		removeLog(self, logData);
		return Void();
	}

	state PromiseStream<Void> warningCollectorInput;
	state Future<Void> warningCollector =
	    timeoutWarningCollector(warningCollectorInput.getFuture(), 1.0, "TLogQueueCommitSlow", self->dbgid);
	state Future<Void> error = actorCollection(logData->addActor.getFuture());

	logData->addActor.send(waitFailureServer(tli.waitFailure.getFuture()));
	logData->addActor.send(logData->removed);
	// FIXME: update tlogMetrics to include new information, or possibly only have one copy for the shared instance
	logData->addActor.send(traceCounters("TLogMetrics",
	                                     logData->logId,
	                                     SERVER_KNOBS->STORAGE_LOGGING_DELAY,
	                                     &logData->cc,
	                                     logData->logId.toString() + "/TLogMetrics",
	                                     [self = self](TraceEvent& te) {
		                                     StorageBytes sbTlog = self->persistentData->getStorageBytes();
		                                     te.detail("KvstoreBytesUsed", sbTlog.used);
		                                     te.detail("KvstoreBytesFree", sbTlog.free);
		                                     te.detail("KvstoreBytesAvailable", sbTlog.available);
		                                     te.detail("KvstoreBytesTotal", sbTlog.total);
		                                     te.detail("KvstoreBytesTemp", sbTlog.temp);

		                                     StorageBytes sbQueue = self->rawPersistentQueue->getStorageBytes();
		                                     te.detail("QueueDiskBytesUsed", sbQueue.used);
		                                     te.detail("QueueDiskBytesFree", sbQueue.free);
		                                     te.detail("QueueDiskBytesAvailable", sbQueue.available);
		                                     te.detail("QueueDiskBytesTotal", sbQueue.total);
		                                     te.detail("QueueDiskBytesTemp", sbQueue.temp);
	                                     }));

	logData->addActor.send(serveTLogInterface(self, tli, logData, warningCollectorInput));
	logData->addActor.send(cleanupPeekTrackers(logData.getPtr()));
	logData->addActor.send(logPeekTrackers(logData.getPtr()));

	if (!logData->isPrimary) {
		std::vector<Tag> tags;
		tags.push_back(logData->remoteTag);
		logData->addActor.send(
		    pullAsyncData(self,
		                  logData,
		                  tags,
		                  pulledRecoveryVersions ? logData->recoveredAt + 1 : logData->unrecoveredBefore,
		                  Optional<Version>(),
		                  true));
	}

	try {
		wait(error);
		throw internal_error();
	} catch (Error& e) {
		if (e.code() != error_code_worker_removed)
			throw;

		removeLog(self, logData);
		return Void();
	}
}

ACTOR Future<Void> checkEmptyQueue(TLogData* self) {
	TraceEvent("TLogCheckEmptyQueueBegin", self->dbgid).log();
	try {
		bool recoveryFinished = wait(self->persistentQueue->initializeRecovery(0));
		if (recoveryFinished)
			return Void();
		TLogQueueEntry r = wait(self->persistentQueue->readNext(self));
		throw internal_error();
	} catch (Error& e) {
		if (e.code() != error_code_end_of_stream)
			throw;
		TraceEvent("TLogCheckEmptyQueueEnd", self->dbgid).log();
		return Void();
	}
}

ACTOR Future<Void> checkRecovered(TLogData* self) {
	TraceEvent("TLogCheckRecoveredBegin", self->dbgid).log();
	Optional<Value> v = wait(self->persistentData->readValue(StringRef()));
	TraceEvent("TLogCheckRecoveredEnd", self->dbgid).log();
	return Void();
}

// Recovery persistent state of tLog from disk
ACTOR Future<Void> restorePersistentState(TLogData* self,
                                          LocalityData locality,
                                          Promise<Void> oldLog,
                                          Promise<Void> recovered,
                                          PromiseStream<InitializeTLogRequest> tlogRequests) {
	state double startt = now();
	state Reference<LogData> logData;
	state KeyRange tagKeys;
	// PERSIST: Read basic state from persistentData; replay persistentQueue but don't erase it

	TraceEvent("TLogRestorePersistentState", self->dbgid).log();

	state IKeyValueStore* storage = self->persistentData;
	wait(storage->init());
	state Future<Optional<Value>> fFormat = storage->readValue(persistFormat.key);
	state Future<Optional<Value>> fRecoveryLocation = storage->readValue(persistRecoveryLocationKey);
	state Future<Optional<Value>> fClusterId = storage->readValue(persistClusterIdKey);
	state Future<RangeResult> fVers = storage->readRange(persistCurrentVersionKeys);
	state Future<RangeResult> fKnownCommitted = storage->readRange(persistKnownCommittedVersionKeys);
	state Future<RangeResult> fLocality = storage->readRange(persistLocalityKeys);
	state Future<RangeResult> fLogRouterTags = storage->readRange(persistLogRouterTagsKeys);
	state Future<RangeResult> fTxsTags = storage->readRange(persistTxsTagsKeys);
	state Future<RangeResult> fRecoverCounts = storage->readRange(persistRecoveryCountKeys);
	state Future<RangeResult> fProtocolVersions = storage->readRange(persistProtocolVersionKeys);
	state Future<RangeResult> fTLogSpillTypes = storage->readRange(persistTLogSpillTypeKeys);

	// FIXME: metadata in queue?

	wait(waitForAll(std::vector{ fFormat, fRecoveryLocation, fClusterId }));
	wait(waitForAll(std::vector{ fVers,
	                             fKnownCommitted,
	                             fLocality,
	                             fLogRouterTags,
	                             fTxsTags,
	                             fRecoverCounts,
	                             fProtocolVersions,
	                             fTLogSpillTypes }));

	if (fClusterId.get().present()) {
		self->durableClusterId = BinaryReader::fromStringRef<UID>(fClusterId.get().get(), Unversioned());
	}

	if (fFormat.get().present() && !persistFormatReadableRange.contains(fFormat.get().get())) {
		// FIXME: remove when we no longer need to test upgrades from 4.X releases
		if (g_network->isSimulated()) {
			TraceEvent("ElapsedTime").detail("SimTime", now()).detail("RealTime", 0).detail("RandomUnseed", 0);
			flushAndExit(0);
		}

		TraceEvent(SevError, "UnsupportedDBFormat", self->dbgid)
		    .detail("Format", fFormat.get().get())
		    .detail("Expected", persistFormat.value.toString());
		throw worker_recovery_failed();
	}

	if (!fFormat.get().present()) {
		RangeResult v = wait(self->persistentData->readRange(KeyRangeRef(StringRef(), LiteralStringRef("\xff")), 1));
		if (!v.size()) {
			CODE_PROBE(true, "The DB is completely empty, so it was never initialized.  Delete it.");
			throw worker_removed();
		} else {
			// This should never happen
			TraceEvent(SevError, "NoDBFormatKey", self->dbgid).detail("FirstKey", v[0].key);
			ASSERT(false);
			throw worker_recovery_failed();
		}
	}

	state std::vector<Future<ErrorOr<Void>>> removed;

	ASSERT(fFormat.get().get() == LiteralStringRef("FoundationDB/LogServer/3/0"));

	ASSERT(fVers.get().size() == fRecoverCounts.get().size());

	state std::map<UID, int8_t> id_locality;
	for (auto it : fLocality.get()) {
		id_locality[BinaryReader::fromStringRef<UID>(it.key.removePrefix(persistLocalityKeys.begin), Unversioned())] =
		    BinaryReader::fromStringRef<int8_t>(it.value, Unversioned());
	}

	state std::map<UID, int> id_logRouterTags;
	for (auto it : fLogRouterTags.get()) {
		id_logRouterTags[BinaryReader::fromStringRef<UID>(it.key.removePrefix(persistLogRouterTagsKeys.begin),
		                                                  Unversioned())] =
		    BinaryReader::fromStringRef<int>(it.value, Unversioned());
	}

	state std::map<UID, int> id_txsTags;
	for (auto it : fTxsTags.get()) {
		id_txsTags[BinaryReader::fromStringRef<UID>(it.key.removePrefix(persistTxsTagsKeys.begin), Unversioned())] =
		    BinaryReader::fromStringRef<int>(it.value, Unversioned());
	}

	state std::map<UID, Version> id_knownCommitted;
	for (auto it : fKnownCommitted.get()) {
		id_knownCommitted[BinaryReader::fromStringRef<UID>(it.key.removePrefix(persistKnownCommittedVersionKeys.begin),
		                                                   Unversioned())] =
		    BinaryReader::fromStringRef<Version>(it.value, Unversioned());
	}

	state IDiskQueue::location minimumRecoveryLocation = 0;
	if (fRecoveryLocation.get().present()) {
		minimumRecoveryLocation =
		    BinaryReader::fromStringRef<IDiskQueue::location>(fRecoveryLocation.get().get(), Unversioned());
	}

	state int idx = 0;
	state Promise<Void> registerWithCC;
	state std::map<UID, TLogInterface> id_interf;
	state std::vector<std::pair<Version, UID>> logsByVersion;
	for (idx = 0; idx < fVers.get().size(); idx++) {
		state KeyRef rawId = fVers.get()[idx].key.removePrefix(persistCurrentVersionKeys.begin);
		UID id1 = BinaryReader::fromStringRef<UID>(rawId, Unversioned());
		UID id2 = BinaryReader::fromStringRef<UID>(
		    fRecoverCounts.get()[idx].key.removePrefix(persistRecoveryCountKeys.begin), Unversioned());
		ASSERT(id1 == id2);

		TLogInterface recruited(id1, self->dbgid, locality);
		recruited.initEndpoints();

		DUMPTOKEN(recruited.peekMessages);
		DUMPTOKEN(recruited.peekStreamMessages);
		DUMPTOKEN(recruited.popMessages);
		DUMPTOKEN(recruited.commit);
		DUMPTOKEN(recruited.lock);
		DUMPTOKEN(recruited.getQueuingMetrics);
		DUMPTOKEN(recruited.confirmRunning);
		DUMPTOKEN(recruited.waitFailure);
		DUMPTOKEN(recruited.recoveryFinished);
		DUMPTOKEN(recruited.disablePopRequest);
		DUMPTOKEN(recruited.enablePopRequest);
		DUMPTOKEN(recruited.snapRequest);

		ProtocolVersion protocolVersion =
		    BinaryReader::fromStringRef<ProtocolVersion>(fProtocolVersions.get()[idx].value, Unversioned());
		TLogSpillType logSpillType = BinaryReader::fromStringRef<TLogSpillType>(fTLogSpillTypes.get()[idx].value,
		                                                                        AssumeVersion(protocolVersion));

		// We do not need the remoteTag, because we will not be loading any additional data
		logData = makeReference<LogData>(self,
		                                 recruited,
		                                 Tag(),
		                                 true,
		                                 id_logRouterTags[id1],
		                                 id_txsTags[id1],
		                                 UID(),
		                                 protocolVersion,
		                                 logSpillType,
		                                 std::vector<Tag>(),
		                                 "Restored");
		logData->locality = id_locality[id1];
		logData->stopped = true;
		logData->unblockWaitingPeeks();
		self->id_data[id1] = logData;
		id_interf[id1] = recruited;

		logData->knownCommittedVersion = id_knownCommitted[id1];
		Version ver = BinaryReader::fromStringRef<Version>(fVers.get()[idx].value, Unversioned());
		logData->persistentDataVersion = ver;
		logData->persistentDataDurableVersion = ver;
		logData->version.set(ver);
		logData->recoveryCount =
		    BinaryReader::fromStringRef<DBRecoveryCount>(fRecoverCounts.get()[idx].value, Unversioned());
		logData->removed =
		    rejoinClusterController(self, recruited, logData->recoveryCount, registerWithCC.getFuture(), false);
		removed.push_back(errorOr(logData->removed));
		logsByVersion.emplace_back(ver, id1);

		TraceEvent("TLogPersistentStateRestore", self->dbgid)
		    .detail("LogId", logData->logId)
		    .detail("Ver", ver)
		    .detail("RecoveryCount", logData->recoveryCount);
		// Restore popped keys.  Pop operations that took place after the last (committed) updatePersistentDataVersion
		// might be lost, but that is fine because we will get the corresponding data back, too.
		tagKeys = prefixRange(rawId.withPrefix(persistTagPoppedKeys.begin));
		loop {
			if (logData->removed.isReady())
				break;
			RangeResult data = wait(self->persistentData->readRange(tagKeys, BUGGIFY ? 3 : 1 << 30, 1 << 20));
			if (!data.size())
				break;
			((KeyRangeRef&)tagKeys) = KeyRangeRef(keyAfter(data.back().key, tagKeys.arena()), tagKeys.end);

			for (auto& kv : data) {
				Tag tag = decodeTagPoppedKey(rawId, kv.key);
				Version popped = decodeTagPoppedValue(kv.value);
				TraceEvent("TLogRestorePopped", logData->logId).detail("Tag", tag.toString()).detail("To", popped);
				auto tagData = logData->getTagData(tag);
				ASSERT(!tagData);
				logData->createTagData(tag, popped, false, false, false);
				logData->getTagData(tag)->persistentPopped = popped;
			}
		}
	}

	std::sort(logsByVersion.begin(), logsByVersion.end());
	for (const auto& pair : logsByVersion) {
		// TLogs that have been fully spilled won't have queue entries read in the loop below.
		self->popOrder.push_back(pair.second);
	}
	logsByVersion.clear();

	state Future<Void> allRemoved = waitForAll(removed);
	state UID lastId = UID(1, 1); // initialized so it will not compare equal to a default UID
	state double recoverMemoryLimit = SERVER_KNOBS->TLOG_RECOVER_MEMORY_LIMIT;
	if (BUGGIFY)
		recoverMemoryLimit =
		    std::max<double>(SERVER_KNOBS->BUGGIFY_RECOVER_MEMORY_LIMIT, (double)SERVER_KNOBS->TLOG_SPILL_THRESHOLD);

	try {
		bool recoveryFinished = wait(self->persistentQueue->initializeRecovery(minimumRecoveryLocation));
		if (recoveryFinished)
			throw end_of_stream();
		loop {
			if (allRemoved.isReady()) {
				CODE_PROBE(true, "all tlogs removed during queue recovery");
				throw worker_removed();
			}
			choose {
				when(TLogQueueEntry qe = wait(self->persistentQueue->readNext(self))) {
					if (qe.id != lastId) {
						lastId = qe.id;
						auto it = self->id_data.find(qe.id);
						if (it != self->id_data.end()) {
							logData = it->second;
						} else {
							logData = Reference<LogData>();
						}
					}

					//TraceEvent("TLogRecoveredQE", self->dbgid).detail("LogId", qe.id).detail("Ver", qe.version).detail("MessageBytes", qe.messages.size()).detail("Tags", qe.tags.size())
					//	.detail("Tag0", qe.tags.size() ? qe.tags[0].tag : invalidTag).detail("Version",
					// logData->version.get());

					if (logData) {
						if (!self->spillOrder.size() || self->spillOrder.back() != qe.id) {
							self->spillOrder.push_back(qe.id);
						}
						logData->knownCommittedVersion =
						    std::max(logData->knownCommittedVersion, qe.knownCommittedVersion);
						if (qe.version > logData->version.get()) {
							commitMessages(self, logData, qe.version, qe.arena(), qe.messages);
							logData->version.set(qe.version);
							logData->queueCommittedVersion.set(qe.version);

							while (self->bytesInput - self->bytesDurable >= recoverMemoryLimit) {
								CODE_PROBE(true, "Flush excess data during TLog queue recovery");
								TraceEvent("FlushLargeQueueDuringRecovery", self->dbgid)
								    .detail("LogId", logData->logId)
								    .detail("BytesInput", self->bytesInput)
								    .detail("BytesDurable", self->bytesDurable)
								    .detail("Version", logData->version.get())
								    .detail("PVer", logData->persistentDataVersion);

								choose {
									when(wait(updateStorage(self))) {}
									when(wait(allRemoved)) { throw worker_removed(); }
								}
							}
						} else {
							// Updating persistRecoveryLocation and persistCurrentVersion at the same time,
							// transactionally, should mean that we never read any TLogQueueEntry that has already
							// been spilled.
							ASSERT_WE_THINK(qe.version == logData->version.get());
						}
					}
				}
				when(wait(allRemoved)) { throw worker_removed(); }
			}
		}
	} catch (Error& e) {
		if (e.code() != error_code_end_of_stream)
			throw;
	}

	TraceEvent("TLogRestorePersistentStateDone", self->dbgid).detail("Took", now() - startt);
	CODE_PROBE(now() - startt >= 1.0, "TLog recovery took more than 1 second");

	for (auto it : self->id_data) {
		if (it.second->queueCommittedVersion.get() == 0) {
			TraceEvent("TLogZeroVersion", self->dbgid).detail("LogId", it.first);
			it.second->queueCommittedVersion.set(it.second->version.get());
		}
		it.second->recoveryComplete.sendError(end_of_stream());
		self->sharedActors.send(tLogCore(self, it.second, id_interf[it.first], false));
	}

	if (registerWithCC.canBeSet())
		registerWithCC.send(Void());
	return Void();
}

bool tlogTerminated(TLogData* self, IKeyValueStore* persistentData, TLogQueue* persistentQueue, Error const& e) {
	// Dispose the IKVS (destroying its data permanently) only if this shutdown is definitely permanent.  Otherwise just
	// close it.
	if (e.code() == error_code_worker_removed || e.code() == error_code_recruitment_failed) {
		persistentData->dispose();
		persistentQueue->dispose();
	} else {
		persistentData->close();
		persistentQueue->close();
	}

	if (e.code() == error_code_worker_removed || e.code() == error_code_recruitment_failed ||
	    e.code() == error_code_file_not_found || e.code() == error_code_invalid_cluster_id) {
		TraceEvent("TLogTerminated", self->dbgid).errorUnsuppressed(e);
		return true;
	} else
		return false;
}

ACTOR Future<Void> updateLogSystem(TLogData* self,
                                   Reference<LogData> logData,
                                   LogSystemConfig recoverFrom,
                                   Reference<AsyncVar<Reference<ILogSystem>>> logSystem) {
	loop {
		bool found = self->dbInfo->get().logSystemConfig.recruitmentID == logData->recruitmentID;
		if (found) {
			if (self->dbInfo->get().logSystemConfig.isNextGenerationOf(recoverFrom)) {
				logSystem->set(ILogSystem::fromOldLogSystemConfig(
				    logData->logId, self->dbInfo->get().myLocality, self->dbInfo->get().logSystemConfig));
			} else if (self->dbInfo->get().logSystemConfig.isEqualIds(recoverFrom)) {
				logSystem->set(ILogSystem::fromLogSystemConfig(
				    logData->logId, self->dbInfo->get().myLocality, self->dbInfo->get().logSystemConfig, false, true));
			} else if (self->dbInfo->get().recoveryState >= RecoveryState::ACCEPTING_COMMITS) {
				logSystem->set(ILogSystem::fromLogSystemConfig(
				    logData->logId, self->dbInfo->get().myLocality, self->dbInfo->get().logSystemConfig, true));
			} else {
				found = false;
			}
		}
		if (!found) {
			logSystem->set(Reference<ILogSystem>());
		} else {
			logData->logSystem->get()->pop(logData->logRouterPoppedVersion,
			                               logData->remoteTag,
			                               logData->durableKnownCommittedVersion,
			                               logData->locality);
		}
		TraceEvent("TLogUpdate", self->dbgid)
		    .detail("LogId", logData->logId)
		    .detail("RecruitmentID", logData->recruitmentID)
		    .detail("DbRecruitmentID", self->dbInfo->get().logSystemConfig.recruitmentID)
		    .detail("RecoverFrom", recoverFrom.toString())
		    .detail("DbInfo", self->dbInfo->get().logSystemConfig.toString())
		    .detail("Found", found)
		    .detail("LogSystem", (bool)logSystem->get())
		    .detail("RecoveryState", (int)self->dbInfo->get().recoveryState);
		for (const auto& it : self->dbInfo->get().logSystemConfig.oldTLogs) {
			TraceEvent("TLogUpdateOld", self->dbgid).detail("LogId", logData->logId).detail("DbInfo", it.toString());
		}
		wait(self->dbInfo->onChange());
	}
}

void stopAllTLogs(TLogData* self, UID newLogId) {
	for (auto it : self->id_data) {
		if (!it.second->stopped) {
			TraceEvent("TLogStoppedByNewRecruitment", self->dbgid)
			    .detail("LogId", it.second->logId)
			    .detail("StoppedId", it.first.toString())
			    .detail("RecruitedId", newLogId)
			    .detail("EndEpoch", it.second->logSystem->get().getPtr() != 0);
			if (!it.second->isPrimary && it.second->logSystem->get()) {
				it.second->removed = it.second->removed && it.second->logSystem->get()->endEpoch();
			}
			if (it.second->committingQueue.canBeSet()) {
				it.second->committingQueue.sendError(worker_removed());
			}
		}
		it.second->stopped = true;
		it.second->unblockWaitingPeeks();
		if (!it.second->recoveryComplete.isSet()) {
			it.second->recoveryComplete.sendError(end_of_stream());
		}
		it.second->stopCommit.trigger();
	}
}

// Start the tLog role for a worker
ACTOR Future<Void> tLogStart(TLogData* self, InitializeTLogRequest req, LocalityData locality) {
	state TLogInterface recruited(self->dbgid, locality);
	recruited.initEndpoints();

	DUMPTOKEN(recruited.peekMessages);
	DUMPTOKEN(recruited.peekStreamMessages);
	DUMPTOKEN(recruited.popMessages);
	DUMPTOKEN(recruited.commit);
	DUMPTOKEN(recruited.lock);
	DUMPTOKEN(recruited.getQueuingMetrics);
	DUMPTOKEN(recruited.confirmRunning);
	DUMPTOKEN(recruited.waitFailure);
	DUMPTOKEN(recruited.recoveryFinished);
	DUMPTOKEN(recruited.disablePopRequest);
	DUMPTOKEN(recruited.enablePopRequest);
	DUMPTOKEN(recruited.snapRequest);

	stopAllTLogs(self, recruited.id());

	bool recovering = (req.recoverFrom.logSystemType == LogSystemType::tagPartitioned);
	state Reference<LogData> logData = makeReference<LogData>(self,
	                                                          recruited,
	                                                          req.remoteTag,
	                                                          req.isPrimary,
	                                                          req.logRouterTags,
	                                                          req.txsTags,
	                                                          req.recruitmentID,
	                                                          g_network->protocolVersion(),
	                                                          req.spillType,
	                                                          req.allTags,
	                                                          recovering ? "Recovered" : "Recruited");
	self->id_data[recruited.id()] = logData;
	logData->locality = req.locality;
	logData->recoveryCount = req.epoch;
	logData->recoveryTxnVersion = req.recoveryTransactionVersion;
	logData->removed = rejoinClusterController(self, recruited, req.epoch, Future<Void>(Void()), req.isPrimary);
	self->popOrder.push_back(recruited.id());
	self->spillOrder.push_back(recruited.id());

	TraceEvent("TLogStart", logData->logId)
	    .detail("RecoveryCount", logData->recoveryCount)
	    .detail("RecoveryTxnVersion", logData->recoveryTxnVersion);

	state Future<Void> updater;
	state bool pulledRecoveryVersions = false;
	try {
		if (logData->removed.isReady()) {
			throw logData->removed.getError();
		}

		if (recovering) {
			logData->unrecoveredBefore = req.startVersion;
			state Version recoverAt = req.recoverAt;
			logData->recoveredAt = recoverAt;
			logData->knownCommittedVersion = req.startVersion - 1;
			logData->persistentDataVersion = logData->unrecoveredBefore - 1;
			logData->persistentDataDurableVersion = logData->unrecoveredBefore - 1;
			logData->queueCommittedVersion.set(logData->unrecoveredBefore - 1);
			logData->version.set(logData->unrecoveredBefore - 1);

<<<<<<< HEAD
			logData->unpoppedRecoveredTags = req.allTags.size();
			wait(ioTimeoutError(initPersistentState(self, logData) || logData->removed,
			                    SERVER_KNOBS->TLOG_MAX_CREATE_DURATION));
=======
			logData->unpoppedRecoveredTagCount = req.allTags.size();
			logData->unpoppedRecoveredTags = std::set<Tag>(req.allTags.begin(), req.allTags.end());
			wait(initPersistentState(self, logData) || logData->removed);
>>>>>>> 84d48360

			TraceEvent("TLogRecover", self->dbgid)
			    .detail("LogId", logData->logId)
			    .detail("At", recoverAt)
			    .detail("Known", req.knownCommittedVersion)
			    .detail("Unrecovered", logData->unrecoveredBefore)
			    .detail("Tags", describe(req.recoverTags))
			    .detail("Locality", req.locality)
			    .detail("LogRouterTags", logData->logRouterTags);

			if (logData->recoveryComplete.isSet()) {
				throw worker_removed();
			}

			updater = updateLogSystem(self, logData, req.recoverFrom, logData->logSystem);

			logData->initialized = true;
			self->newLogData.trigger();

			if ((req.isPrimary || req.recoverFrom.logRouterTags == 0) && !logData->stopped &&
			    logData->unrecoveredBefore <= recoverAt) {
				if (req.recoverFrom.logRouterTags > 0 && req.locality != tagLocalitySatellite) {
					logData->logRouterPopToVersion = recoverAt;
					std::vector<Tag> tags;
					tags.push_back(logData->remoteTag);
					wait(pullAsyncData(self, logData, tags, logData->unrecoveredBefore, recoverAt, true) ||
					     logData->removed || logData->stopCommit.onTrigger());
				} else if (!req.recoverTags.empty()) {
					ASSERT(logData->unrecoveredBefore > req.knownCommittedVersion);
					wait(pullAsyncData(
					         self, logData, req.recoverTags, req.knownCommittedVersion + 1, recoverAt, false) ||
					     logData->removed || logData->stopCommit.onTrigger());
				}
				pulledRecoveryVersions = true;
				logData->knownCommittedVersion = recoverAt;
			}

			state Version lastVersionPrevEpoch = req.recoverAt;

			if ((req.isPrimary || req.recoverFrom.logRouterTags == 0) &&
			    logData->version.get() < lastVersionPrevEpoch && !logData->stopped) {
				// Log the changes to the persistent queue, to be committed by commitQueue()
				TLogQueueEntryRef qe;
				qe.version = lastVersionPrevEpoch;
				qe.knownCommittedVersion = logData->knownCommittedVersion;
				qe.messages = StringRef();
				qe.id = logData->logId;
				self->persistentQueue->push(qe, logData);

				self->diskQueueCommitBytes += qe.expectedSize();
				if (self->diskQueueCommitBytes > SERVER_KNOBS->MAX_QUEUE_COMMIT_BYTES) {
					self->largeDiskQueueCommitBytes.set(true);
				}
				logData->version.set(lastVersionPrevEpoch);
			}

			if (logData->recoveryComplete.isSet()) {
				throw worker_removed();
			}

			logData->addActor.send(respondToRecovered(recruited, logData->recoveryComplete));
		} else {
			// Brand new tlog, initialization has already been done by caller
			wait(ioTimeoutError(initPersistentState(self, logData) || logData->removed,
			                    SERVER_KNOBS->TLOG_MAX_CREATE_DURATION));

			if (logData->recoveryComplete.isSet()) {
				throw worker_removed();
			}

			logData->initialized = true;
			self->newLogData.trigger();

			logData->recoveryComplete.send(Void());
		}
		wait(logData->committingQueue.getFuture() || logData->removed);
	} catch (Error& e) {
		req.reply.sendError(recruitment_failed());

		if (e.code() != error_code_worker_removed) {
			throw;
		}

		wait(delay(0.0)); // if multiple recruitment requests were already in the promise stream make sure they are all
		                  // started before any are removed

		removeLog(self, logData);
		return Void();
	}

	req.reply.send(recruited);

	TraceEvent("TLogReady", logData->logId)
	    .detail("Locality", logData->locality)
	    .setMaxEventLength(11000)
	    .setMaxFieldLength(10000)
	    .detail("AllTags", describe(req.allTags));

	updater = Void();
	wait(tLogCore(self, logData, recruited, pulledRecoveryVersions));
	return Void();
}

ACTOR Future<Void> startSpillingInTenSeconds(TLogData* self, UID tlogId, Reference<AsyncVar<UID>> activeSharedTLog) {
	wait(delay(10));
	if (activeSharedTLog->get() != tlogId) {
		// TODO: This should fully spill, but currently doing so will cause us to no longer update poppedVersion
		// and QuietDatabase will hang thinking our TLog is behind.
		TraceEvent("SharedTLogBeginSpilling", self->dbgid).detail("NowActive", activeSharedTLog->get());
		self->targetVolatileBytes = SERVER_KNOBS->REFERENCE_SPILL_UPDATE_STORAGE_BYTE_LIMIT * 2;
	} else {
		TraceEvent("SharedTLogSkipSpilling", self->dbgid).detail("NowActive", activeSharedTLog->get());
	}
	return Void();
}

// New tLog (if !recoverFrom.size()) or restore from network
ACTOR Future<Void> tLog(IKeyValueStore* persistentData,
                        IDiskQueue* persistentQueue,
                        Reference<AsyncVar<ServerDBInfo> const> db,
                        LocalityData locality,
                        PromiseStream<InitializeTLogRequest> tlogRequests,
                        UID tlogId,
                        UID workerID,
                        bool restoreFromDisk,
                        Promise<Void> oldLog,
                        Promise<Void> recovered,
                        std::string folder,
                        Reference<AsyncVar<bool>> degraded,
                        Reference<AsyncVar<UID>> activeSharedTLog) {
	state TLogData self(tlogId, workerID, persistentData, persistentQueue, db, degraded, folder);
	state Future<Void> error = actorCollection(self.sharedActors.getFuture());

	TraceEvent("SharedTlog", tlogId).log();
	try {
		try {
			if (restoreFromDisk) {
				wait(restorePersistentState(&self, locality, oldLog, recovered, tlogRequests));
			} else {
				wait(ioTimeoutError(checkEmptyQueue(&self) && checkRecovered(&self),
				                    SERVER_KNOBS->TLOG_MAX_CREATE_DURATION));
			}

			// Disk errors need a chance to kill this actor.
			wait(delay(0.000001));

			if (recovered.canBeSet())
				recovered.send(Void());

			self.sharedActors.send(commitQueue(&self));
			self.sharedActors.send(updateStorageLoop(&self));
			self.sharedActors.send(traceRole(Role::SHARED_TRANSACTION_LOG, tlogId));
			state Future<Void> activeSharedChange = Void();

			loop {
				choose {
					when(state InitializeTLogRequest req = waitNext(tlogRequests.getFuture())) {
						ASSERT(req.clusterId.isValid());
						// Durably persist the cluster ID if it is not already
						// durable and the cluster has progressed far enough
						// through recovery. To avoid different partitions from
						// persisting different cluster IDs, we need to wait
						// until a single cluster ID has been persisted in the
						// txnStateStore before finally writing it to disk.
						auto recoveryState = self.dbInfo->get().recoveryState;
						if (!self.durableClusterId.isValid() && recoveryState >= RecoveryState::ACCEPTING_COMMITS) {
							self.durableClusterId = req.clusterId;
							// Will let commit loop durably write the cluster ID.
							self.persistentData->set(
							    KeyValueRef(persistClusterIdKey, BinaryWriter::toValue(req.clusterId, Unversioned())));
						}

						if (!self.tlogCache.exists(req.recruitmentID)) {
							self.tlogCache.set(req.recruitmentID, req.reply.getFuture());
							self.sharedActors.send(
							    self.tlogCache.removeOnReady(req.recruitmentID, tLogStart(&self, req, locality)));
						} else {
							forwardPromise(req.reply, self.tlogCache.get(req.recruitmentID));
						}
					}
					when(wait(error)) { throw internal_error(); }
					when(wait(activeSharedChange)) {
						if (activeSharedTLog->get() == tlogId) {
							TraceEvent("SharedTLogNowActive", self.dbgid).detail("NowActive", activeSharedTLog->get());
							self.targetVolatileBytes = SERVER_KNOBS->TLOG_SPILL_THRESHOLD;
						} else {
							stopAllTLogs(&self, tlogId);
							TraceEvent("SharedTLogQueueSpilling", self.dbgid)
							    .detail("NowActive", activeSharedTLog->get());
							self.sharedActors.send(startSpillingInTenSeconds(&self, tlogId, activeSharedTLog));
						}
						activeSharedChange = activeSharedTLog->onChange();
					}
				}
			}
		} catch (Error& e) {
			throw;

			// TODO: #5375
			/*
			            if (e.code() != error_code_worker_removed) {
			                throw;
			            }
			            // Don't need to worry about deleting data if there is no durable
			            // cluster ID.
			            if (!self.durableClusterId.isValid()) {
			                throw;
			            }
			            // When a tlog joins a new cluster and has data for an old cluster,
			            // it should automatically exclude itself to avoid being used in
			            // the new cluster.
			            auto recoveryState = self.dbInfo->get().recoveryState;
			            if (recoveryState == RecoveryState::FULLY_RECOVERED && self.ccClusterId.isValid() &&
			                self.durableClusterId.isValid() && self.ccClusterId != self.durableClusterId) {
			                state NetworkAddress address = g_network->getLocalAddress();
			                wait(excludeServers(self.cx, { AddressExclusion{ address.ip, address.port } }));
			                TraceEvent(SevWarnAlways, "TLogBelongsToExistingCluster")
			                    .detail("ClusterId", self.durableClusterId)
			                    .detail("NewClusterId", self.ccClusterId);
			            }
			            // If the tlog has a valid durable cluster ID, we don't want it to
			            // wipe its data! Throw this error to signal to `tlogTerminated` to
			            // close the persistent data store instead of deleting it.
			            throw invalid_cluster_id();
			*/
		}
	} catch (Error& e) {
		self.terminated.send(Void());
		TraceEvent("TLogError", tlogId).errorUnsuppressed(e);
		if (recovered.canBeSet())
			recovered.send(Void());

		while (!tlogRequests.isEmpty()) {
			tlogRequests.getFuture().pop().reply.sendError(recruitment_failed());
		}

		for (auto& it : self.id_data) {
			if (!it.second->recoveryComplete.isSet()) {
				it.second->recoveryComplete.sendError(end_of_stream());
			}
		}

		if (tlogTerminated(&self, persistentData, self.persistentQueue, e)) {
			return Void();
		} else {
			throw;
		}
	}
}

// UNIT TESTS
struct DequeAllocatorStats {
	static int64_t allocatedBytes;
};

int64_t DequeAllocatorStats::allocatedBytes = 0;

template <class T>
struct DequeAllocator : std::allocator<T> {
	template <typename U>
	struct rebind {
		typedef DequeAllocator<U> other;
	};

	DequeAllocator() {}

	template <typename U>
	DequeAllocator(DequeAllocator<U> const& u) : std::allocator<T>(u) {}

	T* allocate(std::size_t n, std::allocator<void>::const_pointer hint = 0) {
		DequeAllocatorStats::allocatedBytes += n * sizeof(T);
		// fprintf(stderr, "Allocating %lld objects for %lld bytes (total allocated: %lld)\n", n, n * sizeof(T),
		// DequeAllocatorStats::allocatedBytes);
		return std::allocator<T>::allocate(n, hint);
	}
	void deallocate(T* p, std::size_t n) {
		DequeAllocatorStats::allocatedBytes -= n * sizeof(T);
		// fprintf(stderr, "Deallocating %lld objects for %lld bytes (total allocated: %lld)\n", n, n * sizeof(T),
		// DequeAllocatorStats::allocatedBytes);
		return std::allocator<T>::deallocate(p, n);
	}
};

TEST_CASE("Lfdbserver/tlogserver/VersionMessagesOverheadFactor") {

	typedef std::pair<Version, LengthPrefixedStringRef> TestType; // type used by versionMessages

	for (int i = 1; i < 9; ++i) {
		for (int j = 0; j < 20; ++j) {
			DequeAllocatorStats::allocatedBytes = 0;
			DequeAllocator<TestType> allocator;
			std::deque<TestType, DequeAllocator<TestType>> d(allocator);

			int numElements = deterministicRandom()->randomInt(pow(10, i - 1), pow(10, i));
			for (int k = 0; k < numElements; ++k) {
				d.push_back(TestType());
			}

			int removedElements = 0; // deterministicRandom()->randomInt(0, numElements); // FIXME: the overhead factor
			                         // does not accurately account for removal!
			for (int k = 0; k < removedElements; ++k) {
				d.pop_front();
			}

			int64_t dequeBytes = DequeAllocatorStats::allocatedBytes + sizeof(std::deque<TestType>);
			int64_t insertedBytes = (numElements - removedElements) * sizeof(TestType);
			double overheadFactor =
			    std::max<double>(insertedBytes, dequeBytes - 10000) /
			    insertedBytes; // We subtract 10K here as an estimated upper bound for the fixed cost of an std::deque
			// fprintf(stderr, "%d elements (%d inserted, %d removed):\n", numElements-removedElements, numElements,
			// removedElements); fprintf(stderr, "Allocated %lld bytes to store %lld bytes (%lf overhead factor)\n",
			// dequeBytes, insertedBytes, overheadFactor);
			ASSERT(overheadFactor * 1024 <= SERVER_KNOBS->VERSION_MESSAGES_OVERHEAD_FACTOR_1024THS);
		}
	}

	return Void();
}<|MERGE_RESOLUTION|>--- conflicted
+++ resolved
@@ -3418,15 +3418,10 @@
 			logData->queueCommittedVersion.set(logData->unrecoveredBefore - 1);
 			logData->version.set(logData->unrecoveredBefore - 1);
 
-<<<<<<< HEAD
-			logData->unpoppedRecoveredTags = req.allTags.size();
+			logData->unpoppedRecoveredTagCount = req.allTags.size();
+			logData->unpoppedRecoveredTags = std::set<Tag>(req.allTags.begin(), req.allTags.end());
 			wait(ioTimeoutError(initPersistentState(self, logData) || logData->removed,
 			                    SERVER_KNOBS->TLOG_MAX_CREATE_DURATION));
-=======
-			logData->unpoppedRecoveredTagCount = req.allTags.size();
-			logData->unpoppedRecoveredTags = std::set<Tag>(req.allTags.begin(), req.allTags.end());
-			wait(initPersistentState(self, logData) || logData->removed);
->>>>>>> 84d48360
 
 			TraceEvent("TLogRecover", self->dbgid)
 			    .detail("LogId", logData->logId)
