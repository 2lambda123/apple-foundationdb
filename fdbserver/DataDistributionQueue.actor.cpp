/*
 * DataDistributionQueue.actor.cpp
 *
 * This source file is part of the FoundationDB open source project
 *
 * Copyright 2013-2022 Apple Inc. and the FoundationDB project authors
 *
 * Licensed under the Apache License, Version 2.0 (the "License");
 * you may not use this file except in compliance with the License.
 * You may obtain a copy of the License at
 *
 *     http://www.apache.org/licenses/LICENSE-2.0
 *
 * Unless required by applicable law or agreed to in writing, software
 * distributed under the License is distributed on an "AS IS" BASIS,
 * WITHOUT WARRANTIES OR CONDITIONS OF ANY KIND, either express or implied.
 * See the License for the specific language governing permissions and
 * limitations under the License.
 */

#include <limits>
#include <numeric>
#include <vector>

#include "flow/ActorCollection.h"
#include "flow/FastRef.h"
#include "flow/Trace.h"
#include "flow/Util.h"
#include "fdbrpc/sim_validation.h"
#include "fdbclient/SystemData.h"
#include "fdbserver/DataDistribution.actor.h"
#include "fdbclient/DatabaseContext.h"
#include "fdbserver/MoveKeys.actor.h"
#include "fdbserver/Knobs.h"
#include "fdbrpc/simulator.h"
#include "flow/actorcompiler.h" // This must be the last #include.

#define WORK_FULL_UTILIZATION 10000 // This is not a knob; it is a fixed point scaling factor!

inline bool isDiskRebalancePriority(int priority) {
	return priority == SERVER_KNOBS->PRIORITY_REBALANCE_UNDERUTILIZED_TEAM ||
	       priority == SERVER_KNOBS->PRIORITY_REBALANCE_OVERUTILIZED_TEAM;
}
inline bool isMountainChopperPriority(int priority) {
	return priority == SERVER_KNOBS->PRIORITY_REBALANCE_OVERUTILIZED_TEAM ||
	       priority == SERVER_KNOBS->PRIORITY_REBALANCE_READ_OVERUTIL_TEAM;
}
inline bool isValleyFillerPriority(int priority) {
	return priority == SERVER_KNOBS->PRIORITY_REBALANCE_UNDERUTILIZED_TEAM ||
	       priority == SERVER_KNOBS->PRIORITY_REBALANCE_READ_UNDERUTIL_TEAM;
}

struct RelocateData {
	KeyRange keys;
	int priority;
	int boundaryPriority;
	int healthPriority;
	RelocateReason reason;

	double startTime;
	UID randomId;
	int workFactor;
	std::vector<UID> src;
	std::vector<UID> completeSources;
	std::vector<UID> completeDests;
	bool wantsNewServers;
	bool cancellable;
	TraceInterval interval;

	RelocateData()
	  : priority(-1), boundaryPriority(-1), healthPriority(-1), reason(RelocateReason::INVALID), startTime(-1),
	    workFactor(0), wantsNewServers(false), cancellable(false), interval("QueuedRelocation") {}
	explicit RelocateData(RelocateShard const& rs)
	  : keys(rs.keys), priority(rs.priority), boundaryPriority(isBoundaryPriority(rs.priority) ? rs.priority : -1),
	    healthPriority(isHealthPriority(rs.priority) ? rs.priority : -1), reason(rs.reason), startTime(now()),
	    randomId(deterministicRandom()->randomUniqueID()), workFactor(0),
	    wantsNewServers(isMountainChopperPriority(rs.priority) || isValleyFillerPriority(rs.priority) ||
	                    rs.priority == SERVER_KNOBS->PRIORITY_SPLIT_SHARD ||
	                    rs.priority == SERVER_KNOBS->PRIORITY_TEAM_REDUNDANT),
	    cancellable(true), interval("QueuedRelocation") {}

	static bool isHealthPriority(int priority) {
		return priority == SERVER_KNOBS->PRIORITY_POPULATE_REGION ||
		       priority == SERVER_KNOBS->PRIORITY_TEAM_UNHEALTHY || priority == SERVER_KNOBS->PRIORITY_TEAM_2_LEFT ||
		       priority == SERVER_KNOBS->PRIORITY_TEAM_1_LEFT || priority == SERVER_KNOBS->PRIORITY_TEAM_0_LEFT ||
		       priority == SERVER_KNOBS->PRIORITY_TEAM_REDUNDANT || priority == SERVER_KNOBS->PRIORITY_TEAM_HEALTHY ||
		       priority == SERVER_KNOBS->PRIORITY_TEAM_CONTAINS_UNDESIRED_SERVER ||
		       priority == SERVER_KNOBS->PRIORITY_PERPETUAL_STORAGE_WIGGLE;
	}

	static bool isBoundaryPriority(int priority) {
		return priority == SERVER_KNOBS->PRIORITY_SPLIT_SHARD || priority == SERVER_KNOBS->PRIORITY_MERGE_SHARD;
	}

	bool operator>(const RelocateData& rhs) const {
		return priority != rhs.priority
		           ? priority > rhs.priority
		           : (startTime != rhs.startTime ? startTime < rhs.startTime : randomId > rhs.randomId);
	}

	bool operator==(const RelocateData& rhs) const {
		return priority == rhs.priority && boundaryPriority == rhs.boundaryPriority &&
		       healthPriority == rhs.healthPriority && reason == rhs.reason && keys == rhs.keys &&
		       startTime == rhs.startTime && workFactor == rhs.workFactor && src == rhs.src &&
		       completeSources == rhs.completeSources && wantsNewServers == rhs.wantsNewServers &&
		       randomId == rhs.randomId;
	}
	bool operator!=(const RelocateData& rhs) const { return !(*this == rhs); }
};

class ParallelTCInfo final : public ReferenceCounted<ParallelTCInfo>, public IDataDistributionTeam {
	std::vector<Reference<IDataDistributionTeam>> teams;
	std::vector<UID> tempServerIDs;

	int64_t sum(std::function<int64_t(IDataDistributionTeam const&)> func) const {
		int64_t result = 0;
		for (const auto& team : teams) {
			result += func(*team);
		}
		return result;
	}

	template <class T>
	std::vector<T> collect(std::function<std::vector<T>(IDataDistributionTeam const&)> func) const {
		std::vector<T> result;

		for (const auto& team : teams) {
			std::vector<T> newItems = func(*team);
			result.insert(result.end(), newItems.begin(), newItems.end());
		}
		return result;
	}

	bool any(std::function<bool(IDataDistributionTeam const&)> func) const {
		for (const auto& team : teams) {
			if (func(*team)) {
				return true;
			}
		}
		return false;
	}

public:
	ParallelTCInfo() = default;
	explicit ParallelTCInfo(ParallelTCInfo const& info) : teams(info.teams), tempServerIDs(info.tempServerIDs){};

	void addTeam(Reference<IDataDistributionTeam> team) { teams.push_back(team); }

	void clear() { teams.clear(); }

	bool all(std::function<bool(IDataDistributionTeam const&)> func) const {
		return !any([func](IDataDistributionTeam const& team) { return !func(team); });
	}

	std::vector<StorageServerInterface> getLastKnownServerInterfaces() const override {
		return collect<StorageServerInterface>(
		    [](IDataDistributionTeam const& team) { return team.getLastKnownServerInterfaces(); });
	}

	int size() const override {
		int totalSize = 0;
		for (auto it = teams.begin(); it != teams.end(); it++) {
			totalSize += (*it)->size();
		}
		return totalSize;
	}

	std::vector<UID> const& getServerIDs() const override {
		static std::vector<UID> tempServerIDs;
		tempServerIDs.clear();
		for (const auto& team : teams) {
			std::vector<UID> const& childIDs = team->getServerIDs();
			tempServerIDs.insert(tempServerIDs.end(), childIDs.begin(), childIDs.end());
		}
		return tempServerIDs;
	}

	void addDataInFlightToTeam(int64_t delta) override {
		for (auto& team : teams) {
			team->addDataInFlightToTeam(delta);
		}
	}

	void addReadInFlightToTeam(int64_t delta) override {
		for (auto& team : teams) {
			team->addReadInFlightToTeam(delta);
		}
	}

	int64_t getDataInFlightToTeam() const override {
		return sum([](IDataDistributionTeam const& team) { return team.getDataInFlightToTeam(); });
	}

	int64_t getLoadBytes(bool includeInFlight = true, double inflightPenalty = 1.0) const override {
		return sum([includeInFlight, inflightPenalty](IDataDistributionTeam const& team) {
			return team.getLoadBytes(includeInFlight, inflightPenalty);
		});
	}

	int64_t getReadInFlightToTeam() const override {
		return sum([](IDataDistributionTeam const& team) { return team.getReadInFlightToTeam(); });
	}

	double getLoadReadBandwidth(bool includeInFlight = true, double inflightPenalty = 1.0) const override {
		return sum([includeInFlight, inflightPenalty](IDataDistributionTeam const& team) {
			return team.getLoadReadBandwidth(includeInFlight, inflightPenalty);
		});
	}

	int64_t getMinAvailableSpace(bool includeInFlight = true) const override {
		int64_t result = std::numeric_limits<int64_t>::max();
		for (const auto& team : teams) {
			result = std::min(result, team->getMinAvailableSpace(includeInFlight));
		}
		return result;
	}

	double getMinAvailableSpaceRatio(bool includeInFlight = true) const override {
		double result = std::numeric_limits<double>::max();
		for (const auto& team : teams) {
			result = std::min(result, team->getMinAvailableSpaceRatio(includeInFlight));
		}
		return result;
	}

	bool hasHealthyAvailableSpace(double minRatio) const override {
		return all([minRatio](IDataDistributionTeam const& team) { return team.hasHealthyAvailableSpace(minRatio); });
	}

	Future<Void> updateStorageMetrics() override {
		std::vector<Future<Void>> futures;

		for (auto& team : teams) {
			futures.push_back(team->updateStorageMetrics());
		}
		return waitForAll(futures);
	}

	bool isOptimal() const override {
		return all([](IDataDistributionTeam const& team) { return team.isOptimal(); });
	}

	bool isWrongConfiguration() const override {
		return any([](IDataDistributionTeam const& team) { return team.isWrongConfiguration(); });
	}
	void setWrongConfiguration(bool wrongConfiguration) override {
		for (auto it = teams.begin(); it != teams.end(); it++) {
			(*it)->setWrongConfiguration(wrongConfiguration);
		}
	}

	bool isHealthy() const override {
		return all([](IDataDistributionTeam const& team) { return team.isHealthy(); });
	}

	void setHealthy(bool h) override {
		for (auto it = teams.begin(); it != teams.end(); it++) {
			(*it)->setHealthy(h);
		}
	}

	int getPriority() const override {
		int priority = 0;
		for (auto it = teams.begin(); it != teams.end(); it++) {
			priority = std::max(priority, (*it)->getPriority());
		}
		return priority;
	}

	void setPriority(int p) override {
		for (auto it = teams.begin(); it != teams.end(); it++) {
			(*it)->setPriority(p);
		}
	}
	void addref() const override { ReferenceCounted<ParallelTCInfo>::addref(); }
	void delref() const override { ReferenceCounted<ParallelTCInfo>::delref(); }

	void addServers(const std::vector<UID>& servers) override {
		ASSERT(!teams.empty());
		teams[0]->addServers(servers);
	}

	std::string getTeamID() const override {
		std::string id;
		for (int i = 0; i < teams.size(); i++) {
			auto const& team = teams[i];
			id += (i == teams.size() - 1) ? team->getTeamID() : format("%s, ", team->getTeamID().c_str());
		}
		return id;
	}
};

struct Busyness {
	std::vector<int> ledger;

	Busyness() : ledger(10, 0) {}

	bool canLaunch(int prio, int work) const {
		ASSERT(prio > 0 && prio < 1000);
		return ledger[prio / 100] <= WORK_FULL_UTILIZATION - work; // allow for rounding errors in double division
	}
	void addWork(int prio, int work) {
		ASSERT(prio > 0 && prio < 1000);
		for (int i = 0; i <= (prio / 100); i++)
			ledger[i] += work;
	}
	void removeWork(int prio, int work) { addWork(prio, -work); }
	std::string toString() {
		std::string result;
		for (int i = 1; i < ledger.size();) {
			int j = i + 1;
			while (j < ledger.size() && ledger[i] == ledger[j])
				j++;
			if (i != 1)
				result += ", ";
			result += i + 1 == j ? format("%03d", i * 100) : format("%03d/%03d", i * 100, (j - 1) * 100);
			result +=
			    format("=%1.02f (%d/%d)", (float)ledger[i] / WORK_FULL_UTILIZATION, ledger[i], WORK_FULL_UTILIZATION);
			i = j;
		}
		return result;
	}
};

// find the "workFactor" for this, were it launched now
int getSrcWorkFactor(RelocateData const& relocation, int singleRegionTeamSize) {
	if (relocation.healthPriority == SERVER_KNOBS->PRIORITY_TEAM_1_LEFT ||
	    relocation.healthPriority == SERVER_KNOBS->PRIORITY_TEAM_0_LEFT)
		return WORK_FULL_UTILIZATION / SERVER_KNOBS->RELOCATION_PARALLELISM_PER_SOURCE_SERVER;
	else if (relocation.healthPriority == SERVER_KNOBS->PRIORITY_TEAM_2_LEFT)
		return WORK_FULL_UTILIZATION / 2 / SERVER_KNOBS->RELOCATION_PARALLELISM_PER_SOURCE_SERVER;
	else // for now we assume that any message at a lower priority can best be assumed to have a full team left for work
		return WORK_FULL_UTILIZATION / singleRegionTeamSize / SERVER_KNOBS->RELOCATION_PARALLELISM_PER_SOURCE_SERVER;
}

int getDestWorkFactor() {
	// Work of moving a shard is even across destination servers
	return WORK_FULL_UTILIZATION / SERVER_KNOBS->RELOCATION_PARALLELISM_PER_DEST_SERVER;
}

// Data movement's resource control: Do not overload servers used for the RelocateData
// return true if servers are not too busy to launch the relocation
// This ensure source servers will not be overloaded.
bool canLaunchSrc(RelocateData& relocation,
                  int teamSize,
                  int singleRegionTeamSize,
                  std::map<UID, Busyness>& busymap,
                  std::vector<RelocateData> cancellableRelocations) {
	// assert this has not already been launched
	ASSERT(relocation.workFactor == 0);
	ASSERT(relocation.src.size() != 0);
	ASSERT(teamSize >= singleRegionTeamSize);

	// find the "workFactor" for this, were it launched now
	int workFactor = getSrcWorkFactor(relocation, singleRegionTeamSize);
	int neededServers = std::min<int>(relocation.src.size(), teamSize - singleRegionTeamSize + 1);
	if (SERVER_KNOBS->USE_OLD_NEEDED_SERVERS) {
		neededServers = std::max(1, (int)relocation.src.size() - teamSize + 1);
	}
	// see if each of the SS can launch this task
	for (int i = 0; i < relocation.src.size(); i++) {
		// For each source server for this relocation, copy and modify its busyness to reflect work that WOULD be
		// cancelled
		auto busyCopy = busymap[relocation.src[i]];
		for (int j = 0; j < cancellableRelocations.size(); j++) {
			auto& servers = cancellableRelocations[j].src;
			if (std::count(servers.begin(), servers.end(), relocation.src[i]))
				busyCopy.removeWork(cancellableRelocations[j].priority, cancellableRelocations[j].workFactor);
		}
		// Use this modified busyness to check if this relocation could be launched
		if (busyCopy.canLaunch(relocation.priority, workFactor)) {
			--neededServers;
			if (neededServers == 0)
				return true;
		}
	}
	return false;
}

// candidateTeams is a vector containing one team per datacenter, the team(s) DD is planning on moving the shard to.
bool canLaunchDest(const std::vector<std::pair<Reference<IDataDistributionTeam>, bool>>& candidateTeams,
                   int priority,
                   std::map<UID, Busyness>& busymapDest) {
	// fail switch if this is causing issues
	if (SERVER_KNOBS->RELOCATION_PARALLELISM_PER_DEST_SERVER <= 0) {
		return true;
	}
	int workFactor = getDestWorkFactor();
	for (auto& team : candidateTeams) {
		for (UID id : team.first->getServerIDs()) {
			if (!busymapDest[id].canLaunch(priority, workFactor)) {
				return false;
			}
		}
	}
	return true;
}

// update busyness for each server
void launch(RelocateData& relocation, std::map<UID, Busyness>& busymap, int singleRegionTeamSize) {
	// if we are here this means that we can launch and should adjust all the work the servers can do
	relocation.workFactor = getSrcWorkFactor(relocation, singleRegionTeamSize);
	for (int i = 0; i < relocation.src.size(); i++)
		busymap[relocation.src[i]].addWork(relocation.priority, relocation.workFactor);
}

void launchDest(RelocateData& relocation,
                const std::vector<std::pair<Reference<IDataDistributionTeam>, bool>>& candidateTeams,
                std::map<UID, Busyness>& destBusymap) {
	ASSERT(relocation.completeDests.empty());
	int destWorkFactor = getDestWorkFactor();
	for (auto& team : candidateTeams) {
		for (UID id : team.first->getServerIDs()) {
			relocation.completeDests.push_back(id);
			destBusymap[id].addWork(relocation.priority, destWorkFactor);
		}
	}
}
void completeDest(RelocateData const& relocation, std::map<UID, Busyness>& destBusymap) {
	int destWorkFactor = getDestWorkFactor();
	for (UID id : relocation.completeDests) {
		destBusymap[id].removeWork(relocation.priority, destWorkFactor);
	}
}

void completeDest(RelocateData const& relocation, std::map<UID, Busyness>& destBusymap) {
	int destWorkFactor = getDestWorkFactor();
	for (UID id : relocation.completeDests) {
		destBusymap[id].removeWork(relocation.priority, destWorkFactor);
	}
}

void complete(RelocateData const& relocation, std::map<UID, Busyness>& busymap, std::map<UID, Busyness>& destBusymap) {
	ASSERT(relocation.workFactor > 0);
	for (int i = 0; i < relocation.src.size(); i++)
		busymap[relocation.src[i]].removeWork(relocation.priority, relocation.workFactor);

	completeDest(relocation, destBusymap);
}

ACTOR Future<Void> dataDistributionRelocator(struct DDQueueData* self,
                                             RelocateData rd,
                                             const DDEnabledState* ddEnabledState);

struct DDQueueData {
	UID distributorId;
	MoveKeysLock lock;
	Database cx;

	std::vector<TeamCollectionInterface> teamCollections;
	Reference<ShardsAffectedByTeamFailure> shardsAffectedByTeamFailure;
	PromiseStream<Promise<int64_t>> getAverageShardBytes;

	FlowLock startMoveKeysParallelismLock;
	FlowLock finishMoveKeysParallelismLock;
	Reference<FlowLock> fetchSourceLock;

	int activeRelocations;
	int queuedRelocations;
	int64_t bytesWritten;
	int teamSize;
	int singleRegionTeamSize;

	std::map<UID, Busyness> busymap; // UID is serverID
	std::map<UID, Busyness> destBusymap; // UID is serverID

	KeyRangeMap<RelocateData> queueMap;
	std::set<RelocateData, std::greater<RelocateData>> fetchingSourcesQueue;
	std::set<RelocateData, std::greater<RelocateData>> fetchKeysComplete;
	KeyRangeActorMap getSourceActors;
	std::map<UID, std::set<RelocateData, std::greater<RelocateData>>>
	    queue; // Key UID is serverID, value is the serverID's set of RelocateData to relocate

	KeyRangeMap<RelocateData> inFlight;
	// Track all actors that relocates specified keys to a good place; Key: keyRange; Value: actor
	KeyRangeActorMap inFlightActors;

	Promise<Void> error;
	PromiseStream<RelocateData> dataTransferComplete;
	PromiseStream<RelocateData> relocationComplete;
	PromiseStream<RelocateData> fetchSourceServersComplete; // find source SSs for a relocate range
	ActorCollectionNoErrors noErrorActors;

	PromiseStream<RelocateShard> output;
	FutureStream<RelocateShard> input;
	PromiseStream<GetMetricsRequest> getShardMetrics;

	double* lastLimited;
	double lastInterval;
	int suppressIntervals;

	Reference<AsyncVar<bool>> rawProcessingUnhealthy; // many operations will remove relocations before adding a new
	                                                  // one, so delay a small time before settling on a new number.
	Reference<AsyncVar<bool>> rawProcessingWiggle;

	std::map<int, int> priority_relocations;
	int unhealthyRelocations;

	Reference<EventCacheHolder> movedKeyServersEventHolder;

	void startRelocation(int priority, int healthPriority) {
		// Although PRIORITY_TEAM_REDUNDANT has lower priority than split and merge shard movement,
		// we must count it into unhealthyRelocations; because team removers relies on unhealthyRelocations to
		// ensure a team remover will not start before the previous one finishes removing a team and move away data
		// NOTE: split and merge shard have higher priority. If they have to wait for unhealthyRelocations = 0,
		// deadlock may happen: split/merge shard waits for unhealthyRelocations, while blocks team_redundant.
		if (healthPriority == SERVER_KNOBS->PRIORITY_POPULATE_REGION ||
		    healthPriority == SERVER_KNOBS->PRIORITY_TEAM_UNHEALTHY ||
		    healthPriority == SERVER_KNOBS->PRIORITY_TEAM_2_LEFT ||
		    healthPriority == SERVER_KNOBS->PRIORITY_TEAM_1_LEFT ||
		    healthPriority == SERVER_KNOBS->PRIORITY_TEAM_0_LEFT ||
		    healthPriority == SERVER_KNOBS->PRIORITY_TEAM_REDUNDANT) {
			unhealthyRelocations++;
			rawProcessingUnhealthy->set(true);
		}
		if (healthPriority == SERVER_KNOBS->PRIORITY_PERPETUAL_STORAGE_WIGGLE) {
			rawProcessingWiggle->set(true);
		}
		priority_relocations[priority]++;
	}
	void finishRelocation(int priority, int healthPriority) {
		if (healthPriority == SERVER_KNOBS->PRIORITY_POPULATE_REGION ||
		    healthPriority == SERVER_KNOBS->PRIORITY_TEAM_UNHEALTHY ||
		    healthPriority == SERVER_KNOBS->PRIORITY_TEAM_2_LEFT ||
		    healthPriority == SERVER_KNOBS->PRIORITY_TEAM_1_LEFT ||
		    healthPriority == SERVER_KNOBS->PRIORITY_TEAM_0_LEFT ||
		    healthPriority == SERVER_KNOBS->PRIORITY_TEAM_REDUNDANT) {
			unhealthyRelocations--;
			ASSERT(unhealthyRelocations >= 0);
			if (unhealthyRelocations == 0) {
				rawProcessingUnhealthy->set(false);
			}
		}
		priority_relocations[priority]--;
		if (priority_relocations[SERVER_KNOBS->PRIORITY_PERPETUAL_STORAGE_WIGGLE] == 0) {
			rawProcessingWiggle->set(false);
		}
	}

	DDQueueData(UID mid,
	            MoveKeysLock lock,
	            Database cx,
	            std::vector<TeamCollectionInterface> teamCollections,
	            Reference<ShardsAffectedByTeamFailure> sABTF,
	            PromiseStream<Promise<int64_t>> getAverageShardBytes,
	            int teamSize,
	            int singleRegionTeamSize,
	            PromiseStream<RelocateShard> output,
	            FutureStream<RelocateShard> input,
	            PromiseStream<GetMetricsRequest> getShardMetrics,
	            double* lastLimited)
	  : distributorId(mid), lock(lock), cx(cx), teamCollections(teamCollections), shardsAffectedByTeamFailure(sABTF),
	    getAverageShardBytes(getAverageShardBytes),
	    startMoveKeysParallelismLock(SERVER_KNOBS->DD_MOVE_KEYS_PARALLELISM),
	    finishMoveKeysParallelismLock(SERVER_KNOBS->DD_MOVE_KEYS_PARALLELISM),
	    fetchSourceLock(new FlowLock(SERVER_KNOBS->DD_FETCH_SOURCE_PARALLELISM)), activeRelocations(0),
	    queuedRelocations(0), bytesWritten(0), teamSize(teamSize), singleRegionTeamSize(singleRegionTeamSize),
	    output(output), input(input), getShardMetrics(getShardMetrics), lastLimited(lastLimited), lastInterval(0),
	    suppressIntervals(0), rawProcessingUnhealthy(new AsyncVar<bool>(false)),
	    rawProcessingWiggle(new AsyncVar<bool>(false)), unhealthyRelocations(0),
	    movedKeyServersEventHolder(makeReference<EventCacheHolder>("MovedKeyServers")) {}

	void validate() {
		if (EXPENSIVE_VALIDATION) {
			for (auto it = fetchingSourcesQueue.begin(); it != fetchingSourcesQueue.end(); ++it) {
				// relocates in the fetching queue do not have src servers yet.
				if (it->src.size())
					TraceEvent(SevError, "DDQueueValidateError1")
					    .detail("Problem", "relocates in the fetching queue do not have src servers yet");

				// relocates in the fetching queue do not have a work factor yet.
				if (it->workFactor != 0.0)
					TraceEvent(SevError, "DDQueueValidateError2")
					    .detail("Problem", "relocates in the fetching queue do not have a work factor yet");

				// relocates in the fetching queue are in the queueMap.
				auto range = queueMap.rangeContaining(it->keys.begin);
				if (range.value() != *it || range.range() != it->keys)
					TraceEvent(SevError, "DDQueueValidateError3")
					    .detail("Problem", "relocates in the fetching queue are in the queueMap");
			}

			/*
			for( auto it = queue.begin(); it != queue.end(); ++it ) {
			    for( auto rdit = it->second.begin(); rdit != it->second.end(); ++rdit ) {
			        // relocates in the queue are in the queueMap exactly.
			        auto range = queueMap.rangeContaining( rdit->keys.begin );
			        if( range.value() != *rdit || range.range() != rdit->keys )
			            TraceEvent(SevError, "DDQueueValidateError4").detail("Problem", "relocates in the queue are in the queueMap exactly")
			            .detail("RangeBegin", range.range().begin)
			            .detail("RangeEnd", range.range().end)
			            .detail("RelocateBegin2", range.value().keys.begin)
			            .detail("RelocateEnd2", range.value().keys.end)
			            .detail("RelocateStart", range.value().startTime)
			            .detail("MapStart", rdit->startTime)
			            .detail("RelocateWork", range.value().workFactor)
			            .detail("MapWork", rdit->workFactor)
			            .detail("RelocateSrc", range.value().src.size())
			            .detail("MapSrc", rdit->src.size())
			            .detail("RelocatePrio", range.value().priority)
			            .detail("MapPrio", rdit->priority);

			        // relocates in the queue have src servers
			        if( !rdit->src.size() )
			            TraceEvent(SevError, "DDQueueValidateError5").detail("Problem", "relocates in the queue have src servers");

			        // relocates in the queue do not have a work factor yet.
			        if( rdit->workFactor != 0.0 )
			            TraceEvent(SevError, "DDQueueValidateError6").detail("Problem", "relocates in the queue do not have a work factor yet");

			        bool contains = false;
			        for( int i = 0; i < rdit->src.size(); i++ ) {
			            if( rdit->src[i] == it->first ) {
			                contains = true;
			                break;
			            }
			        }
			        if( !contains )
			            TraceEvent(SevError, "DDQueueValidateError7").detail("Problem", "queued relocate data does not include ss under which its filed");
			    }
			}*/

			auto inFlightRanges = inFlight.ranges();
			for (auto it = inFlightRanges.begin(); it != inFlightRanges.end(); ++it) {
				for (int i = 0; i < it->value().src.size(); i++) {
					// each server in the inFlight map is in the busymap
					if (!busymap.count(it->value().src[i]))
						TraceEvent(SevError, "DDQueueValidateError8")
						    .detail("Problem", "each server in the inFlight map is in the busymap");

					// relocate data that is inFlight is not also in the queue
					if (queue[it->value().src[i]].count(it->value()))
						TraceEvent(SevError, "DDQueueValidateError9")
						    .detail("Problem", "relocate data that is inFlight is not also in the queue");
				}

				for (int i = 0; i < it->value().completeDests.size(); i++) {
					// each server in the inFlight map is in the dest busymap
					if (!destBusymap.count(it->value().completeDests[i]))
						TraceEvent(SevError, "DDQueueValidateError10")
						    .detail("Problem", "each server in the inFlight map is in the destBusymap");
				}

				// in flight relocates have source servers
				if (it->value().startTime != -1 && !it->value().src.size())
					TraceEvent(SevError, "DDQueueValidateError11")
					    .detail("Problem", "in flight relocates have source servers");

				if (inFlightActors.liveActorAt(it->range().begin)) {
					// the key range in the inFlight map matches the key range in the RelocateData message
					if (it->value().keys != it->range())
						TraceEvent(SevError, "DDQueueValidateError12")
						    .detail(
						        "Problem",
						        "the key range in the inFlight map matches the key range in the RelocateData message");
				} else if (it->value().cancellable) {
					TraceEvent(SevError, "DDQueueValidateError13")
					    .detail("Problem", "key range is cancellable but not in flight!")
					    .detail("Range", it->range());
				}
			}

			for (auto it = busymap.begin(); it != busymap.end(); ++it) {
				for (int i = 0; i < it->second.ledger.size() - 1; i++) {
					if (it->second.ledger[i] < it->second.ledger[i + 1])
						TraceEvent(SevError, "DDQueueValidateError14")
						    .detail("Problem", "ascending ledger problem")
						    .detail("LedgerLevel", i)
						    .detail("LedgerValueA", it->second.ledger[i])
						    .detail("LedgerValueB", it->second.ledger[i + 1]);
					if (it->second.ledger[i] < 0.0)
						TraceEvent(SevError, "DDQueueValidateError15")
						    .detail("Problem", "negative ascending problem")
						    .detail("LedgerLevel", i)
						    .detail("LedgerValue", it->second.ledger[i]);
				}
			}

			for (auto it = destBusymap.begin(); it != destBusymap.end(); ++it) {
				for (int i = 0; i < it->second.ledger.size() - 1; i++) {
					if (it->second.ledger[i] < it->second.ledger[i + 1])
						TraceEvent(SevError, "DDQueueValidateError16")
						    .detail("Problem", "ascending ledger problem")
						    .detail("LedgerLevel", i)
						    .detail("LedgerValueA", it->second.ledger[i])
						    .detail("LedgerValueB", it->second.ledger[i + 1]);
					if (it->second.ledger[i] < 0.0)
						TraceEvent(SevError, "DDQueueValidateError17")
						    .detail("Problem", "negative ascending problem")
						    .detail("LedgerLevel", i)
						    .detail("LedgerValue", it->second.ledger[i]);
				}
			}

			std::set<RelocateData, std::greater<RelocateData>> queuedRelocationsMatch;
			for (auto it = queue.begin(); it != queue.end(); ++it)
				queuedRelocationsMatch.insert(it->second.begin(), it->second.end());
			ASSERT(queuedRelocations == queuedRelocationsMatch.size() + fetchingSourcesQueue.size());

			int testActive = 0;
			for (auto it = priority_relocations.begin(); it != priority_relocations.end(); ++it)
				testActive += it->second;
			ASSERT(activeRelocations + queuedRelocations == testActive);
		}
	}

	ACTOR Future<Void> getSourceServersForRange(Database cx,
	                                            RelocateData input,
	                                            PromiseStream<RelocateData> output,
	                                            Reference<FlowLock> fetchLock) {
		state std::set<UID> servers;
		state Transaction tr(cx);

		// FIXME: is the merge case needed
		if (input.priority == SERVER_KNOBS->PRIORITY_MERGE_SHARD) {
			wait(delay(0.5, TaskPriority::DataDistributionVeryLow));
		} else {
			wait(delay(0.0001, TaskPriority::DataDistributionLaunch));
		}

		wait(fetchLock->take(TaskPriority::DataDistributionLaunch));
		state FlowLock::Releaser releaser(*fetchLock);

		loop {
			servers.clear();
			tr.setOption(FDBTransactionOptions::PRIORITY_SYSTEM_IMMEDIATE);
			try {
				state RangeResult UIDtoTagMap = wait(tr.getRange(serverTagKeys, CLIENT_KNOBS->TOO_MANY));
				ASSERT(!UIDtoTagMap.more && UIDtoTagMap.size() < CLIENT_KNOBS->TOO_MANY);
				RangeResult keyServersEntries = wait(tr.getRange(lastLessOrEqual(keyServersKey(input.keys.begin)),
				                                                 firstGreaterOrEqual(keyServersKey(input.keys.end)),
				                                                 SERVER_KNOBS->DD_QUEUE_MAX_KEY_SERVERS));

				if (keyServersEntries.size() < SERVER_KNOBS->DD_QUEUE_MAX_KEY_SERVERS) {
					for (int shard = 0; shard < keyServersEntries.size(); shard++) {
						std::vector<UID> src, dest;
						decodeKeyServersValue(UIDtoTagMap, keyServersEntries[shard].value, src, dest);
						ASSERT(src.size());
						for (int i = 0; i < src.size(); i++) {
							servers.insert(src[i]);
						}
						if (shard == 0) {
							input.completeSources = src;
						} else {
							for (int i = 0; i < input.completeSources.size(); i++) {
								if (std::find(src.begin(), src.end(), input.completeSources[i]) == src.end()) {
									swapAndPop(&input.completeSources, i--);
								}
							}
						}
					}

					ASSERT(servers.size() > 0);
				}

				// If the size of keyServerEntries is large, then just assume we are using all storage servers
				// Why the size can be large?
				// When a shard is inflight and DD crashes, some destination servers may have already got the data.
				// The new DD will treat the destination servers as source servers. So the size can be large.
				else {
					RangeResult serverList = wait(tr.getRange(serverListKeys, CLIENT_KNOBS->TOO_MANY));
					ASSERT(!serverList.more && serverList.size() < CLIENT_KNOBS->TOO_MANY);

					for (auto s = serverList.begin(); s != serverList.end(); ++s)
						servers.insert(decodeServerListValue(s->value).id());

					ASSERT(servers.size() > 0);
				}

				break;
			} catch (Error& e) {
				wait(tr.onError(e));
			}
		}

		input.src = std::vector<UID>(servers.begin(), servers.end());
		output.send(input);
		return Void();
	}

	// This function cannot handle relocation requests which split a shard into three pieces
	void queueRelocation(RelocateShard rs, std::set<UID>& serversToLaunchFrom) {
		//TraceEvent("QueueRelocationBegin").detail("Begin", rd.keys.begin).detail("End", rd.keys.end);

		// remove all items from both queues that are fully contained in the new relocation (i.e. will be overwritten)
		RelocateData rd(rs);
		bool hasHealthPriority = RelocateData::isHealthPriority(rd.priority);
		bool hasBoundaryPriority = RelocateData::isBoundaryPriority(rd.priority);

		auto ranges = queueMap.intersectingRanges(rd.keys);
		for (auto r = ranges.begin(); r != ranges.end(); ++r) {
			RelocateData& rrs = r->value();

			auto fetchingSourcesItr = fetchingSourcesQueue.find(rrs);
			bool foundActiveFetching = fetchingSourcesItr != fetchingSourcesQueue.end();
			std::set<RelocateData, std::greater<RelocateData>>* firstQueue;
			std::set<RelocateData, std::greater<RelocateData>>::iterator firstRelocationItr;
			bool foundActiveRelocation = false;

			if (!foundActiveFetching && rrs.src.size()) {
				firstQueue = &queue[rrs.src[0]];
				firstRelocationItr = firstQueue->find(rrs);
				foundActiveRelocation = firstRelocationItr != firstQueue->end();
			}

			// If there is a queued job that wants data relocation which we are about to cancel/modify,
			//  make sure that we keep the relocation intent for the job that we queue up
			if (foundActiveFetching || foundActiveRelocation) {
				rd.wantsNewServers |= rrs.wantsNewServers;
				rd.startTime = std::min(rd.startTime, rrs.startTime);
				if (!hasHealthPriority) {
					rd.healthPriority = std::max(rd.healthPriority, rrs.healthPriority);
				}
				if (!hasBoundaryPriority) {
					rd.boundaryPriority = std::max(rd.boundaryPriority, rrs.boundaryPriority);
				}
				rd.priority = std::max(rd.priority, std::max(rd.boundaryPriority, rd.healthPriority));
			}

			if (rd.keys.contains(rrs.keys)) {
				if (foundActiveFetching)
					fetchingSourcesQueue.erase(fetchingSourcesItr);
				else if (foundActiveRelocation) {
					firstQueue->erase(firstRelocationItr);
					for (int i = 1; i < rrs.src.size(); i++)
						queue[rrs.src[i]].erase(rrs);
				}
			}

			if (foundActiveFetching || foundActiveRelocation) {
				serversToLaunchFrom.insert(rrs.src.begin(), rrs.src.end());
				/*TraceEvent(rrs.interval.end(), mi.id()).detail("Result","Cancelled")
				    .detail("WasFetching", foundActiveFetching).detail("Contained", rd.keys.contains( rrs.keys ));*/
				queuedRelocations--;
				finishRelocation(rrs.priority, rrs.healthPriority);
			}
		}

		// determine the final state of the relocations map
		auto affectedQueuedItems = queueMap.getAffectedRangesAfterInsertion(rd.keys, rd);

		// put the new request into the global map of requests (modifies the ranges already present)
		queueMap.insert(rd.keys, rd);

		// cancel all the getSourceServers actors that intersect the new range that we will be getting
		getSourceActors.cancel(KeyRangeRef(affectedQueuedItems.front().begin, affectedQueuedItems.back().end));

		// update fetchingSourcesQueue and the per-server queue based on truncated ranges after insertion, (re-)launch
		// getSourceServers
		auto queueMapItr = queueMap.rangeContaining(affectedQueuedItems[0].begin);
		for (int r = 0; r < affectedQueuedItems.size(); ++r, ++queueMapItr) {
			// ASSERT(queueMapItr->value() == queueMap.rangeContaining(affectedQueuedItems[r].begin)->value());
			RelocateData& rrs = queueMapItr->value();

			if (rrs.src.size() == 0 && (rrs.keys == rd.keys || fetchingSourcesQueue.erase(rrs) > 0)) {
				rrs.keys = affectedQueuedItems[r];

				rrs.interval = TraceInterval("QueuedRelocation");
				/*TraceEvent(rrs.interval.begin(), distributorId);
				  .detail("KeyBegin", rrs.keys.begin).detail("KeyEnd", rrs.keys.end)
				    .detail("Priority", rrs.priority).detail("WantsNewServers", rrs.wantsNewServers);*/
				queuedRelocations++;
				startRelocation(rrs.priority, rrs.healthPriority);

				fetchingSourcesQueue.insert(rrs);
				getSourceActors.insert(rrs.keys,
				                       getSourceServersForRange(cx, rrs, fetchSourceServersComplete, fetchSourceLock));
			} else {
				RelocateData newData(rrs);
				newData.keys = affectedQueuedItems[r];
				ASSERT(rrs.src.size() || rrs.startTime == -1);

				bool foundActiveRelocation = false;
				for (int i = 0; i < rrs.src.size(); i++) {
					auto& serverQueue = queue[rrs.src[i]];

					if (serverQueue.erase(rrs) > 0) {
						if (!foundActiveRelocation) {
							newData.interval = TraceInterval("QueuedRelocation");
							/*TraceEvent(newData.interval.begin(), distributorId);
							  .detail("KeyBegin", newData.keys.begin).detail("KeyEnd", newData.keys.end)
							    .detail("Priority", newData.priority).detail("WantsNewServers",
							  newData.wantsNewServers);*/
							queuedRelocations++;
							startRelocation(newData.priority, newData.healthPriority);
							foundActiveRelocation = true;
						}

						serverQueue.insert(newData);
					} else
						break;
				}

				// We update the keys of a relocation even if it is "dead" since it helps validate()
				rrs.keys = affectedQueuedItems[r];
				rrs.interval = newData.interval;
			}
		}

		/*TraceEvent("ReceivedRelocateShard", distributorId)
		  .detail("KeyBegin", rd.keys.begin)
		  .detail("KeyEnd", rd.keys.end)
		    .detail("Priority", rd.priority)
		    .detail("AffectedRanges", affectedQueuedItems.size()); */
	}

	void completeSourceFetch(const RelocateData& results) {
		ASSERT(fetchingSourcesQueue.count(results));

		// logRelocation( results, "GotSourceServers" );

		fetchingSourcesQueue.erase(results);
		queueMap.insert(results.keys, results);
		for (int i = 0; i < results.src.size(); i++) {
			queue[results.src[i]].insert(results);
		}
	}

	void logRelocation(const RelocateData& rd, const char* title) {
		std::string busyString;
		for (int i = 0; i < rd.src.size() && i < teamSize * 2; i++)
			busyString += describe(rd.src[i]) + " - (" + busymap[rd.src[i]].toString() + "); ";

		TraceEvent(title, distributorId)
		    .detail("KeyBegin", rd.keys.begin)
		    .detail("KeyEnd", rd.keys.end)
		    .detail("Priority", rd.priority)
		    .detail("WorkFactor", rd.workFactor)
		    .detail("SourceServerCount", rd.src.size())
		    .detail("SourceServers", describe(rd.src, teamSize * 2))
		    .detail("SourceBusyness", busyString);
	}

	void launchQueuedWork(KeyRange keys, const DDEnabledState* ddEnabledState) {
		// combine all queued work in the key range and check to see if there is anything to launch
		std::set<RelocateData, std::greater<RelocateData>> combined;
		auto f = queueMap.intersectingRanges(keys);
		for (auto it = f.begin(); it != f.end(); ++it) {
			if (it->value().src.size() && queue[it->value().src[0]].count(it->value()))
				combined.insert(it->value());
		}
		launchQueuedWork(combined, ddEnabledState);
	}

	void launchQueuedWork(const std::set<UID>& serversToLaunchFrom, const DDEnabledState* ddEnabledState) {
		// combine all work from the source servers to see if there is anything new to launch
		std::set<RelocateData, std::greater<RelocateData>> combined;
		for (auto id : serversToLaunchFrom) {
			auto& queuedWork = queue[id];
			auto it = queuedWork.begin();
			for (int j = 0; j < teamSize && it != queuedWork.end(); j++) {
				combined.insert(*it);
				++it;
			}
		}
		launchQueuedWork(combined, ddEnabledState);
	}

	void launchQueuedWork(RelocateData launchData, const DDEnabledState* ddEnabledState) {
		// check a single RelocateData to see if it can be launched
		std::set<RelocateData, std::greater<RelocateData>> combined;
		combined.insert(launchData);
		launchQueuedWork(combined, ddEnabledState);
	}

	// For each relocateData rd in the queue, check if there exist inflight relocate data whose keyrange is overlapped
	// with rd. If there exist, cancel them by cancelling their actors and reducing the src servers' busyness of those
	// canceled inflight relocateData. Launch the relocation for the rd.
	void launchQueuedWork(std::set<RelocateData, std::greater<RelocateData>> combined,
	                      const DDEnabledState* ddEnabledState) {
		int startedHere = 0;
		double startTime = now();
		// kick off relocators from items in the queue as need be
		std::set<RelocateData, std::greater<RelocateData>>::iterator it = combined.begin();
		for (; it != combined.end(); it++) {
			RelocateData rd(*it);

			// Check if there is an inflight shard that is overlapped with the queued relocateShard (rd)
			bool overlappingInFlight = false;
			auto intersectingInFlight = inFlight.intersectingRanges(rd.keys);
			for (auto it = intersectingInFlight.begin(); it != intersectingInFlight.end(); ++it) {
				if (fetchKeysComplete.count(it->value()) && inFlightActors.liveActorAt(it->range().begin) &&
				    !rd.keys.contains(it->range()) && it->value().priority >= rd.priority &&
				    rd.healthPriority < SERVER_KNOBS->PRIORITY_TEAM_UNHEALTHY) {
					/*TraceEvent("OverlappingInFlight", distributorId)
					    .detail("KeyBegin", it->value().keys.begin)
					    .detail("KeyEnd", it->value().keys.end)
					    .detail("Priority", it->value().priority);*/
					overlappingInFlight = true;
					break;
				}
			}

			if (overlappingInFlight) {
				// logRelocation( rd, "SkippingOverlappingInFlight" );
				continue;
			}

			// Because the busyness of a server is decreased when a superseding relocation is issued, we
			//  need to consider what the busyness of a server WOULD be if
			auto containedRanges = inFlight.containedRanges(rd.keys);
			std::vector<RelocateData> cancellableRelocations;
			for (auto it = containedRanges.begin(); it != containedRanges.end(); ++it) {
				if (it.value().cancellable) {
					cancellableRelocations.push_back(it->value());
				}
			}

			// Data movement avoids overloading source servers in moving data.
			// SOMEDAY: the list of source servers may be outdated since they were fetched when the work was put in the
			// queue
			// FIXME: we need spare capacity even when we're just going to be cancelling work via TEAM_HEALTHY
			if (!canLaunchSrc(rd, teamSize, singleRegionTeamSize, busymap, cancellableRelocations)) {
				// logRelocation( rd, "SkippingQueuedRelocation" );
				continue;
			}

			// From now on, the source servers for the RelocateData rd have enough resource to move the data away,
			// because they do not have too much inflight data movement.

			// logRelocation( rd, "LaunchingRelocation" );

			//TraceEvent(rd.interval.end(), distributorId).detail("Result","Success");
			queuedRelocations--;
			finishRelocation(rd.priority, rd.healthPriority);

			// now we are launching: remove this entry from the queue of all the src servers
			for (int i = 0; i < rd.src.size(); i++) {
				ASSERT(queue[rd.src[i]].erase(rd));
			}

			// If there is a job in flight that wants data relocation which we are about to cancel/modify,
			//     make sure that we keep the relocation intent for the job that we launch
			auto f = inFlight.intersectingRanges(rd.keys);
			for (auto it = f.begin(); it != f.end(); ++it) {
				if (inFlightActors.liveActorAt(it->range().begin)) {
					rd.wantsNewServers |= it->value().wantsNewServers;
				}
			}
			startedHere++;

			// update both inFlightActors and inFlight key range maps, cancelling deleted RelocateShards
			std::vector<KeyRange> ranges;
			inFlightActors.getRangesAffectedByInsertion(rd.keys, ranges);
			inFlightActors.cancel(KeyRangeRef(ranges.front().begin, ranges.back().end));
			inFlight.insert(rd.keys, rd);
			for (int r = 0; r < ranges.size(); r++) {
				RelocateData& rrs = inFlight.rangeContaining(ranges[r].begin)->value();
				rrs.keys = ranges[r];

				launch(rrs, busymap, singleRegionTeamSize);
				activeRelocations++;
				startRelocation(rrs.priority, rrs.healthPriority);
				// Start the actor that relocates data in the rrs.keys
				inFlightActors.insert(rrs.keys, dataDistributionRelocator(this, rrs, ddEnabledState));
			}

			// logRelocation( rd, "LaunchedRelocation" );
		}
		if (now() - startTime > .001 && deterministicRandom()->random01() < 0.001)
			TraceEvent(SevWarnAlways, "LaunchingQueueSlowx1000").detail("Elapsed", now() - startTime);

		/*if( startedHere > 0 ) {
		    TraceEvent("StartedDDRelocators", distributorId)
		        .detail("QueueSize", queuedRelocations)
		        .detail("StartedHere", startedHere)
		        .detail("ActiveRelocations", activeRelocations);
		} */

		validate();
	}

	int getHighestPriorityRelocation() const {
		int highestPriority{ 0 };
		for (const auto& [priority, count] : priority_relocations) {
			if (count > 0) {
				highestPriority = std::max(highestPriority, priority);
			}
		}
		return highestPriority;
	}

	bool canQueue(const std::vector<UID>& ids) const {
		return std::all_of(ids.begin(), ids.end(), [this](const UID& id) {
			if (this->queue.count(id) && this->queue.at(id).size()) {
				return now() - this->queue.at(id).rbegin()->startTime >= 60.0;
			}
			return true;
		});
	}
};

// return -1 if a.readload > b.readload, usually for choose dest team with low read load
int greaterReadLoad(Reference<IDataDistributionTeam> a, Reference<IDataDistributionTeam> b) {
	auto r1 = a->getLoadReadBandwidth(true, 2), r2 = b->getLoadReadBandwidth(true, 2);
	return r1 == r2 ? 0 : (r1 > r2 ? -1 : 1);
}

// return -1 if a.readload < b.readload, usually for choose source team with high read load
int lessReadLoad(Reference<IDataDistributionTeam> a, Reference<IDataDistributionTeam> b) {
	auto r1 = a->getLoadReadBandwidth(), r2 = b->getLoadReadBandwidth();
	return r1 == r2 ? 0 : (r1 < r2 ? -1 : 1);
}

static std::string destServersString(std::vector<std::pair<Reference<IDataDistributionTeam>, bool>> const& bestTeams) {
	std::stringstream ss;

	for (auto& tc : bestTeams) {
		for (const auto& id : tc.first->getServerIDs()) {
			ss << id.toString() << " ";
		}
	}

	return std::move(ss).str();
}

// This actor relocates the specified keys to a good place.
// The inFlightActor key range map stores the actor for each RelocateData
ACTOR Future<Void> dataDistributionRelocator(DDQueueData* self, RelocateData rd, const DDEnabledState* ddEnabledState) {
	state Promise<Void> errorOut(self->error);
	state TraceInterval relocateShardInterval("RelocateShard");
	state PromiseStream<RelocateData> dataTransferComplete(self->dataTransferComplete);
	state PromiseStream<RelocateData> relocationComplete(self->relocationComplete);
	state bool signalledTransferComplete = false;
	state UID distributorId = self->distributorId;
	state ParallelTCInfo healthyDestinations;

	state bool anyHealthy = false;
	state bool allHealthy = true;
	state bool anyWithSource = false;
	state bool anyDestOverloaded = false;
	state int destOverloadedCount = 0;
	state int stuckCount = 0;
	state std::vector<std::pair<Reference<IDataDistributionTeam>, bool>> bestTeams;
	state double startTime = now();
	state std::vector<UID> destIds;

	try {
		if (now() - self->lastInterval < 1.0) {
			relocateShardInterval.severity = SevDebug;
			self->suppressIntervals++;
		}

		TraceEvent(relocateShardInterval.begin(), distributorId)
		    .detail("KeyBegin", rd.keys.begin)
		    .detail("KeyEnd", rd.keys.end)
		    .detail("Priority", rd.priority)
		    .detail("RelocationID", relocateShardInterval.pairID)
		    .detail("SuppressedEventCount", self->suppressIntervals);

		if (relocateShardInterval.severity != SevDebug) {
			self->lastInterval = now();
			self->suppressIntervals = 0;
		}

		std::vector<StorageMetrics> metricsList =
		    wait(brokenPromiseToNever(self->getShardMetrics.getReply(GetMetricsRequest(rd.keys))));
		state StorageMetrics metrics = metricsList[0];

		ASSERT(rd.src.size());
		loop {
			destOverloadedCount = 0;
			stuckCount = 0;
			// state int bestTeamStuckThreshold = 50;
			loop {
				state int tciIndex = 0;
				state bool foundTeams = true;
				anyHealthy = false;
				allHealthy = true;
				anyWithSource = false;
				anyDestOverloaded = false;
				bestTeams.clear();
				// Get team from teamCollections in different DCs and find the best one
				while (tciIndex < self->teamCollections.size()) {
					double inflightPenalty = SERVER_KNOBS->INFLIGHT_PENALTY_HEALTHY;
					if (rd.healthPriority == SERVER_KNOBS->PRIORITY_TEAM_UNHEALTHY ||
					    rd.healthPriority == SERVER_KNOBS->PRIORITY_TEAM_2_LEFT)
						inflightPenalty = SERVER_KNOBS->INFLIGHT_PENALTY_UNHEALTHY;
					if (rd.healthPriority == SERVER_KNOBS->PRIORITY_POPULATE_REGION ||
					    rd.healthPriority == SERVER_KNOBS->PRIORITY_TEAM_1_LEFT ||
					    rd.healthPriority == SERVER_KNOBS->PRIORITY_TEAM_0_LEFT)
						inflightPenalty = SERVER_KNOBS->INFLIGHT_PENALTY_ONE_LEFT;

					auto req =
					    GetTeamRequest(WantNewServers(rd.wantsNewServers),
					                   WantTrueBest(isValleyFillerPriority(rd.priority)),
					                   PreferLowerUtilization::True,
					                   TeamMustHaveShards::False,
					                   inflightPenalty);

					req.src = rd.src;
					req.completeSources = rd.completeSources;

					if (rd.reason == RelocateReason::REBALANCE_READ) {
						req.teamSorter = greaterReadLoad;
					}
					// bestTeam.second = false if the bestTeam in the teamCollection (in the DC) does not have any
					// server that hosts the relocateData. This is possible, for example, in a fearless configuration
					// when the remote DC is just brought up.
					Future<std::pair<Optional<Reference<IDataDistributionTeam>>, bool>> fbestTeam =
					    brokenPromiseToNever(self->teamCollections[tciIndex].getTeam.getReply(req));
					state bool bestTeamReady = fbestTeam.isReady();
					std::pair<Optional<Reference<IDataDistributionTeam>>, bool> bestTeam = wait(fbestTeam);
					if (tciIndex > 0 && !bestTeamReady) {
						// self->shardsAffectedByTeamFailure->moveShard must be called without any waits after getting
						// the destination team or we could miss failure notifications for the storage servers in the
						// destination team
						TraceEvent("BestTeamNotReady");
						foundTeams = false;
						break;
					}
					// If a DC has no healthy team, we stop checking the other DCs until
					// the unhealthy DC is healthy again or is excluded.
					if (!bestTeam.first.present()) {
						foundTeams = false;
						break;
					}
					if (!bestTeam.first.get()->isHealthy()) {
						allHealthy = false;
					} else {
						anyHealthy = true;
					}

					if (bestTeam.second) {
						anyWithSource = true;
					}

					bestTeams.emplace_back(bestTeam.first.get(), bestTeam.second);
					tciIndex++;
				}
				// once we've found healthy candidate teams, make sure they're not overloaded with outstanding moves
				// already
				anyDestOverloaded = !canLaunchDest(bestTeams, rd.priority, self->destBusymap);

				if (foundTeams && anyHealthy && !anyDestOverloaded) {
					ASSERT(rd.completeDests.empty());
					break;
				}

				if (anyDestOverloaded) {
					TEST(true); // Destination overloaded throttled move
					destOverloadedCount++;
					TraceEvent(destOverloadedCount > 50 ? SevInfo : SevDebug, "DestSSBusy", distributorId)
					    .suppressFor(1.0)
					    .detail("StuckCount", stuckCount)
					    .detail("DestOverloadedCount", destOverloadedCount)
					    .detail("TeamCollectionId", tciIndex)
					    .detail("AnyDestOverloaded", anyDestOverloaded)
					    .detail("NumOfTeamCollections", self->teamCollections.size())
					    .detail("Servers", destServersString(bestTeams));
					wait(delay(SERVER_KNOBS->DEST_OVERLOADED_DELAY, TaskPriority::DataDistributionLaunch));
				} else {
					TEST(true); // did not find a healthy destination team on the first attempt
					stuckCount++;
					TraceEvent(stuckCount > 50 ? SevWarnAlways : SevWarn, "BestTeamStuck", distributorId)
					    .suppressFor(1.0)
					    .detail("StuckCount", stuckCount)
					    .detail("DestOverloadedCount", destOverloadedCount)
					    .detail("TeamCollectionId", tciIndex)
					    .detail("AnyDestOverloaded", anyDestOverloaded)
					    .detail("NumOfTeamCollections", self->teamCollections.size());
					wait(delay(SERVER_KNOBS->BEST_TEAM_STUCK_DELAY, TaskPriority::DataDistributionLaunch));
				}

				// TODO different trace event + knob for overloaded? Could wait on an async var for done moves
			}

			// set cancellable to false on inFlight's entry for this key range
			auto inFlightRange = self->inFlight.rangeContaining(rd.keys.begin);
			ASSERT(inFlightRange.range() == rd.keys);
			ASSERT(inFlightRange.value().randomId == rd.randomId);
			inFlightRange.value().cancellable = false;

			destIds.clear();
			state std::vector<UID> healthyIds;
			state std::vector<UID> extraIds;
			state std::vector<ShardsAffectedByTeamFailure::Team> destinationTeams;

			for (int i = 0; i < bestTeams.size(); i++) {
				auto& serverIds = bestTeams[i].first->getServerIDs();
				destinationTeams.push_back(ShardsAffectedByTeamFailure::Team(serverIds, i == 0));

				if (allHealthy && anyWithSource && !bestTeams[i].second) {
					// When all servers in bestTeams[i] do not hold the shard (!bestTeams[i].second), it indicates
					// the bestTeams[i] is in a new DC where data has not been replicated to.
					// To move data (specified in RelocateShard) to bestTeams[i] in the new DC AND reduce data movement
					// across DC, we randomly choose a server in bestTeams[i] as the shard's destination, and
					// move the shard to the randomly chosen server (in the remote DC), which will later
					// propogate its data to the servers in the same team. This saves data movement bandwidth across DC
					int idx = deterministicRandom()->randomInt(0, serverIds.size());
					destIds.push_back(serverIds[idx]);
					healthyIds.push_back(serverIds[idx]);
					for (int j = 0; j < serverIds.size(); j++) {
						if (j != idx) {
							extraIds.push_back(serverIds[j]);
						}
					}
					healthyDestinations.addTeam(bestTeams[i].first);
				} else {
					destIds.insert(destIds.end(), serverIds.begin(), serverIds.end());
					if (bestTeams[i].first->isHealthy()) {
						healthyIds.insert(healthyIds.end(), serverIds.begin(), serverIds.end());
						healthyDestinations.addTeam(bestTeams[i].first);
					}
				}
			}

			// Sanity check
			state int totalIds = 0;
			for (auto& destTeam : destinationTeams) {
				totalIds += destTeam.servers.size();
			}
			if (totalIds != self->teamSize) {
				TraceEvent(SevWarn, "IncorrectDestTeamSize")
				    .suppressFor(1.0)
				    .detail("ExpectedTeamSize", self->teamSize)
				    .detail("DestTeamSize", totalIds);
			}

			self->shardsAffectedByTeamFailure->moveShard(rd.keys, destinationTeams);

			// FIXME: do not add data in flight to servers that were already in the src.
			healthyDestinations.addDataInFlightToTeam(+metrics.bytes);
			healthyDestinations.addReadInFlightToTeam(+metrics.bytesReadPerKSecond);

			launchDest(rd, bestTeams, self->destBusymap);

			if (SERVER_KNOBS->DD_ENABLE_VERBOSE_TRACING) {
				// StorageMetrics is the rd shard's metrics, e.g., bytes and write bandwidth
				TraceEvent(SevInfo, "RelocateShardDecision", distributorId)
				    .detail("PairId", relocateShardInterval.pairID)
				    .detail("Priority", rd.priority)
				    .detail("KeyBegin", rd.keys.begin)
				    .detail("KeyEnd", rd.keys.end)
				    .detail("StorageMetrics", metrics.toString())
				    .detail("SourceServers", describe(rd.src))
				    .detail("DestinationTeam", describe(destIds))
				    .detail("ExtraIds", describe(extraIds));
			} else {
				TraceEvent(relocateShardInterval.severity, "RelocateShardHasDestination", distributorId)
				    .detail("PairId", relocateShardInterval.pairID)
				    .detail("Priority", rd.priority)
				    .detail("KeyBegin", rd.keys.begin)
				    .detail("KeyEnd", rd.keys.end)
				    .detail("SourceServers", describe(rd.src))
				    .detail("DestinationTeam", describe(destIds))
				    .detail("ExtraIds", describe(extraIds));
			}

			state Error error = success();
			state Promise<Void> dataMovementComplete;
			// Move keys from source to destination by changing the serverKeyList and keyServerList system keys
			state Future<Void> doMoveKeys = moveKeys(self->cx,
			                                         rd.keys,
			                                         destIds,
			                                         healthyIds,
			                                         self->lock,
			                                         dataMovementComplete,
			                                         &self->startMoveKeysParallelismLock,
			                                         &self->finishMoveKeysParallelismLock,
			                                         self->teamCollections.size() > 1,
			                                         relocateShardInterval.pairID,
			                                         ddEnabledState);
			state Future<Void> pollHealth =
			    signalledTransferComplete ? Never()
			                              : delay(SERVER_KNOBS->HEALTH_POLL_TIME, TaskPriority::DataDistributionLaunch);
			try {
				loop {
					choose {
						when(wait(doMoveKeys)) {
							if (extraIds.size()) {
								destIds.insert(destIds.end(), extraIds.begin(), extraIds.end());
								healthyIds.insert(healthyIds.end(), extraIds.begin(), extraIds.end());
								extraIds.clear();
								ASSERT(totalIds == destIds.size()); // Sanity check the destIDs before we move keys
								doMoveKeys = moveKeys(self->cx,
								                      rd.keys,
								                      destIds,
								                      healthyIds,
								                      self->lock,
								                      Promise<Void>(),
								                      &self->startMoveKeysParallelismLock,
								                      &self->finishMoveKeysParallelismLock,
								                      self->teamCollections.size() > 1,
								                      relocateShardInterval.pairID,
								                      ddEnabledState);
							} else {
								self->fetchKeysComplete.insert(rd);
								break;
							}
						}
						when(wait(pollHealth)) {
							if (!healthyDestinations.isHealthy()) {
								if (!signalledTransferComplete) {
									signalledTransferComplete = true;
									self->dataTransferComplete.send(rd);
								}
							}
							pollHealth = signalledTransferComplete ? Never()
							                                       : delay(SERVER_KNOBS->HEALTH_POLL_TIME,
							                                               TaskPriority::DataDistributionLaunch);
						}
						when(wait(signalledTransferComplete ? Never() : dataMovementComplete.getFuture())) {
							self->fetchKeysComplete.insert(rd);
							if (!signalledTransferComplete) {
								signalledTransferComplete = true;
								self->dataTransferComplete.send(rd);
							}
						}
					}
				}
			} catch (Error& e) {
				error = e;
			}

			//TraceEvent("RelocateShardFinished", distributorId).detail("RelocateId", relocateShardInterval.pairID);

			if (error.code() != error_code_move_to_removed_server) {
				if (!error.code()) {
					try {
						wait(healthyDestinations
						         .updateStorageMetrics()); // prevent a gap between the polling for an increase in
						                                   // storage metrics and decrementing data in flight
					} catch (Error& e) {
						error = e;
					}
				}

				healthyDestinations.addDataInFlightToTeam(-metrics.bytes);
				auto readLoad = metrics.bytesReadPerKSecond;
				auto& destinationRef = healthyDestinations;
				self->noErrorActors.add(
				    trigger([destinationRef, readLoad]() mutable { destinationRef.addReadInFlightToTeam(-readLoad); },
				            delay(SERVER_KNOBS->STORAGE_METRICS_AVERAGE_INTERVAL)));

				// onFinished.send( rs );
				if (!error.code()) {
					TraceEvent(relocateShardInterval.end(), distributorId)
					    .detail("Duration", now() - startTime)
					    .detail("Result", "Success");
					if (now() - startTime > 600) {
						TraceEvent(SevWarnAlways, "RelocateShardTooLong")
						    .detail("Duration", now() - startTime)
						    .detail("Dest", describe(destIds))
						    .detail("Src", describe(rd.src));
					}
					if (rd.keys.begin == keyServersPrefix) {
						TraceEvent("MovedKeyServerKeys")
						    .detail("Dest", describe(destIds))
						    .trackLatest(self->movedKeyServersEventHolder->trackingKey);
					}

					if (!signalledTransferComplete) {
						signalledTransferComplete = true;
						dataTransferComplete.send(rd);
					}

					self->bytesWritten += metrics.bytes;
					self->shardsAffectedByTeamFailure->finishMove(rd.keys);
					relocationComplete.send(rd);
					return Void();
				} else {
					throw error;
				}
			} else {
				TEST(true); // move to removed server
				healthyDestinations.addDataInFlightToTeam(-metrics.bytes);
<<<<<<< HEAD
				auto readLoad = metrics.bytesReadPerKSecond;
				auto& destinationRef = healthyDestinations;
				self->noErrorActors.add(
				    trigger([destinationRef, readLoad]() mutable { destinationRef.addReadInFlightToTeam(-readLoad); },
				            delay(SERVER_KNOBS->STORAGE_METRICS_AVERAGE_INTERVAL)));
=======
>>>>>>> b8fbd181

				completeDest(rd, self->destBusymap);
				rd.completeDests.clear();

				wait(delay(SERVER_KNOBS->RETRY_RELOCATESHARD_DELAY, TaskPriority::DataDistributionLaunch));
			}
		}
	} catch (Error& e) {
		TraceEvent(relocateShardInterval.end(), distributorId)
		    .errorUnsuppressed(e)
		    .detail("Duration", now() - startTime);
		if (now() - startTime > 600) {
			TraceEvent(SevWarnAlways, "RelocateShardTooLong")
			    .errorUnsuppressed(e)
			    .detail("Duration", now() - startTime)
			    .detail("Dest", describe(destIds))
			    .detail("Src", describe(rd.src));
		}
		if (!signalledTransferComplete)
			dataTransferComplete.send(rd);

		relocationComplete.send(rd);

		if (e.code() != error_code_actor_cancelled) {
			if (errorOut.canBeSet()) {
				errorOut.sendError(e);
			}
		}
		throw;
	}
}

inline double getWorstCpu(const HealthMetrics& metrics) {
	double cpu = 0;
	for (auto p : metrics.storageStats) {
		cpu = std::max(cpu, p.second.cpuUsage);
	}
	return cpu;
}
// Move the shard with highest read density of sourceTeam's to destTeam if sourceTeam has much more read load than
// destTeam
ACTOR Future<bool> rebalanceReadLoad(DDQueueData* self,
                                     int priority,
                                     Reference<IDataDistributionTeam> sourceTeam,
                                     Reference<IDataDistributionTeam> destTeam,
                                     bool primary,
                                     TraceEvent* traceEvent) {
	if (g_network->isSimulated() && g_simulator.speedUpSimulation) {
		traceEvent->detail("CancelingDueToSimulationSpeedup", true);
		return false;
	}

	state std::vector<KeyRange> shards = self->shardsAffectedByTeamFailure->getShardsFor(
	    ShardsAffectedByTeamFailure::Team(sourceTeam->getServerIDs(), primary));
	if (shards.size() <= 1) {
		traceEvent->detail("SkipReason", "NoShardOnSource");
		return false;
	}

	// TODO: set 10 as a knob
	// randomly choose topK shards
	state Future<HealthMetrics> healthMetrics = self->cx->getHealthMetrics(true);
	state GetMetricsRequest req(shards, 10);
	req.comparator = [](const StorageMetrics& a, const StorageMetrics& b) {
		return a.bytesReadPerKSecond / std::max(a.bytes * 1.0, 1.0 * SERVER_KNOBS->MIN_SHARD_BYTES) <
		       b.bytesReadPerKSecond / std::max(b.bytes * 1.0, 1.0 * SERVER_KNOBS->MIN_SHARD_BYTES);
	};
	state std::vector<StorageMetrics> metricsList = wait(brokenPromiseToNever(self->getShardMetrics.getReply(req)));
	wait(ready(healthMetrics));
	if (getWorstCpu(healthMetrics.get()) < 25.0) { // 25%
		traceEvent->detail("SkipReason", "LowReadLoad");
		return false;
	}

	int chosenIdx = -1;
	for (int i = 0; i < 10; ++i) {
		int idx = deterministicRandom()->randomInt(0, metricsList.size());
		if (metricsList[idx].keys.present() && metricsList[i].bytes > 0) {
			chosenIdx = idx;
			break;
		}
	}
	if (chosenIdx == -1) {
		traceEvent->detail("SkipReason", "NoEligibleShards");
		return false;
	}

	auto& metrics = metricsList[chosenIdx];
	auto srcLoad = sourceTeam->getLoadReadBandwidth(false), destLoad = destTeam->getLoadReadBandwidth();
	traceEvent->detail("ShardReadBandwidth", metrics.bytesReadPerKSecond)
	    .detail("SrcReadBandwidth", srcLoad)
	    .detail("DestReadBandwidth", destLoad);

	if (srcLoad - destLoad <=
	    5 * std::max(metrics.bytesReadPerKSecond, SERVER_KNOBS->SHARD_READ_HOT_BANDWITH_MIN_PER_KSECONDS)) {
		traceEvent->detail("SkipReason", "TeamTooSimilar");
		return false;
	}
	//  Verify the shard is still in ShardsAffectedByTeamFailure
	shards = self->shardsAffectedByTeamFailure->getShardsFor(
	    ShardsAffectedByTeamFailure::Team(sourceTeam->getServerIDs(), primary));
	for (int i = 0; i < shards.size(); i++) {
		if (metrics.keys == shards[i]) {
			self->output.send(RelocateShard(metrics.keys.get(), priority, RelocateReason::REBALANCE_READ));
			return true;
		}
	}
	traceEvent->detail("SkipReason", "ShardNotPresent");
	return false;
}

// Move a random shard from sourceTeam if sourceTeam has much more data than provided destTeam
ACTOR static Future<bool> rebalanceTeams(DDQueueData* self,
                                         int priority,
                                         Reference<IDataDistributionTeam const> sourceTeam,
                                         Reference<IDataDistributionTeam const> destTeam,
                                         bool primary,
                                         TraceEvent* traceEvent) {
	if (g_network->isSimulated() && g_simulator.speedUpSimulation) {
		traceEvent->detail("CancelingDueToSimulationSpeedup", true);
		return false;
	}

	Promise<int64_t> req;
	self->getAverageShardBytes.send(req);

	state int64_t averageShardBytes = wait(req.getFuture());
	state std::vector<KeyRange> shards = self->shardsAffectedByTeamFailure->getShardsFor(
	    ShardsAffectedByTeamFailure::Team(sourceTeam->getServerIDs(), primary));

	traceEvent->detail("AverageShardBytes", averageShardBytes).detail("ShardsInSource", shards.size());

	if (!shards.size()) {
		traceEvent->detail("SkipReason", "NoShardOnSource");
		return false;
	}

	state KeyRange moveShard;
	state StorageMetrics metrics;
	state int retries = 0;
	while (retries < SERVER_KNOBS->REBALANCE_MAX_RETRIES) {
		state KeyRange testShard = deterministicRandom()->randomChoice(shards);
		std::vector<StorageMetrics> testMetrics =
		    wait(brokenPromiseToNever(self->getShardMetrics.getReply(GetMetricsRequest(testShard))));
		if (testMetrics[0].bytes > metrics.bytes) {
			moveShard = testShard;
			metrics = testMetrics[0];
			if (metrics.bytes > averageShardBytes) {
				break;
			}
		}
		retries++;
	}

	int64_t sourceBytes = sourceTeam->getLoadBytes(false);
	int64_t destBytes = destTeam->getLoadBytes();

	bool sourceAndDestTooSimilar =
	    sourceBytes - destBytes <= 3 * std::max<int64_t>(SERVER_KNOBS->MIN_SHARD_BYTES, metrics.bytes);
	traceEvent->detail("SourceBytes", sourceBytes)
	    .detail("DestBytes", destBytes)
	    .detail("ShardBytes", metrics.bytes)
	    .detail("SourceAndDestTooSimilar", sourceAndDestTooSimilar);

	if (sourceAndDestTooSimilar || metrics.bytes == 0) {
		traceEvent->detail("SkipReason", sourceAndDestTooSimilar ? "TeamTooSimilar" : "ShardZeroSize");
		return false;
	}

	// Verify the shard is still in ShardsAffectedByTeamFailure
	shards = self->shardsAffectedByTeamFailure->getShardsFor(
	    ShardsAffectedByTeamFailure::Team(sourceTeam->getServerIDs(), primary));
	for (int i = 0; i < shards.size(); i++) {
		if (moveShard == shards[i]) {
			self->output.send(RelocateShard(moveShard, priority, RelocateReason::REBALANCE_DISK));
			return true;
		}
	}

	traceEvent->detail("SkipReason", "ShardNotPresent");
	return false;
}

ACTOR Future<Void> getSrcDestTeams(DDQueueData* self,
                                   int teamCollectionIndex,
                                   GetTeamRequest srcReq,
                                   GetTeamRequest destReq,
                                   Reference<IDataDistributionTeam>* sourceTeam,
                                   Reference<IDataDistributionTeam>* destTeam,
                                   int priority,
                                   TraceEvent* traceEvent) {

	std::pair<Optional<Reference<IDataDistributionTeam>>, bool> randomTeam =
	    wait(brokenPromiseToNever(self->teamCollections[teamCollectionIndex].getTeam.getReply(destReq)));
	traceEvent->detail("DestTeam",
	                   printable(randomTeam.first.map<std::string>(
	                       [](const Reference<IDataDistributionTeam>& team) { return team->getDesc(); })));

	if (randomTeam.first.present()) {
		*destTeam = randomTeam.first.get();
		std::pair<Optional<Reference<IDataDistributionTeam>>, bool> loadedTeam =
		    wait(brokenPromiseToNever(self->teamCollections[teamCollectionIndex].getTeam.getReply(srcReq)));

		traceEvent->detail("SourceTeam",
		                   printable(loadedTeam.first.map<std::string>(
		                       [](const Reference<IDataDistributionTeam>& team) { return team->getDesc(); })));

		if (loadedTeam.first.present())
			*sourceTeam = loadedTeam.first.get();
	}
	return Void();
}

ACTOR Future<Void> BgDDLoadRebalance(DDQueueData* self, int teamCollectionIndex, int ddPriority) {
	state double rebalancePollingInterval = SERVER_KNOBS->BG_REBALANCE_POLLING_INTERVAL;
	state int resetCount = SERVER_KNOBS->DD_REBALANCE_RESET_AMOUNT;
	state Transaction tr(self->cx);
	state double lastRead = 0;
	state bool skipCurrentLoop = false;
	state Future<Void> delayF = Never();
	state const bool readRebalance = !isDiskRebalancePriority(ddPriority);
	state const char* eventName = isMountainChopperPriority(ddPriority) ? "BgDDMountainChopper" : "BgDDValleyFiller";

	loop {
		state bool moved = false;
		state Reference<IDataDistributionTeam> sourceTeam;
		state Reference<IDataDistributionTeam> destTeam;
		state GetTeamRequest srcReq;
		state GetTeamRequest destReq;
		state TraceEvent traceEvent(eventName, self->distributorId);
		traceEvent.suppressFor(5.0)
		    .detail("PollingInterval", rebalancePollingInterval)
		    .detail("Rebalance", readRebalance ? "Read" : "Disk");

		if (*self->lastLimited > 0) {
			traceEvent.detail("SecondsSinceLastLimited", now() - *self->lastLimited);
		}

		try {
			// FIXME: change back to BG_REBALANCE_SWITCH_CHECK_INTERVAL after test
			delayF = delay(0.1, TaskPriority::DataDistributionLaunch);
			if ((now() - lastRead) > SERVER_KNOBS->BG_REBALANCE_SWITCH_CHECK_INTERVAL) {
				tr.setOption(FDBTransactionOptions::LOCK_AWARE);
				tr.setOption(FDBTransactionOptions::READ_SYSTEM_KEYS);
				Optional<Value> val = wait(tr.get(rebalanceDDIgnoreKey));
				lastRead = now();
				if (!val.present()) {
					// reset loop interval
					if (skipCurrentLoop) {
						rebalancePollingInterval = SERVER_KNOBS->BG_REBALANCE_POLLING_INTERVAL;
					}
					skipCurrentLoop = false;
				} else {
					if (val.get().size() > 0) {
						int ddIgnore = BinaryReader::fromStringRef<uint8_t>(val.get(), Unversioned());
						if (readRebalance) {
							skipCurrentLoop = (ddIgnore & DDIgnore::REBALANCE_READ) > 0;
						} else {
							skipCurrentLoop = (ddIgnore & DDIgnore::REBALANCE_DISK) > 0;
						}
					} else {
						skipCurrentLoop = true;
					}
				}
			}

			traceEvent.detail("Enabled", !skipCurrentLoop);

			wait(delayF);
			if (skipCurrentLoop) {
				// set loop interval to avoid busy wait here.
				rebalancePollingInterval =
				    std::max(rebalancePollingInterval, SERVER_KNOBS->BG_REBALANCE_SWITCH_CHECK_INTERVAL);
				tr.reset();
				continue;
			}

			traceEvent.detail("QueuedRelocations", self->priority_relocations[ddPriority]);

			if (self->priority_relocations[ddPriority] < SERVER_KNOBS->DD_REBALANCE_PARALLELISM) {
				if (isMountainChopperPriority(ddPriority)) {
					srcReq = GetTeamRequest(WantNewServers::True,
					                        WantTrueBest::True,
					                        PreferLowerUtilization::False,
					                        TeamMustHaveShards::True);
					destReq = GetTeamRequest(WantNewServers::True,
					                         WantTrueBest::False,
					                         PreferLowerUtilization::True,
					                         TeamMustHaveShards::False);
				} else {
					srcReq = GetTeamRequest(WantNewServers::True,
					                        WantTrueBest::False,
					                        PreferLowerUtilization::False,
					                        TeamMustHaveShards::True);
					destReq = GetTeamRequest(WantNewServers::True,
					                         WantTrueBest::True,
					                         PreferLowerUtilization::True,
					                         TeamMustHaveShards::False);
				}
				if (readRebalance) {
					srcReq.teamSorter = lessReadLoad;
					destReq.teamSorter = greaterReadLoad;
				}
				// clang-format off
				wait(getSrcDestTeams(self, teamCollectionIndex, srcReq, destReq, &sourceTeam, &destTeam,ddPriority,&traceEvent));
				if (sourceTeam.isValid() && destTeam.isValid()) {
					if (readRebalance) {
						if(self->canQueue(sourceTeam->getServerIDs())) {
							wait(store(moved,rebalanceReadLoad(self, ddPriority, sourceTeam, destTeam, teamCollectionIndex == 0, &traceEvent)));
						}
					} else {
						wait(store(moved,rebalanceTeams(self, ddPriority, sourceTeam, destTeam, teamCollectionIndex == 0, &traceEvent)));
					}
				}
				// clang-format on
				moved ? resetCount = 0 : resetCount++;
			}

			if (now() - (*self->lastLimited) < SERVER_KNOBS->BG_DD_SATURATION_DELAY) {
				rebalancePollingInterval = std::min(SERVER_KNOBS->BG_DD_MAX_WAIT,
				                                    rebalancePollingInterval * SERVER_KNOBS->BG_DD_INCREASE_RATE);
			} else {
				rebalancePollingInterval = std::max(SERVER_KNOBS->BG_DD_MIN_WAIT,
				                                    rebalancePollingInterval / SERVER_KNOBS->BG_DD_DECREASE_RATE);
			}

			if (resetCount >= SERVER_KNOBS->DD_REBALANCE_RESET_AMOUNT &&
			    rebalancePollingInterval < SERVER_KNOBS->BG_REBALANCE_POLLING_INTERVAL) {
				rebalancePollingInterval = SERVER_KNOBS->BG_REBALANCE_POLLING_INTERVAL;
				resetCount = SERVER_KNOBS->DD_REBALANCE_RESET_AMOUNT;
			}

			traceEvent.detail("ResetCount", resetCount);
			tr.reset();
		} catch (Error& e) {
			// Log actor_cancelled because it's not legal to suppress an event that's initialized
			traceEvent.errorUnsuppressed(e);
			wait(tr.onError(e));
		}

		traceEvent.detail("Moved", moved);
		traceEvent.log();
	}
}

ACTOR Future<Void> BgDDMountainChopper(DDQueueData* self, int teamCollectionIndex) {
	state double rebalancePollingInterval = SERVER_KNOBS->BG_REBALANCE_POLLING_INTERVAL;
	state int resetCount = SERVER_KNOBS->DD_REBALANCE_RESET_AMOUNT;
	state Transaction tr(self->cx);
	state double lastRead = 0;
	state bool skipCurrentLoop = false;
	loop {
		state std::pair<Optional<Reference<IDataDistributionTeam>>, bool> randomTeam;
		state bool moved = false;
		state TraceEvent traceEvent("BgDDMountainChopper", self->distributorId);
		traceEvent.suppressFor(5.0).detail("PollingInterval", rebalancePollingInterval).detail("Rebalance", "Disk");

		if (*self->lastLimited > 0) {
			traceEvent.detail("SecondsSinceLastLimited", now() - *self->lastLimited);
		}

		try {
			state Future<Void> delayF = delay(rebalancePollingInterval, TaskPriority::DataDistributionLaunch);
			if ((now() - lastRead) > SERVER_KNOBS->BG_REBALANCE_SWITCH_CHECK_INTERVAL) {
				tr.setOption(FDBTransactionOptions::LOCK_AWARE);
				tr.setOption(FDBTransactionOptions::READ_SYSTEM_KEYS);
				Optional<Value> val = wait(tr.get(rebalanceDDIgnoreKey));
				lastRead = now();
				if (!val.present()) {
					// reset loop interval
					if (skipCurrentLoop) {
						rebalancePollingInterval = SERVER_KNOBS->BG_REBALANCE_POLLING_INTERVAL;
					}
					skipCurrentLoop = false;
				} else {
					if (val.get().size() > 0) {
						int ddIgnore = BinaryReader::fromStringRef<uint8_t>(val.get(), Unversioned());
						skipCurrentLoop = (ddIgnore & DDIgnore::REBALANCE_DISK) > 0;
					} else {
						skipCurrentLoop = true;
					}
				}
			}

			traceEvent.detail("Enabled", !skipCurrentLoop);

			wait(delayF);
			if (skipCurrentLoop) {
				// set loop interval to avoid busy wait here.
				rebalancePollingInterval =
				    std::max(rebalancePollingInterval, SERVER_KNOBS->BG_REBALANCE_SWITCH_CHECK_INTERVAL);
				tr.reset();
				continue;
			}

			traceEvent.detail("QueuedRelocations",
			                  self->priority_relocations[SERVER_KNOBS->PRIORITY_REBALANCE_OVERUTILIZED_TEAM]);
			if (self->priority_relocations[SERVER_KNOBS->PRIORITY_REBALANCE_OVERUTILIZED_TEAM] <
			    SERVER_KNOBS->DD_REBALANCE_PARALLELISM) {
				std::pair<Optional<Reference<IDataDistributionTeam>>, bool> _randomTeam =
				    wait(brokenPromiseToNever(self->teamCollections[teamCollectionIndex].getTeam.getReply(
				        GetTeamRequest(WantNewServers::True,
				                       WantTrueBest::False,
				                       PreferLowerUtilization::True,
				                       TeamMustHaveShards::False))));
				randomTeam = _randomTeam;
				traceEvent.detail("DestTeam",
				                  printable(randomTeam.first.map<std::string>(
				                      [](const Reference<IDataDistributionTeam>& team) { return team->getDesc(); })));

				if (randomTeam.first.present()) {
					std::pair<Optional<Reference<IDataDistributionTeam>>, bool> loadedTeam =
					    wait(brokenPromiseToNever(self->teamCollections[teamCollectionIndex].getTeam.getReply(
					        GetTeamRequest(WantNewServers::True,
					                       WantTrueBest::True,
					                       PreferLowerUtilization::False,
					                       TeamMustHaveShards::True))));

					traceEvent.detail(
					    "SourceTeam",
					    printable(loadedTeam.first.map<std::string>(
					        [](const Reference<IDataDistributionTeam>& team) { return team->getDesc(); })));

					if (loadedTeam.first.present()) {
						bool _moved = wait(rebalanceTeams(self,
						                                  SERVER_KNOBS->PRIORITY_REBALANCE_OVERUTILIZED_TEAM,
						                                  loadedTeam.first.get(),
						                                  randomTeam.first.get(),
						                                  teamCollectionIndex == 0,
						                                  &traceEvent));
						moved = _moved;
						if (moved) {
							resetCount = 0;
						} else {
							resetCount++;
						}
					}
				}
			}

			if (now() - (*self->lastLimited) < SERVER_KNOBS->BG_DD_SATURATION_DELAY) {
				rebalancePollingInterval = std::min(SERVER_KNOBS->BG_DD_MAX_WAIT,
				                                    rebalancePollingInterval * SERVER_KNOBS->BG_DD_INCREASE_RATE);
			} else {
				rebalancePollingInterval = std::max(SERVER_KNOBS->BG_DD_MIN_WAIT,
				                                    rebalancePollingInterval / SERVER_KNOBS->BG_DD_DECREASE_RATE);
			}

			if (resetCount >= SERVER_KNOBS->DD_REBALANCE_RESET_AMOUNT &&
			    rebalancePollingInterval < SERVER_KNOBS->BG_REBALANCE_POLLING_INTERVAL) {
				rebalancePollingInterval = SERVER_KNOBS->BG_REBALANCE_POLLING_INTERVAL;
				resetCount = SERVER_KNOBS->DD_REBALANCE_RESET_AMOUNT;
			}

			traceEvent.detail("ResetCount", resetCount);
			tr.reset();
		} catch (Error& e) {
			// Log actor_cancelled because it's not legal to suppress an event that's initialized
			traceEvent.errorUnsuppressed(e);
			wait(tr.onError(e));
		}

		traceEvent.detail("Moved", moved);
		traceEvent.log();
	}
}

ACTOR Future<Void> BgDDValleyFiller(DDQueueData* self, int teamCollectionIndex) {
	state double rebalancePollingInterval = SERVER_KNOBS->BG_REBALANCE_POLLING_INTERVAL;
	state int resetCount = SERVER_KNOBS->DD_REBALANCE_RESET_AMOUNT;
	state Transaction tr(self->cx);
	state double lastRead = 0;
	state bool skipCurrentLoop = false;

	loop {
		state std::pair<Optional<Reference<IDataDistributionTeam>>, bool> randomTeam;
		state bool moved = false;
		state TraceEvent traceEvent("BgDDValleyFiller", self->distributorId);
		traceEvent.suppressFor(5.0).detail("PollingInterval", rebalancePollingInterval).detail("Rebalance", "Disk");

		if (*self->lastLimited > 0) {
			traceEvent.detail("SecondsSinceLastLimited", now() - *self->lastLimited);
		}

		try {
			state Future<Void> delayF = delay(rebalancePollingInterval, TaskPriority::DataDistributionLaunch);
			if ((now() - lastRead) > SERVER_KNOBS->BG_REBALANCE_SWITCH_CHECK_INTERVAL) {
				tr.setOption(FDBTransactionOptions::LOCK_AWARE);
				tr.setOption(FDBTransactionOptions::READ_SYSTEM_KEYS);
				Optional<Value> val = wait(tr.get(rebalanceDDIgnoreKey));
				lastRead = now();
				if (!val.present()) {
					// reset loop interval
					if (skipCurrentLoop) {
						rebalancePollingInterval = SERVER_KNOBS->BG_REBALANCE_POLLING_INTERVAL;
					}
					skipCurrentLoop = false;
				} else {
					if (val.get().size() > 0) {
						int ddIgnore = BinaryReader::fromStringRef<uint8_t>(val.get(), Unversioned());
						skipCurrentLoop = (ddIgnore & DDIgnore::REBALANCE_DISK) > 0;
					} else {
						skipCurrentLoop = true;
					}
				}
			}

			traceEvent.detail("Enabled", !skipCurrentLoop);

			wait(delayF);
			if (skipCurrentLoop) {
				// set loop interval to avoid busy wait here.
				rebalancePollingInterval =
				    std::max(rebalancePollingInterval, SERVER_KNOBS->BG_REBALANCE_SWITCH_CHECK_INTERVAL);
				tr.reset();
				continue;
			}

			traceEvent.detail("QueuedRelocations",
			                  self->priority_relocations[SERVER_KNOBS->PRIORITY_REBALANCE_UNDERUTILIZED_TEAM]);
			if (self->priority_relocations[SERVER_KNOBS->PRIORITY_REBALANCE_UNDERUTILIZED_TEAM] <
			    SERVER_KNOBS->DD_REBALANCE_PARALLELISM) {
				std::pair<Optional<Reference<IDataDistributionTeam>>, bool> _randomTeam =
				    wait(brokenPromiseToNever(self->teamCollections[teamCollectionIndex].getTeam.getReply(
				        GetTeamRequest(WantNewServers::True,
				                       WantTrueBest::False,
				                       PreferLowerUtilization::False,
				                       TeamMustHaveShards::True))));
				randomTeam = _randomTeam;
				traceEvent.detail("SourceTeam",
				                  printable(randomTeam.first.map<std::string>(
				                      [](const Reference<IDataDistributionTeam>& team) { return team->getDesc(); })));

				if (randomTeam.first.present()) {
					std::pair<Optional<Reference<IDataDistributionTeam>>, bool> unloadedTeam =
					    wait(brokenPromiseToNever(self->teamCollections[teamCollectionIndex].getTeam.getReply(
					        GetTeamRequest(WantNewServers::True,
					                       WantTrueBest::True,
					                       PreferLowerUtilization::True,
					                       TeamMustHaveShards::False))));

					traceEvent.detail(
					    "DestTeam",
					    printable(unloadedTeam.first.map<std::string>(
					        [](const Reference<IDataDistributionTeam>& team) { return team->getDesc(); })));

					if (unloadedTeam.first.present()) {
						bool _moved = wait(rebalanceTeams(self,
						                                  SERVER_KNOBS->PRIORITY_REBALANCE_UNDERUTILIZED_TEAM,
						                                  randomTeam.first.get(),
						                                  unloadedTeam.first.get(),
						                                  teamCollectionIndex == 0,
						                                  &traceEvent));
						moved = _moved;
						if (moved) {
							resetCount = 0;
						} else {
							resetCount++;
						}
					}
				}
			}

			if (now() - (*self->lastLimited) < SERVER_KNOBS->BG_DD_SATURATION_DELAY) {
				rebalancePollingInterval = std::min(SERVER_KNOBS->BG_DD_MAX_WAIT,
				                                    rebalancePollingInterval * SERVER_KNOBS->BG_DD_INCREASE_RATE);
			} else {
				rebalancePollingInterval = std::max(SERVER_KNOBS->BG_DD_MIN_WAIT,
				                                    rebalancePollingInterval / SERVER_KNOBS->BG_DD_DECREASE_RATE);
			}

			if (resetCount >= SERVER_KNOBS->DD_REBALANCE_RESET_AMOUNT &&
			    rebalancePollingInterval < SERVER_KNOBS->BG_REBALANCE_POLLING_INTERVAL) {
				rebalancePollingInterval = SERVER_KNOBS->BG_REBALANCE_POLLING_INTERVAL;
				resetCount = SERVER_KNOBS->DD_REBALANCE_RESET_AMOUNT;
			}

			traceEvent.detail("ResetCount", resetCount);
			tr.reset();
		} catch (Error& e) {
			// Log actor_cancelled because it's not legal to suppress an event that's initialized
			traceEvent.errorUnsuppressed(e);
			wait(tr.onError(e));
		}

		traceEvent.detail("Moved", moved);
		traceEvent.log();
	}
}

ACTOR Future<Void> dataDistributionQueue(Database cx,
                                         PromiseStream<RelocateShard> output,
                                         FutureStream<RelocateShard> input,
                                         PromiseStream<GetMetricsRequest> getShardMetrics,
                                         Reference<AsyncVar<bool>> processingUnhealthy,
                                         Reference<AsyncVar<bool>> processingWiggle,
                                         std::vector<TeamCollectionInterface> teamCollections,
                                         Reference<ShardsAffectedByTeamFailure> shardsAffectedByTeamFailure,
                                         MoveKeysLock lock,
                                         PromiseStream<Promise<int64_t>> getAverageShardBytes,
                                         FutureStream<Promise<int>> getUnhealthyRelocationCount,
                                         UID distributorId,
                                         int teamSize,
                                         int singleRegionTeamSize,
                                         double* lastLimited,
                                         const DDEnabledState* ddEnabledState) {
	state DDQueueData self(distributorId,
	                       lock,
	                       cx,
	                       teamCollections,
	                       shardsAffectedByTeamFailure,
	                       getAverageShardBytes,
	                       teamSize,
	                       singleRegionTeamSize,
	                       output,
	                       input,
	                       getShardMetrics,
	                       lastLimited);
	state std::set<UID> serversToLaunchFrom;
	state KeyRange keysToLaunchFrom;
	state RelocateData launchData;
	state Future<Void> recordMetrics = delay(SERVER_KNOBS->DD_QUEUE_LOGGING_INTERVAL);

	state std::vector<Future<Void>> balancingFutures;

	state PromiseStream<KeyRange> rangesComplete;
	state Future<Void> launchQueuedWorkTimeout = Never();

	for (int i = 0; i < teamCollections.size(); i++) {
		// FIXME: Use BgDDLoadBalance for disk rebalance too after DD simulation test proof.
		// balancingFutures.push_back(BgDDLoadRebalance(&self, i, SERVER_KNOBS->PRIORITY_REBALANCE_OVERUTILIZED_TEAM));
		// balancingFutures.push_back(BgDDLoadRebalance(&self, i, SERVER_KNOBS->PRIORITY_REBALANCE_UNDERUTILIZED_TEAM));
		if (SERVER_KNOBS->READ_SAMPLING_ENABLED) {
			balancingFutures.push_back(
			    BgDDLoadRebalance(&self, i, SERVER_KNOBS->PRIORITY_REBALANCE_READ_OVERUTIL_TEAM));
			balancingFutures.push_back(
			    BgDDLoadRebalance(&self, i, SERVER_KNOBS->PRIORITY_REBALANCE_READ_UNDERUTIL_TEAM));
		}
		balancingFutures.push_back(BgDDMountainChopper(&self, i));
		balancingFutures.push_back(BgDDValleyFiller(&self, i));
	}
	balancingFutures.push_back(delayedAsyncVar(self.rawProcessingUnhealthy, processingUnhealthy, 0));
	balancingFutures.push_back(delayedAsyncVar(self.rawProcessingWiggle, processingWiggle, 0));

	try {
		loop {
			self.validate();

			// For the given servers that caused us to go around the loop, find the next item(s) that can be
			// launched.
			if (launchData.startTime != -1) {
				// Launch dataDistributionRelocator actor to relocate the launchData
				self.launchQueuedWork(launchData, ddEnabledState);
				launchData = RelocateData();
			} else if (!keysToLaunchFrom.empty()) {
				self.launchQueuedWork(keysToLaunchFrom, ddEnabledState);
				keysToLaunchFrom = KeyRangeRef();
			}

			ASSERT(launchData.startTime == -1 && keysToLaunchFrom.empty());

			choose {
				when(RelocateShard rs = waitNext(self.input)) {
					bool wasEmpty = serversToLaunchFrom.empty();
					self.queueRelocation(rs, serversToLaunchFrom);
					if (wasEmpty && !serversToLaunchFrom.empty())
						launchQueuedWorkTimeout = delay(0, TaskPriority::DataDistributionLaunch);
				}
				when(wait(launchQueuedWorkTimeout)) {
					self.launchQueuedWork(serversToLaunchFrom, ddEnabledState);
					serversToLaunchFrom = std::set<UID>();
					launchQueuedWorkTimeout = Never();
				}
				when(RelocateData results = waitNext(self.fetchSourceServersComplete.getFuture())) {
					// This when is triggered by queueRelocation() which is triggered by sending self.input
					self.completeSourceFetch(results);
					launchData = results;
				}
				when(RelocateData done = waitNext(self.dataTransferComplete.getFuture())) {
					complete(done, self.busymap, self.destBusymap);
					if (serversToLaunchFrom.empty() && !done.src.empty())
						launchQueuedWorkTimeout = delay(0, TaskPriority::DataDistributionLaunch);
					serversToLaunchFrom.insert(done.src.begin(), done.src.end());
				}
				when(RelocateData done = waitNext(self.relocationComplete.getFuture())) {
					self.activeRelocations--;
					self.finishRelocation(done.priority, done.healthPriority);
					self.fetchKeysComplete.erase(done);
					// self.logRelocation( done, "ShardRelocatorDone" );
					self.noErrorActors.add(
					    tag(delay(0, TaskPriority::DataDistributionLaunch), done.keys, rangesComplete));
					if (g_network->isSimulated() && debug_isCheckRelocationDuration() && now() - done.startTime > 60) {
						TraceEvent(SevWarnAlways, "RelocationDurationTooLong")
						    .detail("Duration", now() - done.startTime);
						debug_setCheckRelocationDuration(false);
					}
				}
				when(KeyRange done = waitNext(rangesComplete.getFuture())) {
					keysToLaunchFrom = done;
				}
				when(wait(recordMetrics)) {
					Promise<int64_t> req;
					getAverageShardBytes.send(req);

					recordMetrics = delay(SERVER_KNOBS->DD_QUEUE_LOGGING_INTERVAL, TaskPriority::FlushTrace);

					auto const highestPriorityRelocation = self.getHighestPriorityRelocation();

					TraceEvent("MovingData", distributorId)
					    .detail("InFlight", self.activeRelocations)
					    .detail("InQueue", self.queuedRelocations)
					    .detail("AverageShardSize", req.getFuture().isReady() ? req.getFuture().get() : -1)
					    .detail("UnhealthyRelocations", self.unhealthyRelocations)
					    .detail("HighestPriority", highestPriorityRelocation)
					    .detail("BytesWritten", self.bytesWritten)
					    .detail("PriorityRecoverMove", self.priority_relocations[SERVER_KNOBS->PRIORITY_RECOVER_MOVE])
					    .detail("PriorityRebalanceUnderutilizedTeam",
					            self.priority_relocations[SERVER_KNOBS->PRIORITY_REBALANCE_UNDERUTILIZED_TEAM])
					    .detail("PriorityRebalanceOverutilizedTeam",
					            self.priority_relocations[SERVER_KNOBS->PRIORITY_REBALANCE_OVERUTILIZED_TEAM])
					    .detail("PriorityRebalanceReadUnderutilTeam",
					            self.priority_relocations[SERVER_KNOBS->PRIORITY_REBALANCE_READ_UNDERUTIL_TEAM])
					    .detail("PriorityRebalanceReadOverutilTeam",
					            self.priority_relocations[SERVER_KNOBS->PRIORITY_REBALANCE_READ_OVERUTIL_TEAM])
					    .detail("PriorityStorageWiggle",
					            self.priority_relocations[SERVER_KNOBS->PRIORITY_PERPETUAL_STORAGE_WIGGLE])
					    .detail("PriorityTeamHealthy", self.priority_relocations[SERVER_KNOBS->PRIORITY_TEAM_HEALTHY])
					    .detail("PriorityTeamContainsUndesiredServer",
					            self.priority_relocations[SERVER_KNOBS->PRIORITY_TEAM_CONTAINS_UNDESIRED_SERVER])
					    .detail("PriorityTeamRedundant",
					            self.priority_relocations[SERVER_KNOBS->PRIORITY_TEAM_REDUNDANT])
					    .detail("PriorityMergeShard", self.priority_relocations[SERVER_KNOBS->PRIORITY_MERGE_SHARD])
					    .detail("PriorityPopulateRegion",
					            self.priority_relocations[SERVER_KNOBS->PRIORITY_POPULATE_REGION])
					    .detail("PriorityTeamUnhealthy",
					            self.priority_relocations[SERVER_KNOBS->PRIORITY_TEAM_UNHEALTHY])
					    .detail("PriorityTeam2Left", self.priority_relocations[SERVER_KNOBS->PRIORITY_TEAM_2_LEFT])
					    .detail("PriorityTeam1Left", self.priority_relocations[SERVER_KNOBS->PRIORITY_TEAM_1_LEFT])
					    .detail("PriorityTeam0Left", self.priority_relocations[SERVER_KNOBS->PRIORITY_TEAM_0_LEFT])
					    .detail("PrioritySplitShard", self.priority_relocations[SERVER_KNOBS->PRIORITY_SPLIT_SHARD])
					    .trackLatest("MovingData"); // This trace event's trackLatest lifetime is controlled by
					                                // DataDistributorData::movingDataEventHolder. The track latest
					                                // key we use here must match the key used in the holder.
				}
				when(wait(self.error.getFuture())) {} // Propagate errors from dataDistributionRelocator
				when(wait(waitForAll(balancingFutures))) {}
				when(Promise<int> r = waitNext(getUnhealthyRelocationCount)) {
					r.send(self.unhealthyRelocations);
				}
			}
		}
	} catch (Error& e) {
		if (e.code() != error_code_broken_promise && // FIXME: Get rid of these broken_promise errors every time we
		                                             // are killed by the master dying
		    e.code() != error_code_movekeys_conflict)
			TraceEvent(SevError, "DataDistributionQueueError", distributorId).error(e);
		throw e;
	}
}<|MERGE_RESOLUTION|>--- conflicted
+++ resolved
@@ -1465,14 +1465,11 @@
 			} else {
 				TEST(true); // move to removed server
 				healthyDestinations.addDataInFlightToTeam(-metrics.bytes);
-<<<<<<< HEAD
 				auto readLoad = metrics.bytesReadPerKSecond;
 				auto& destinationRef = healthyDestinations;
 				self->noErrorActors.add(
 				    trigger([destinationRef, readLoad]() mutable { destinationRef.addReadInFlightToTeam(-readLoad); },
 				            delay(SERVER_KNOBS->STORAGE_METRICS_AVERAGE_INTERVAL)));
-=======
->>>>>>> b8fbd181
 
 				completeDest(rd, self->destBusymap);
 				rd.completeDests.clear();
