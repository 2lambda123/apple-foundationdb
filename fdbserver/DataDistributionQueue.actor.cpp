--- conflicted
+++ resolved
@@ -57,13 +57,8 @@
 	std::shared_ptr<DataMove> dataMove;
 
 	RelocateData()
-<<<<<<< HEAD
 	  : priority(-1), boundaryPriority(-1), healthPriority(-1), restore(false), startTime(-1), workFactor(0),
-	    wantsNewServers(false), interval("QueuedRelocation") {}
-=======
-	  : priority(-1), boundaryPriority(-1), healthPriority(-1), startTime(-1), workFactor(0), wantsNewServers(false),
-	    cancellable(false), interval("QueuedRelocation") {}
->>>>>>> 38190ad7
+	    wantsNewServers(false), cancellable(false), interval("QueuedRelocation") {}
 	explicit RelocateData(RelocateShard const& rs)
 	  : keys(rs.keys), priority(rs.priority), boundaryPriority(isBoundaryPriority(rs.priority) ? rs.priority : -1),
 	    healthPriority(isHealthPriority(rs.priority) ? rs.priority : -1), startTime(now()), restore(rs.restore),
@@ -73,15 +68,11 @@
 	                    rs.priority == SERVER_KNOBS->PRIORITY_REBALANCE_UNDERUTILIZED_TEAM ||
 	                    rs.priority == SERVER_KNOBS->PRIORITY_SPLIT_SHARD ||
 	                    rs.priority == SERVER_KNOBS->PRIORITY_TEAM_REDUNDANT),
-<<<<<<< HEAD
-	    interval("QueuedRelocation"), dataMove(rs.dataMove) {
+	    cancellable(true), interval("QueuedRelocation"), dataMove(rs.dataMove) {
 		if (dataMove != nullptr && restore) {
 			this->src.insert(this->src.end(), dataMove->meta.src.begin(), dataMove->meta.src.end());
 		}
 	}
-=======
-	    cancellable(true), interval("QueuedRelocation") {}
->>>>>>> 38190ad7
 
 	static bool isHealthPriority(int priority) {
 		return priority == SERVER_KNOBS->PRIORITY_POPULATE_REGION ||
