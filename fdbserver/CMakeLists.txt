--- conflicted
+++ resolved
@@ -96,16 +96,12 @@
   Ratekeeper.h
   RatekeeperInterface.h
   RecoveryState.h
-<<<<<<< HEAD
   RemoteIKeyValueStore.actor.h
   RemoteIKeyValueStore.actor.cpp
-  RestoreCommon.actor.h
-=======
   Resolver.actor.cpp
   ResolverInterface.h
   RestoreApplier.actor.cpp
   RestoreApplier.actor.h
->>>>>>> 6390d93e
   RestoreCommon.actor.cpp
   RestoreCommon.actor.h
   RestoreController.actor.cpp
