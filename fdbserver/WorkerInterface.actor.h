/*
 * WorkerInterface.actor.h
 *
 * This source file is part of the FoundationDB open source project
 *
 * Copyright 2013-2018 Apple Inc. and the FoundationDB project authors
 *
 * Licensed under the Apache License, Version 2.0 (the "License");
 * you may not use this file except in compliance with the License.
 * You may obtain a copy of the License at
 *
 *     http://www.apache.org/licenses/LICENSE-2.0
 *
 * Unless required by applicable law or agreed to in writing, software
 * distributed under the License is distributed on an "AS IS" BASIS,
 * WITHOUT WARRANTIES OR CONDITIONS OF ANY KIND, either express or implied.
 * See the License for the specific language governing permissions and
 * limitations under the License.
 */

#pragma once
#if defined(NO_INTELLISENSE) && !defined(FDBSERVER_WORKERINTERFACE_ACTOR_G_H)
	#define FDBSERVER_WORKERINTERFACE_ACTOR_G_H
	#include "fdbserver/WorkerInterface.actor.g.h"
#elif !defined(FDBSERVER_WORKERINTERFACE_ACTOR_H)
	#define FDBSERVER_WORKERINTERFACE_ACTOR_H

#include "fdbserver/DataDistributorInterface.h"
#include "fdbserver/MasterInterface.h"
#include "fdbserver/TLogInterface.h"
#include "fdbserver/RatekeeperInterface.h"
#include "fdbserver/ResolverInterface.h"
#include "fdbclient/StorageServerInterface.h"
#include "fdbserver/TesterInterface.actor.h"
#include "fdbclient/FDBTypes.h"
#include "fdbserver/LogSystemConfig.h"
#include "fdbrpc/MultiInterface.h"
#include "fdbclient/ClientWorkerInterface.h"
#include "flow/actorcompiler.h"

#define DUMPTOKEN( name ) TraceEvent("DumpToken", recruited.id()).detail("Name", #name).detail("Token", name.getEndpoint().token)

struct WorkerInterface {
	constexpr static FileIdentifier file_identifier = 14712718;
	ClientWorkerInterface clientInterface;
	LocalityData locality;
	RequestStream< struct InitializeTLogRequest > tLog;
	RequestStream< struct RecruitMasterRequest > master;
	RequestStream< struct InitializeMasterProxyRequest > masterProxy;
	RequestStream< struct InitializeDataDistributorRequest > dataDistributor;
	RequestStream< struct InitializeRatekeeperRequest > ratekeeper;
	RequestStream< struct InitializeResolverRequest > resolver;
	RequestStream< struct InitializeStorageRequest > storage;
	RequestStream< struct InitializeLogRouterRequest > logRouter;

	RequestStream< struct LoadedPingRequest > debugPing;
	RequestStream< struct CoordinationPingMessage > coordinationPing;
	RequestStream< ReplyPromise<Void> > waitFailure;
	RequestStream< struct SetMetricsLogRateRequest > setMetricsRate;
	RequestStream< struct EventLogRequest > eventLogRequest;
	RequestStream< struct TraceBatchDumpRequest > traceBatchDumpRequest;
	RequestStream< struct DiskStoreRequest > diskStoreRequest;
	RequestStream<struct ExecuteRequest> execReq;
	RequestStream<struct WorkerSnapRequest> workerSnapReq;

	TesterInterface testerInterface;

	UID id() const { return tLog.getEndpoint().token; }
	NetworkAddress address() const { return tLog.getEndpoint().getPrimaryAddress(); }

	WorkerInterface() {}
	WorkerInterface( const LocalityData& locality ) : locality( locality ) {}

	template <class Ar>
	void serialize(Ar& ar) {
		serializer(ar, clientInterface, locality, tLog, master, masterProxy, dataDistributor, ratekeeper, resolver, storage, logRouter, debugPing, coordinationPing, waitFailure, setMetricsRate, eventLogRequest, traceBatchDumpRequest, testerInterface, diskStoreRequest, execReq, workerSnapReq);
	}
};

struct WorkerDetails {
	constexpr static FileIdentifier file_identifier = 9973980;
	WorkerInterface interf;
	ProcessClass processClass;
	bool degraded;

	WorkerDetails() : degraded(false) {}
	WorkerDetails(const WorkerInterface& interf, ProcessClass processClass, bool degraded) : interf(interf), processClass(processClass), degraded(degraded) {}

	template <class Ar>
	void serialize(Ar& ar) {
		serializer(ar, interf, processClass, degraded);
	}
};

struct InitializeTLogRequest {
	constexpr static FileIdentifier file_identifier = 15604392;
	UID recruitmentID;
	LogSystemConfig recoverFrom;
	Version recoverAt;
	Version knownCommittedVersion;
	LogEpoch epoch;
	std::vector<Tag> recoverTags;
	std::vector<Tag> allTags;
	TLogVersion logVersion;
	KeyValueStoreType storeType;
	TLogSpillType spillType;
	Tag remoteTag;
	int8_t locality;
	bool isPrimary;
	Version startVersion;
	int logRouterTags;
	int txsTags;

	ReplyPromise< struct TLogInterface > reply;

	InitializeTLogRequest() {}

	template <class Ar>
	void serialize( Ar& ar ) {
		serializer(ar, recruitmentID, recoverFrom, recoverAt, knownCommittedVersion, epoch, recoverTags, allTags, storeType, remoteTag, locality, isPrimary, startVersion, logRouterTags, reply, logVersion, spillType, txsTags);
	}
};

struct InitializeLogRouterRequest {
	constexpr static FileIdentifier file_identifier = 2976228;
	uint64_t recoveryCount;
	Tag routerTag;
	Version startVersion;
	std::vector<LocalityData> tLogLocalities;
	Reference<IReplicationPolicy> tLogPolicy;
	int8_t locality;
	ReplyPromise<struct TLogInterface> reply;

	template <class Ar>
	void serialize(Ar& ar) {
		serializer(ar, recoveryCount, routerTag, startVersion, tLogLocalities, tLogPolicy, locality, reply);
	}
};

// FIXME: Rename to InitializeMasterRequest, etc
struct RecruitMasterRequest {
	constexpr static FileIdentifier file_identifier = 12684574;
	Arena arena;
	LifetimeToken lifetime;
	bool forceRecovery;
	ReplyPromise< struct MasterInterface> reply;

	template <class Ar>
	void serialize(Ar& ar) {
		if constexpr (!is_fb_function<Ar>) {
			ASSERT(ar.protocolVersion().isValid());
		}
		serializer(ar, lifetime, forceRecovery, reply, arena);
	}
};

struct InitializeMasterProxyRequest {
	constexpr static FileIdentifier file_identifier = 10344153;
	MasterInterface master;
	uint64_t recoveryCount;
	Version recoveryTransactionVersion;
	bool firstProxy;
	ReplyPromise<MasterProxyInterface> reply;

	template <class Ar>
	void serialize(Ar& ar) {
		serializer(ar, master, recoveryCount, recoveryTransactionVersion, firstProxy, reply);
	}
};

struct InitializeDataDistributorRequest {
	constexpr static FileIdentifier file_identifier = 8858952;
	UID reqId;
	ReplyPromise<DataDistributorInterface> reply;

	InitializeDataDistributorRequest() {}
	explicit InitializeDataDistributorRequest(UID uid) : reqId(uid) {}
	template <class Ar>
	void serialize( Ar& ar ) {
		serializer(ar, reqId, reply);
	}
};

struct InitializeRatekeeperRequest {
	constexpr static FileIdentifier file_identifier = 6416816;
	UID reqId;
	ReplyPromise<RatekeeperInterface> reply;

	InitializeRatekeeperRequest() {}
	explicit InitializeRatekeeperRequest(UID uid) : reqId(uid) {}
	template <class Ar>
	void serialize(Ar& ar) {
		serializer(ar, reqId, reply);
	}
};

struct InitializeResolverRequest {
	constexpr static FileIdentifier file_identifier = 7413317;
	uint64_t recoveryCount;
	int proxyCount;
	int resolverCount;
	ReplyPromise<ResolverInterface> reply;

	template <class Ar>
	void serialize(Ar& ar) {
		serializer(ar, recoveryCount, proxyCount, resolverCount, reply);
	}
};

struct InitializeStorageReply {
	constexpr static FileIdentifier file_identifier = 10390645;
	StorageServerInterface interf;
	Version addedVersion;

	template <class Ar>
	void serialize(Ar& ar) {
		serializer(ar, interf, addedVersion);
	}
};

struct InitializeStorageRequest {
	constexpr static FileIdentifier file_identifier = 16665642;
	Tag seedTag;									//< If this server will be passed to seedShardServers, this will be a tag, otherwise it is invalidTag
	UID reqId;
	UID interfaceId;
	KeyValueStoreType storeType;
	ReplyPromise< InitializeStorageReply > reply;

	template <class Ar>
	void serialize( Ar& ar ) {
		serializer(ar, seedTag, reqId, interfaceId, storeType, reply);
	}
};

struct TraceBatchDumpRequest {
	constexpr static FileIdentifier file_identifier = 8184121;
	ReplyPromise<Void> reply;

	template <class Ar>
	void serialize( Ar& ar ) {
		serializer(ar, reply);
	}
};

struct ExecuteRequest {
	constexpr static FileIdentifier file_identifier = 8184128;
	ReplyPromise<Void> reply;

	Arena arena;
	StringRef execPayload;

	ExecuteRequest(StringRef execPayload) : execPayload(execPayload) {}

	ExecuteRequest() : execPayload() {}

	template <class Ar>
	void serialize(Ar& ar) {
		serializer(ar, reply, execPayload, arena);
	}
};

struct WorkerSnapRequest {
	constexpr static FileIdentifier file_identifier = 8194122;
	ReplyPromise<Void> reply;
	Arena arena;
	StringRef snapPayload;
	UID snapUID;
	StringRef role;

	WorkerSnapRequest(StringRef snapPayload, UID snapUID, StringRef role) : snapPayload(snapPayload), snapUID(snapUID), role(role) {}
	WorkerSnapRequest() = default;

	template <class Ar>
	void serialize(Ar& ar) {
		serializer(ar, reply, snapPayload, snapUID, role, arena);
	}
};

struct LoadedReply {
	constexpr static FileIdentifier file_identifier = 9956350;
	Standalone<StringRef> payload;
	UID id;

	template <class Ar>
	void serialize(Ar& ar) {
		serializer(ar, payload, id);
	}
};

struct LoadedPingRequest {
	constexpr static FileIdentifier file_identifier = 4590979;
	UID id;
	bool loadReply;
	Standalone<StringRef> payload;
	ReplyPromise<LoadedReply> reply;

	template <class Ar>
	void serialize(Ar& ar) {
		serializer(ar, id, loadReply, payload, reply);
	}
};

struct CoordinationPingMessage {
	constexpr static FileIdentifier file_identifier = 9982747;
	UID clusterControllerId;
	int64_t timeStep;

	CoordinationPingMessage() : timeStep(0) {}
	CoordinationPingMessage(UID ccId, uint64_t step) : clusterControllerId( ccId ), timeStep( step ) {}

	template <class Ar>
	void serialize(Ar& ar) {
		serializer(ar, clusterControllerId, timeStep);
	}
};

struct SetMetricsLogRateRequest {
	constexpr static FileIdentifier file_identifier = 4245995;
	uint32_t metricsLogsPerSecond;

	SetMetricsLogRateRequest() : metricsLogsPerSecond( 1 ) {}
	explicit SetMetricsLogRateRequest(uint32_t logsPerSecond) : metricsLogsPerSecond( logsPerSecond ) {}

	template <class Ar>
	void serialize(Ar& ar) {
		serializer(ar, metricsLogsPerSecond);
	}
};

struct EventLogRequest {
	constexpr static FileIdentifier file_identifier = 122319;
	bool getLastError;
	Standalone<StringRef> eventName;
	ReplyPromise< TraceEventFields > reply;

	EventLogRequest() : getLastError(true) {}
	explicit EventLogRequest( Standalone<StringRef> eventName ) : eventName( eventName ), getLastError( false ) {}

	template <class Ar>
	void serialize(Ar& ar) {
		serializer(ar, getLastError, eventName, reply);
	}
};

struct DebugEntryRef {
	double time;
	NetworkAddress address;
	StringRef context;
	Version version;
	MutationRef mutation;
	DebugEntryRef() {}
	DebugEntryRef( const char* c, Version v, MutationRef const& m ) : context((const uint8_t*)c,strlen(c)), version(v), mutation(m), time(now()), address( g_network->getLocalAddress() ) {}
	DebugEntryRef( Arena& a, DebugEntryRef const& d ) : time(d.time), address(d.address), context(d.context), version(d.version), mutation(a, d.mutation) {}

	size_t expectedSize() const {
		return context.expectedSize() + mutation.expectedSize();
	}

	template <class Ar>
	void serialize(Ar& ar) {
		serializer(ar, time, address, context, version, mutation);
	}
};

struct DiskStoreRequest {
	constexpr static FileIdentifier file_identifier = 1986262;
	bool includePartialStores;
	ReplyPromise<Standalone<VectorRef<UID>>> reply;

	DiskStoreRequest(bool includePartialStores=false) : includePartialStores(includePartialStores) {}

	template <class Ar>
	void serialize(Ar& ar) {
		serializer(ar, includePartialStores, reply);
	}
};

struct Role {
	static const Role WORKER;
	static const Role STORAGE_SERVER;
	static const Role TRANSACTION_LOG;
	static const Role SHARED_TRANSACTION_LOG;
	static const Role MASTER_PROXY;
	static const Role MASTER;
	static const Role RESOLVER;
	static const Role CLUSTER_CONTROLLER;
	static const Role TESTER;
	static const Role LOG_ROUTER;
	static const Role DATA_DISTRIBUTOR;
	static const Role RATEKEEPER;
<<<<<<< HEAD
	static const Role STORAGE_CACHE;
=======
	static const Role COORDINATOR;
>>>>>>> bb40023a

	std::string roleName;
	std::string abbreviation;
	bool includeInTraceRoles;

	bool operator==(const Role &r) const {
		return roleName == r.roleName;
	}
	bool operator!=(const Role &r) const {
		return !(*this == r);
	}

private:
	Role(std::string roleName, std::string abbreviation, bool includeInTraceRoles=true) : roleName(roleName), abbreviation(abbreviation), includeInTraceRoles(includeInTraceRoles) {
		ASSERT(abbreviation.size() == 2); // Having a fixed size makes log queries more straightforward
	}
};

void startRole(const Role &role, UID roleId, UID workerId, std::map<std::string, std::string> details = std::map<std::string, std::string>(), std::string origination = "Recruited");
void endRole(const Role &role, UID id, std::string reason, bool ok = true, Error e = Error());

struct ServerDBInfo;

class Database openDBOnServer( Reference<AsyncVar<ServerDBInfo>> const& db, TaskPriority taskID = TaskPriority::DefaultEndpoint, bool enableLocalityLoadBalance = true, bool lockAware = false );
ACTOR Future<Void> extractClusterInterface(Reference<AsyncVar<Optional<struct ClusterControllerFullInterface>>> a,
                                           Reference<AsyncVar<Optional<struct ClusterInterface>>> b);

ACTOR Future<Void> fdbd(Reference<ClusterConnectionFile> ccf, LocalityData localities, ProcessClass processClass,
                        std::string dataFolder, std::string coordFolder, int64_t memoryLimit,
                        std::string metricsConnFile, std::string metricsPrefix, int64_t memoryProfilingThreshold,
                        std::string whitelistBinPaths);

ACTOR Future<Void> clusterController(Reference<ClusterConnectionFile> ccf,
                                     Reference<AsyncVar<Optional<ClusterControllerFullInterface>>> currentCC,
                                     Reference<AsyncVar<ClusterControllerPriorityInfo>> asyncPriorityInfo,
                                     Future<Void> recoveredDiskFiles, LocalityData locality);

// These servers are started by workerServer
class IKeyValueStore;
class ServerCoordinators;
class IDiskQueue;
ACTOR Future<Void> storageServer(IKeyValueStore* persistentData, StorageServerInterface ssi, Tag seedTag,
                                 ReplyPromise<InitializeStorageReply> recruitReply,
                                 Reference<AsyncVar<ServerDBInfo>> db, std::string folder);
ACTOR Future<Void> storageServer(IKeyValueStore* persistentData, StorageServerInterface ssi,
                                 Reference<AsyncVar<ServerDBInfo>> db, std::string folder,
                                 Promise<Void> recovered,
                                 Reference<ClusterConnectionFile> connFile );  // changes pssi->id() to be the recovered ID); // changes pssi->id() to be the recovered ID
ACTOR Future<Void> masterServer(MasterInterface mi, Reference<AsyncVar<ServerDBInfo>> db,
                                ServerCoordinators serverCoordinators, LifetimeToken lifetime, bool forceRecovery);
ACTOR Future<Void> masterProxyServer(MasterProxyInterface proxy, InitializeMasterProxyRequest req,
                                     Reference<AsyncVar<ServerDBInfo>> db, std::string whitelistBinPaths);
ACTOR Future<Void> tLog(IKeyValueStore* persistentData, IDiskQueue* persistentQueue,
                        Reference<AsyncVar<ServerDBInfo>> db, LocalityData locality,
                        PromiseStream<InitializeTLogRequest> tlogRequests, UID tlogId, bool restoreFromDisk,
                        Promise<Void> oldLog, Promise<Void> recovered, std::string folder, Reference<AsyncVar<bool>> degraded); // changes tli->id() to be the recovered ID
ACTOR Future<Void> monitorServerDBInfo(Reference<AsyncVar<Optional<ClusterControllerFullInterface>>> ccInterface,
                                       Reference<ClusterConnectionFile> ccf, LocalityData locality,
                                       Reference<AsyncVar<ServerDBInfo>> dbInfo);
ACTOR Future<Void> resolver(ResolverInterface proxy, InitializeResolverRequest initReq,
                            Reference<AsyncVar<ServerDBInfo>> db);
ACTOR Future<Void> logRouter(TLogInterface interf, InitializeLogRouterRequest req,
                             Reference<AsyncVar<ServerDBInfo>> db);
ACTOR Future<Void> dataDistributor(DataDistributorInterface ddi, Reference<AsyncVar<ServerDBInfo>> db);
ACTOR Future<Void> ratekeeper(RatekeeperInterface rki, Reference<AsyncVar<ServerDBInfo>> db);
ACTOR Future<Void> storageCache(StorageServerInterface interf, uint16_t id, Reference<AsyncVar<ServerDBInfo>> db);

void registerThreadForProfiling();
void updateCpuProfiler(ProfilerRequest req);

namespace oldTLog_4_6 {
ACTOR Future<Void> tLog(IKeyValueStore* persistentData, IDiskQueue* persistentQueue,
                        Reference<AsyncVar<ServerDBInfo>> db, LocalityData locality, UID tlogId);
}
namespace oldTLog_6_0 {
ACTOR Future<Void> tLog(IKeyValueStore* persistentData, IDiskQueue* persistentQueue,
                        Reference<AsyncVar<ServerDBInfo>> db, LocalityData locality,
                        PromiseStream<InitializeTLogRequest> tlogRequests, UID tlogId, bool restoreFromDisk,
                        Promise<Void> oldLog, Promise<Void> recovered, std::string folder, Reference<AsyncVar<bool>> degraded);
}

typedef decltype(&tLog) TLogFn;

#include "flow/unactorcompiler.h"
#endif<|MERGE_RESOLUTION|>--- conflicted
+++ resolved
@@ -388,11 +388,8 @@
 	static const Role LOG_ROUTER;
 	static const Role DATA_DISTRIBUTOR;
 	static const Role RATEKEEPER;
-<<<<<<< HEAD
 	static const Role STORAGE_CACHE;
-=======
 	static const Role COORDINATOR;
->>>>>>> bb40023a
 
 	std::string roleName;
 	std::string abbreviation;
