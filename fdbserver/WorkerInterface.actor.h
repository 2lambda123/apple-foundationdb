--- conflicted
+++ resolved
@@ -95,14 +95,10 @@
 
 	template <class Ar>
 	void serialize(Ar& ar) {
-<<<<<<< HEAD
-		serializer(ar, clientInterface, locality, tLog, master, masterProxy, dataDistributor, ratekeeper, resolver, storage, logRouter, rpcProxy, debugPing, coordinationPing, waitFailure, setMetricsRate, eventLogRequest, traceBatchDumpRequest, testerInterface, diskStoreRequest, execReq, workerSnapReq, backup, updateServerDBInfo);
-=======
 		serializer(ar, clientInterface, locality, tLog, master, commitProxy, grvProxy, dataDistributor, ratekeeper,
-		           resolver, storage, logRouter, debugPing, coordinationPing, waitFailure, setMetricsRate,
+		           resolver, storage, logRouter, rpcProxy, debugPing, coordinationPing, waitFailure, setMetricsRate,
 		           eventLogRequest, traceBatchDumpRequest, testerInterface, diskStoreRequest, execReq, workerSnapReq,
 		           backup, updateServerDBInfo);
->>>>>>> 8b275550
 	}
 };
 
