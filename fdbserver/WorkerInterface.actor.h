--- conflicted
+++ resolved
@@ -430,9 +430,9 @@
 	Generation generation;
 	Optional<DataDistributorInterface> distributorInterf;
 	Optional<RatekeeperInterface> ratekeeperInterf;
-	Optional<ConsistencyCheckerInterface> consistencyCheckerInterf;
 	Optional<BlobManagerInterface> blobManagerInterf;
 	Optional<EncryptKeyProxyInterface> encryptKeyProxyInterf;
+	Optional<ConsistencyCheckerInterface> consistencyCheckerInterf;
 	Standalone<VectorRef<StringRef>> issues;
 	std::vector<NetworkAddress> incompatiblePeers;
 	ReplyPromise<RegisterWorkerReply> reply;
@@ -450,22 +450,16 @@
 	                      Generation generation,
 	                      Optional<DataDistributorInterface> ddInterf,
 	                      Optional<RatekeeperInterface> rkInterf,
-	                      Optional<ConsistencyCheckerInterface> ckInterf,
 	                      Optional<BlobManagerInterface> bmInterf,
 	                      Optional<EncryptKeyProxyInterface> ekpInterf,
+	                      Optional<ConsistencyCheckerInterface> ckInterf,
 	                      bool degraded,
 	                      Version lastSeenKnobVersion,
 	                      ConfigClassSet knobConfigClassSet)
 	  : wi(wi), initialClass(initialClass), processClass(processClass), priorityInfo(priorityInfo),
-<<<<<<< HEAD
-	    generation(generation), distributorInterf(ddInterf), ratekeeperInterf(rkInterf), consistencyCheckerInterf(ckInterf), blobManagerInterf(bmInterf),
-	    degraded(degraded), lastSeenKnobVersion(lastSeenKnobVersion), knobConfigClassSet(knobConfigClassSet),
-	    requestDbInfo(false) {}
-=======
 	    generation(generation), distributorInterf(ddInterf), ratekeeperInterf(rkInterf), blobManagerInterf(bmInterf),
-	    encryptKeyProxyInterf(ekpInterf), degraded(degraded), lastSeenKnobVersion(lastSeenKnobVersion),
+	    encryptKeyProxyInterf(ekpInterf), consistencyCheckerInterf(ckInterf), degraded(degraded), lastSeenKnobVersion(lastSeenKnobVersion),
 	    knobConfigClassSet(knobConfigClassSet), requestDbInfo(false) {}
->>>>>>> e644c6da
 
 	template <class Ar>
 	void serialize(Ar& ar) {
@@ -1006,11 +1000,8 @@
 	static const Role STORAGE_CACHE;
 	static const Role COORDINATOR;
 	static const Role BACKUP;
-<<<<<<< HEAD
+	static const Role ENCRYPT_KEY_PROXY;
 	static const Role CONSISTENCYCHECKER;
-=======
-	static const Role ENCRYPT_KEY_PROXY;
->>>>>>> e644c6da
 
 	std::string roleName;
 	std::string abbreviation;
@@ -1172,7 +1163,7 @@
                                       int64_t restart,
                                       double maxRate,
                                       double targetInterval,
-                                      Reference<ClusterConnectionFile> connFile);
+									  Reference<IClusterConnectionRecord> connRecord);
 ACTOR Future<Void> blobManager(BlobManagerInterface bmi, Reference<AsyncVar<ServerDBInfo> const> db, int64_t epoch);
 ACTOR Future<Void> storageCacheServer(StorageServerInterface interf,
                                       uint16_t id,
