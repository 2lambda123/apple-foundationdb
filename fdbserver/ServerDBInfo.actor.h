--- conflicted
+++ resolved
@@ -66,13 +66,7 @@
 
 	template <class Ar>
 	void serialize( Ar& ar ) {
-<<<<<<< HEAD
-		serializer(ar, id, clusterInterface, client, distributor, master, ratekeeper, resolvers, recoveryCount,
-		           recoveryState, masterLifetime, logSystemConfig, priorCommittedLogServers, latencyBandConfig,
-		           storageCaches, infoGeneration, readTxnLifetime);
-=======
-		serializer(ar, id, clusterInterface, client, distributor, master, ratekeeper, resolvers, recoveryCount, recoveryState, masterLifetime, logSystemConfig, priorCommittedLogServers, latencyBandConfig, infoGeneration);
->>>>>>> 3ef341b1
+		serializer(ar, id, clusterInterface, client, distributor, master, ratekeeper, resolvers, recoveryCount, recoveryState, masterLifetime, logSystemConfig, priorCommittedLogServers, latencyBandConfig, infoGeneration, readTxnLifetime);
 	}
 };
 
