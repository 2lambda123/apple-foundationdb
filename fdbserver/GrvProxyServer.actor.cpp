/*
 * GrvProxyServer.actor.cpp
 *
 * This source file is part of the FoundationDB open source project
 *
 * Copyright 2013-2022 Apple Inc. and the FoundationDB project authors
 *
 * Licensed under the Apache License, Version 2.0 (the "License");
 * you may not use this file except in compliance with the License.
 * You may obtain a copy of the License at
 *
 *     http://www.apache.org/licenses/LICENSE-2.0
 *
 * Unless required by applicable law or agreed to in writing, software
 * distributed under the License is distributed on an "AS IS" BASIS,
 * WITHOUT WARRANTIES OR CONDITIONS OF ANY KIND, either express or implied.
 * See the License for the specific language governing permissions and
 * limitations under the License.
 */

#include "fdbclient/DatabaseContext.h"
#include "fdbclient/Knobs.h"
#include "fdbclient/Notified.h"
#include "fdbclient/TransactionLineage.h"
#include "fdbclient/Tuple.h"
#include "fdbserver/LogSystem.h"
#include "fdbserver/LogSystemDiskQueueAdapter.h"
#include "fdbclient/CommitProxyInterface.h"
#include "fdbclient/GrvProxyInterface.h"
#include "fdbclient/VersionVector.h"
#include "fdbserver/WaitFailure.h"
#include "fdbserver/WorkerInterface.actor.h"
#include "fdbrpc/sim_validation.h"
#include "flow/flow.h"
#include "flow/actorcompiler.h" // This must be the last #include.

struct GrvProxyStats {
	CounterCollection cc;
	Counter txnRequestIn, txnRequestOut, txnRequestErrors;
	Counter txnStartIn, txnStartOut, txnStartBatch;
	Counter txnSystemPriorityStartIn, txnSystemPriorityStartOut;
	Counter txnBatchPriorityStartIn, txnBatchPriorityStartOut;
	Counter txnDefaultPriorityStartIn, txnDefaultPriorityStartOut;
	Counter txnThrottled;
	Counter updatesFromRatekeeper, leaseTimeouts;
	int systemGRVQueueSize, defaultGRVQueueSize, batchGRVQueueSize;
	double transactionRateAllowed, batchTransactionRateAllowed;
	double transactionLimit, batchTransactionLimit;
	// how much of the GRV requests queue was processed in one attempt to hand out read version.
	double percentageOfDefaultGRVQueueProcessed;
	double percentageOfBatchGRVQueueProcessed;

	bool lastBatchQueueThrottled;
	bool lastDefaultQueueThrottled;
	double batchThrottleStartTime;
	double defaultThrottleStartTime;

	LatencySample defaultTxnGRVTimeInQueue;
	LatencySample batchTxnGRVTimeInQueue;

	LatencyBands grvLatencyBands;
	LatencySample grvLatencySample; // GRV latency metric sample of default priority
	LatencySample grvBatchLatencySample; // GRV latency metric sample of batched priority

	Future<Void> logger;

	int recentRequests;
	Deque<int> requestBuckets;
	double lastBucketBegin;
	double bucketInterval;
	Reference<Histogram> grvConfirmEpochLiveDist;
	Reference<Histogram> grvGetCommittedVersionRpcDist;

	void updateRequestBuckets() {
		while (now() - lastBucketBegin > bucketInterval) {
			lastBucketBegin += bucketInterval;
			recentRequests -= requestBuckets.front();
			requestBuckets.pop_front();
			requestBuckets.push_back(0);
		}
	}

	void addRequest(int transactionCount) {
		updateRequestBuckets();
		recentRequests += transactionCount;
		requestBuckets.back() += transactionCount;
	}

	int getRecentRequests() {
		updateRequestBuckets();
		return recentRequests /
		       (FLOW_KNOBS->BASIC_LOAD_BALANCE_UPDATE_RATE - (lastBucketBegin + bucketInterval - now()));
	}

	// Current stats maintained for a given grv proxy server
	explicit GrvProxyStats(UID id)
	  : cc("GrvProxyStats", id.toString()),

	    txnRequestIn("TxnRequestIn", cc), txnRequestOut("TxnRequestOut", cc), txnRequestErrors("TxnRequestErrors", cc),
	    txnStartIn("TxnStartIn", cc), txnStartOut("TxnStartOut", cc), txnStartBatch("TxnStartBatch", cc),
	    txnSystemPriorityStartIn("TxnSystemPriorityStartIn", cc),
	    txnSystemPriorityStartOut("TxnSystemPriorityStartOut", cc),
	    txnBatchPriorityStartIn("TxnBatchPriorityStartIn", cc),
	    txnBatchPriorityStartOut("TxnBatchPriorityStartOut", cc),
	    txnDefaultPriorityStartIn("TxnDefaultPriorityStartIn", cc),
	    txnDefaultPriorityStartOut("TxnDefaultPriorityStartOut", cc), txnThrottled("TxnThrottled", cc),
	    updatesFromRatekeeper("UpdatesFromRatekeeper", cc), leaseTimeouts("LeaseTimeouts", cc), systemGRVQueueSize(0),
	    defaultGRVQueueSize(0), batchGRVQueueSize(0), transactionRateAllowed(0), batchTransactionRateAllowed(0),
	    transactionLimit(0), batchTransactionLimit(0), percentageOfDefaultGRVQueueProcessed(0),
	    percentageOfBatchGRVQueueProcessed(0), lastBatchQueueThrottled(false), lastDefaultQueueThrottled(false),
	    batchThrottleStartTime(0.0), defaultThrottleStartTime(0.0),
	    defaultTxnGRVTimeInQueue("DefaultTxnGRVTimeInQueue",
	                             id,
	                             SERVER_KNOBS->LATENCY_METRICS_LOGGING_INTERVAL,
	                             SERVER_KNOBS->LATENCY_SAMPLE_SIZE),
	    batchTxnGRVTimeInQueue("BatchTxnGRVTimeInQueue",
	                           id,
	                           SERVER_KNOBS->LATENCY_METRICS_LOGGING_INTERVAL,
	                           SERVER_KNOBS->LATENCY_SAMPLE_SIZE),
	    grvLatencyBands("GRVLatencyBands", id, SERVER_KNOBS->STORAGE_LOGGING_DELAY),
	    grvLatencySample("GRVLatencyMetrics",
	                     id,
	                     SERVER_KNOBS->LATENCY_METRICS_LOGGING_INTERVAL,
	                     SERVER_KNOBS->LATENCY_SAMPLE_SIZE),
	    grvBatchLatencySample("GRVBatchLatencyMetrics",
	                          id,
	                          SERVER_KNOBS->LATENCY_METRICS_LOGGING_INTERVAL,
	                          SERVER_KNOBS->LATENCY_SAMPLE_SIZE),
	    recentRequests(0), lastBucketBegin(now()),
	    bucketInterval(FLOW_KNOBS->BASIC_LOAD_BALANCE_UPDATE_RATE / FLOW_KNOBS->BASIC_LOAD_BALANCE_BUCKETS),
	    grvConfirmEpochLiveDist(Histogram::getHistogram(LiteralStringRef("GrvProxy"),
	                                                    LiteralStringRef("GrvConfirmEpochLive"),
	                                                    Histogram::Unit::microseconds)),
	    grvGetCommittedVersionRpcDist(Histogram::getHistogram(LiteralStringRef("GrvProxy"),
	                                                          LiteralStringRef("GrvGetCommittedVersionRpc"),
	                                                          Histogram::Unit::microseconds)) {
		// The rate at which the limit(budget) is allowed to grow.
		specialCounter(cc, "SystemGRVQueueSize", [this]() { return this->systemGRVQueueSize; });
		specialCounter(cc, "DefaultGRVQueueSize", [this]() { return this->defaultGRVQueueSize; });
		specialCounter(cc, "BatchGRVQueueSize", [this]() { return this->batchGRVQueueSize; });
		specialCounter(
		    cc, "SystemAndDefaultTxnRateAllowed", [this]() { return int64_t(this->transactionRateAllowed); });
		specialCounter(
		    cc, "BatchTransactionRateAllowed", [this]() { return int64_t(this->batchTransactionRateAllowed); });
		specialCounter(cc, "SystemAndDefaultTxnLimit", [this]() { return int64_t(this->transactionLimit); });
		specialCounter(cc, "BatchTransactionLimit", [this]() { return int64_t(this->batchTransactionLimit); });
		specialCounter(cc, "PercentageOfDefaultGRVQueueProcessed", [this]() {
			return int64_t(100 * this->percentageOfDefaultGRVQueueProcessed);
		});
		specialCounter(cc, "PercentageOfBatchGRVQueueProcessed", [this]() {
			return int64_t(100 * this->percentageOfBatchGRVQueueProcessed);
		});

		logger = traceCounters("GrvProxyMetrics", id, SERVER_KNOBS->WORKER_LOGGING_INTERVAL, &cc, "GrvProxyMetrics");
		for (int i = 0; i < FLOW_KNOBS->BASIC_LOAD_BALANCE_BUCKETS; i++) {
			requestBuckets.push_back(0);
		}
	}
};

struct GrvTransactionRateInfo {
	double rate;
	double limit;
	double budget;

	bool disabled;

	Smoother smoothRate;
	Smoother smoothReleased;

	GrvTransactionRateInfo(double rate = 0.0)
	  : rate(rate), limit(0), budget(0), disabled(true), smoothRate(SERVER_KNOBS->START_TRANSACTION_RATE_WINDOW),
	    smoothReleased(SERVER_KNOBS->START_TRANSACTION_RATE_WINDOW) {}

	void reset() {
		// Determine the number of transactions that this proxy is allowed to release
		// Roughly speaking, this is done by computing the number of transactions over some historical window that we
		// could have started but didn't, and making that our limit. More precisely, we track a smoothed rate limit and
		// release rate, the difference of which is the rate of additional transactions that we could have released
		// based on that window. Then we multiply by the window size to get a number of transactions.
		//
		// Limit can be negative in the event that we are releasing more transactions than we are allowed (due to the
		// use of our budget or because of higher priority transactions).
		double releaseRate = smoothRate.smoothTotal() - smoothReleased.smoothRate();
		limit = SERVER_KNOBS->START_TRANSACTION_RATE_WINDOW * releaseRate;
	}

	bool canStart(int64_t numAlreadyStarted, int64_t count) const {
		return numAlreadyStarted + count <=
		       std::min(limit + budget, SERVER_KNOBS->START_TRANSACTION_MAX_TRANSACTIONS_TO_START);
	}

	void updateBudget(int64_t numStartedAtPriority, bool queueEmptyAtPriority, double elapsed) {
		// Update the budget to accumulate any extra capacity available or remove any excess that was used.
		// The actual delta is the portion of the limit we didn't use multiplied by the fraction of the window that
		// elapsed.
		//
		// We may have exceeded our limit due to the budget or because of higher priority transactions, in which case
		// this delta will be negative. The delta can also be negative in the event that our limit was negative, which
		// can happen if we had already started more transactions in our window than our rate would have allowed.
		//
		// This budget has the property that when the budget is required to start transactions (because batches are
		// big), the sum limit+budget will increase linearly from 0 to the batch size over time and decrease by the
		// batch size upon starting a batch. In other words, this works equivalently to a model where we linearly
		// accumulate budget over time in the case that our batches are too big to take advantage of the window based
		// limits.
		budget = std::max(
		    0.0, budget + elapsed * (limit - numStartedAtPriority) / SERVER_KNOBS->START_TRANSACTION_RATE_WINDOW);

		// If we are emptying out the queue of requests, then we don't need to carry much budget forward
		// If we did keep accumulating budget, then our responsiveness to changes in workflow could be compromised
		if (queueEmptyAtPriority) {
			budget = std::min(budget, SERVER_KNOBS->START_TRANSACTION_MAX_EMPTY_QUEUE_BUDGET);
		}

		smoothReleased.addDelta(numStartedAtPriority);
	}

	void disable() {
		disabled = true;
		// Use smoothRate.setTotal(0) instead of setting rate to 0 so txns will not be throttled immediately.
		smoothRate.setTotal(0);
	}

	void setRate(double rate) {
		ASSERT(rate >= 0 && rate != std::numeric_limits<double>::infinity() && !std::isnan(rate));

		this->rate = rate;
		if (disabled) {
			smoothRate.reset(rate);
			disabled = false;
		} else {
			smoothRate.setTotal(rate);
		}
	}
};

struct GrvProxyData {
	GrvProxyInterface proxy;
	UID dbgid;

	GrvProxyStats stats;
	MasterInterface master;
	PublicRequestStream<GetReadVersionRequest> getConsistentReadVersion;
	Reference<ILogSystem> logSystem;

	Database cx;
	Reference<AsyncVar<ServerDBInfo> const> db;

	Optional<LatencyBandConfig> latencyBandConfig;
	double lastStartCommit;
	double lastCommitLatency;
	LatencySample versionVectorSizeOnGRVReply;
	int updateCommitRequests;
	NotifiedDouble lastCommitTime;

	Version version;
	Version minKnownCommittedVersion; // we should ask master for this version.

	// Cache of the latest commit versions of storage servers.
	VersionVector ssVersionVectorCache;

	void updateLatencyBandConfig(Optional<LatencyBandConfig> newLatencyBandConfig) {
		if (newLatencyBandConfig.present() != latencyBandConfig.present() ||
		    (newLatencyBandConfig.present() &&
		     newLatencyBandConfig.get().grvConfig != latencyBandConfig.get().grvConfig)) {
			TraceEvent("LatencyBandGrvUpdatingConfig").detail("Present", newLatencyBandConfig.present());
			stats.grvLatencyBands.clearBands();
			if (newLatencyBandConfig.present()) {
				for (auto band : newLatencyBandConfig.get().grvConfig.bands) {
					stats.grvLatencyBands.addThreshold(band);
				}
			}
		}

		latencyBandConfig = newLatencyBandConfig;
	}

	GrvProxyData(UID dbgid,
	             MasterInterface master,
	             PublicRequestStream<GetReadVersionRequest> getConsistentReadVersion,
	             Reference<AsyncVar<ServerDBInfo> const> db)
	  : dbgid(dbgid), stats(dbgid), master(master), getConsistentReadVersion(getConsistentReadVersion),
	    cx(openDBOnServer(db, TaskPriority::DefaultEndpoint, LockAware::True)), db(db), lastStartCommit(0),
	    lastCommitLatency(SERVER_KNOBS->REQUIRED_MIN_RECOVERY_DURATION),
	    versionVectorSizeOnGRVReply("VersionVectorSizeOnGRVReply",
	                                dbgid,
	                                SERVER_KNOBS->LATENCY_METRICS_LOGGING_INTERVAL,
	                                SERVER_KNOBS->LATENCY_SAMPLE_SIZE),
	    updateCommitRequests(0), lastCommitTime(0), version(0), minKnownCommittedVersion(invalidVersion) {}
};

ACTOR Future<Void> healthMetricsRequestServer(GrvProxyInterface grvProxy,
                                              GetHealthMetricsReply* healthMetricsReply,
                                              GetHealthMetricsReply* detailedHealthMetricsReply) {
	loop {
		choose {
			when(GetHealthMetricsRequest req = waitNext(grvProxy.getHealthMetrics.getFuture())) {
				if (req.detailed)
					req.reply.send(*detailedHealthMetricsReply);
				else
					req.reply.send(*healthMetricsReply);
			}
		}
	}
}

// Older FDB versions used different keys for client profiling data. This
// function performs a one-time migration of data in these keys to the new
// global configuration key space.
ACTOR Future<Void> globalConfigMigrate(GrvProxyData* grvProxyData) {
	state Key migratedKey("\xff\x02/fdbClientInfo/migrated/"_sr);
	state Reference<ReadYourWritesTransaction> tr = makeReference<ReadYourWritesTransaction>(grvProxyData->cx);
	try {
		loop {
			tr->setOption(FDBTransactionOptions::ACCESS_SYSTEM_KEYS);

			try {
				state Optional<Value> migrated = wait(tr->get(migratedKey));
				if (migrated.present()) {
					// Already performed migration.
					break;
				}

				state Optional<Value> sampleRate =
				    wait(tr->get(Key("\xff\x02/fdbClientInfo/client_txn_sample_rate/"_sr)));
				state Optional<Value> sizeLimit =
				    wait(tr->get(Key("\xff\x02/fdbClientInfo/client_txn_size_limit/"_sr)));

				tr->setOption(FDBTransactionOptions::SPECIAL_KEY_SPACE_ENABLE_WRITES);
				// The value doesn't matter too much, as long as the key is set.
				tr->set(migratedKey.contents(), "1"_sr);
				if (sampleRate.present()) {
					const double sampleRateDbl =
					    BinaryReader::fromStringRef<double>(sampleRate.get().contents(), Unversioned());
					Tuple rate = Tuple::makeTuple(sampleRateDbl);
					tr->set(GlobalConfig::prefixedKey(fdbClientInfoTxnSampleRate), rate.pack());
				}
				if (sizeLimit.present()) {
					const int64_t sizeLimitInt =
					    BinaryReader::fromStringRef<int64_t>(sizeLimit.get().contents(), Unversioned());
					Tuple size = Tuple::makeTuple(sizeLimitInt);
					tr->set(GlobalConfig::prefixedKey(fdbClientInfoTxnSizeLimit), size.pack());
				}

				wait(tr->commit());
				break;
			} catch (Error& e) {
				// Multiple GRV proxies may attempt this migration at the same
				// time, sometimes resulting in aborts due to conflicts.
				TraceEvent(SevInfo, "GlobalConfigRetryableMigrationError").errorUnsuppressed(e).suppressFor(1.0);
				wait(tr->onError(e));
			}
		}
	} catch (Error& e) {
		// Catch non-retryable errors (and do nothing).
		TraceEvent(SevWarnAlways, "GlobalConfigMigrationError").error(e);
	}
	return Void();
}

// Periodically refresh local copy of global configuration.
ACTOR Future<Void> globalConfigRefresh(GrvProxyData* grvProxyData, Version* cachedVersion, RangeResult* cachedData) {
	state Reference<ReadYourWritesTransaction> tr = makeReference<ReadYourWritesTransaction>(grvProxyData->cx);
	loop {
		try {
			tr->setOption(FDBTransactionOptions::READ_SYSTEM_KEYS);
			state Future<Optional<Value>> globalConfigVersionFuture = tr->get(globalConfigVersionKey);
			state Future<RangeResult> tmpCachedDataFuture = tr->getRange(globalConfigDataKeys, CLIENT_KNOBS->TOO_MANY);
			state Optional<Value> globalConfigVersion = wait(globalConfigVersionFuture);
			RangeResult tmpCachedData = wait(tmpCachedDataFuture);
			*cachedData = tmpCachedData;
			if (globalConfigVersion.present()) {
				Version parsedVersion;
				memcpy(&parsedVersion, globalConfigVersion.get().begin(), sizeof(Version));
				*cachedVersion = bigEndian64(parsedVersion);
			}
			return Void();
		} catch (Error& e) {
			wait(tr->onError(e));
		}
	}
}

// Handle common GlobalConfig transactions on the server side, because not all
// clients are allowed to read system keys. Eventually, this could become its
// own role.
ACTOR Future<Void> globalConfigRequestServer(GrvProxyData* grvProxyData, GrvProxyInterface grvProxy) {
	state ActorCollection actors(false);
	state Future<Void> refreshFuture; // so there is only one running attempt
	state Version cachedVersion = 0;
	state RangeResult cachedData;

	// Attempt to refresh the configuration database while the migration is
	// ongoing. This is a small optimization to avoid waiting for the migration
	// actor to complete.
	refreshFuture = timeout(globalConfigRefresh(grvProxyData, &cachedVersion, &cachedData),
	                        SERVER_KNOBS->GLOBAL_CONFIG_REFRESH_TIMEOUT,
	                        Void()) &&
	                delay(SERVER_KNOBS->GLOBAL_CONFIG_REFRESH_INTERVAL);

	// Run one-time migration to support upgrades.
	wait(success(timeout(globalConfigMigrate(grvProxyData), SERVER_KNOBS->GLOBAL_CONFIG_MIGRATE_TIMEOUT)));

	loop {
		choose {
			when(GlobalConfigRefreshRequest refresh = waitNext(grvProxy.refreshGlobalConfig.getFuture())) {
				// Must have an up to date copy of global configuration in
				// order to serve it to the client (up to date from the clients
				// point of view. The client learns the version through a
				// ClientDBInfo update).
				if (refresh.lastKnown <= cachedVersion) {
					refresh.reply.send(GlobalConfigRefreshReply{ cachedData.arena(), cachedData });
				} else {
					refresh.reply.sendError(future_version());
				}
			}
			when(wait(refreshFuture)) {
				refreshFuture = timeout(globalConfigRefresh(grvProxyData, &cachedVersion, &cachedData),
				                        SERVER_KNOBS->GLOBAL_CONFIG_REFRESH_TIMEOUT,
				                        Void()) &&
				                delay(SERVER_KNOBS->GLOBAL_CONFIG_REFRESH_INTERVAL);
			}
			when(wait(actors.getResult())) { ASSERT(false); }
		}
	}
}

// Get transaction rate info from RateKeeper.
ACTOR Future<Void> getRate(UID myID,
                           Reference<AsyncVar<ServerDBInfo> const> db,
                           int64_t* inTransactionCount,
                           int64_t* inBatchTransactionCount,
                           GrvTransactionRateInfo* transactionRateInfo,
                           GrvTransactionRateInfo* batchTransactionRateInfo,
                           GetHealthMetricsReply* healthMetricsReply,
                           GetHealthMetricsReply* detailedHealthMetricsReply,
                           TransactionTagMap<uint64_t>* transactionTagCounter,
<<<<<<< HEAD
                           PrioritizedTransactionTagMap<ClientTagThrottleLimits>* throttledTags,
                           GrvProxyStats* stats,
                           GrvProxyData* proxyData) {
=======
                           PrioritizedTransactionTagMap<ClientTagThrottleLimits>* clientThrottledTags,
                           PrioritizedTransactionTagMap<GrvTransactionRateInfo>* perTagRateInfo,
                           GrvProxyStats* stats) {
>>>>>>> 35a3a33d
	state Future<Void> nextRequestTimer = Never();
	state Future<Void> leaseTimeout = Never();
	state Future<GetRateInfoReply> reply = Never();
	state double lastDetailedReply = 0.0; // request detailed metrics immediately
	state bool expectingDetailedReply = false;
	state int64_t lastTC = 0;

	if (db->get().ratekeeper.present())
		nextRequestTimer = Void();
	loop choose {
		when(wait(db->onChange())) {
			if (db->get().ratekeeper.present()) {
				TraceEvent("ProxyRatekeeperChanged", myID).detail("RKID", db->get().ratekeeper.get().id());
				nextRequestTimer = Void(); // trigger GetRate request
			} else {
				TraceEvent("ProxyRatekeeperDied", myID).log();
				nextRequestTimer = Never();
				reply = Never();
			}
		}
		when(wait(nextRequestTimer)) {
			nextRequestTimer = Never();
			bool detailed = now() - lastDetailedReply > SERVER_KNOBS->DETAILED_METRIC_UPDATE_RATE;

<<<<<<< HEAD
			TransactionTagMap<uint64_t> tagCounts;
			for (auto itr : *throttledTags) {
				for (auto priorityThrottles : itr.second) {
					tagCounts[priorityThrottles.first] = (*transactionTagCounter)[priorityThrottles.first];
				}
			}
			reply = brokenPromiseToNever(
			    db->get().ratekeeper.get().getRateInfo.getReply(GetRateInfoRequest(myID,
			                                                                       *inTransactionCount,
			                                                                       *inBatchTransactionCount,
			                                                                       proxyData->version,
			                                                                       *transactionTagCounter,
			                                                                       detailed)));
=======
			reply = brokenPromiseToNever(db->get().ratekeeper.get().getRateInfo.getReply(GetRateInfoRequest(
			    myID, *inTransactionCount, *inBatchTransactionCount, *transactionTagCounter, detailed)));
>>>>>>> 35a3a33d
			transactionTagCounter->clear();
			expectingDetailedReply = detailed;
		}
		when(GetRateInfoReply rep = wait(reply)) {
			reply = Never();

			transactionRateInfo->setRate(rep.transactionRate);
			batchTransactionRateInfo->setRate(rep.batchTransactionRate);
			stats->transactionRateAllowed = rep.transactionRate;
			stats->batchTransactionRateAllowed = rep.batchTransactionRate;
			++stats->updatesFromRatekeeper;
			//TraceEvent("GrvProxyRate", myID).detail("Rate", rep.transactionRate).detail("BatchRate", rep.batchTransactionRate).detail("Lease", rep.leaseDuration).detail("ReleasedTransactions", *inTransactionCount - lastTC);
			lastTC = *inTransactionCount;
			leaseTimeout = delay(rep.leaseDuration);
			nextRequestTimer = delayJittered(rep.leaseDuration / 2);
			healthMetricsReply->update(rep.healthMetrics, expectingDetailedReply, true);
			if (expectingDetailedReply) {
				detailedHealthMetricsReply->update(rep.healthMetrics, true, true);
				lastDetailedReply = now();
			}

			// Replace our throttles with what was sent by ratekeeper. Because we do this,
			// we are not required to expire tags out of the map
			if (rep.clientThrottledTags.present()) {
				*clientThrottledTags = std::move(rep.clientThrottledTags.get());
			}
			if (rep.proxyThrottledTags.present()) {
				perTagRateInfo->clear();
				for (const auto& [priority, tagToRate] : rep.proxyThrottledTags.get()) {
					for (const auto& [tag, rate] : tagToRate) {
						(*perTagRateInfo)[priority][tag].setRate(rate);
					}
				}
			}
		}
		when(wait(leaseTimeout)) {
			transactionRateInfo->disable();
			batchTransactionRateInfo->disable();
			++stats->leaseTimeouts;
			TraceEvent(SevWarn, "GrvProxyRateLeaseExpired", myID).suppressFor(5.0);
			//TraceEvent("GrvProxyRate", myID).detail("Rate", 0.0).detail("BatchRate", 0.0).detail("Lease", 0);
			leaseTimeout = Never();
		}
	}
}

// Respond with an error to the GetReadVersion request when the GRV limit is hit.
void proxyGRVThresholdExceeded(const GetReadVersionRequest* req, GrvProxyStats* stats) {
	++stats->txnRequestErrors;
	req->reply.sendError(grv_proxy_memory_limit_exceeded());
	if (req->priority == TransactionPriority::IMMEDIATE) {
		TraceEvent(SevWarnAlways, "ProxyGRVThresholdExceededSystem").suppressFor(60);
	} else if (req->priority == TransactionPriority::DEFAULT) {
		TraceEvent(SevWarnAlways, "ProxyGRVThresholdExceededDefault").suppressFor(60);
	} else {
		TraceEvent(SevWarnAlways, "ProxyGRVThresholdExceededBatch").suppressFor(60);
	}
}

// Drop a GetReadVersion request from a queue, by responding an error to the request.
void dropRequestFromQueue(Deque<GetReadVersionRequest>* queue, GrvProxyStats* stats) {
	proxyGRVThresholdExceeded(&queue->front(), stats);
	queue->pop_front();
}

// Put a GetReadVersion request into the queue corresponding to its priority.
ACTOR Future<Void> queueGetReadVersionRequests(
    Reference<AsyncVar<ServerDBInfo> const> db,
    SpannedDeque<GetReadVersionRequest>* systemQueue,
    SpannedDeque<GetReadVersionRequest>* defaultQueue,
    SpannedDeque<GetReadVersionRequest>* batchQueue,
    FutureStream<GetReadVersionRequest> readVersionRequests,
    PromiseStream<Void> GRVTimer,
    double* lastGRVTime,
    double* GRVBatchTime,
    FutureStream<double> normalGRVLatency,
    GrvProxyStats* stats,
    GrvTransactionRateInfo* batchRateInfo,
    TransactionTagMap<uint64_t>* transactionTagCounter,
    PrioritizedTransactionTagMap<GrvTransactionRateInfo> const* perClientRateInfo) {
	getCurrentLineage()->modify(&TransactionLineage::operation) =
	    TransactionLineage::Operation::GetConsistentReadVersion;
	loop choose {
		when(GetReadVersionRequest req = waitNext(readVersionRequests)) {
			// auto lineage = make_scoped_lineage(&TransactionLineage::txID, req.spanContext.first());
			// getCurrentLineage()->modify(&TransactionLineage::txID) =
			// WARNING: this code is run at a high priority, so it needs to do as little work as possible
			bool canBeQueued = true;
			if (stats->txnRequestIn.getValue() - stats->txnRequestOut.getValue() >
			    SERVER_KNOBS->START_TRANSACTION_MAX_QUEUE_SIZE) {
				// When the limit is hit, try to drop requests from the lower priority queues.
				if (req.priority == TransactionPriority::BATCH) {
					canBeQueued = false;
				} else if (req.priority == TransactionPriority::DEFAULT) {
					if (!batchQueue->empty()) {
						dropRequestFromQueue(batchQueue, stats);
						--stats->batchGRVQueueSize;
					} else {
						canBeQueued = false;
					}
				} else {
					if (!batchQueue->empty()) {
						dropRequestFromQueue(batchQueue, stats);
						--stats->batchGRVQueueSize;
					} else if (!defaultQueue->empty()) {
						dropRequestFromQueue(defaultQueue, stats);
						--stats->defaultGRVQueueSize;
					} else {
						canBeQueued = false;
					}
				}
			}
			if (!canBeQueued) {
				proxyGRVThresholdExceeded(&req, stats);
			} else {
				stats->addRequest(req.transactionCount);
				// TODO: check whether this is reasonable to do in the fast path
				for (auto tag : req.tags) {
					(*transactionTagCounter)[tag.first] += tag.second;
				}

				if (req.debugID.present())
					g_traceBatch.addEvent("TransactionDebug",
					                      req.debugID.get().first(),
					                      "GrvProxyServer.queueTransactionStartRequests.Before");

				if (systemQueue->empty() && defaultQueue->empty() && batchQueue->empty()) {
					forwardPromise(GRVTimer,
					               delayJittered(std::max(0.0, *GRVBatchTime - (now() - *lastGRVTime)),
					                             TaskPriority::ProxyGRVTimer));
				}

				if (req.priority >= TransactionPriority::IMMEDIATE) {
					++stats->txnRequestIn;
					stats->txnStartIn += req.transactionCount;
					stats->txnSystemPriorityStartIn += req.transactionCount;
					++stats->systemGRVQueueSize;
					systemQueue->push_back(req);
					// systemQueue->span.addParent(req.spanContext);
				} else if (req.priority >= TransactionPriority::DEFAULT) {
					++stats->txnRequestIn;
					stats->txnStartIn += req.transactionCount;
					stats->txnDefaultPriorityStartIn += req.transactionCount;
					++stats->defaultGRVQueueSize;
					defaultQueue->push_back(req);
					// defaultQueue->span.addParent(req.spanContext);
				} else {
					// Return error for batch_priority GRV requests
					int64_t proxiesCount = std::max((int)db->get().client.grvProxies.size(), 1);
					if (batchRateInfo->rate <= (1.0 / proxiesCount)) {
						req.reply.sendError(batch_transaction_throttled());
						stats->txnThrottled += req.transactionCount;
					} else {
						++stats->txnRequestIn;
						stats->txnStartIn += req.transactionCount;
						stats->txnBatchPriorityStartIn += req.transactionCount;
						++stats->batchGRVQueueSize;
						batchQueue->push_back(req);
						// batchQueue->span.addParent(req.spanContext);
					}
				}
			}
		}
		// dynamic batching monitors reply latencies
		when(double reply_latency = waitNext(normalGRVLatency)) {
			double target_latency = reply_latency * SERVER_KNOBS->START_TRANSACTION_BATCH_INTERVAL_LATENCY_FRACTION;
			*GRVBatchTime = std::max(
			    SERVER_KNOBS->START_TRANSACTION_BATCH_INTERVAL_MIN,
			    std::min(SERVER_KNOBS->START_TRANSACTION_BATCH_INTERVAL_MAX,
			             target_latency * SERVER_KNOBS->START_TRANSACTION_BATCH_INTERVAL_SMOOTHER_ALPHA +
			                 *GRVBatchTime * (1 - SERVER_KNOBS->START_TRANSACTION_BATCH_INTERVAL_SMOOTHER_ALPHA)));
		}
	}
}

ACTOR Future<Void> updateLastCommit(GrvProxyData* self, Optional<UID> debugID = Optional<UID>()) {
	state double confirmStart = now();
	self->lastStartCommit = confirmStart;
	self->updateCommitRequests++;
	wait(self->logSystem->confirmEpochLive(debugID));
	self->updateCommitRequests--;
	self->lastCommitLatency = now() - confirmStart;
	self->lastCommitTime = std::max(self->lastCommitTime.get(), confirmStart);
	return Void();
}

ACTOR Future<Void> lastCommitUpdater(GrvProxyData* self, PromiseStream<Future<Void>> addActor) {
	loop {
		double interval = std::max(SERVER_KNOBS->MIN_CONFIRM_INTERVAL,
		                           (SERVER_KNOBS->REQUIRED_MIN_RECOVERY_DURATION - self->lastCommitLatency) / 2.0);
		double elapsed = now() - self->lastStartCommit;
		if (elapsed < interval) {
			wait(delay(interval + 0.0001 - elapsed));
		} else {
			// May want to change the default value of MAX_COMMIT_UPDATES since we don't have
			if (self->updateCommitRequests < SERVER_KNOBS->MAX_COMMIT_UPDATES) {
				addActor.send(updateLastCommit(self));
			} else {
				TraceEvent(g_network->isSimulated() ? SevInfo : SevWarnAlways, "TooManyLastCommitUpdates")
				    .suppressFor(1.0);
				self->lastStartCommit = now();
			}
		}
	}
}

ACTOR Future<GetReadVersionReply> getLiveCommittedVersion(SpanContext parentSpan,
                                                          GrvProxyData* grvProxyData,
                                                          uint32_t flags,
                                                          Optional<UID> debugID,
                                                          int transactionCount,
                                                          int systemTransactionCount,
                                                          int defaultPriTransactionCount,
                                                          int batchPriTransactionCount) {
	// Returns a version which (1) is committed, and (2) is >= the latest version reported committed (by a commit
	// response) when this request was sent (1) The version returned is the committedVersion of some proxy at some point
	// before the request returns, so it is committed. (2) No proxy on our list reported committed a higher version
	// before this request was received, because then its committedVersion would have been higher,
	//     and no other proxy could have already committed anything without first ending the epoch
	state Span span("GP:getLiveCommittedVersion"_loc, parentSpan);
	++grvProxyData->stats.txnStartBatch;

	state double grvStart = now();
	state Future<GetRawCommittedVersionReply> replyFromMasterFuture;
	replyFromMasterFuture = grvProxyData->master.getLiveCommittedVersion.getReply(
	    GetRawCommittedVersionRequest(span.context, debugID, grvProxyData->ssVersionVectorCache.getMaxVersion()),
	    TaskPriority::GetLiveCommittedVersionReply);

	if (!SERVER_KNOBS->ALWAYS_CAUSAL_READ_RISKY && !(flags & GetReadVersionRequest::FLAG_CAUSAL_READ_RISKY)) {
		wait(updateLastCommit(grvProxyData, debugID));
	} else if (SERVER_KNOBS->REQUIRED_MIN_RECOVERY_DURATION > 0 &&
	           now() - SERVER_KNOBS->REQUIRED_MIN_RECOVERY_DURATION > grvProxyData->lastCommitTime.get()) {
		wait(grvProxyData->lastCommitTime.whenAtLeast(now() - SERVER_KNOBS->REQUIRED_MIN_RECOVERY_DURATION));
	}

	state double grvConfirmEpochLive = now();
	grvProxyData->stats.grvConfirmEpochLiveDist->sampleSeconds(grvConfirmEpochLive - grvStart);
	if (debugID.present()) {
		g_traceBatch.addEvent(
		    "TransactionDebug", debugID.get().first(), "GrvProxyServer.getLiveCommittedVersion.confirmEpochLive");
	}

	GetRawCommittedVersionReply repFromMaster = wait(replyFromMasterFuture);
	grvProxyData->version = std::max(grvProxyData->version, repFromMaster.version);
	grvProxyData->minKnownCommittedVersion =
	    std::max(grvProxyData->minKnownCommittedVersion, repFromMaster.minKnownCommittedVersion);
	if (SERVER_KNOBS->ENABLE_VERSION_VECTOR) {
		// TODO add to "status json"
		grvProxyData->ssVersionVectorCache.applyDelta(repFromMaster.ssVersionVectorDelta);
	}
	grvProxyData->stats.grvGetCommittedVersionRpcDist->sampleSeconds(now() - grvConfirmEpochLive);
	GetReadVersionReply rep;
	rep.version = repFromMaster.version;
	rep.locked = repFromMaster.locked;
	rep.metadataVersion = repFromMaster.metadataVersion;
	rep.processBusyTime =
	    FLOW_KNOBS->BASIC_LOAD_BALANCE_COMPUTE_PRECISION *
	    std::min((std::numeric_limits<int>::max() / FLOW_KNOBS->BASIC_LOAD_BALANCE_COMPUTE_PRECISION) - 1,
	             grvProxyData->stats.getRecentRequests());
	rep.processBusyTime += FLOW_KNOBS->BASIC_LOAD_BALANCE_COMPUTE_PRECISION *
	                       (g_network->isSimulated() ? deterministicRandom()->random01()
	                                                 : g_network->networkInfo.metrics.lastRunLoopBusyness);

	if (debugID.present()) {
		g_traceBatch.addEvent(
		    "TransactionDebug", debugID.get().first(), "GrvProxyServer.getLiveCommittedVersion.After");
	}

	grvProxyData->stats.txnStartOut += transactionCount;
	grvProxyData->stats.txnSystemPriorityStartOut += systemTransactionCount;
	grvProxyData->stats.txnDefaultPriorityStartOut += defaultPriTransactionCount;
	grvProxyData->stats.txnBatchPriorityStartOut += batchPriTransactionCount;

	return rep;
}

// Returns the current read version (or minimum known committed version if requested),
// to each request in the provided list. Also check if the request should be throttled.
// Update GRV statistics according to the request's priority.
ACTOR Future<Void> sendGrvReplies(Future<GetReadVersionReply> replyFuture,
                                  std::vector<GetReadVersionRequest> requests,
                                  GrvProxyData* grvProxyData,
                                  GrvProxyStats* stats,
                                  Version minKnownCommittedVersion,
                                  PrioritizedTransactionTagMap<ClientTagThrottleLimits> clientThrottledTags,
                                  int64_t midShardSize = 0) {
	GetReadVersionReply _reply = wait(replyFuture);
	GetReadVersionReply reply = _reply;
	Version replyVersion = reply.version;

	double end = g_network->timer();
	for (GetReadVersionRequest const& request : requests) {
		double duration = end - request.requestTime();
		if (request.priority == TransactionPriority::BATCH) {
			stats->grvBatchLatencySample.addMeasurement(duration);
		}

		if (request.priority == TransactionPriority::DEFAULT) {
			stats->grvLatencySample.addMeasurement(duration);
		}

		if (request.priority >= TransactionPriority::DEFAULT) {
			stats->grvLatencyBands.addMeasurement(duration);
		}

		if (request.flags & GetReadVersionRequest::FLAG_USE_MIN_KNOWN_COMMITTED_VERSION) {
			// Only backup worker may infrequently use this flag.
			reply.version = minKnownCommittedVersion;
		} else {
			reply.version = replyVersion;
		}
		reply.midShardSize = midShardSize;
		reply.tagThrottleInfo.clear();
		if (SERVER_KNOBS->ENABLE_VERSION_VECTOR) {
			grvProxyData->ssVersionVectorCache.getDelta(request.maxVersion, reply.ssVersionVectorDelta);
			grvProxyData->versionVectorSizeOnGRVReply.addMeasurement(reply.ssVersionVectorDelta.size());
		}
		reply.proxyId = grvProxyData->dbgid;

		if (!request.tags.empty()) {
			auto& priorityThrottledTags = clientThrottledTags[request.priority];
			for (auto tag : request.tags) {
				auto tagItr = priorityThrottledTags.find(tag.first);
				if (tagItr != priorityThrottledTags.end()) {
					if (tagItr->second.expiration > now()) {
						if (tagItr->second.tpsRate == std::numeric_limits<double>::max()) {
							CODE_PROBE(true, "Auto TPS rate is unlimited");
						} else {
							CODE_PROBE(true, "GRV proxy returning tag throttle");
							reply.tagThrottleInfo[tag.first] = tagItr->second;
						}
					} else {
						// This isn't required, but we might as well
						CODE_PROBE(true, "GRV proxy expiring tag throttle");
						priorityThrottledTags.erase(tagItr);
					}
				}
			}
		}

		if (stats->lastBatchQueueThrottled) {
			// Check if this throttling has been sustained for a certain amount of time to avoid false positives
			if (now() - stats->batchThrottleStartTime > CLIENT_KNOBS->GRV_SUSTAINED_THROTTLING_THRESHOLD) {
				reply.rkBatchThrottled = true;
			}
		}
		if (stats->lastDefaultQueueThrottled) {
			// Check if this throttling has been sustained for a certain amount of time to avoid false positives
			if (now() - stats->defaultThrottleStartTime > CLIENT_KNOBS->GRV_SUSTAINED_THROTTLING_THRESHOLD) {
				// Consider the batch queue throttled if the default is throttled
				// to deal with a potential lull in activity for that priority.
				// Avoids mistakenly thinking batch is unthrottled while default is still throttled.
				reply.rkBatchThrottled = true;
				reply.rkDefaultThrottled = true;
			}
		}
		request.reply.send(reply);
		++stats->txnRequestOut;
	}

	return Void();
}

ACTOR Future<Void> monitorDDMetricsChanges(int64_t* midShardSize, Reference<AsyncVar<ServerDBInfo> const> db) {
	state Future<Void> nextRequestTimer = Never();
	state Future<GetDataDistributorMetricsReply> nextReply = Never();

	if (db->get().distributor.present())
		nextRequestTimer = Void();
	loop {
		try {
			choose {
				when(wait(db->onChange())) {
					if (db->get().distributor.present()) {
						TraceEvent("DataDistributorChanged", db->get().id)
						    .detail("DDID", db->get().distributor.get().id());
						nextRequestTimer = Void();
					} else {
						TraceEvent("DataDistributorDied", db->get().id);
						nextRequestTimer = Never();
					}
					nextReply = Never();
				}
				when(wait(nextRequestTimer)) {
					nextRequestTimer = Never();
					if (db->get().distributor.present()) {
						nextReply = brokenPromiseToNever(db->get().distributor.get().dataDistributorMetrics.getReply(
						    GetDataDistributorMetricsRequest(normalKeys, CLIENT_KNOBS->TOO_MANY, true)));
					} else
						nextReply = Never();
				}
				when(GetDataDistributorMetricsReply reply = wait(nextReply)) {
					nextReply = Never();
					ASSERT(reply.midShardSize.present());
					*midShardSize = reply.midShardSize.get();
					nextRequestTimer = delay(CLIENT_KNOBS->MID_SHARD_SIZE_MAX_STALENESS);
				}
			}
		} catch (Error& e) {
			TraceEvent("DDMidShardSizeUpdateFail").error(e);
			if (e.code() != error_code_timed_out && e.code() != error_code_dd_not_found)
				throw;
			nextRequestTimer = delay(CLIENT_KNOBS->MID_SHARD_SIZE_MAX_STALENESS);
			nextReply = Never();
		}
	}
}

ACTOR static Future<Void> transactionStarter(GrvProxyInterface proxy,
                                             Reference<AsyncVar<ServerDBInfo> const> db,
                                             PromiseStream<Future<Void>> addActor,
                                             GrvProxyData* grvProxyData,
                                             GetHealthMetricsReply* healthMetricsReply,
                                             GetHealthMetricsReply* detailedHealthMetricsReply) {
	state double lastGRVTime = 0;
	state PromiseStream<Void> GRVTimer;
	state double GRVBatchTime = SERVER_KNOBS->START_TRANSACTION_BATCH_INTERVAL_MIN;

	state int64_t transactionCount = 0;
	state int64_t batchTransactionCount = 0;
	state GrvTransactionRateInfo normalRateInfo(10);
	state GrvTransactionRateInfo batchRateInfo(0);
	state PrioritizedTransactionTagMap<GrvTransactionRateInfo> perTagRateInfo;

	state SpannedDeque<GetReadVersionRequest> systemQueue("GP:transactionStarterSystemQueue"_loc);
	state SpannedDeque<GetReadVersionRequest> defaultQueue("GP:transactionStarterDefaultQueue"_loc);
	state SpannedDeque<GetReadVersionRequest> batchQueue("GP:transactionStarterBatchQueue"_loc);

	state TransactionTagMap<uint64_t> transactionTagCounter;
	state PrioritizedTransactionTagMap<ClientTagThrottleLimits> clientThrottledTags;

	state PromiseStream<double> normalGRVLatency;
	// state Span span;

	state int64_t midShardSize = SERVER_KNOBS->MIN_SHARD_BYTES;
	getCurrentLineage()->modify(&TransactionLineage::operation) =
	    TransactionLineage::Operation::GetConsistentReadVersion;
	addActor.send(monitorDDMetricsChanges(&midShardSize, db));

	addActor.send(getRate(proxy.id(),
	                      db,
	                      &transactionCount,
	                      &batchTransactionCount,
	                      &normalRateInfo,
	                      &batchRateInfo,
	                      healthMetricsReply,
	                      detailedHealthMetricsReply,
	                      &transactionTagCounter,
<<<<<<< HEAD
	                      &throttledTags,
	                      &grvProxyData->stats,
	                      grvProxyData));
=======
	                      &clientThrottledTags,
	                      &perTagRateInfo,
	                      &grvProxyData->stats));
>>>>>>> 35a3a33d
	addActor.send(queueGetReadVersionRequests(db,
	                                          &systemQueue,
	                                          &defaultQueue,
	                                          &batchQueue,
	                                          proxy.getConsistentReadVersion.getFuture(),
	                                          GRVTimer,
	                                          &lastGRVTime,
	                                          &GRVBatchTime,
	                                          normalGRVLatency.getFuture(),
	                                          &grvProxyData->stats,
	                                          &batchRateInfo,
	                                          &transactionTagCounter,
	                                          &perTagRateInfo));

	while (std::find(db->get().client.grvProxies.begin(), db->get().client.grvProxies.end(), proxy) ==
	       db->get().client.grvProxies.end()) {
		wait(db->onChange());
	}

	ASSERT(db->get().recoveryState >=
	       RecoveryState::ACCEPTING_COMMITS); // else potentially we could return uncommitted read versions from master.
	TraceEvent("GrvProxyReadyForTxnStarts", proxy.id());

	loop {
		waitNext(GRVTimer.getFuture());
		// Select zero or more transactions to start
		double t = now();
		double elapsed = now() - lastGRVTime;
		lastGRVTime = t;

		// Resolve a possible indeterminate multiplication with infinite transaction rate
		if (elapsed == 0) {
			elapsed = 1e-15;
		}

		normalRateInfo.reset();
		batchRateInfo.reset();

		grvProxyData->stats.transactionLimit = normalRateInfo.limit;
		grvProxyData->stats.batchTransactionLimit = batchRateInfo.limit;

		int transactionsStarted[2] = { 0, 0 };
		int systemTransactionsStarted[2] = { 0, 0 };
		int defaultPriTransactionsStarted[2] = { 0, 0 };
		int batchPriTransactionsStarted[2] = { 0, 0 };

		std::vector<std::vector<GetReadVersionRequest>> start(
		    2); // start[0] is transactions starting with !(flags&CAUSAL_READ_RISKY), start[1] is transactions starting
		        // with flags&CAUSAL_READ_RISKY
		Optional<UID> debugID;

		int requestsToStart = 0;

		uint32_t defaultQueueSize = defaultQueue.size();
		uint32_t batchQueueSize = batchQueue.size();
		while (requestsToStart < SERVER_KNOBS->START_TRANSACTION_MAX_REQUESTS_TO_START) {
			SpannedDeque<GetReadVersionRequest>* transactionQueue;
			if (!systemQueue.empty()) {
				transactionQueue = &systemQueue;
			} else if (!defaultQueue.empty()) {
				transactionQueue = &defaultQueue;
			} else if (!batchQueue.empty()) {
				transactionQueue = &batchQueue;
			} else {
				break;
			}
			// transactionQueue->span.swap(span);

			auto& req = transactionQueue->front();
			int tc = req.transactionCount;

			if (req.priority < TransactionPriority::DEFAULT &&
			    !batchRateInfo.canStart(transactionsStarted[0] + transactionsStarted[1], tc)) {
				break;
			} else if (req.priority < TransactionPriority::IMMEDIATE &&
			           !normalRateInfo.canStart(transactionsStarted[0] + transactionsStarted[1], tc)) {
				break;
			}

			if (req.debugID.present()) {
				if (!debugID.present())
					debugID = nondeterministicRandom()->randomUniqueID();
				g_traceBatch.addAttach("TransactionAttachID", req.debugID.get().first(), debugID.get().first());
			}

			transactionsStarted[req.flags & 1] += tc;
			double currentTime = g_network->timer();
			if (req.priority >= TransactionPriority::IMMEDIATE) {
				systemTransactionsStarted[req.flags & 1] += tc;
				--grvProxyData->stats.systemGRVQueueSize;
			} else if (req.priority >= TransactionPriority::DEFAULT) {
				defaultPriTransactionsStarted[req.flags & 1] += tc;
				grvProxyData->stats.defaultTxnGRVTimeInQueue.addMeasurement(currentTime - req.requestTime());
				--grvProxyData->stats.defaultGRVQueueSize;
			} else {
				batchPriTransactionsStarted[req.flags & 1] += tc;
				grvProxyData->stats.batchTxnGRVTimeInQueue.addMeasurement(currentTime - req.requestTime());
				--grvProxyData->stats.batchGRVQueueSize;
			}
			start[req.flags & 1].push_back(std::move(req));
			static_assert(GetReadVersionRequest::FLAG_CAUSAL_READ_RISKY == 1, "Implementation dependent on flag value");
			transactionQueue->pop_front();
			requestsToStart++;
		}
		if (!batchQueue.empty()) {
			if (!grvProxyData->stats.lastBatchQueueThrottled) {
				grvProxyData->stats.lastBatchQueueThrottled = true;
				grvProxyData->stats.batchThrottleStartTime = now();
			}
		} else {
			grvProxyData->stats.lastBatchQueueThrottled = false;
		}
		if (!defaultQueue.empty()) {
			if (!grvProxyData->stats.lastDefaultQueueThrottled) {
				grvProxyData->stats.lastDefaultQueueThrottled = true;
				grvProxyData->stats.defaultThrottleStartTime = now();
			}
		} else {
			grvProxyData->stats.lastDefaultQueueThrottled = false;
		}

		if (!systemQueue.empty() || !defaultQueue.empty() || !batchQueue.empty()) {
			forwardPromise(
			    GRVTimer,
			    delayJittered(SERVER_KNOBS->START_TRANSACTION_BATCH_QUEUE_CHECK_INTERVAL, TaskPriority::ProxyGRVTimer));
		}

		/*TraceEvent("GRVBatch", proxy.id())
		.detail("Elapsed", elapsed)
		.detail("NTransactionToStart", nTransactionsToStart)
		.detail("TransactionRate", transactionRate)
		.detail("TransactionQueueSize", transactionQueue.size())
		.detail("NumTransactionsStarted", transactionsStarted[0] + transactionsStarted[1])
		.detail("NumSystemTransactionsStarted", systemTransactionsStarted[0] + systemTransactionsStarted[1])
		.detail("NumNonSystemTransactionsStarted", transactionsStarted[0] + transactionsStarted[1] -
		systemTransactionsStarted[0] - systemTransactionsStarted[1])
		.detail("TransactionBudget", transactionBudget)
		.detail("BatchTransactionBudget", batchTransactionBudget);*/

		int systemTotalStarted = systemTransactionsStarted[0] + systemTransactionsStarted[1];
		int normalTotalStarted = defaultPriTransactionsStarted[0] + defaultPriTransactionsStarted[1];
		int batchTotalStarted = batchPriTransactionsStarted[0] + batchPriTransactionsStarted[1];

		transactionCount += transactionsStarted[0] + transactionsStarted[1];
		batchTransactionCount += batchTotalStarted;

		normalRateInfo.updateBudget(
		    systemTotalStarted + normalTotalStarted, systemQueue.empty() && defaultQueue.empty(), elapsed);
		batchRateInfo.updateBudget(systemTotalStarted + normalTotalStarted + batchTotalStarted,
		                           systemQueue.empty() && defaultQueue.empty() && batchQueue.empty(),
		                           elapsed);

		if (debugID.present()) {
			g_traceBatch.addEvent("TransactionDebug",
			                      debugID.get().first(),
			                      "GrvProxyServer.transactionStarter.AskLiveCommittedVersionFromMaster");
		}

		int defaultGRVProcessed = 0;
		int batchGRVProcessed = 0;
		for (int i = 0; i < start.size(); i++) {
			if (start[i].size()) {
				Future<GetReadVersionReply> readVersionReply = getLiveCommittedVersion(SpanContext(),
				                                                                       grvProxyData,
				                                                                       i,
				                                                                       debugID,
				                                                                       transactionsStarted[i],
				                                                                       systemTransactionsStarted[i],
				                                                                       defaultPriTransactionsStarted[i],
				                                                                       batchPriTransactionsStarted[i]);
				addActor.send(sendGrvReplies(readVersionReply,
				                             start[i],
				                             grvProxyData,
				                             &grvProxyData->stats,
				                             grvProxyData->minKnownCommittedVersion,
				                             clientThrottledTags,
				                             midShardSize));

				// Use normal priority transaction's GRV latency to dynamically calculate transaction batching interval.
				if (i == 0) {
					addActor.send(timeReply(readVersionReply, normalGRVLatency));
				}
				defaultGRVProcessed += defaultPriTransactionsStarted[i];
				batchGRVProcessed += batchPriTransactionsStarted[i];
			}
		}
		// span = Span(span.location);

		grvProxyData->stats.percentageOfDefaultGRVQueueProcessed =
		    defaultQueueSize ? (double)defaultGRVProcessed / defaultQueueSize : 1;
		grvProxyData->stats.percentageOfBatchGRVQueueProcessed =
		    batchQueueSize ? (double)batchGRVProcessed / batchQueueSize : 1;
	}
}

ACTOR Future<Void> grvProxyServerCore(GrvProxyInterface proxy,
                                      MasterInterface master,
                                      LifetimeToken masterLifetime,
                                      Reference<AsyncVar<ServerDBInfo> const> db) {
	state GrvProxyData grvProxyData(proxy.id(), master, proxy.getConsistentReadVersion, db);

	state PromiseStream<Future<Void>> addActor;
	state Future<Void> onError = transformError(actorCollection(addActor.getFuture()), broken_promise(), tlog_failed());

	state GetHealthMetricsReply healthMetricsReply;
	state GetHealthMetricsReply detailedHealthMetricsReply;

	addActor.send(waitFailureServer(proxy.waitFailure.getFuture()));
	addActor.send(traceRole(Role::GRV_PROXY, proxy.id()));

	TraceEvent("GrvProxyServerCore", proxy.id())
	    .detail("MasterId", master.id())
	    .detail("MasterLifetime", masterLifetime.toString())
	    .detail("RecoveryCount", db->get().recoveryCount);

	// Wait until we can load the "real" logsystem, since we don't support switching them currently
	while (!(masterLifetime.isEqual(grvProxyData.db->get().masterLifetime) &&
	         grvProxyData.db->get().recoveryState >= RecoveryState::ACCEPTING_COMMITS)) {
		wait(grvProxyData.db->onChange());
	}
	// Do we need to wait for any db info change? Yes. To update latency band.
	state Future<Void> dbInfoChange = grvProxyData.db->onChange();
	grvProxyData.logSystem = ILogSystem::fromServerDBInfo(proxy.id(), grvProxyData.db->get(), false, addActor);

	grvProxyData.updateLatencyBandConfig(grvProxyData.db->get().latencyBandConfig);

	addActor.send(transactionStarter(
	    proxy, grvProxyData.db, addActor, &grvProxyData, &healthMetricsReply, &detailedHealthMetricsReply));
	addActor.send(healthMetricsRequestServer(proxy, &healthMetricsReply, &detailedHealthMetricsReply));
	addActor.send(globalConfigRequestServer(&grvProxyData, proxy));

	if (SERVER_KNOBS->REQUIRED_MIN_RECOVERY_DURATION > 0) {
		addActor.send(lastCommitUpdater(&grvProxyData, addActor));
	}

	loop choose {
		when(wait(dbInfoChange)) {
			dbInfoChange = grvProxyData.db->onChange();

			if (masterLifetime.isEqual(grvProxyData.db->get().masterLifetime) &&
			    grvProxyData.db->get().recoveryState >= RecoveryState::RECOVERY_TRANSACTION) {
				grvProxyData.logSystem =
				    ILogSystem::fromServerDBInfo(proxy.id(), grvProxyData.db->get(), false, addActor);
			}
			grvProxyData.updateLatencyBandConfig(grvProxyData.db->get().latencyBandConfig);
		}
		when(wait(onError)) {}
	}
}

ACTOR Future<Void> checkRemoved(Reference<AsyncVar<ServerDBInfo> const> db,
                                uint64_t recoveryCount,
                                GrvProxyInterface myInterface) {
	loop {
		if (db->get().recoveryCount >= recoveryCount &&
		    !std::count(db->get().client.grvProxies.begin(), db->get().client.grvProxies.end(), myInterface)) {
			throw worker_removed();
		}
		wait(db->onChange());
	}
}

ACTOR Future<Void> grvProxyServer(GrvProxyInterface proxy,
                                  InitializeGrvProxyRequest req,
                                  Reference<AsyncVar<ServerDBInfo> const> db) {
	try {
		state Future<Void> core = grvProxyServerCore(proxy, req.master, req.masterLifetime, db);
		wait(core || checkRemoved(db, req.recoveryCount, proxy));
	} catch (Error& e) {
		TraceEvent("GrvProxyTerminated", proxy.id()).errorUnsuppressed(e);

		if (e.code() != error_code_worker_removed && e.code() != error_code_tlog_stopped &&
		    e.code() != error_code_tlog_failed && e.code() != error_code_coordinators_changed &&
		    e.code() != error_code_coordinated_state_conflict && e.code() != error_code_new_coordinators_timed_out) {
			throw;
		}
	}
	return Void();
}<|MERGE_RESOLUTION|>--- conflicted
+++ resolved
@@ -436,15 +436,10 @@
                            GetHealthMetricsReply* healthMetricsReply,
                            GetHealthMetricsReply* detailedHealthMetricsReply,
                            TransactionTagMap<uint64_t>* transactionTagCounter,
-<<<<<<< HEAD
-                           PrioritizedTransactionTagMap<ClientTagThrottleLimits>* throttledTags,
+                           PrioritizedTransactionTagMap<ClientTagThrottleLimits>* clientThrottledTags,
+                           PrioritizedTransactionTagMap<GrvTransactionRateInfo>* perTagRateInfo,
                            GrvProxyStats* stats,
                            GrvProxyData* proxyData) {
-=======
-                           PrioritizedTransactionTagMap<ClientTagThrottleLimits>* clientThrottledTags,
-                           PrioritizedTransactionTagMap<GrvTransactionRateInfo>* perTagRateInfo,
-                           GrvProxyStats* stats) {
->>>>>>> 35a3a33d
 	state Future<Void> nextRequestTimer = Never();
 	state Future<Void> leaseTimeout = Never();
 	state Future<GetRateInfoReply> reply = Never();
@@ -469,13 +464,6 @@
 			nextRequestTimer = Never();
 			bool detailed = now() - lastDetailedReply > SERVER_KNOBS->DETAILED_METRIC_UPDATE_RATE;
 
-<<<<<<< HEAD
-			TransactionTagMap<uint64_t> tagCounts;
-			for (auto itr : *throttledTags) {
-				for (auto priorityThrottles : itr.second) {
-					tagCounts[priorityThrottles.first] = (*transactionTagCounter)[priorityThrottles.first];
-				}
-			}
 			reply = brokenPromiseToNever(
 			    db->get().ratekeeper.get().getRateInfo.getReply(GetRateInfoRequest(myID,
 			                                                                       *inTransactionCount,
@@ -483,10 +471,6 @@
 			                                                                       proxyData->version,
 			                                                                       *transactionTagCounter,
 			                                                                       detailed)));
-=======
-			reply = brokenPromiseToNever(db->get().ratekeeper.get().getRateInfo.getReply(GetRateInfoRequest(
-			    myID, *inTransactionCount, *inBatchTransactionCount, *transactionTagCounter, detailed)));
->>>>>>> 35a3a33d
 			transactionTagCounter->clear();
 			expectingDetailedReply = detailed;
 		}
@@ -935,15 +919,10 @@
 	                      healthMetricsReply,
 	                      detailedHealthMetricsReply,
 	                      &transactionTagCounter,
-<<<<<<< HEAD
-	                      &throttledTags,
+	                      &clientThrottledTags,
+	                      &perTagRateInfo,
 	                      &grvProxyData->stats,
 	                      grvProxyData));
-=======
-	                      &clientThrottledTags,
-	                      &perTagRateInfo,
-	                      &grvProxyData->stats));
->>>>>>> 35a3a33d
 	addActor.send(queueGetReadVersionRequests(db,
 	                                          &systemQueue,
 	                                          &defaultQueue,
