/*
 * storageserver.actor.cpp
 *
 * This source file is part of the FoundationDB open source project
 *
 * Copyright 2013-2022 Apple Inc. and the FoundationDB project authors
 *
 * Licensed under the Apache License, Version 2.0 (the "License");
 * you may not use this file except in compliance with the License.
 * You may obtain a copy of the License at
 *
 *     http://www.apache.org/licenses/LICENSE-2.0
 *
 * Unless required by applicable law or agreed to in writing, software
 * distributed under the License is distributed on an "AS IS" BASIS,
 * WITHOUT WARRANTIES OR CONDITIONS OF ANY KIND, either express or implied.
 * See the License for the specific language governing permissions and
 * limitations under the License.
 */

#include <cinttypes>
#include <functional>
#include <type_traits>
#include <unordered_map>

#include "fmt/format.h"
#include "fdbclient/CommitTransaction.h"
#include "fdbclient/FDBTypes.h"
#include "fdbrpc/fdbrpc.h"
#include "fdbrpc/LoadBalance.h"
#include "fdbserver/OTELSpanContextMessage.h"
#include "flow/ActorCollection.h"
#include "flow/Arena.h"
#include "flow/Error.h"
#include "flow/Hash3.h"
#include "flow/Histogram.h"
#include "flow/IRandom.h"
#include "flow/IndexedSet.h"
#include "flow/SystemMonitor.h"
#include "flow/Trace.h"
#include "fdbclient/Tracing.h"
#include "flow/Util.h"
#include "fdbclient/Atomic.h"
#include "fdbclient/CommitProxyInterface.h"
#include "fdbclient/DatabaseContext.h"
#include "fdbclient/FDBTypes.h"
#include "fdbclient/KeyBackedTypes.h"
#include "fdbclient/KeyRangeMap.h"
#include "fdbclient/NativeAPI.actor.h"
#include "fdbclient/Notified.h"
#include "fdbclient/StatusClient.h"
#include "fdbclient/StorageServerShard.h"
#include "fdbclient/SystemData.h"
#include "fdbclient/Tenant.h"
#include "fdbclient/TransactionLineage.h"
#include "fdbclient/Tuple.h"
#include "fdbclient/VersionedMap.h"
#include "fdbrpc/sim_validation.h"
#include "fdbrpc/Smoother.h"
#include "fdbrpc/Stats.h"
#include "fdbserver/EncryptedMutationMessage.h"
#include "fdbserver/FDBExecHelper.actor.h"
#include "fdbserver/GetEncryptCipherKeys.h"
#include "fdbserver/IKeyValueStore.h"
#include "fdbserver/Knobs.h"
#include "fdbserver/LatencyBandConfig.h"
#include "fdbserver/LogProtocolMessage.h"
#include "fdbserver/LogSystem.h"
#include "fdbserver/MoveKeys.actor.h"
#include "fdbserver/MutationTracking.h"
#include "fdbserver/OTELSpanContextMessage.h"
#include "fdbserver/RecoveryState.h"
#include "fdbserver/RocksDBCheckpointUtils.actor.h"
#include "fdbserver/ServerCheckpoint.actor.h"
#include "fdbserver/ServerDBInfo.h"
#include "fdbserver/SpanContextMessage.h"
#include "fdbserver/StorageMetrics.h"
#include "fdbserver/TLogInterface.h"
#include "fdbserver/TransactionTagCounter.h"
#include "fdbserver/WaitFailure.h"
#include "fdbserver/WorkerInterface.actor.h"
#include "flow/ActorCollection.h"
#include "flow/Arena.h"
#include "flow/Error.h"
#include "flow/Hash3.h"
#include "flow/Histogram.h"
#include "flow/IRandom.h"
#include "flow/IndexedSet.h"
#include "flow/SystemMonitor.h"
#include "flow/TDMetric.actor.h"
#include "flow/Trace.h"
#include "flow/Util.h"
#include "flow/genericactors.actor.h"

#include "flow/actorcompiler.h" // This must be the last #include.

#ifndef __INTEL_COMPILER
#pragma region Data Structures
#endif

#define SHORT_CIRCUT_ACTUAL_STORAGE 0

namespace {
bool canReplyWith(Error e) {
	switch (e.code()) {
	case error_code_transaction_too_old:
	case error_code_future_version:
	case error_code_wrong_shard_server:
	case error_code_process_behind:
	case error_code_watch_cancelled:
	case error_code_unknown_change_feed:
	case error_code_server_overloaded:
	case error_code_change_feed_popped:
	case error_code_tenant_name_required:
	case error_code_unknown_tenant:
	// getMappedRange related exceptions that are not retriable:
	case error_code_mapper_bad_index:
	case error_code_mapper_no_such_key:
	case error_code_mapper_bad_range_decriptor:
	case error_code_quick_get_key_values_has_more:
	case error_code_quick_get_value_miss:
	case error_code_quick_get_key_values_miss:
	case error_code_get_mapped_key_values_has_more:
	case error_code_key_not_tuple:
	case error_code_value_not_tuple:
	case error_code_mapper_not_tuple:
		// case error_code_all_alternatives_failed:
		return true;
	default:
		return false;
	}
}
} // namespace

#define PERSIST_PREFIX "\xff\xff"

// Immutable
static const KeyValueRef persistFormat(LiteralStringRef(PERSIST_PREFIX "Format"),
                                       LiteralStringRef("FoundationDB/StorageServer/1/4"));
static const KeyValueRef persistFormat1_5(LiteralStringRef(PERSIST_PREFIX "Format"),
                                          LiteralStringRef("FoundationDB/StorageServer/1/5"));
static const KeyRangeRef persistFormatReadableRange(LiteralStringRef("FoundationDB/StorageServer/1/2"),
                                                    LiteralStringRef("FoundationDB/StorageServer/1/6"));
static const KeyRef persistID = LiteralStringRef(PERSIST_PREFIX "ID");
static const KeyRef persistTssPairID = LiteralStringRef(PERSIST_PREFIX "tssPairID");
static const KeyRef persistSSPairID = LiteralStringRef(PERSIST_PREFIX "ssWithTSSPairID");
static const KeyRef persistTssQuarantine = LiteralStringRef(PERSIST_PREFIX "tssQ");
static const KeyRef persistClusterIdKey = LiteralStringRef(PERSIST_PREFIX "clusterId");

// (Potentially) change with the durable version or when fetchKeys completes
static const KeyRef persistVersion = LiteralStringRef(PERSIST_PREFIX "Version");
static const KeyRangeRef persistShardAssignedKeys =
    KeyRangeRef(LiteralStringRef(PERSIST_PREFIX "ShardAssigned/"), LiteralStringRef(PERSIST_PREFIX "ShardAssigned0"));
static const KeyRangeRef persistShardAvailableKeys =
    KeyRangeRef(LiteralStringRef(PERSIST_PREFIX "ShardAvailable/"), LiteralStringRef(PERSIST_PREFIX "ShardAvailable0"));
static const KeyRangeRef persistByteSampleKeys =
    KeyRangeRef(LiteralStringRef(PERSIST_PREFIX "BS/"), LiteralStringRef(PERSIST_PREFIX "BS0"));
static const KeyRangeRef persistByteSampleSampleKeys =
    KeyRangeRef(LiteralStringRef(PERSIST_PREFIX "BS/" PERSIST_PREFIX "BS/"),
                LiteralStringRef(PERSIST_PREFIX "BS/" PERSIST_PREFIX "BS0"));
static const KeyRef persistLogProtocol = LiteralStringRef(PERSIST_PREFIX "LogProtocol");
static const KeyRef persistPrimaryLocality = LiteralStringRef(PERSIST_PREFIX "PrimaryLocality");
static const KeyRangeRef persistChangeFeedKeys =
    KeyRangeRef(LiteralStringRef(PERSIST_PREFIX "CF/"), LiteralStringRef(PERSIST_PREFIX "CF0"));
static const KeyRangeRef persistTenantMapKeys =
    KeyRangeRef(LiteralStringRef(PERSIST_PREFIX "TM/"), LiteralStringRef(PERSIST_PREFIX "TM0"));
// data keys are unmangled (but never start with PERSIST_PREFIX because they are always in allKeys)

static const KeyRangeRef persistStorageServerShardKeys =
    KeyRangeRef(LiteralStringRef(PERSIST_PREFIX "StorageServerShard/"),
                LiteralStringRef(PERSIST_PREFIX "StorageServerShard0"));

// Checkpoint related prefixes.
static const KeyRangeRef persistCheckpointKeys =
    KeyRangeRef(LiteralStringRef(PERSIST_PREFIX "Checkpoint/"), LiteralStringRef(PERSIST_PREFIX "Checkpoint0"));
static const KeyRangeRef persistPendingCheckpointKeys =
    KeyRangeRef(LiteralStringRef(PERSIST_PREFIX "PendingCheckpoint/"),
                LiteralStringRef(PERSIST_PREFIX "PendingCheckpoint0"));
static const std::string rocksdbCheckpointDirPrefix = "/rockscheckpoints_";

struct AddingShard : NonCopyable {
	KeyRange keys;
	Future<Void> fetchClient; // holds FetchKeys() actor
	Promise<Void> fetchComplete;
	Promise<Void> readWrite;

	// During the Fetching phase, it saves newer mutations whose version is greater or equal to fetchClient's
	// fetchVersion, while the shard is still busy catching up with fetchClient. It applies these updates after fetching
	// completes.
	std::deque<Standalone<VerUpdateRef>> updates;

	struct StorageServer* server;
	Version transferredVersion;
	Version fetchVersion;

	// To learn more details of the phase transitions, see function fetchKeys(). The phases below are sorted in
	// chronological order and do not go back.
	enum Phase {
		WaitPrevious,
		// During Fetching phase, it fetches data before fetchVersion and write it to storage, then let updater know it
		// is ready to update the deferred updates` (see the comment of member variable `updates` above).
		Fetching,
		// During the FetchingCF phase, the shard data is transferred but the remaining change feed data is still being
		// transferred. This is equivalent to the waiting phase for non-changefeed data.
		FetchingCF,
		// During Waiting phase, it sends updater the deferred updates, and wait until they are durable.
		Waiting
		// The shard's state is changed from adding to readWrite then.
	};

	Phase phase;

	AddingShard(StorageServer* server, KeyRangeRef const& keys);

	// When fetchKeys "partially completes" (splits an adding shard in two), this is used to construct the left half
	AddingShard(AddingShard* prev, KeyRange const& keys)
	  : keys(keys), fetchClient(prev->fetchClient), server(prev->server), transferredVersion(prev->transferredVersion),
	    fetchVersion(prev->fetchVersion), phase(prev->phase) {}
	~AddingShard() {
		if (!fetchComplete.isSet())
			fetchComplete.send(Void());
		if (!readWrite.isSet())
			readWrite.send(Void());
	}

	void addMutation(Version version, bool fromFetch, MutationRef const& mutation);

	bool isDataTransferred() const { return phase >= FetchingCF; }
	bool isDataAndCFTransferred() const { return phase >= Waiting; }
};

class ShardInfo : public ReferenceCounted<ShardInfo>, NonCopyable {
	ShardInfo(KeyRange keys, std::unique_ptr<AddingShard>&& adding, StorageServer* readWrite)
	  : adding(std::move(adding)), readWrite(readWrite), keys(keys), version(0) {}

public:
	// A shard has 3 mutual exclusive states: adding, readWrite and notAssigned.
	std::unique_ptr<AddingShard> adding;
	struct StorageServer* readWrite;
	KeyRange keys;
	uint64_t changeCounter;
	uint64_t shardId;
	uint64_t desiredShardId;
	Version version;

	static ShardInfo* newNotAssigned(KeyRange keys) { return new ShardInfo(keys, nullptr, nullptr); }
	static ShardInfo* newReadWrite(KeyRange keys, StorageServer* data) { return new ShardInfo(keys, nullptr, data); }
	static ShardInfo* newAdding(StorageServer* data, KeyRange keys) {
		return new ShardInfo(keys, std::make_unique<AddingShard>(data, keys), nullptr);
	}
	static ShardInfo* addingSplitLeft(KeyRange keys, AddingShard* oldShard) {
		return new ShardInfo(keys, std::make_unique<AddingShard>(oldShard, keys), nullptr);
	}

	static ShardInfo* newShard(StorageServer* data, const StorageServerShard& shard) {
		ShardInfo* res = nullptr;
		switch (shard.getShardState()) {
		case StorageServerShard::NotAssigned:
			res = newNotAssigned(shard.range);
			break;
		case StorageServerShard::MovingIn:
		case StorageServerShard::ReadWritePending:
			res = newAdding(data, shard.range);
			break;
		case StorageServerShard::ReadWrite:
			res = newReadWrite(shard.range, data);
			break;
		default:
			TraceEvent(SevError, "UnknownShardState").detail("State", shard.shardState);
		}
		res->populateShard(shard);
		return res;
	}

	static bool canMerge(const ShardInfo* l, const ShardInfo* r) {
		if (l == nullptr || r == nullptr || l->keys.end != r->keys.begin || l->version == invalidVersion ||
		    r->version == invalidVersion) {
			return false;
		}
		if (l->shardId != r->shardId || l->desiredShardId != r->desiredShardId) {
			return false;
		}
		return (l->isReadable() && r->isReadable()) || (!l->assigned() && !r->assigned());
	}

	StorageServerShard toStorageServerShard() const {
		StorageServerShard::ShardState st;
		if (this->isReadable()) {
			st = StorageServerShard::ReadWrite;
		} else if (!this->assigned()) {
			st = StorageServerShard::NotAssigned;
		} else {
			ASSERT(this->adding);
			if (this->adding)
				st = this->adding->phase == AddingShard::Waiting ? StorageServerShard::ReadWritePending
				                                                 : StorageServerShard::MovingIn;
		}
		return StorageServerShard(this->keys, this->version, this->shardId, this->desiredShardId, st);
	}

	// Copies necessary information from `shard`.
	void populateShard(const StorageServerShard& shard) {
		this->version = shard.version;
		this->shardId = shard.id;
		this->desiredShardId = shard.desiredId;
	}

	// Returns true if the current shard is merged with `other`.
	bool mergeWith(const ShardInfo* other) {
		if (!canMerge(this, other)) {
			return false;
		}
		this->keys = KeyRangeRef(this->keys.begin, other->keys.end);
		this->version = std::max(this->version, other->version);
		return true;
	}

	void validate() const {
		// TODO: Complete this.
	}

	bool isReadable() const { return readWrite != nullptr; }
	bool notAssigned() const { return !readWrite && !adding; }
	bool assigned() const { return readWrite || adding; }
	bool isInVersionedData() const { return readWrite || (adding && adding->isDataTransferred()); }
	bool isCFInVersionedData() const { return readWrite || (adding && adding->isDataAndCFTransferred()); }
	void addMutation(Version version, bool fromFetch, MutationRef const& mutation);
	bool isFetched() const { return readWrite || (adding && adding->fetchComplete.isSet()); }

	const char* debugDescribeState() const {
		if (notAssigned())
			return "NotAssigned";
		else if (adding && !adding->isDataAndCFTransferred())
			return "AddingFetchingCF";
		else if (adding && !adding->isDataTransferred())
			return "AddingFetching";
		else if (adding)
			return "AddingTransferred";
		else
			return "ReadWrite";
	}
};

struct StorageServerDisk {
	explicit StorageServerDisk(struct StorageServer* data, IKeyValueStore* storage) : data(data), storage(storage) {}

	void makeNewStorageServerDurable(const bool shardAware);
	bool makeVersionMutationsDurable(Version& prevStorageVersion, Version newStorageVersion, int64_t& bytesLeft);
	void makeVersionDurable(Version version);
	void makeTssQuarantineDurable();
	Future<bool> restoreDurableState();

	void changeLogProtocol(Version version, ProtocolVersion protocol);

	void writeMutation(MutationRef mutation);
	void writeKeyValue(KeyValueRef kv);
	void clearRange(KeyRangeRef keys);

	Future<Void> addRange(KeyRangeRef range, std::string id) { return storage->addRange(range, id); }

	std::vector<std::string> removeRange(KeyRangeRef range) { return storage->removeRange(range); }

	void persistRangeMapping(KeyRangeRef range, bool isAdd) { storage->persistRangeMapping(range, isAdd); }

	Future<Void> cleanUpShardsIfNeeded(const std::vector<std::string>& shardIds) {
		return storage->cleanUpShardsIfNeeded(shardIds);
	};

	Future<Void> getError() { return storage->getError(); }
	Future<Void> init() { return storage->init(); }
	Future<Void> canCommit() { return storage->canCommit(); }
	Future<Void> commit() { return storage->commit(); }

	// SOMEDAY: Put readNextKeyInclusive in IKeyValueStore
	// Read the key that is equal or greater then 'key' from the storage engine.
	// For example, readNextKeyInclusive("a") should return:
	//  - "a", if key "a" exist
	//  - "b", if key "a" doesn't exist, and "b" is the next existing key in total order
	//  - allKeys.end, if keyrange [a, allKeys.end) is empty
	Future<Key> readNextKeyInclusive(KeyRef key, IKeyValueStore::ReadType type = IKeyValueStore::ReadType::NORMAL) {
		++(*kvScans);
		return readFirstKey(storage, KeyRangeRef(key, allKeys.end), type);
	}
	Future<Optional<Value>> readValue(KeyRef key,
	                                  IKeyValueStore::ReadType type = IKeyValueStore::ReadType::NORMAL,
	                                  Optional<UID> debugID = Optional<UID>()) {
		++(*kvGets);
		return storage->readValue(key, type, debugID);
	}
	Future<Optional<Value>> readValuePrefix(KeyRef key,
	                                        int maxLength,
	                                        IKeyValueStore::ReadType type = IKeyValueStore::ReadType::NORMAL,
	                                        Optional<UID> debugID = Optional<UID>()) {
		++(*kvGets);
		return storage->readValuePrefix(key, maxLength, type, debugID);
	}
	Future<RangeResult> readRange(KeyRangeRef keys,
	                              int rowLimit = 1 << 30,
	                              int byteLimit = 1 << 30,
	                              IKeyValueStore::ReadType type = IKeyValueStore::ReadType::NORMAL) {
		++(*kvScans);
		return storage->readRange(keys, rowLimit, byteLimit, type);
	}

	Future<CheckpointMetaData> checkpoint(const CheckpointRequest& request) { return storage->checkpoint(request); }

	Future<Void> restore(const std::vector<CheckpointMetaData>& checkpoints) { return storage->restore(checkpoints); }

	Future<Void> deleteCheckpoint(const CheckpointMetaData& checkpoint) {
		return storage->deleteCheckpoint(checkpoint);
	}

	KeyValueStoreType getKeyValueStoreType() const { return storage->getType(); }
	StorageBytes getStorageBytes() const { return storage->getStorageBytes(); }
	std::tuple<size_t, size_t, size_t> getSize() const { return storage->getSize(); }

	// The following are pointers to the Counters in StorageServer::counters of the same names.
	Counter* kvCommitLogicalBytes;
	Counter* kvClearRanges;
	Counter* kvGets;
	Counter* kvScans;
	Counter* kvCommits;

private:
	struct StorageServer* data;
	IKeyValueStore* storage;
	void writeMutations(const VectorRef<MutationRef>& mutations, Version debugVersion, const char* debugContext);

	ACTOR static Future<Key> readFirstKey(IKeyValueStore* storage, KeyRangeRef range, IKeyValueStore::ReadType type) {
		RangeResult r = wait(storage->readRange(range, 1, 1 << 30, type));
		if (r.size())
			return r[0].key;
		else
			return range.end;
	}
};

struct UpdateEagerReadInfo {
	std::vector<KeyRef> keyBegin;
	std::vector<Key> keyEnd; // these are for ClearRange

	std::vector<std::pair<KeyRef, int>> keys;
	std::vector<Optional<Value>> value;

	Arena arena;

	void addMutations(VectorRef<MutationRef> const& mutations) {
		for (auto& m : mutations)
			addMutation(m);
	}

	void addMutation(MutationRef const& m) {
		// SOMEDAY: Theoretically we can avoid a read if there is an earlier overlapping ClearRange
		if (m.type == MutationRef::ClearRange && !m.param2.startsWith(systemKeys.end) &&
		    SERVER_KNOBS->ENABLE_CLEAR_RANGE_EAGER_READS)
			keyBegin.push_back(m.param2);
		else if (m.type == MutationRef::CompareAndClear) {
			if (SERVER_KNOBS->ENABLE_CLEAR_RANGE_EAGER_READS)
				keyBegin.push_back(keyAfter(m.param1, arena));
			if (keys.size() > 0 && keys.back().first == m.param1) {
				// Don't issue a second read, if the last read was equal to the current key.
				// CompareAndClear is likely to be used after another atomic operation on same key.
				keys.back().second = std::max(keys.back().second, m.param2.size() + 1);
			} else {
				keys.emplace_back(m.param1, m.param2.size() + 1);
			}
		} else if ((m.type == MutationRef::AppendIfFits) || (m.type == MutationRef::ByteMin) ||
		           (m.type == MutationRef::ByteMax))
			keys.emplace_back(m.param1, CLIENT_KNOBS->VALUE_SIZE_LIMIT);
		else if (isAtomicOp((MutationRef::Type)m.type))
			keys.emplace_back(m.param1, m.param2.size());
	}

	void finishKeyBegin() {
		if (SERVER_KNOBS->ENABLE_CLEAR_RANGE_EAGER_READS) {
			std::sort(keyBegin.begin(), keyBegin.end());
			keyBegin.resize(std::unique(keyBegin.begin(), keyBegin.end()) - keyBegin.begin());
		}
		std::sort(keys.begin(), keys.end(), [](const std::pair<KeyRef, int>& lhs, const std::pair<KeyRef, int>& rhs) {
			return (lhs.first < rhs.first) || (lhs.first == rhs.first && lhs.second > rhs.second);
		});
		keys.resize(std::unique(keys.begin(),
		                        keys.end(),
		                        [](const std::pair<KeyRef, int>& lhs, const std::pair<KeyRef, int>& rhs) {
			                        return lhs.first == rhs.first;
		                        }) -
		            keys.begin());
		// value gets populated in doEagerReads
	}

	Optional<Value>& getValue(KeyRef key) {
		int i = std::lower_bound(keys.begin(),
		                         keys.end(),
		                         std::pair<KeyRef, int>(key, 0),
		                         [](const std::pair<KeyRef, int>& lhs, const std::pair<KeyRef, int>& rhs) {
			                         return lhs.first < rhs.first;
		                         }) -
		        keys.begin();
		ASSERT(i < keys.size() && keys[i].first == key);
		return value[i];
	}

	KeyRef getKeyEnd(KeyRef key) {
		int i = std::lower_bound(keyBegin.begin(), keyBegin.end(), key) - keyBegin.begin();
		ASSERT(i < keyBegin.size() && keyBegin[i] == key);
		return keyEnd[i];
	}
};

const int VERSION_OVERHEAD =
    64 + sizeof(Version) + sizeof(Standalone<VerUpdateRef>) + // mutationLog, 64b overhead for map
    2 * (64 + sizeof(Version) +
         sizeof(Reference<VersionedMap<KeyRef, ValueOrClearToRef>::PTreeT>)); // versioned map [ x2 for
                                                                              // createNewVersion(version+1) ], 64b
                                                                              // overhead for map
// For both the mutation log and the versioned map.
static int mvccStorageBytes(MutationRef const& m) {
	return VersionedMap<KeyRef, ValueOrClearToRef>::overheadPerItem * 2 +
	       (MutationRef::OVERHEAD_BYTES + m.param1.size() + m.param2.size()) * 2;
}

struct FetchInjectionInfo {
	Arena arena;
	std::vector<VerUpdateRef> changes;
};

struct ChangeFeedInfo : ReferenceCounted<ChangeFeedInfo> {
	std::deque<Standalone<MutationsAndVersionRef>> mutations;
	Version fetchVersion = invalidVersion; // The version that commits from a fetch have been written to storage, but
	                                       // have not yet been committed as part of updateStorage.
	Version storageVersion = invalidVersion; // The version between the storage version and the durable version are
	                                         // being written to disk as part of the current commit in updateStorage.
	Version durableVersion = invalidVersion; // All versions before the durable version are durable on disk
	Version emptyVersion = 0; // The change feed does not have any mutations before emptyVersion
	KeyRange range;
	Key id;
	AsyncTrigger newMutations;
	NotifiedVersion durableFetchVersion;
	// A stopped change feed no longer adds new mutations, but is still queriable.
	// stopVersion = MAX_VERSION means the feed has not been stopped
	Version stopVersion = MAX_VERSION;

	// We need to track the version the change feed metadata was created by private mutation, so that if it is rolled
	// back, we can avoid notifying other SS of change feeds that don't durably exist
	Version metadataCreateVersion = invalidVersion;

	bool removing = false;
	bool destroyed = false;
	bool possiblyDestroyed = false;
	bool refreshInProgress = false;

	KeyRangeMap<std::unordered_map<UID, Promise<Void>>> moveTriggers;

	void triggerOnMove(KeyRange range, UID streamUID, Promise<Void> p) {
		auto toInsert = moveTriggers.modify(range);
		for (auto triggerRange = toInsert.begin(); triggerRange != toInsert.end(); ++triggerRange) {
			triggerRange->value().insert({ streamUID, p });
		}
	}

	void moved(KeyRange range) {
		auto toTrigger = moveTriggers.intersectingRanges(range);
		for (auto& triggerRange : toTrigger) {
			for (auto& triggerStream : triggerRange.cvalue()) {
				if (triggerStream.second.canBeSet()) {
					triggerStream.second.send(Void());
				}
			}
		}
		// coalesce doesn't work with promises
		moveTriggers.insert(range, std::unordered_map<UID, Promise<Void>>());
	}

	void removeOnMoveTrigger(KeyRange range, UID streamUID) {
		auto toRemove = moveTriggers.modify(range);
		for (auto triggerRange = toRemove.begin(); triggerRange != toRemove.end(); ++triggerRange) {
			auto streamToRemove = triggerRange->value().find(streamUID);
			ASSERT(streamToRemove != triggerRange->cvalue().end());
			triggerRange->value().erase(streamToRemove);
		}
		// TODO: may be more cleanup possible here
	}

	void destroy(Version destroyVersion) {
		removing = true;
		destroyed = true;
		refreshInProgress = false;
		moved(range);
		newMutations.trigger();
	}
};

class ServerWatchMetadata : public ReferenceCounted<ServerWatchMetadata> {
public:
	Key key;
	Optional<Value> value;
	Version version;
	Future<Version> watch_impl;
	Promise<Version> versionPromise;
	Optional<TagSet> tags;
	Optional<UID> debugID;

	ServerWatchMetadata(Key key, Optional<Value> value, Version version, Optional<TagSet> tags, Optional<UID> debugID)
	  : key(key), value(value), version(version), tags(tags), debugID(debugID) {}
};

struct StorageServer {
	typedef VersionedMap<KeyRef, ValueOrClearToRef> VersionedData;

private:
	// versionedData contains sets and clears.

	// * Nonoverlapping: No clear overlaps a set or another clear, or adjoins another clear.
	// ~ Clears are maximal: If versionedData.at(v) contains a clear [b,e) then
	//      there is a key data[e]@v, or e==allKeys.end, or a shard boundary or former boundary at e

	// * Reads are possible: When k is in a readable shard, for any v in [storageVersion, version.get()],
	//      storage[k] + versionedData.at(v)[k] = database[k] @ v    (storage[k] might be @ any version in
	//      [durableVersion, storageVersion])

	// * Transferred shards are partially readable: When k is in an adding, transferred shard, for any v in
	// [transferredVersion, version.get()],
	//      storage[k] + versionedData.at(v)[k] = database[k] @ v

	// * versionedData contains versions [storageVersion(), version.get()].  It might also contain version
	// (version.get()+1), in which changeDurableVersion may be deleting ghosts, and/or it might
	//      contain later versions if applyUpdate is on the stack.

	// * Old shards are erased: versionedData.atLatest() has entries (sets or intersecting clears) only for keys in
	// readable or adding,transferred shards.
	//   Earlier versions may have extra entries for shards that *were* readable or adding,transferred when those
	//   versions were the latest, but they eventually are forgotten.

	// * Old mutations are erased: All items in versionedData.atLatest() have insertVersion() > durableVersion(), but
	// views
	//   at older versions may contain older items which are also in storage (this is OK because of idempotency)

	VersionedData versionedData;
	std::map<Version, Standalone<VerUpdateRef>> mutationLog; // versions (durableVersion, version]
	std::unordered_map<KeyRef, Reference<ServerWatchMetadata>> watchMap; // keep track of server watches

public:
	struct PendingNewShard {
		PendingNewShard(uint64_t shardId, KeyRangeRef range) : shardId(format("%016llx", shardId)), range(range) {}

		std::string toString() const {
			return format("PendingNewShard: [ShardID]: %s [Range]: %s",
			              this->shardId,
			              Traceable<KeyRangeRef>::toString(this->range));
		}

		std::string shardId;
		KeyRange range;
	};

	std::map<Version, std::vector<CheckpointMetaData>> pendingCheckpoints; // Pending checkpoint requests
	std::unordered_map<UID, CheckpointMetaData> checkpoints; // Existing and deleting checkpoints
	TenantMap tenantMap;
	TenantPrefixIndex tenantPrefixIndex;
	std::map<Version, std::vector<PendingNewShard>> pendingAddRanges; // Pending checkpoint requests
	std::map<Version, std::vector<KeyRange>> pendingRemoveRanges; // Pending checkpoint requests

	bool shardAware; // True if the storage server is aware of the physical shards.

	// Histograms
	struct FetchKeysHistograms {
		const Reference<Histogram> latency;
		const Reference<Histogram> bytes;
		const Reference<Histogram> bandwidth;

		FetchKeysHistograms()
		  : latency(Histogram::getHistogram(STORAGESERVER_HISTOGRAM_GROUP,
		                                    FETCH_KEYS_LATENCY_HISTOGRAM,
		                                    Histogram::Unit::microseconds)),
		    bytes(Histogram::getHistogram(STORAGESERVER_HISTOGRAM_GROUP,
		                                  FETCH_KEYS_BYTES_HISTOGRAM,
		                                  Histogram::Unit::bytes)),
		    bandwidth(Histogram::getHistogram(STORAGESERVER_HISTOGRAM_GROUP,
		                                      FETCH_KEYS_BYTES_PER_SECOND_HISTOGRAM,
		                                      Histogram::Unit::bytes_per_second)) {}
	} fetchKeysHistograms;

	Reference<Histogram> tlogCursorReadsLatencyHistogram;
	Reference<Histogram> ssVersionLockLatencyHistogram;
	Reference<Histogram> eagerReadsLatencyHistogram;
	Reference<Histogram> fetchKeysPTreeUpdatesLatencyHistogram;
	Reference<Histogram> tLogMsgsPTreeUpdatesLatencyHistogram;
	Reference<Histogram> storageUpdatesDurableLatencyHistogram;
	Reference<Histogram> storageCommitLatencyHistogram;
	Reference<Histogram> ssDurableVersionUpdateLatencyHistogram;

	// watch map operations
	Reference<ServerWatchMetadata> getWatchMetadata(KeyRef key) const;
	KeyRef setWatchMetadata(Reference<ServerWatchMetadata> metadata);
	void deleteWatchMetadata(KeyRef key);
	void clearWatchMetadata();

	// tenant map operations
	void insertTenant(TenantNameRef tenantName, ValueRef value, Version version, bool insertIntoMutationLog);
	void clearTenants(TenantNameRef startTenant, TenantNameRef endTenant, Version version);

	Optional<TenantMapEntry> getTenantEntry(Version version, TenantInfo tenant);
	KeyRangeRef clampRangeToTenant(KeyRangeRef range, Optional<TenantMapEntry> tenantEntry, Arena& arena);

	std::vector<StorageServerShard> getStorageServerShards(KeyRangeRef range);

	class CurrentRunningFetchKeys {
		std::unordered_map<UID, double> startTimeMap;
		std::unordered_map<UID, KeyRange> keyRangeMap;

		static const StringRef emptyString;
		static const KeyRangeRef emptyKeyRange;

	public:
		void recordStart(const UID id, const KeyRange& keyRange) {
			startTimeMap[id] = now();
			keyRangeMap[id] = keyRange;
		}

		void recordFinish(const UID id) {
			startTimeMap.erase(id);
			keyRangeMap.erase(id);
		}

		std::pair<double, KeyRange> longestTime() const {
			if (numRunning() == 0) {
				return { -1, emptyKeyRange };
			}

			const double currentTime = now();
			double longest = 0;
			UID UIDofLongest;
			for (const auto& kv : startTimeMap) {
				const double currentRunningTime = currentTime - kv.second;
				if (longest <= currentRunningTime) {
					longest = currentRunningTime;
					UIDofLongest = kv.first;
				}
			}
			if (BUGGIFY) {
				UIDofLongest = deterministicRandom()->randomUniqueID();
			}
			auto it = keyRangeMap.find(UIDofLongest);
			if (it != keyRangeMap.end()) {
				return { longest, it->second };
			}
			return { -1, emptyKeyRange };
		}

		int numRunning() const { return startTimeMap.size(); }
	} currentRunningFetchKeys;

	Tag tag;
	std::vector<std::pair<Version, Tag>> history;
	std::vector<std::pair<Version, Tag>> allHistory;
	Version poppedAllAfter;
	std::map<Version, Arena>
	    freeable; // for each version, an Arena that must be held until that version is < oldestVersion
	Arena lastArena;
	double cpuUsage;
	double diskUsage;

	std::map<Version, Standalone<VerUpdateRef>> const& getMutationLog() const { return mutationLog; }
	std::map<Version, Standalone<VerUpdateRef>>& getMutableMutationLog() { return mutationLog; }
	VersionedData const& data() const { return versionedData; }
	VersionedData& mutableData() { return versionedData; }

	double old_rate = 1.0;
	double currentRate() {
		auto versionLag = version.get() - durableVersion.get();
		double res;
		if (versionLag >= SERVER_KNOBS->STORAGE_DURABILITY_LAG_HARD_MAX) {
			res = 0.0;
		} else if (versionLag > SERVER_KNOBS->STORAGE_DURABILITY_LAG_SOFT_MAX) {
			res =
			    1.0 -
			    (double(versionLag - SERVER_KNOBS->STORAGE_DURABILITY_LAG_SOFT_MAX) /
			     double(SERVER_KNOBS->STORAGE_DURABILITY_LAG_HARD_MAX - SERVER_KNOBS->STORAGE_DURABILITY_LAG_SOFT_MAX));
		} else {
			res = 1.0;
		}
		if (res != old_rate) {
			TraceEvent(SevDebug, "LocalRatekeeperChange", thisServerID)
			    .detail("Old", old_rate)
			    .detail("New", res)
			    .detail("NonDurableVersions", versionLag);
			old_rate = res;
		}
		return res;
	}

	void addMutationToMutationLogOrStorage(
	    Version ver,
	    MutationRef m); // Appends m to mutationLog@ver, or to storage if ver==invalidVersion

	// Update the byteSample, and write the updates to the mutation log@ver, or to storage if ver==invalidVersion
	void byteSampleApplyMutation(MutationRef const& m, Version ver);
	void byteSampleApplySet(KeyValueRef kv, Version ver);
	void byteSampleApplyClear(KeyRangeRef range, Version ver);

	void popVersion(Version v, bool popAllTags = false) {
		if (logSystem && !isTss()) {
			if (v > poppedAllAfter) {
				popAllTags = true;
				poppedAllAfter = std::numeric_limits<Version>::max();
			}

			std::vector<std::pair<Version, Tag>>* hist = &history;
			std::vector<std::pair<Version, Tag>> allHistoryCopy;
			if (popAllTags) {
				allHistoryCopy = allHistory;
				hist = &allHistoryCopy;
			}

			while (hist->size() && v > hist->back().first) {
				logSystem->pop(v, hist->back().second);
				hist->pop_back();
			}
			if (hist->size()) {
				logSystem->pop(v, hist->back().second);
			} else {
				logSystem->pop(v, tag);
			}
		}
	}

	Standalone<VerUpdateRef>& addVersionToMutationLog(Version v) {
		// return existing version...
		auto m = mutationLog.find(v);
		if (m != mutationLog.end())
			return m->second;

		// ...or create a new one
		auto& u = mutationLog[v];
		u.version = v;
		if (lastArena.getSize() >= 65536)
			lastArena = Arena(4096);
		u.arena() = lastArena;
		counters.bytesInput += VERSION_OVERHEAD;
		return u;
	}

	MutationRef addMutationToMutationLog(Standalone<VerUpdateRef>& mLV, MutationRef const& m) {
		byteSampleApplyMutation(m, mLV.version);
		counters.bytesInput += mvccStorageBytes(m);
		return mLV.push_back_deep(mLV.arena(), m);
	}

	void setTssPair(UID pairId) {
		tssPairID = Optional<UID>(pairId);

		// Set up tss fault injection here, only if we are in simulated mode and with fault injection.
		// With fault injection enabled, the tss will start acting normal for a bit, then after the specified delay
		// start behaving incorrectly.
		if (g_network->isSimulated() && !g_simulator.speedUpSimulation &&
		    g_simulator.tssMode >= ISimulator::TSSMode::EnabledAddDelay) {
			tssFaultInjectTime = now() + deterministicRandom()->randomInt(60, 300);
			TraceEvent(SevWarnAlways, "TSSInjectFaultEnabled", thisServerID)
			    .detail("Mode", g_simulator.tssMode)
			    .detail("At", tssFaultInjectTime.get());
		}
	}

	// If a TSS is "in quarantine", it means it has incorrect data. It is effectively in a "zombie" state where it
	// rejects all read requests and ignores all non-private mutations and data movements, but otherwise is still part
	// of the cluster. The purpose of this state is to "freeze" the TSS state after a mismatch so a human operator can
	// investigate, but preventing a new storage process from replacing the TSS on the worker. It will still get removed
	// from the cluster if it falls behind on the mutation stream, or if its tss pair gets removed and its tag is no
	// longer valid.
	bool isTSSInQuarantine() { return tssPairID.present() && tssInQuarantine; }

	void startTssQuarantine() {
		if (!tssInQuarantine) {
			// persist quarantine so it's still quarantined if rebooted
			storage.makeTssQuarantineDurable();
		}
		tssInQuarantine = true;
	}

	StorageServerDisk storage;

	KeyRangeMap<Reference<ShardInfo>> shards;
	uint64_t shardChangeCounter; // max( shards->changecounter )

	KeyRangeMap<bool> cachedRangeMap; // indicates if a key-range is being cached

	KeyRangeMap<std::vector<Reference<ChangeFeedInfo>>> keyChangeFeed;
	std::map<Key, Reference<ChangeFeedInfo>> uidChangeFeed;
	Deque<std::pair<std::vector<Key>, Version>> changeFeedVersions;
	std::map<UID, PromiseStream<Key>> changeFeedRemovals;
	std::set<Key> currentChangeFeeds;
	std::set<Key> fetchingChangeFeeds;
	std::unordered_map<NetworkAddress, std::map<UID, Version>> changeFeedClientVersions;
	std::unordered_map<Key, Version> changeFeedCleanupDurable;
	int64_t activeFeedQueries = 0;

	// newestAvailableVersion[k]
	//   == invalidVersion -> k is unavailable at all versions
	//   <= storageVersion -> k is unavailable at all versions (but might be read anyway from storage if we are in the
	//   process of committing makeShardDurable)
	//   == v              -> k is readable (from storage+versionedData) @ [storageVersion,v], and not being updated
	//   when version increases
	//   == latestVersion  -> k is readable (from storage+versionedData) @ [storageVersion,version.get()], and thus
	//   stays available when version increases
	CoalescedKeyRangeMap<Version> newestAvailableVersion;

	CoalescedKeyRangeMap<Version> newestDirtyVersion; // Similar to newestAvailableVersion, but includes (only) keys
	                                                  // that were only partly available (due to cancelled fetchKeys)

	// The following are in rough order from newest to oldest
	Version lastTLogVersion, lastVersionWithData, restoredVersion, prevVersion;
	NotifiedVersion version;
	NotifiedVersion desiredOldestVersion; // We can increase oldestVersion (and then durableVersion) to this version
	                                      // when the disk permits
	NotifiedVersion oldestVersion; // See also storageVersion()
	NotifiedVersion durableVersion; // At least this version will be readable from storage after a power failure
	Version rebootAfterDurableVersion;
	int8_t primaryLocality;
	NotifiedVersion knownCommittedVersion;

	Deque<std::pair<Version, Version>> recoveryVersionSkips;
	int64_t versionLag; // An estimate for how many versions it takes for the data to move from the logs to this storage
	                    // server

	Optional<UID> sourceTLogID; // the tLog from which the latest batch of versions were fetched

	ProtocolVersion logProtocol;

	Reference<ILogSystem> logSystem;
	Reference<ILogSystem::IPeekCursor> logCursor;

	Promise<UID> clusterId;
	// The version the cluster starts on. This value is not persisted and may
	// not be valid after a recovery.
	Version initialClusterVersion = 1;
	UID thisServerID;
	Optional<UID> tssPairID; // if this server is a tss, this is the id of its (ss) pair
	Optional<UID> ssPairID; // if this server is an ss, this is the id of its (tss) pair
	Optional<double> tssFaultInjectTime;
	bool tssInQuarantine;

	Key sk;
	Reference<AsyncVar<ServerDBInfo> const> db;
	Database cx;
	ActorCollection actors;

	StorageServerMetrics metrics;
	CoalescedKeyRangeMap<bool, int64_t, KeyBytesMetric<int64_t>> byteSampleClears;
	AsyncVar<bool> byteSampleClearsTooLarge;
	Future<Void> byteSampleRecovery;
	Future<Void> durableInProgress;

	AsyncMap<Key, bool> watches;
	int64_t watchBytes;
	int64_t numWatches;
	AsyncVar<bool> noRecentUpdates;
	double lastUpdate;

	Int64MetricHandle readQueueSizeMetric;

	std::string folder;

	// defined only during splitMutations()/addMutation()
	UpdateEagerReadInfo* updateEagerReads;

	FlowLock durableVersionLock;
	FlowLock fetchKeysParallelismLock;
	FlowLock fetchChangeFeedParallelismLock;
	int64_t fetchKeysBytesBudget;
	AsyncVar<bool> fetchKeysBudgetUsed;
	std::vector<Promise<FetchInjectionInfo*>> readyFetchKeys;

	FlowLock serveFetchCheckpointParallelismLock;

	int64_t instanceID;

	Promise<Void> otherError;
	Promise<Void> coreStarted;
	bool shuttingDown;

	Promise<Void> registerInterfaceAcceptingRequests;
	Future<Void> interfaceRegistered;

	bool behind;
	bool versionBehind;

	bool debug_inApplyUpdate;
	double debug_lastValidateTime;

	int64_t lastBytesInputEBrake;
	Version lastDurableVersionEBrake;

	int maxQueryQueue;
	int getAndResetMaxQueryQueueSize() {
		int val = maxQueryQueue;
		maxQueryQueue = 0;
		return val;
	}

	TransactionTagCounter transactionTagCounter;

	Optional<LatencyBandConfig> latencyBandConfig;

	struct Counters {
		CounterCollection cc;
		Counter allQueries, getKeyQueries, getValueQueries, getRangeQueries, getMappedRangeQueries,
		    getRangeStreamQueries, finishedQueries, lowPriorityQueries, rowsQueried, bytesQueried, watchQueries,
		    emptyQueries, feedRowsQueried, feedBytesQueried, feedStreamQueries, feedVersionQueries;

		// Bytes of the mutations that have been added to the memory of the storage server. When the data is durable
		// and cleared from the memory, we do not subtract it but add it to bytesDurable.
		Counter bytesInput;
		// Bytes pulled from TLogs, it counts the size of the key value pairs, e.g., key-value pair ("a", "b") is
		// counted as 2 Bytes.
		Counter logicalBytesInput;
		// Bytes pulled from TLogs for moving-in shards, it counts the mutations sent to the moving-in shard during
		// Fetching and Waiting phases.
		Counter logicalBytesMoveInOverhead;
		// Bytes committed to the underlying storage engine by SS, it counts the size of key value pairs.
		Counter kvCommitLogicalBytes;
		// Count of all clearRange operatons to the storage engine.
		Counter kvClearRanges;
		// ClearRange operations issued by FDB, instead of from users, e.g., ClearRange operations to remove a shard
		// from a storage server, as in removeDataRange().
		Counter kvSystemClearRanges;
		// Bytes of the mutations that have been removed from memory because they durable. The counting is same as
		// bytesInput, instead of the actual bytes taken in the storages, so that (bytesInput - bytesDurable) can
		// reflect the current memory footprint of MVCC.
		Counter bytesDurable;
		// Bytes fetched by fetchKeys() for data movements. The size is counted as a collection of KeyValueRef.
		Counter bytesFetched;
		// Like bytesInput but without MVCC accounting. The size is counted as how much it takes when serialized. It
		// is basically the size of both parameters of the mutation and a 12 bytes overhead that keeps mutation type
		// and the lengths of both parameters.
		Counter mutationBytes;

		// Bytes fetched by fetchChangeFeed for data movements.
		Counter feedBytesFetched;

		Counter sampledBytesCleared;
		// The number of key-value pairs fetched by fetchKeys()
		Counter kvFetched;
		Counter mutations, setMutations, clearRangeMutations, atomicMutations;
		Counter updateBatches, updateVersions;
		Counter loops;
		Counter fetchWaitingMS, fetchWaitingCount, fetchExecutingMS, fetchExecutingCount;
		Counter readsRejected;
		Counter wrongShardServer;
		Counter fetchedVersions;
		Counter fetchesFromLogs;
		// The following counters measure how many of lookups in the getMappedRangeQueries are effective. "Miss"
		// means fallback if fallback is enabled, otherwise means failure (so that another layer could implement
		// fallback).
		Counter quickGetValueHit, quickGetValueMiss, quickGetKeyValuesHit, quickGetKeyValuesMiss;

		// The number of logical bytes returned from storage engine, in response to readRange operations.
		Counter kvScanBytes;
		// The number of logical bytes returned from storage engine, in response to readValue operations.
		Counter kvGetBytes;
		// The number of keys read from storage engine by eagerReads.
		Counter eagerReadsKeys;
		// The count of readValue operation to the storage engine.
		Counter kvGets;
		// The count of readValue operation to the storage engine.
		Counter kvScans;
		// The count of commit operation to the storage engine.
		Counter kvCommits;

		LatencySample readLatencySample;
		LatencyBands readLatencyBands;

		Counters(StorageServer* self)
		  : cc("StorageServer", self->thisServerID.toString()), allQueries("QueryQueue", cc),
		    getKeyQueries("GetKeyQueries", cc), getValueQueries("GetValueQueries", cc),
		    getRangeQueries("GetRangeQueries", cc), getMappedRangeQueries("GetMappedRangeQueries", cc),
		    getRangeStreamQueries("GetRangeStreamQueries", cc), finishedQueries("FinishedQueries", cc),
		    lowPriorityQueries("LowPriorityQueries", cc), rowsQueried("RowsQueried", cc),
		    bytesQueried("BytesQueried", cc), watchQueries("WatchQueries", cc), emptyQueries("EmptyQueries", cc),
		    feedRowsQueried("FeedRowsQueried", cc), feedBytesQueried("FeedBytesQueried", cc),
		    feedStreamQueries("FeedStreamQueries", cc), feedVersionQueries("FeedVersionQueries", cc),
		    bytesInput("BytesInput", cc), logicalBytesInput("LogicalBytesInput", cc),
		    logicalBytesMoveInOverhead("LogicalBytesMoveInOverhead", cc),
		    kvCommitLogicalBytes("KVCommitLogicalBytes", cc), kvClearRanges("KVClearRanges", cc),
		    kvSystemClearRanges("KVSystemClearRanges", cc), bytesDurable("BytesDurable", cc),
		    bytesFetched("BytesFetched", cc), mutationBytes("MutationBytes", cc),
		    feedBytesFetched("FeedBytesFetched", cc), sampledBytesCleared("SampledBytesCleared", cc),
		    kvFetched("KVFetched", cc), mutations("Mutations", cc), setMutations("SetMutations", cc),
		    clearRangeMutations("ClearRangeMutations", cc), atomicMutations("AtomicMutations", cc),
		    updateBatches("UpdateBatches", cc), updateVersions("UpdateVersions", cc), loops("Loops", cc),
		    fetchWaitingMS("FetchWaitingMS", cc), fetchWaitingCount("FetchWaitingCount", cc),
		    fetchExecutingMS("FetchExecutingMS", cc), fetchExecutingCount("FetchExecutingCount", cc),
		    readsRejected("ReadsRejected", cc), wrongShardServer("WrongShardServer", cc),
		    fetchedVersions("FetchedVersions", cc), fetchesFromLogs("FetchesFromLogs", cc),
		    quickGetValueHit("QuickGetValueHit", cc), quickGetValueMiss("QuickGetValueMiss", cc),
		    quickGetKeyValuesHit("QuickGetKeyValuesHit", cc), quickGetKeyValuesMiss("QuickGetKeyValuesMiss", cc),
		    kvScanBytes("KVScanBytes", cc), kvGetBytes("KVGetBytes", cc), eagerReadsKeys("EagerReadsKeys", cc),
		    kvGets("KVGets", cc), kvScans("KVScans", cc), kvCommits("KVCommits", cc),
		    readLatencySample("ReadLatencyMetrics",
		                      self->thisServerID,
		                      SERVER_KNOBS->LATENCY_METRICS_LOGGING_INTERVAL,
		                      SERVER_KNOBS->LATENCY_SAMPLE_SIZE),
		    readLatencyBands("ReadLatencyBands", self->thisServerID, SERVER_KNOBS->STORAGE_LOGGING_DELAY) {
			specialCounter(cc, "LastTLogVersion", [self]() { return self->lastTLogVersion; });
			specialCounter(cc, "Version", [self]() { return self->version.get(); });
			specialCounter(cc, "StorageVersion", [self]() { return self->storageVersion(); });
			specialCounter(cc, "DurableVersion", [self]() { return self->durableVersion.get(); });
			specialCounter(cc, "DesiredOldestVersion", [self]() { return self->desiredOldestVersion.get(); });
			specialCounter(cc, "VersionLag", [self]() { return self->versionLag; });
			specialCounter(cc, "LocalRate", [self] { return int64_t(self->currentRate() * 100); });

			specialCounter(cc, "BytesReadSampleCount", [self]() { return self->metrics.bytesReadSample.queue.size(); });
			specialCounter(
			    cc, "FetchKeysFetchActive", [self]() { return self->fetchKeysParallelismLock.activePermits(); });
			specialCounter(cc, "FetchKeysWaiting", [self]() { return self->fetchKeysParallelismLock.waiters(); });
			specialCounter(cc, "FetchChangeFeedFetchActive", [self]() {
				return self->fetchChangeFeedParallelismLock.activePermits();
			});
			specialCounter(
			    cc, "FetchChangeFeedWaiting", [self]() { return self->fetchChangeFeedParallelismLock.waiters(); });
			specialCounter(cc, "ServeFetchCheckpointActive", [self]() {
				return self->serveFetchCheckpointParallelismLock.activePermits();
			});
			specialCounter(cc, "ServeFetchCheckpointWaiting", [self]() {
				return self->serveFetchCheckpointParallelismLock.waiters();
			});
			specialCounter(cc, "QueryQueueMax", [self]() { return self->getAndResetMaxQueryQueueSize(); });
			specialCounter(cc, "BytesStored", [self]() { return self->metrics.byteSample.getEstimate(allKeys); });
			specialCounter(cc, "ActiveWatches", [self]() { return self->numWatches; });
			specialCounter(cc, "WatchBytes", [self]() { return self->watchBytes; });
			specialCounter(cc, "KvstoreSizeTotal", [self]() { return std::get<0>(self->storage.getSize()); });
			specialCounter(cc, "KvstoreNodeTotal", [self]() { return std::get<1>(self->storage.getSize()); });
			specialCounter(cc, "KvstoreInlineKey", [self]() { return std::get<2>(self->storage.getSize()); });
			specialCounter(cc, "ActiveChangeFeeds", [self]() { return self->uidChangeFeed.size(); });
			specialCounter(cc, "ActiveChangeFeedQueries", [self]() { return self->activeFeedQueries; });
		}
	} counters;

	// Bytes read from storage engine when a storage server starts.
	int64_t bytesRestored = 0;

	Reference<EventCacheHolder> storageServerSourceTLogIDEventHolder;

	StorageServer(IKeyValueStore* storage,
	              Reference<AsyncVar<ServerDBInfo> const> const& db,
	              StorageServerInterface const& ssi)
	  : shardAware(false), tlogCursorReadsLatencyHistogram(Histogram::getHistogram(STORAGESERVER_HISTOGRAM_GROUP,
	                                                                               TLOG_CURSOR_READS_LATENCY_HISTOGRAM,
	                                                                               Histogram::Unit::microseconds)),
	    ssVersionLockLatencyHistogram(Histogram::getHistogram(STORAGESERVER_HISTOGRAM_GROUP,
	                                                          SS_VERSION_LOCK_LATENCY_HISTOGRAM,
	                                                          Histogram::Unit::microseconds)),
	    eagerReadsLatencyHistogram(Histogram::getHistogram(STORAGESERVER_HISTOGRAM_GROUP,
	                                                       EAGER_READS_LATENCY_HISTOGRAM,
	                                                       Histogram::Unit::microseconds)),
	    fetchKeysPTreeUpdatesLatencyHistogram(Histogram::getHistogram(STORAGESERVER_HISTOGRAM_GROUP,
	                                                                  FETCH_KEYS_PTREE_UPDATES_LATENCY_HISTOGRAM,
	                                                                  Histogram::Unit::microseconds)),
	    tLogMsgsPTreeUpdatesLatencyHistogram(Histogram::getHistogram(STORAGESERVER_HISTOGRAM_GROUP,
	                                                                 TLOG_MSGS_PTREE_UPDATES_LATENCY_HISTOGRAM,
	                                                                 Histogram::Unit::microseconds)),
	    storageUpdatesDurableLatencyHistogram(Histogram::getHistogram(STORAGESERVER_HISTOGRAM_GROUP,
	                                                                  STORAGE_UPDATES_DURABLE_LATENCY_HISTOGRAM,
	                                                                  Histogram::Unit::microseconds)),
	    storageCommitLatencyHistogram(Histogram::getHistogram(STORAGESERVER_HISTOGRAM_GROUP,
	                                                          STORAGE_COMMIT_LATENCY_HISTOGRAM,
	                                                          Histogram::Unit::microseconds)),
	    ssDurableVersionUpdateLatencyHistogram(Histogram::getHistogram(STORAGESERVER_HISTOGRAM_GROUP,
	                                                                   SS_DURABLE_VERSION_UPDATE_LATENCY_HISTOGRAM,
	                                                                   Histogram::Unit::microseconds)),
	    tag(invalidTag), poppedAllAfter(std::numeric_limits<Version>::max()), cpuUsage(0.0), diskUsage(0.0),
	    storage(this, storage), shardChangeCounter(0), lastTLogVersion(0), lastVersionWithData(0), restoredVersion(0),
	    prevVersion(0), rebootAfterDurableVersion(std::numeric_limits<Version>::max()),
	    primaryLocality(tagLocalityInvalid), knownCommittedVersion(0), versionLag(0), logProtocol(0),
	    thisServerID(ssi.id()), tssInQuarantine(false), db(db), actors(false),
	    byteSampleClears(false, LiteralStringRef("\xff\xff\xff")), durableInProgress(Void()), watchBytes(0),
	    numWatches(0), noRecentUpdates(false), lastUpdate(now()),
	    readQueueSizeMetric(LiteralStringRef("StorageServer.ReadQueueSize")), updateEagerReads(nullptr),
	    fetchKeysParallelismLock(SERVER_KNOBS->FETCH_KEYS_PARALLELISM),
	    fetchChangeFeedParallelismLock(SERVER_KNOBS->FETCH_KEYS_PARALLELISM),
	    fetchKeysBytesBudget(SERVER_KNOBS->STORAGE_FETCH_BYTES), fetchKeysBudgetUsed(false),
	    serveFetchCheckpointParallelismLock(SERVER_KNOBS->SERVE_FETCH_CHECKPOINT_PARALLELISM),
	    instanceID(deterministicRandom()->randomUniqueID().first()), shuttingDown(false), behind(false),
	    versionBehind(false), debug_inApplyUpdate(false), debug_lastValidateTime(0), lastBytesInputEBrake(0),
	    lastDurableVersionEBrake(0), maxQueryQueue(0), transactionTagCounter(ssi.id()), counters(this),
	    storageServerSourceTLogIDEventHolder(
	        makeReference<EventCacheHolder>(ssi.id().toString() + "/StorageServerSourceTLogID")) {
		version.initMetric(LiteralStringRef("StorageServer.Version"), counters.cc.id);
		oldestVersion.initMetric(LiteralStringRef("StorageServer.OldestVersion"), counters.cc.id);
		durableVersion.initMetric(LiteralStringRef("StorageServer.DurableVersion"), counters.cc.id);
		desiredOldestVersion.initMetric(LiteralStringRef("StorageServer.DesiredOldestVersion"), counters.cc.id);

		newestAvailableVersion.insert(allKeys, invalidVersion);
		newestDirtyVersion.insert(allKeys, invalidVersion);
		if (CLIENT_KNOBS->SHARD_ENCODE_LOCATION_METADATA &&
		    (SERVER_KNOBS->STORAGE_SERVER_SHARD_AWARE || storage->shardAware())) {
			addShard(ShardInfo::newShard(this, StorageServerShard::notAssigned(allKeys)));
		} else {
			addShard(ShardInfo::newNotAssigned(allKeys));
		}

		cx = openDBOnServer(db, TaskPriority::DefaultEndpoint, LockAware::True);

		this->storage.kvCommitLogicalBytes = &counters.kvCommitLogicalBytes;
		this->storage.kvClearRanges = &counters.kvClearRanges;
		this->storage.kvGets = &counters.kvGets;
		this->storage.kvScans = &counters.kvScans;
		this->storage.kvCommits = &counters.kvCommits;
	}

	//~StorageServer() { fclose(log); }

	// Puts the given shard into shards.  The caller is responsible for adding shards
	//   for all ranges in shards.getAffectedRangesAfterInsertion(newShard->keys)), because these
	//   shards are invalidated by the call.
	void addShard(ShardInfo* newShard) {
		ASSERT(!newShard->keys.empty());
		newShard->changeCounter = ++shardChangeCounter;
		//TraceEvent("AddShard", this->thisServerID).detail("KeyBegin", newShard->keys.begin).detail("KeyEnd", newShard->keys.end).detail("State", newShard->isReadable() ? "Readable" : newShard->notAssigned() ? "NotAssigned" : "Adding").detail("Version", this->version.get());
		/*auto affected = shards.getAffectedRangesAfterInsertion( newShard->keys, Reference<ShardInfo>() );
		for(auto i = affected.begin(); i != affected.end(); ++i)
		    shards.insert( *i, Reference<ShardInfo>() );*/
		shards.insert(newShard->keys, Reference<ShardInfo>(newShard));
	}
	void addMutation(Version version,
	                 bool fromFetch,
	                 MutationRef const& mutation,
	                 KeyRangeRef const& shard,
	                 UpdateEagerReadInfo* eagerReads);
	void setInitialVersion(Version ver) {
		version = ver;
		desiredOldestVersion = ver;
		oldestVersion = ver;
		durableVersion = ver;
		lastVersionWithData = ver;
		restoredVersion = ver;

		mutableData().createNewVersion(ver);
		mutableData().forgetVersionsBefore(ver);
	}

	bool isTss() const { return tssPairID.present(); }

	bool isSSWithTSSPair() const { return ssPairID.present(); }

	void setSSWithTssPair(UID idOfTSS) { ssPairID = Optional<UID>(idOfTSS); }

	void clearSSWithTssPair() { ssPairID = Optional<UID>(); }

	// This is the maximum version that might be read from storage (the minimum version is durableVersion)
	Version storageVersion() const { return oldestVersion.get(); }

	bool isReadable(KeyRangeRef const& keys) {
		auto sh = shards.intersectingRanges(keys);
		for (auto i = sh.begin(); i != sh.end(); ++i)
			if (!i->value()->isReadable())
				return false;
		return true;
	}

	void checkChangeCounter(uint64_t oldShardChangeCounter, KeyRef const& key) {
		if (oldShardChangeCounter != shardChangeCounter && shards[key]->changeCounter > oldShardChangeCounter) {
			TEST(true); // shard change during getValueQ
			throw wrong_shard_server();
		}
	}

	void checkChangeCounter(uint64_t oldShardChangeCounter, KeyRangeRef const& keys) {
		if (oldShardChangeCounter != shardChangeCounter) {
			auto sh = shards.intersectingRanges(keys);
			for (auto i = sh.begin(); i != sh.end(); ++i)
				if (i->value()->changeCounter > oldShardChangeCounter) {
					TEST(true); // shard change during range operation
					throw wrong_shard_server();
				}
		}
	}

	Counter::Value queueSize() { return counters.bytesInput.getValue() - counters.bytesDurable.getValue(); }

	// penalty used by loadBalance() to balance requests among SSes. We prefer SS with less write queue size.
	double getPenalty() {
		return std::max(std::max(1.0,
		                         (queueSize() - (SERVER_KNOBS->TARGET_BYTES_PER_STORAGE_SERVER -
		                                         2.0 * SERVER_KNOBS->SPRING_BYTES_STORAGE_SERVER)) /
		                             SERVER_KNOBS->SPRING_BYTES_STORAGE_SERVER),
		                (currentRate() < 1e-6 ? 1e6 : 1.0 / currentRate()));
	}

	// Normally the storage server prefers to serve read requests over making mutations
	// durable to disk. However, when the storage server falls to far behind on
	// making mutations durable, this function will change the priority to prefer writes.
	Future<Void> getQueryDelay() {
		if ((version.get() - durableVersion.get() > SERVER_KNOBS->LOW_PRIORITY_DURABILITY_LAG) ||
		    (queueSize() > SERVER_KNOBS->LOW_PRIORITY_STORAGE_QUEUE_BYTES)) {
			++counters.lowPriorityQueries;
			return delay(0, TaskPriority::LowPriorityRead);
		}
		return delay(0, TaskPriority::DefaultEndpoint);
	}

	template <class Reply>
	using isLoadBalancedReply = std::is_base_of<LoadBalancedReply, Reply>;

	template <class Reply>
	typename std::enable_if<isLoadBalancedReply<Reply>::value, void>::type
	sendErrorWithPenalty(const ReplyPromise<Reply>& promise, const Error& err, double penalty) {
		if (err.code() == error_code_wrong_shard_server) {
			++counters.wrongShardServer;
		}
		Reply reply;
		reply.error = err;
		reply.penalty = penalty;
		promise.send(reply);
	}

	template <class Reply>
	typename std::enable_if<!isLoadBalancedReply<Reply>::value, void>::type
	sendErrorWithPenalty(const ReplyPromise<Reply>& promise, const Error& err, double) {
		if (err.code() == error_code_wrong_shard_server) {
			++counters.wrongShardServer;
		}
		promise.sendError(err);
	}

	template <class Request>
	bool shouldRead(const Request& request) {
		auto rate = currentRate();
		if (isTSSInQuarantine() || (rate < SERVER_KNOBS->STORAGE_DURABILITY_LAG_REJECT_THRESHOLD &&
		                            deterministicRandom()->random01() >
		                                std::max(SERVER_KNOBS->STORAGE_DURABILITY_LAG_MIN_RATE,
		                                         rate / SERVER_KNOBS->STORAGE_DURABILITY_LAG_REJECT_THRESHOLD))) {
			sendErrorWithPenalty(request.reply, server_overloaded(), getPenalty());
			++counters.readsRejected;
			return false;
		}
		return true;
	}

	template <class Request, class HandleFunction>
	Future<Void> readGuard(const Request& request, const HandleFunction& fun) {
		bool read = shouldRead(request);
		if (!read) {
			return Void();
		}
		return fun(this, request);
	}

	Version minFeedVersionForAddress(const NetworkAddress& addr) {
		auto& clientVersions = changeFeedClientVersions[addr];
		Version minVersion = version.get();
		for (auto& it : clientVersions) {
			/*fmt::print("SS {0} Blocked client {1} @ {2}\n",
			           thisServerID.toString().substr(0, 4),
			           it.first.toString().substr(0, 8),
			           it.second);*/
			minVersion = std::min(minVersion, it.second);
		}
		return minVersion;
	}

	void getSplitPoints(SplitRangeRequest const& req) {
		try {
			Optional<TenantMapEntry> entry = getTenantEntry(version.get(), req.tenantInfo);
			metrics.getSplitPoints(req, entry.map<Key>([](TenantMapEntry e) { return e.prefix; }));
		} catch (Error& e) {
			req.reply.sendError(e);
		}
	}
};

const StringRef StorageServer::CurrentRunningFetchKeys::emptyString = LiteralStringRef("");
const KeyRangeRef StorageServer::CurrentRunningFetchKeys::emptyKeyRange =
    KeyRangeRef(StorageServer::CurrentRunningFetchKeys::emptyString,
                StorageServer::CurrentRunningFetchKeys::emptyString);

// If and only if key:=value is in (storage+versionedData),    // NOT ACTUALLY: and key < allKeys.end,
//   and H(key) < |key+value|/bytesPerSample,
//     let sampledSize = max(|key+value|,bytesPerSample)
//     persistByteSampleKeys.begin()+key := sampledSize is in storage
//     (key,sampledSize) is in byteSample

// So P(key is sampled) * sampledSize == |key+value|

void StorageServer::byteSampleApplyMutation(MutationRef const& m, Version ver) {
	if (m.type == MutationRef::ClearRange)
		byteSampleApplyClear(KeyRangeRef(m.param1, m.param2), ver);
	else if (m.type == MutationRef::SetValue)
		byteSampleApplySet(KeyValueRef(m.param1, m.param2), ver);
	else
		ASSERT(false); // Mutation of unknown type modfying byte sample
}

// watchMap Operations
Reference<ServerWatchMetadata> StorageServer::getWatchMetadata(KeyRef key) const {
	const auto it = watchMap.find(key);
	if (it == watchMap.end())
		return Reference<ServerWatchMetadata>();
	return it->second;
}

KeyRef StorageServer::setWatchMetadata(Reference<ServerWatchMetadata> metadata) {
	KeyRef keyRef = metadata->key.contents();

	watchMap[keyRef] = metadata;
	return keyRef;
}

void StorageServer::deleteWatchMetadata(KeyRef key) {
	watchMap.erase(key);
}

void StorageServer::clearWatchMetadata() {
	watchMap.clear();
}

#ifndef __INTEL_COMPILER
#pragma endregion
#endif

/////////////////////////////////// Validation ///////////////////////////////////////
#ifndef __INTEL_COMPILER
#pragma region Validation
#endif
bool validateRange(StorageServer::VersionedData::ViewAtVersion const& view,
                   KeyRangeRef range,
                   Version version,
                   UID id,
                   Version minInsertVersion) {
	// * Nonoverlapping: No clear overlaps a set or another clear, or adjoins another clear.
	// * Old mutations are erased: All items in versionedData.atLatest() have insertVersion() > durableVersion()

	//TraceEvent("ValidateRange", id).detail("KeyBegin", range.begin).detail("KeyEnd", range.end).detail("Version", version);
	KeyRef k;
	bool ok = true;
	bool kIsClear = false;
	auto i = view.lower_bound(range.begin);
	if (i != view.begin())
		--i;
	for (; i != view.end() && i.key() < range.end; ++i) {
		ASSERT(i.insertVersion() > minInsertVersion);
		if (kIsClear && i->isClearTo() ? i.key() <= k : i.key() < k) {
			TraceEvent(SevError, "InvalidRange", id)
			    .detail("Key1", k)
			    .detail("Key2", i.key())
			    .detail("Version", version);
			ok = false;
		}
		// ASSERT( i.key() >= k );
		kIsClear = i->isClearTo();
		k = kIsClear ? i->getEndKey() : i.key();
	}
	return ok;
}

void validate(StorageServer* data, bool force = false) {
	try {
		if (force || (EXPENSIVE_VALIDATION)) {
			data->newestAvailableVersion.validateCoalesced();
			data->newestDirtyVersion.validateCoalesced();

			for (auto s = data->shards.ranges().begin(); s != data->shards.ranges().end(); ++s) {
				TraceEvent(SevVerbose, "ValidateShard", data->thisServerID)
				    .detail("Range", s->range())
				    .detail("ShardRange", s->value()->keys)
				    .detail("ShardState", s->value()->debugDescribeState())
				    .log();
				ASSERT(s->value()->keys == s->range());
				ASSERT(!s->value()->keys.empty());
				if (data->shardAware) {
					s->value()->validate();
				}
			}

			for (auto s = data->shards.ranges().begin(); s != data->shards.ranges().end(); ++s) {
				if (s->value()->isReadable()) {
					auto ar = data->newestAvailableVersion.intersectingRanges(s->range());
					for (auto a = ar.begin(); a != ar.end(); ++a) {
						TraceEvent(SevVerbose, "ValidateShardReadable", data->thisServerID)
						    .detail("Range", s->range())
						    .detail("ShardRange", s->value()->keys)
						    .detail("ShardState", s->value()->debugDescribeState())
						    .detail("AvailableRange", a->range())
						    .detail("AvailableVersion", a->value())
						    .log();
						ASSERT(a->value() == latestVersion);
					}
				}
			}

			// * versionedData contains versions [storageVersion(), version.get()].  It might also contain version
			// (version.get()+1), in which changeDurableVersion may be deleting ghosts, and/or it might
			//      contain later versions if applyUpdate is on the stack.
			ASSERT(data->data().getOldestVersion() == data->storageVersion());
			ASSERT(data->data().getLatestVersion() == data->version.get() ||
			       data->data().getLatestVersion() == data->version.get() + 1 ||
			       (data->debug_inApplyUpdate && data->data().getLatestVersion() > data->version.get()));

			auto latest = data->data().atLatest();

			// * Old shards are erased: versionedData.atLatest() has entries (sets or clear *begins*) only for keys in
			// readable or adding,transferred shards.
			for (auto s = data->shards.ranges().begin(); s != data->shards.ranges().end(); ++s) {
				ShardInfo* shard = s->value().getPtr();
				if (!shard->isInVersionedData()) {
					if (latest.lower_bound(s->begin()) != latest.lower_bound(s->end())) {
						TraceEvent(SevError, "VF", data->thisServerID)
						    .detail("LastValidTime", data->debug_lastValidateTime)
						    .detail("KeyBegin", s->begin())
						    .detail("KeyEnd", s->end())
						    .detail("FirstKey", latest.lower_bound(s->begin()).key())
						    .detail("FirstInsertV", latest.lower_bound(s->begin()).insertVersion());
					}
					ASSERT(latest.lower_bound(s->begin()) == latest.lower_bound(s->end()));
				}
			}

			// FIXME: do some change feed validation?

			latest.validate();
			validateRange(latest, allKeys, data->version.get(), data->thisServerID, data->durableVersion.get());

			data->debug_lastValidateTime = now();
		}
	} catch (...) {
		TraceEvent(SevError, "ValidationFailure", data->thisServerID)
		    .detail("LastValidTime", data->debug_lastValidateTime);
		throw;
	}
}
#ifndef __INTEL_COMPILER
#pragma endregion
#endif

void updateProcessStats(StorageServer* self) {
	if (g_network->isSimulated()) {
		// diskUsage and cpuUsage are not relevant in the simulator,
		// and relying on the actual values could break seed determinism
		self->cpuUsage = 100.0;
		self->diskUsage = 100.0;
		return;
	}

	SystemStatistics sysStats = getSystemStatistics();
	if (sysStats.initialized) {
		self->cpuUsage = 100 * sysStats.processCPUSeconds / sysStats.elapsed;
		self->diskUsage = 100 * std::max(0.0, (sysStats.elapsed - sysStats.processDiskIdleSeconds) / sysStats.elapsed);
	}
}

///////////////////////////////////// Queries /////////////////////////////////
#ifndef __INTEL_COMPILER
#pragma region Queries
#endif

ACTOR Future<Version> waitForVersionActor(StorageServer* data, Version version, SpanContext spanContext) {
	state Span span("SS:WaitForVersion"_loc, spanContext);
	choose {
		when(wait(data->version.whenAtLeast(version))) {
			// FIXME: A bunch of these can block with or without the following delay 0.
			// wait( delay(0) );  // don't do a whole bunch of these at once
			if (version < data->oldestVersion.get())
				throw transaction_too_old(); // just in case
			return version;
		}
		when(wait(delay(SERVER_KNOBS->FUTURE_VERSION_DELAY))) {
			if (deterministicRandom()->random01() < 0.001)
				TraceEvent(SevWarn, "ShardServerFutureVersion1000x", data->thisServerID)
				    .detail("Version", version)
				    .detail("MyVersion", data->version.get())
				    .detail("ServerID", data->thisServerID);
			throw future_version();
		}
	}
}

// If the latest commit version that mutated the shard(s) being served by the specified storage
// server is below the client specified read version then do a read at the latest commit version
// of the storage server.
Version getRealReadVersion(VersionVector& ssLatestCommitVersions, Tag& tag, Version specifiedReadVersion) {
	Version realReadVersion =
	    ssLatestCommitVersions.hasVersion(tag) ? ssLatestCommitVersions.getVersion(tag) : specifiedReadVersion;
	ASSERT(realReadVersion <= specifiedReadVersion);
	return realReadVersion;
}

// Find the latest commit version of the given tag.
Version getLatestCommitVersion(VersionVector& ssLatestCommitVersions, Tag& tag) {
	Version commitVersion =
	    ssLatestCommitVersions.hasVersion(tag) ? ssLatestCommitVersions.getVersion(tag) : invalidVersion;
	return commitVersion;
}

Future<Version> waitForVersion(StorageServer* data, Version version, SpanContext spanContext) {
	if (version == latestVersion) {
		version = std::max(Version(1), data->version.get());
	}

	if (version < data->oldestVersion.get() || version <= 0) {
		// TraceEvent(SevDebug, "WFVThrow", data->thisServerID).detail("Version", version).detail("OldestVersion", data->oldestVersion.get());
		return transaction_too_old();
	} else if (version <= data->version.get()) {
		return version;
	}

	if ((data->behind || data->versionBehind) && version > data->version.get()) {
		return process_behind();
	}

	if (deterministicRandom()->random01() < 0.001) {
		TraceEvent("WaitForVersion1000x").log();
	}
	return waitForVersionActor(data, version, spanContext);
}

Future<Version> waitForVersion(StorageServer* data,
                               Version commitVersion,
                               Version readVersion,
                               SpanContext spanContext) {
	ASSERT(commitVersion == invalidVersion || commitVersion < readVersion);

	if (commitVersion == invalidVersion) {
		return waitForVersion(data, readVersion, spanContext);
	}

	if (readVersion == latestVersion) {
		readVersion = std::max(Version(1), data->version.get());
	}

	if (readVersion < data->oldestVersion.get() || readVersion <= 0) {
		return transaction_too_old();
	} else {
		if (commitVersion < data->oldestVersion.get()) {
			return data->oldestVersion.get();
		} else if (commitVersion <= data->version.get()) {
			return commitVersion;
		}
	}

	if ((data->behind || data->versionBehind) && commitVersion > data->version.get()) {
		return process_behind();
	}

	if (deterministicRandom()->random01() < 0.001) {
		TraceEvent("WaitForVersion1000x");
	}
	return waitForVersionActor(data, std::max(commitVersion, data->oldestVersion.get()), spanContext);
}

ACTOR Future<Version> waitForVersionNoTooOld(StorageServer* data, Version version) {
	// This could become an Actor transparently, but for now it just does the lookup
	if (version == latestVersion)
		version = std::max(Version(1), data->version.get());
	if (version <= data->version.get())
		return version;
	choose {
		when(wait(data->version.whenAtLeast(version))) { return version; }
		when(wait(delay(SERVER_KNOBS->FUTURE_VERSION_DELAY))) {
			if (deterministicRandom()->random01() < 0.001)
				TraceEvent(SevWarn, "ShardServerFutureVersion1000x", data->thisServerID)
				    .detail("Version", version)
				    .detail("MyVersion", data->version.get())
				    .detail("ServerID", data->thisServerID);
			throw future_version();
		}
	}
}

Optional<TenantMapEntry> StorageServer::getTenantEntry(Version version, TenantInfo tenantInfo) {
	if (tenantInfo.name.present()) {
		auto view = tenantMap.at(version);
		auto itr = view.find(tenantInfo.name.get());
		if (itr == view.end()) {
			TraceEvent(SevWarn, "StorageUnknownTenant", thisServerID).detail("Tenant", tenantInfo.name).backtrace();
			throw unknown_tenant();
		} else if (itr->id != tenantInfo.tenantId) {
			TraceEvent(SevWarn, "StorageTenantIdMismatch", thisServerID)
			    .detail("Tenant", tenantInfo.name)
			    .detail("TenantId", tenantInfo.tenantId)
			    .detail("ExistingId", itr->id)
			    .backtrace();
			throw unknown_tenant();
		}

		return *itr;
	}

	return Optional<TenantMapEntry>();
}

std::vector<StorageServerShard> StorageServer::getStorageServerShards(KeyRangeRef range) {
	std::vector<StorageServerShard> res;
	for (auto t : this->shards.intersectingRanges(range)) {
		res.push_back(t.value()->toStorageServerShard());
	}
	return res;
}

ACTOR Future<Void> getValueQ(StorageServer* data, GetValueRequest req) {
	state int64_t resultSize = 0;
	Span span("SS:getValue"_loc, req.spanContext);
	if (req.tenantInfo.name.present()) {
		span.addAttribute("tenant"_sr, req.tenantInfo.name.get());
	}
	span.addAttribute("key"_sr, req.key);
	// Temporarily disabled -- this path is hit a lot
	// getCurrentLineage()->modify(&TransactionLineage::txID) = req.spanContext.first();

	try {
		++data->counters.getValueQueries;
		++data->counters.allQueries;
		++data->readQueueSizeMetric;
		data->maxQueryQueue = std::max<int>(
		    data->maxQueryQueue, data->counters.allQueries.getValue() - data->counters.finishedQueries.getValue());

		// Active load balancing runs at a very high priority (to obtain accurate queue lengths)
		// so we need to downgrade here
		wait(data->getQueryDelay());

		if (req.debugID.present())
			g_traceBatch.addEvent("GetValueDebug",
			                      req.debugID.get().first(),
			                      "getValueQ.DoRead"); //.detail("TaskID", g_network->getCurrentTask());

		state Optional<Value> v;
		Version commitVersion = getLatestCommitVersion(req.ssLatestCommitVersions, data->tag);
		state Version version = wait(waitForVersion(data, commitVersion, req.version, req.spanContext));
		if (req.debugID.present())
			g_traceBatch.addEvent("GetValueDebug",
			                      req.debugID.get().first(),
			                      "getValueQ.AfterVersion"); //.detail("TaskID", g_network->getCurrentTask());

		Optional<TenantMapEntry> entry = data->getTenantEntry(version, req.tenantInfo);
		if (entry.present()) {
			req.key = req.key.withPrefix(entry.get().prefix);
		}
		state uint64_t changeCounter = data->shardChangeCounter;

		if (!data->shards[req.key]->isReadable()) {
			//TraceEvent("WrongShardServer", data->thisServerID).detail("Key", req.key).detail("Version", version).detail("In", "getValueQ");
			throw wrong_shard_server();
		}

		state int path = 0;
		auto i = data->data().at(version).lastLessOrEqual(req.key);
		if (i && i->isValue() && i.key() == req.key) {
			v = (Value)i->getValue();
			path = 1;
		} else if (!i || !i->isClearTo() || i->getEndKey() <= req.key) {
			path = 2;
			Optional<Value> vv = wait(data->storage.readValue(req.key, IKeyValueStore::ReadType::NORMAL, req.debugID));
			data->counters.kvGetBytes += vv.expectedSize();
			// Validate that while we were reading the data we didn't lose the version or shard
			if (version < data->storageVersion()) {
				TEST(true); // transaction_too_old after readValue
				throw transaction_too_old();
			}
			data->checkChangeCounter(changeCounter, req.key);
			v = vv;
		}

		DEBUG_MUTATION("ShardGetValue",
		               version,
		               MutationRef(MutationRef::DebugKey, req.key, v.present() ? v.get() : LiteralStringRef("<null>")),
		               data->thisServerID);
		DEBUG_MUTATION("ShardGetPath",
		               version,
		               MutationRef(MutationRef::DebugKey,
		                           req.key,
		                           path == 0   ? LiteralStringRef("0")
		                           : path == 1 ? LiteralStringRef("1")
		                                       : LiteralStringRef("2")),
		               data->thisServerID);

		/*
		StorageMetrics m;
		m.bytesPerKSecond = req.key.size() + (v.present() ? v.get().size() : 0);
		m.iosPerKSecond = 1;
		data->metrics.notify(req.key, m);
		*/

		if (v.present()) {
			++data->counters.rowsQueried;
			resultSize = v.get().size();
			data->counters.bytesQueried += resultSize;
		} else {
			++data->counters.emptyQueries;
		}

		if (SERVER_KNOBS->READ_SAMPLING_ENABLED) {
			// If the read yields no value, randomly sample the empty read.
			int64_t bytesReadPerKSecond =
			    v.present() ? std::max((int64_t)(req.key.size() + v.get().size()), SERVER_KNOBS->EMPTY_READ_PENALTY)
			                : SERVER_KNOBS->EMPTY_READ_PENALTY;
			data->metrics.notifyBytesReadPerKSecond(req.key, bytesReadPerKSecond);
		}

		if (req.debugID.present())
			g_traceBatch.addEvent("GetValueDebug",
			                      req.debugID.get().first(),
			                      "getValueQ.AfterRead"); //.detail("TaskID", g_network->getCurrentTask());

		// Check if the desired key might be cached
		auto cached = data->cachedRangeMap[req.key];
		// if (cached)
		//	TraceEvent(SevDebug, "SSGetValueCached").detail("Key", req.key);

		GetValueReply reply(v, cached);
		reply.penalty = data->getPenalty();
		req.reply.send(reply);
	} catch (Error& e) {
		if (!canReplyWith(e))
			throw;
		data->sendErrorWithPenalty(req.reply, e, data->getPenalty());
	}

	data->transactionTagCounter.addRequest(req.tags, resultSize);

	++data->counters.finishedQueries;
	--data->readQueueSizeMetric;

	double duration = g_network->timer() - req.requestTime();
	data->counters.readLatencySample.addMeasurement(duration);
	if (data->latencyBandConfig.present()) {
		int maxReadBytes =
		    data->latencyBandConfig.get().readConfig.maxReadBytes.orDefault(std::numeric_limits<int>::max());
		data->counters.readLatencyBands.addMeasurement(duration, resultSize > maxReadBytes);
	}

	return Void();
}

// Pessimistic estimate the number of overhead bytes used by each
// watch. Watch key references are stored in an AsyncMap<Key,bool>, and actors
// must be kept alive until the watch is finished.
extern size_t WATCH_OVERHEAD_WATCHQ, WATCH_OVERHEAD_WATCHIMPL;

ACTOR Future<Version> watchWaitForValueChange(StorageServer* data, SpanContext parent, KeyRef key) {
	state Location spanLocation = "SS:watchWaitForValueChange"_loc;
	state Span span(spanLocation, parent);
	state Reference<ServerWatchMetadata> metadata = data->getWatchMetadata(key);

	if (metadata->debugID.present())
		g_traceBatch.addEvent("WatchValueDebug",
		                      metadata->debugID.get().first(),
		                      "watchValueSendReply.Before"); //.detail("TaskID", g_network->getCurrentTask());

	wait(success(waitForVersionNoTooOld(data, metadata->version)));
	if (metadata->debugID.present())
		g_traceBatch.addEvent("WatchValueDebug",
		                      metadata->debugID.get().first(),
		                      "watchValueSendReply.AfterVersion"); //.detail("TaskID", g_network->getCurrentTask());

	state Version minVersion = data->data().latestVersion;
	state Future<Void> watchFuture = data->watches.onChange(metadata->key);
	loop {
		try {
			metadata = data->getWatchMetadata(key);
			state Version latest = data->version.get();
			TEST(latest >= minVersion &&
			     latest < data->data().latestVersion); // Starting watch loop with latestVersion > data->version
			GetValueRequest getReq(
			    span.context, TenantInfo(), metadata->key, latest, metadata->tags, metadata->debugID, VersionVector());
			state Future<Void> getValue = getValueQ(
			    data, getReq); // we are relying on the delay zero at the top of getValueQ, if removed we need one here
			GetValueReply reply = wait(getReq.reply.getFuture());
			span = Span(spanLocation, parent);

			if (reply.error.present()) {
				ASSERT(reply.error.get().code() != error_code_future_version);
				throw reply.error.get();
			}
			if (BUGGIFY) {
				throw transaction_too_old();
			}

			DEBUG_MUTATION(
			    "ShardWatchValue",
			    latest,
			    MutationRef(MutationRef::DebugKey,
			                metadata->key,
			                reply.value.present() ? StringRef(reply.value.get()) : LiteralStringRef("<null>")),
			    data->thisServerID);

			if (metadata->debugID.present())
				g_traceBatch.addEvent(
				    "WatchValueDebug",
				    metadata->debugID.get().first(),
				    "watchValueSendReply.AfterRead"); //.detail("TaskID", g_network->getCurrentTask());

			if (reply.value != metadata->value && latest >= metadata->version) {
				return latest; // fire watch
			}

			if (data->watchBytes > SERVER_KNOBS->MAX_STORAGE_SERVER_WATCH_BYTES) {
				TEST(true); // Too many watches, reverting to polling
				throw watch_cancelled();
			}

			state int64_t watchBytes =
			    (metadata->key.expectedSize() + metadata->value.expectedSize() + key.expectedSize() +
			     sizeof(Reference<ServerWatchMetadata>) + sizeof(ServerWatchMetadata) + WATCH_OVERHEAD_WATCHIMPL);

			data->watchBytes += watchBytes;
			try {
				if (latest < minVersion) {
					// If the version we read is less than minVersion, then we may fail to be notified of any changes
					// that occur up to or including minVersion To prevent that, we'll check the key again once the
					// version reaches our minVersion
					watchFuture = watchFuture || data->version.whenAtLeast(minVersion);
				}
				if (BUGGIFY) {
					// Simulate a trigger on the watch that results in the loop going around without the value changing
					watchFuture = watchFuture || delay(deterministicRandom()->random01());
				}
				wait(watchFuture);
				data->watchBytes -= watchBytes;
			} catch (Error& e) {
				data->watchBytes -= watchBytes;
				throw;
			}
		} catch (Error& e) {
			if (e.code() != error_code_transaction_too_old) {
				throw e;
			}

			TEST(true); // Reading a watched key failed with transaction_too_old
		}

		watchFuture = data->watches.onChange(metadata->key);
		wait(data->version.whenAtLeast(data->data().latestVersion));
	}
}

void checkCancelWatchImpl(StorageServer* data, WatchValueRequest req) {
	Reference<ServerWatchMetadata> metadata = data->getWatchMetadata(req.key.contents());
	if (metadata.isValid() && metadata->versionPromise.getFutureReferenceCount() == 1) {
		// last watch timed out so cancel watch_impl and delete key from the map
		data->deleteWatchMetadata(req.key.contents());
		metadata->watch_impl.cancel();
	}
}

ACTOR Future<Void> watchValueSendReply(StorageServer* data,
                                       WatchValueRequest req,
                                       Future<Version> resp,
                                       SpanContext spanContext) {
	state Span span("SS:watchValue"_loc, spanContext);
	state double startTime = now();
	++data->counters.watchQueries;
	++data->numWatches;
	data->watchBytes += WATCH_OVERHEAD_WATCHQ;

	loop {
		double timeoutDelay = -1;
		if (data->noRecentUpdates.get()) {
			timeoutDelay = std::max(CLIENT_KNOBS->FAST_WATCH_TIMEOUT - (now() - startTime), 0.0);
		} else if (!BUGGIFY) {
			timeoutDelay = std::max(CLIENT_KNOBS->WATCH_TIMEOUT - (now() - startTime), 0.0);
		}

		try {
			choose {
				when(Version ver = wait(resp)) {
					// fire watch
					req.reply.send(WatchValueReply{ ver });
					checkCancelWatchImpl(data, req);
					--data->numWatches;
					data->watchBytes -= WATCH_OVERHEAD_WATCHQ;
					return Void();
				}
				when(wait(timeoutDelay < 0 ? Never() : delay(timeoutDelay))) {
					// watch timed out
					data->sendErrorWithPenalty(req.reply, timed_out(), data->getPenalty());
					checkCancelWatchImpl(data, req);
					--data->numWatches;
					data->watchBytes -= WATCH_OVERHEAD_WATCHQ;
					return Void();
				}
				when(wait(data->noRecentUpdates.onChange())) {}
			}
		} catch (Error& e) {
			data->watchBytes -= WATCH_OVERHEAD_WATCHQ;
			checkCancelWatchImpl(data, req);
			--data->numWatches;

			if (!canReplyWith(e))
				throw e;
			data->sendErrorWithPenalty(req.reply, e, data->getPenalty());
			return Void();
		}
	}
}

// Finds a checkpoint.
ACTOR Future<Void> getCheckpointQ(StorageServer* self, GetCheckpointRequest req) {
	// Wait until the desired version is durable.
	wait(self->durableVersion.whenAtLeast(req.version + 1));

	TraceEvent(SevDebug, "ServeGetCheckpointVersionSatisfied", self->thisServerID)
	    .detail("Version", req.version)
	    .detail("Range", req.range.toString())
	    .detail("Format", static_cast<int>(req.format));

	try {
		std::unordered_map<UID, CheckpointMetaData>::iterator it = self->checkpoints.begin();
		for (; it != self->checkpoints.end(); ++it) {
			const CheckpointMetaData& md = it->second;
			if (md.version == req.version && md.format == req.format && md.range.contains(req.range) &&
			    md.getState() == CheckpointMetaData::Complete) {
				req.reply.send(md);
				TraceEvent(SevDebug, "ServeGetCheckpointEnd", self->thisServerID).detail("Checkpoint", md.toString());
				break;
			}
		}

		if (it == self->checkpoints.end()) {
			req.reply.sendError(checkpoint_not_found());
		}
	} catch (Error& e) {
		if (!canReplyWith(e)) {
			throw;
		}
		req.reply.sendError(e);
	}
	return Void();
}

// Delete the checkpoint from disk, as well as all related presisted meta data.
ACTOR Future<Void> deleteCheckpointQ(StorageServer* self, Version version, CheckpointMetaData checkpoint) {
	wait(delay(0, TaskPriority::Low));

	wait(self->durableVersion.whenAtLeast(version));

	TraceEvent("DeleteCheckpointBegin", self->thisServerID).detail("Checkpoint", checkpoint.toString());

	self->checkpoints.erase(checkpoint.checkpointID);

	try {
		wait(deleteCheckpoint(checkpoint));
	} catch (Error& e) {
		// TODO: Handle errors more gracefully.
		throw;
	}

	state Key persistCheckpointKey(persistCheckpointKeys.begin.toString() + checkpoint.checkpointID.toString());
	state Key pendingCheckpointKey(persistPendingCheckpointKeys.begin.toString() + checkpoint.checkpointID.toString());
	auto& mLV = self->addVersionToMutationLog(self->data().getLatestVersion());
	self->addMutationToMutationLog(
	    mLV, MutationRef(MutationRef::ClearRange, pendingCheckpointKey, keyAfter(pendingCheckpointKey)));
	self->addMutationToMutationLog(
	    mLV, MutationRef(MutationRef::ClearRange, persistCheckpointKey, keyAfter(persistCheckpointKey)));

	return Void();
}

// Serves FetchCheckpointRequests.
ACTOR Future<Void> fetchCheckpointQ(StorageServer* self, FetchCheckpointRequest req) {
	state ICheckpointReader* reader = nullptr;
	TraceEvent("ServeFetchCheckpointBegin", self->thisServerID)
	    .detail("CheckpointID", req.checkpointID)
	    .detail("Token", req.token);

	req.reply.setByteLimit(SERVER_KNOBS->CHECKPOINT_TRANSFER_BLOCK_BYTES);

	// Returns error is the checkpoint cannot be found.
	const auto it = self->checkpoints.find(req.checkpointID);
	if (it == self->checkpoints.end()) {
		req.reply.sendError(checkpoint_not_found());
		TraceEvent("ServeFetchCheckpointNotFound", self->thisServerID).detail("CheckpointID", req.checkpointID);
		return Void();
	}

	try {
		reader = newCheckpointReader(it->second, deterministicRandom()->randomUniqueID());
		wait(reader->init(req.token));

		loop {
			state Standalone<StringRef> data = wait(reader->nextChunk(CLIENT_KNOBS->REPLY_BYTE_LIMIT));
			wait(req.reply.onReady());
			FetchCheckpointReply reply(req.token);
			reply.data = data;
			req.reply.send(reply);
		}
	} catch (Error& e) {
		if (e.code() == error_code_end_of_stream) {
			req.reply.sendError(end_of_stream());
			TraceEvent("ServeFetchCheckpointEnd", self->thisServerID)
			    .detail("CheckpointID", req.checkpointID)
			    .detail("Token", req.token);
		} else {
			TraceEvent(SevWarnAlways, "ServerFetchCheckpointFailure")
			    .errorUnsuppressed(e)
			    .detail("CheckpointID", req.checkpointID)
			    .detail("Token", req.token);
			if (!canReplyWith(e)) {
				throw e;
			}
			req.reply.sendError(e);
		}
	}

	wait(reader->close());
	return Void();
}

// Serves FetchCheckpointKeyValuesRequest, reads local checkpoint and sends it to the client over wire.
ACTOR Future<Void> fetchCheckpointKeyValuesQ(StorageServer* self, FetchCheckpointKeyValuesRequest req) {
	wait(self->serveFetchCheckpointParallelismLock.take(TaskPriority::DefaultYield));
	state FlowLock::Releaser holder(self->serveFetchCheckpointParallelismLock);

	TraceEvent("ServeFetchCheckpointKeyValuesBegin", self->thisServerID)
	    .detail("CheckpointID", req.checkpointID)
	    .detail("Range", req.range);

	req.reply.setByteLimit(SERVER_KNOBS->CHECKPOINT_TRANSFER_BLOCK_BYTES);

	// Returns error if the checkpoint cannot be found.
	const auto it = self->checkpoints.find(req.checkpointID);
	if (it == self->checkpoints.end()) {
		req.reply.sendError(checkpoint_not_found());
		TraceEvent("ServeFetchCheckpointNotFound", self->thisServerID).detail("CheckpointID", req.checkpointID);
		return Void();
	}

	try {
		state ICheckpointReader* reader = newCheckpointReader(it->second, self->thisServerID);
		wait(reader->init(BinaryWriter::toValue(req.range, IncludeVersion())));

		loop {
			state RangeResult res =
			    wait(reader->nextKeyValues(CLIENT_KNOBS->REPLY_BYTE_LIMIT, CLIENT_KNOBS->REPLY_BYTE_LIMIT));
			if (!res.empty()) {
				TraceEvent(SevDebug, "FetchCheckpontKeyValuesReadRange", self->thisServerID)
				    .detail("CheckpointID", req.checkpointID)
				    .detail("FirstReturnedKey", res.front().key)
				    .detail("LastReturnedKey", res.back().key)
				    .detail("Size", res.size());
			} else {
				TraceEvent(SevInfo, "FetchCheckpontKeyValuesEmptyRange", self->thisServerID)
				    .detail("CheckpointID", req.checkpointID);
			}

			wait(req.reply.onReady());
			FetchCheckpointKeyValuesStreamReply reply;
			reply.arena.dependsOn(res.arena());
			for (int i = 0; i < res.size(); ++i) {
				reply.data.push_back(reply.arena, res[i]);
			}

			req.reply.send(reply);
		}
	} catch (Error& e) {
		if (e.code() == error_code_end_of_stream) {
			req.reply.sendError(end_of_stream());
			TraceEvent("ServeFetchCheckpointKeyValuesEnd", self->thisServerID)
			    .detail("CheckpointID", req.checkpointID)
			    .detail("Range", req.range);
		} else {
			TraceEvent(SevWarnAlways, "ServerFetchCheckpointKeyValuesFailure")
			    .errorUnsuppressed(e)
			    .detail("CheckpointID", req.checkpointID)
			    .detail("Range", req.range);
			if (!canReplyWith(e)) {
				throw e;
			}
			req.reply.sendError(e);
		}
	}

	wait(reader->close());
	return Void();
}

ACTOR Future<Void> overlappingChangeFeedsQ(StorageServer* data, OverlappingChangeFeedsRequest req) {
	wait(delay(0));
	wait(data->version.whenAtLeast(req.minVersion));

	if (!data->isReadable(req.range)) {
		req.reply.sendError(wrong_shard_server());
		return Void();
	}

	Version metadataVersion = invalidVersion;

	auto ranges = data->keyChangeFeed.intersectingRanges(req.range);
	std::map<Key, std::tuple<KeyRange, Version, Version>> rangeIds;
	for (auto r : ranges) {
		for (auto& it : r.value()) {
			if (!it->removing) {
				// Can't tell other SS about a change feed create or stopVersion that may get rolled back, and we only
				// need to tell it about the metadata if req.minVersion > metadataVersion, since it will get the
				// information from its own private mutations if it hasn't processed up that version yet
				metadataVersion = std::max(metadataVersion, it->metadataCreateVersion);

				Version stopVersion;
				if (it->stopVersion != MAX_VERSION && req.minVersion > it->stopVersion) {
					stopVersion = it->stopVersion;
					metadataVersion = std::max(metadataVersion, stopVersion);
				} else {
					stopVersion = MAX_VERSION;
				}

				rangeIds[it->id] = std::tuple(it->range, it->emptyVersion, stopVersion);
			}
		}
	}
	state OverlappingChangeFeedsReply reply;
	for (auto& it : rangeIds) {
		reply.rangeIds.push_back(OverlappingChangeFeedEntry(
		    it.first, std::get<0>(it.second), std::get<1>(it.second), std::get<2>(it.second)));
		TraceEvent(SevDebug, "OverlappingChangeFeedEntry", data->thisServerID)
		    .detail("MinVersion", req.minVersion)
		    .detail("FeedID", it.first)
		    .detail("Range", std::get<0>(it.second))
		    .detail("EmptyVersion", std::get<1>(it.second))
		    .detail("StopVersion", std::get<2>(it.second));
	}

	// Make sure all of the metadata we are sending won't get rolled back
	if (metadataVersion != invalidVersion && metadataVersion > data->knownCommittedVersion.get()) {
		TEST(true); // overlapping change feeds waiting for metadata version to be committed
		wait(data->desiredOldestVersion.whenAtLeast(metadataVersion));
	}
	req.reply.send(reply);
	return Void();
}

MutationsAndVersionRef filterMutationsInverted(Arena& arena, MutationsAndVersionRef const& m, KeyRange const& range) {
	Optional<VectorRef<MutationRef>> modifiedMutations;
	for (int i = 0; i < m.mutations.size(); i++) {
		if (m.mutations[i].type == MutationRef::SetValue) {
			if (modifiedMutations.present() && !range.contains(m.mutations[i].param1)) {
				modifiedMutations.get().push_back(arena, m.mutations[i]);
			}
			if (!modifiedMutations.present() && range.contains(m.mutations[i].param1)) {
				modifiedMutations = m.mutations.slice(0, i);
				arena.dependsOn(range.arena());
			}
		} else {
			ASSERT(m.mutations[i].type == MutationRef::ClearRange);
			if (!modifiedMutations.present() &&
			    (m.mutations[i].param2 > range.begin && m.mutations[i].param1 < range.end)) {
				modifiedMutations = m.mutations.slice(0, i);
				arena.dependsOn(range.arena());
			}
			if (modifiedMutations.present()) {
				if (m.mutations[i].param1 < range.begin) {
					modifiedMutations.get().push_back(arena,
					                                  MutationRef(MutationRef::ClearRange,
					                                              m.mutations[i].param1,
					                                              std::min(range.begin, m.mutations[i].param2)));
				}
				if (m.mutations[i].param2 > range.end) {
					modifiedMutations.get().push_back(arena,
					                                  MutationRef(MutationRef::ClearRange,
					                                              std::max(range.end, m.mutations[i].param1),
					                                              m.mutations[i].param2));
				}
			}
		}
	}
	if (modifiedMutations.present()) {
		return MutationsAndVersionRef(modifiedMutations.get(), m.version, m.knownCommittedVersion);
	}
	return m;
}

MutationsAndVersionRef filterMutations(Arena& arena,
                                       MutationsAndVersionRef const& m,
                                       KeyRange const& range,
                                       bool inverted) {
	if (m.mutations.size() == 1 && m.mutations.back().param1 == lastEpochEndPrivateKey) {
		return m;
	}

	if (inverted) {
		return filterMutationsInverted(arena, m, range);
	}

	Optional<VectorRef<MutationRef>> modifiedMutations;
	for (int i = 0; i < m.mutations.size(); i++) {
		if (m.mutations[i].type == MutationRef::SetValue) {
			if (modifiedMutations.present() && range.contains(m.mutations[i].param1)) {
				modifiedMutations.get().push_back(arena, m.mutations[i]);
			}
			if (!modifiedMutations.present() && !range.contains(m.mutations[i].param1)) {
				modifiedMutations = m.mutations.slice(0, i);
				arena.dependsOn(range.arena());
			}
		} else {
			ASSERT(m.mutations[i].type == MutationRef::ClearRange);
			if (!modifiedMutations.present() &&
			    (m.mutations[i].param1 < range.begin || m.mutations[i].param2 > range.end)) {
				modifiedMutations = m.mutations.slice(0, i);
				arena.dependsOn(range.arena());
			}
			if (modifiedMutations.present()) {
				if (m.mutations[i].param1 < range.end && range.begin < m.mutations[i].param2) {
					modifiedMutations.get().push_back(arena,
					                                  MutationRef(MutationRef::ClearRange,
					                                              std::max(range.begin, m.mutations[i].param1),
					                                              std::min(range.end, m.mutations[i].param2)));
				}
			}
		}
	}
	if (modifiedMutations.present()) {
		return MutationsAndVersionRef(modifiedMutations.get(), m.version, m.knownCommittedVersion);
	}
	return m;
}

// set this for VERY verbose logs on change feed SS reads
#define DEBUG_CF_TRACE false

// To easily find if a change feed read missed data. Set the CF to the feedId, the key to the missing key, and the
// version to the version the mutation is missing at.
#define DO_DEBUG_CF_MISSING false
#define DEBUG_CF_MISSING_CF ""_sr
#define DEBUG_CF_MISSING_KEY ""_sr
#define DEBUG_CF_MISSING_VERSION invalidVersion
#define DEBUG_CF_MISSING(cfId, keyRange, beginVersion, lastVersion)                                                    \
	DO_DEBUG_CF_MISSING&& cfId.printable().substr(0, 6) ==                                                             \
	        DEBUG_CF_MISSING_CF&& keyRange.contains(DEBUG_CF_MISSING_KEY) &&                                           \
	    beginVersion <= DEBUG_CF_MISSING_VERSION&& lastVersion >= DEBUG_CF_MISSING_VERSION

// efficiently searches for the change feed mutation start point at begin version
static std::deque<Standalone<MutationsAndVersionRef>>::const_iterator searchChangeFeedStart(
    std::deque<Standalone<MutationsAndVersionRef>> const& mutations,
    Version beginVersion,
    bool atLatest) {

	if (mutations.empty() || beginVersion > mutations.back().version) {
		return mutations.end();
	} else if (beginVersion <= mutations.front().version) {
		return mutations.begin();
	}

	MutationsAndVersionRef searchKey;
	searchKey.version = beginVersion;
	if (atLatest) {
		int jump = 1;
		// exponential search backwards, because atLatest means the new mutations are likely only at the very end
		auto lastEnd = mutations.end();
		auto currentEnd = mutations.end() - 1;
		while (currentEnd > mutations.begin()) {
			if (beginVersion >= currentEnd->version) {
				break;
			}
			lastEnd = currentEnd + 1;
			currentEnd -= jump;
			jump <<= 1;
		}
		if (currentEnd < mutations.begin()) {
			currentEnd = mutations.begin();
		}
		auto ret = std::lower_bound(currentEnd, lastEnd, searchKey, MutationsAndVersionRef::OrderByVersion());
		// TODO REMOVE: for validation
		if (ret != mutations.end()) {
			if (ret->version < beginVersion) {
				fmt::print("ERROR: {0}) {1} < {2}\n", ret - mutations.begin(), ret->version, beginVersion);
			}
			ASSERT(ret->version >= beginVersion);
		}
		if (ret != mutations.begin()) {
			if ((ret - 1)->version >= beginVersion) {
				fmt::print("ERROR: {0}) {1} >= {2}\n", (ret - mutations.begin()) - 1, (ret - 1)->version, beginVersion);
			}
			ASSERT((ret - 1)->version < beginVersion);
		}
		return ret;
	} else {
		// binary search
		return std::lower_bound(
		    mutations.begin(), mutations.end(), searchKey, MutationsAndVersionRef::OrderByVersion());
	}
}

ACTOR Future<std::pair<ChangeFeedStreamReply, bool>> getChangeFeedMutations(StorageServer* data,
                                                                            ChangeFeedStreamRequest req,
                                                                            bool inverted,
                                                                            bool atLatest,
                                                                            UID streamUID /* for debugging */) {
	state ChangeFeedStreamReply reply;
	state ChangeFeedStreamReply memoryReply;
	state int remainingLimitBytes = CLIENT_KNOBS->REPLY_BYTE_LIMIT;
	state int remainingDurableBytes = CLIENT_KNOBS->REPLY_BYTE_LIMIT;
	state Version startVersion = data->version.get();

	if (DEBUG_CF_TRACE) {
		TraceEvent(SevDebug, "TraceChangeFeedMutationsBegin", data->thisServerID)
		    .detail("FeedID", req.rangeID)
		    .detail("StreamUID", streamUID)
		    .detail("Range", req.range)
		    .detail("Begin", req.begin)
		    .detail("End", req.end);
	}

	if (data->version.get() < req.begin) {
		wait(data->version.whenAtLeast(req.begin));
		// we must delay here to ensure that any up-to-date change feeds that are waiting on the
		// mutation trigger run BEFORE any blocked change feeds run, in order to preserve the
		// correct minStreamVersion ordering
		wait(delay(0));
	}

	state uint64_t changeCounter = data->shardChangeCounter;
	if (!inverted && !data->isReadable(req.range)) {
		throw wrong_shard_server();
	}

	auto feed = data->uidChangeFeed.find(req.rangeID);
	if (feed == data->uidChangeFeed.end()) {
		throw unknown_change_feed();
	}

	state Reference<ChangeFeedInfo> feedInfo = feed->second;

	// We must copy the mutationDeque when fetching the durable bytes in case mutations are popped from memory while
	// waiting for the results
	state Version dequeVersion = data->version.get();
	state Version dequeKnownCommit = data->knownCommittedVersion.get();
	state Version emptyVersion = feedInfo->emptyVersion;
	Version fetchStorageVersion = std::max(feedInfo->fetchVersion, feedInfo->durableFetchVersion.get());

	if (DEBUG_CF_TRACE) {
		TraceEvent(SevDebug, "TraceChangeFeedMutationsDetails", data->thisServerID)
		    .detail("FeedID", req.rangeID)
		    .detail("StreamUID", streamUID)
		    .detail("Range", req.range)
		    .detail("Begin", req.begin)
		    .detail("End", req.end)
		    .detail("AtLatest", atLatest)
		    .detail("DequeVersion", dequeVersion)
		    .detail("EmptyVersion", feedInfo->emptyVersion)
		    .detail("StorageVersion", feedInfo->storageVersion)
		    .detail("DurableVersion", feedInfo->durableVersion)
		    .detail("FetchStorageVersion", fetchStorageVersion)
		    .detail("FetchVersion", feedInfo->fetchVersion)
		    .detail("DurableFetchVersion", feedInfo->durableFetchVersion.get());
	}

	if (req.end > emptyVersion + 1) {
		auto it = searchChangeFeedStart(feedInfo->mutations, req.begin, atLatest);
		while (it != feedInfo->mutations.end()) {
			if (it->version >= req.end || it->version > dequeVersion || remainingLimitBytes <= 0) {
				break;
			}
			auto m = filterMutations(memoryReply.arena, *it, req.range, inverted);
			if (m.mutations.size()) {
				memoryReply.arena.dependsOn(it->arena());
				memoryReply.mutations.push_back(memoryReply.arena, m);
				remainingLimitBytes -= sizeof(MutationsAndVersionRef) + m.expectedSize();
			}
			it++;
		}
	}

	state bool readDurable = feedInfo->durableVersion != invalidVersion && req.begin <= feedInfo->durableVersion;
	state bool readFetched = req.begin <= fetchStorageVersion && !atLatest;
	state bool waitFetched = false;
	if (req.end > emptyVersion + 1 && (readDurable || readFetched)) {
		if (readFetched && req.begin <= feedInfo->fetchVersion) {
			waitFetched = true;
			// Request needs data that has been written to storage by a change feed fetch, but not committed yet
			// To not block fetchKeys making normal SS data readable on making change feed data written to storage, we
			// wait in here instead for all fetched data to become readable from the storage engine.
			ASSERT(req.begin <= feedInfo->fetchVersion);
			TEST(true); // getChangeFeedMutations before fetched data durable

			// Wait for next commit to write pending feed data to storage
			wait(feedInfo->durableFetchVersion.whenAtLeast(feedInfo->fetchVersion));
			// To let update storage finish
			wait(delay(0));
		}
		RangeResult res = wait(
		    data->storage.readRange(KeyRangeRef(changeFeedDurableKey(req.rangeID, std::max(req.begin, emptyVersion)),
		                                        changeFeedDurableKey(req.rangeID, req.end)),
		                            1 << 30,
		                            remainingDurableBytes));

		data->counters.kvScanBytes += res.logicalSize();

		if (!inverted && !req.range.empty()) {
			data->checkChangeCounter(changeCounter, req.range);
		}

		// TODO eventually: only do verify in simulation?
		int memoryVerifyIdx = 0;

		Version lastVersion = req.begin - 1;
		Version lastKnownCommitted = invalidVersion;
		for (auto& kv : res) {
			Key id;
			Version version, knownCommittedVersion;
			Standalone<VectorRef<MutationRef>> mutations;
			std::tie(id, version) = decodeChangeFeedDurableKey(kv.key);
			std::tie(mutations, knownCommittedVersion) = decodeChangeFeedDurableValue(kv.value);

			// gap validation
			while (memoryVerifyIdx < memoryReply.mutations.size() &&
			       version > memoryReply.mutations[memoryVerifyIdx].version) {
				if (req.canReadPopped) {
					// There are weird cases where SS fetching mixed with SS durability and popping can mean there are
					// gaps before the popped version temporarily
					memoryVerifyIdx++;
					continue;
				}

				// There is a case where this can happen - if we wait on a fetching change feed, and the feed is
				// popped while we wait, we could have copied the memory mutations into memoryReply before the
				// pop, but they may or may not have been skipped writing to disk
				if (waitFetched && feedInfo->emptyVersion > emptyVersion &&
				    memoryReply.mutations[memoryVerifyIdx].version <= feedInfo->emptyVersion) {
					memoryVerifyIdx++;
					continue;
				} else {
					fmt::print("ERROR: SS {0} CF {1} SQ {2} has mutation at {3} in memory but not on disk (next disk "
					           "is {4}) (emptyVersion={5}, emptyBefore={6})!\n",
					           data->thisServerID.toString().substr(0, 4),
					           req.rangeID.printable().substr(0, 6),
					           streamUID.toString().substr(0, 8),
					           memoryReply.mutations[memoryVerifyIdx].version,
					           version,
					           feedInfo->emptyVersion,
					           emptyVersion);

					fmt::print("  Memory: ({})\n", memoryReply.mutations[memoryVerifyIdx].mutations.size());
					for (auto& it : memoryReply.mutations[memoryVerifyIdx].mutations) {
						if (it.type == MutationRef::SetValue) {
							fmt::print("    {}=\n", it.param1.printable());
						} else {
							fmt::print("    {} - {}\n", it.param1.printable(), it.param2.printable());
						}
					}
					ASSERT(false);
				}
			}

			auto m = filterMutations(
			    reply.arena, MutationsAndVersionRef(mutations, version, knownCommittedVersion), req.range, inverted);
			if (m.mutations.size()) {
				reply.arena.dependsOn(mutations.arena());
				reply.mutations.push_back(reply.arena, m);

				if (memoryVerifyIdx < memoryReply.mutations.size() &&
				    version == memoryReply.mutations[memoryVerifyIdx].version) {
					// We could do validation of mutations here too, but it's complicated because clears can get split
					// and stuff
					memoryVerifyIdx++;
				}
			} else if (memoryVerifyIdx < memoryReply.mutations.size() &&
			           version == memoryReply.mutations[memoryVerifyIdx].version) {
				fmt::print("ERROR: SS {0} CF {1} SQ {2} has mutation at {3} in memory but all filtered out on disk!\n",
				           data->thisServerID.toString().substr(0, 4),
				           req.rangeID.printable().substr(0, 6),
				           streamUID.toString().substr(0, 8),
				           version);

				fmt::print("  Memory: ({})\n", memoryReply.mutations[memoryVerifyIdx].mutations.size());
				for (auto& it : memoryReply.mutations[memoryVerifyIdx].mutations) {
					if (it.type == MutationRef::SetValue) {
						fmt::print("    {}=\n", it.param1.printable().c_str());
					} else {
						fmt::print("    {} - {}\n", it.param1.printable().c_str(), it.param2.printable().c_str());
					}
				}
				ASSERT(false);
			}
			remainingDurableBytes -=
			    sizeof(KeyValueRef) +
			    kv.expectedSize(); // This is tracking the size on disk rather than the reply size
			                       // because we cannot add mutations from memory if there are potentially more on disk
			lastVersion = version;
			lastKnownCommitted = knownCommittedVersion;
		}
		if (remainingDurableBytes > 0) {
			reply.arena.dependsOn(memoryReply.arena);
			auto it = memoryReply.mutations.begin();
			int totalCount = memoryReply.mutations.size();
			while (it != memoryReply.mutations.end() && it->version <= lastVersion) {
				++it;
				--totalCount;
			}
			reply.mutations.append(reply.arena, it, totalCount);
			// If still empty, that means disk results were filtered out, but skipped all memory results. Add an empty,
			// either the last version from disk
			if (reply.mutations.empty() && res.size()) {
				TEST(true); // Change feed adding empty version after disk + memory filtered
				reply.mutations.push_back(reply.arena, MutationsAndVersionRef(lastVersion, lastKnownCommitted));
			}
		} else if (reply.mutations.empty() || reply.mutations.back().version < lastVersion) {
			TEST(true); // Change feed adding empty version after disk filtered
			reply.mutations.push_back(reply.arena, MutationsAndVersionRef(lastVersion, lastKnownCommitted));
		}
	} else {
		reply = memoryReply;
	}

	bool gotAll = remainingLimitBytes > 0 && remainingDurableBytes > 0 && data->version.get() == startVersion;
	Version finalVersion = std::min(req.end - 1, dequeVersion);
	if ((reply.mutations.empty() || reply.mutations.back().version < finalVersion) && remainingLimitBytes > 0 &&
	    remainingDurableBytes > 0) {
		TEST(true); // Change feed adding empty version after empty results
		reply.mutations.push_back(
		    reply.arena, MutationsAndVersionRef(finalVersion, finalVersion == dequeVersion ? dequeKnownCommit : 0));
		// if we add empty mutation after the last thing in memory, and didn't read from disk, gotAll is true
		if (data->version.get() == startVersion) {
			gotAll = true;
		}
	}

	// FIXME: clean all of this up, and just rely on client-side check
	// This check is done just before returning, after all waits in this function
	// Check if pop happened concurently
	if (!req.canReadPopped && req.begin <= feedInfo->emptyVersion) {
		// This can happen under normal circumstances if this part of a change feed got no updates, but then the feed
		// was popped. We can check by confirming that the client was sent empty versions as part of another feed's
		// response's minStorageVersion, or a ChangeFeedUpdateRequest. If this was the case, we know no updates could
		// have happened between req.begin and minVersion.
		Version minVersion = data->minFeedVersionForAddress(req.reply.getEndpoint().getPrimaryAddress());
		bool ok = atLatest && minVersion > feedInfo->emptyVersion;
		TEST(ok); // feed popped while valid read waiting
		TEST(!ok); // feed popped while invalid read waiting
		if (!ok) {
			TraceEvent("ChangeFeedMutationsPopped", data->thisServerID)
			    .detail("FeedID", req.rangeID)
			    .detail("StreamUID", streamUID)
			    .detail("Range", req.range)
			    .detail("Begin", req.begin)
			    .detail("End", req.end)
			    .detail("EmptyVersion", feedInfo->emptyVersion)
			    .detail("AtLatest", atLatest)
			    .detail("MinVersionSent", minVersion);
			// Disabling this check because it returns false positives when forcing a delta file flush at an empty
			// version that was not a mutation version throw change_feed_popped();
		}
	}

	if (MUTATION_TRACKING_ENABLED) {
		for (auto& mutations : reply.mutations) {
			for (auto& m : mutations.mutations) {
				DEBUG_MUTATION("ChangeFeedSSRead", mutations.version, m, data->thisServerID)
				    .detail("ChangeFeedID", req.rangeID)
				    .detail("StreamUID", streamUID)
				    .detail("ReqBegin", req.begin)
				    .detail("ReqEnd", req.end)
				    .detail("ReqRange", req.range);
			}
		}
	}

	if (DEBUG_CF_TRACE) {
		TraceEvent(SevDebug, "ChangeFeedMutationsDone", data->thisServerID)
		    .detail("FeedID", req.rangeID)
		    .detail("StreamUID", streamUID)
		    .detail("Range", req.range)
		    .detail("Begin", req.begin)
		    .detail("End", req.end)
		    .detail("FirstVersion", reply.mutations.empty() ? invalidVersion : reply.mutations.front().version)
		    .detail("LastVersion", reply.mutations.empty() ? invalidVersion : reply.mutations.back().version)
		    .detail("Count", reply.mutations.size())
		    .detail("GotAll", gotAll);
	}

	if (DEBUG_CF_MISSING(req.rangeID, req.range, req.begin, reply.mutations.back().version) && !req.canReadPopped) {
		bool foundVersion = false;
		bool foundKey = false;
		for (auto& it : reply.mutations) {
			if (it.version == DEBUG_CF_MISSING_VERSION) {
				foundVersion = true;
				for (auto& m : it.mutations) {
					if (m.type == MutationRef::SetValue && m.param1 == DEBUG_CF_MISSING_KEY) {
						foundKey = true;
						break;
					}
				}
				break;
			}
		}
		if (!foundVersion || !foundKey) {
			fmt::print("ERROR: SS {0} CF {1} SQ {2} missing {3} @ {4} from request for [{5} - {6}) {7} - {8}\n",
			           data->thisServerID.toString().substr(0, 4),
			           req.rangeID.printable().substr(0, 6),
			           streamUID.toString().substr(0, 8),
			           foundVersion ? "key" : "version",
			           DEBUG_CF_MISSING_VERSION,
			           req.range.begin.printable(),
			           req.range.end.printable(),
			           req.begin,
			           req.end);
			fmt::print("ERROR: {0} versions in response {1} - {2}:\n",
			           reply.mutations.size(),
			           reply.mutations.front().version,
			           reply.mutations.back().version);
			for (auto& it : reply.mutations) {
				fmt::print("ERROR:    {0} ({1}){2}\n",
				           it.version,
				           it.mutations.size(),
				           it.version == DEBUG_CF_MISSING_VERSION ? "<-------" : "");
			}
		} else {
			fmt::print("DBG: SS {0} CF {1} SQ {2} correct @ {3} from request for [{4} - {5}) {6} - {7}\n",
			           data->thisServerID.toString().substr(0, 4),
			           req.rangeID.printable().substr(0, 6),
			           streamUID.toString().substr(0, 8),
			           DEBUG_CF_MISSING_VERSION,
			           req.range.begin.printable(),
			           req.range.end.printable(),
			           req.begin,
			           req.end);
		}
	}

	reply.popVersion = feedInfo->emptyVersion + 1;

	// If the SS's version advanced at all during any of the waits, the read from memory may have missed some
	// mutations, so gotAll can only be true if data->version didn't change over the course of this actor
	return std::make_pair(reply, gotAll);
}

ACTOR Future<Void> localChangeFeedStream(StorageServer* data,
                                         PromiseStream<Standalone<MutationsAndVersionRef>> results,
                                         Key rangeID,
                                         Version begin,
                                         Version end,
                                         KeyRange range) {
	try {
		loop {
			state ChangeFeedStreamRequest feedRequest;
			feedRequest.rangeID = rangeID;
			feedRequest.begin = begin;
			feedRequest.end = end;
			feedRequest.range = range;
			state std::pair<ChangeFeedStreamReply, bool> feedReply =
			    wait(getChangeFeedMutations(data, feedRequest, true, false, UID()));
			begin = feedReply.first.mutations.back().version + 1;
			state int resultLoc = 0;
			while (resultLoc < feedReply.first.mutations.size()) {
				if (feedReply.first.mutations[resultLoc].mutations.size() ||
				    feedReply.first.mutations[resultLoc].version == end - 1) {
					wait(results.onEmpty());
					results.send(feedReply.first.mutations[resultLoc]);
				}
				resultLoc++;
			}

			if (begin == end) {
				return Void();
			}
		}
	} catch (Error& e) {
		if (e.code() == error_code_unknown_change_feed) {
			TEST(true); // CF was moved away, no more local data to merge with
			// Send endVersion so local stream is effectively done. We couldn't have send that already, because that
			// would mean the stream would have finished without error
			results.send(MutationsAndVersionRef(end, invalidVersion));
		} else {
			TraceEvent(SevError, "LocalChangeFeedError", data->thisServerID)
			    .error(e)
			    .detail("CFID", rangeID.printable());
		}
		throw;
	}
}

// Change feed stream must be sent an error as soon as it is moved away, or change feed can get incorrect results
ACTOR Future<Void> stopChangeFeedOnMove(StorageServer* data, ChangeFeedStreamRequest req, UID streamUID) {
	wait(delay(0, TaskPriority::DefaultEndpoint));

	auto feed = data->uidChangeFeed.find(req.rangeID);
	if (feed == data->uidChangeFeed.end() || feed->second->removing) {
		req.reply.sendError(unknown_change_feed());
		return Void();
	}
	state Promise<Void> moved;
	feed->second->triggerOnMove(req.range, streamUID, moved);
	try {
		wait(moved.getFuture());
	} catch (Error& e) {
		ASSERT(e.code() == error_code_operation_cancelled);
		// remove from tracking

		auto feed = data->uidChangeFeed.find(req.rangeID);
		if (feed != data->uidChangeFeed.end()) {
			feed->second->removeOnMoveTrigger(req.range, streamUID);
		}
		return Void();
	}
	TEST(true); // Change feed moved away cancelling queries
	// DO NOT call req.reply.onReady before sending - we need to propagate this error through regardless of how far
	// behind client is
	req.reply.sendError(wrong_shard_server());
	return Void();
}

ACTOR Future<Void> changeFeedStreamQ(StorageServer* data, ChangeFeedStreamRequest req, UID streamUID) {
	state Span span("SS:getChangeFeedStream"_loc, req.spanContext);
	state bool atLatest = false;
	state bool removeUID = false;
	state Optional<Version> blockedVersion;
	if (req.replyBufferSize <= 0) {
		req.reply.setByteLimit(SERVER_KNOBS->CHANGEFEEDSTREAM_LIMIT_BYTES);
	} else {
		req.reply.setByteLimit(std::min((int64_t)req.replyBufferSize, SERVER_KNOBS->CHANGEFEEDSTREAM_LIMIT_BYTES));
	}

	++data->counters.feedStreamQueries;

	wait(delay(0, TaskPriority::DefaultEndpoint));

	try {
		if (DEBUG_CF_TRACE) {
			TraceEvent(SevDebug, "TraceChangeFeedStreamStart", data->thisServerID)
			    .detail("FeedID", req.rangeID)
			    .detail("StreamUID", streamUID)
			    .detail("Range", req.range)
			    .detail("Begin", req.begin)
			    .detail("End", req.end)
			    .detail("CanReadPopped", req.canReadPopped);
		}
		data->activeFeedQueries++;

		// send an empty version at begin - 1 to establish the stream quickly
		ChangeFeedStreamReply emptyInitialReply;
		MutationsAndVersionRef emptyInitialVersion;
		emptyInitialVersion.version = req.begin - 1;
		emptyInitialReply.mutations.push_back_deep(emptyInitialReply.arena, emptyInitialVersion);
		ASSERT(emptyInitialReply.atLatestVersion == false);
		ASSERT(emptyInitialReply.minStreamVersion == invalidVersion);
		req.reply.send(emptyInitialReply);

		if (DEBUG_CF_TRACE) {
			TraceEvent(SevDebug, "TraceChangeFeedStreamSentInitialEmpty", data->thisServerID)
			    .detail("FeedID", req.rangeID)
			    .detail("StreamUID", streamUID)
			    .detail("Range", req.range)
			    .detail("Begin", req.begin)
			    .detail("End", req.end)
			    .detail("CanReadPopped", req.canReadPopped)
			    .detail("Version", req.begin - 1);
		}

		loop {
			Future<Void> onReady = req.reply.onReady();
			if (atLatest && !onReady.isReady() && !removeUID) {
				data->changeFeedClientVersions[req.reply.getEndpoint().getPrimaryAddress()][streamUID] =
				    blockedVersion.present() ? blockedVersion.get() : data->prevVersion;
				if (DEBUG_CF_TRACE) {
					TraceEvent(SevDebug, "TraceChangeFeedStreamBlockedOnReady", data->thisServerID)
					    .detail("FeedID", req.rangeID)
					    .detail("StreamUID", streamUID)
					    .detail("Range", req.range)
					    .detail("Begin", req.begin)
					    .detail("End", req.end)
					    .detail("CanReadPopped", req.canReadPopped)
					    .detail("Version", blockedVersion.present() ? blockedVersion.get() : data->prevVersion);
				}
				removeUID = true;
			}
			wait(onReady);
			// keep this as not state variable so it is freed after sending to reduce memory
			Future<std::pair<ChangeFeedStreamReply, bool>> feedReplyFuture =
			    getChangeFeedMutations(data, req, false, atLatest, streamUID);
			if (atLatest && !removeUID && !feedReplyFuture.isReady()) {
				data->changeFeedClientVersions[req.reply.getEndpoint().getPrimaryAddress()][streamUID] =
				    blockedVersion.present() ? blockedVersion.get() : data->prevVersion;
				removeUID = true;
				if (DEBUG_CF_TRACE) {
					TraceEvent(SevDebug, "TraceChangeFeedStreamBlockedMutations", data->thisServerID)
					    .detail("FeedID", req.rangeID)
					    .detail("StreamUID", streamUID)
					    .detail("Range", req.range)
					    .detail("Begin", req.begin)
					    .detail("End", req.end)
					    .detail("CanReadPopped", req.canReadPopped)
					    .detail("Version", blockedVersion.present() ? blockedVersion.get() : data->prevVersion);
				}
			}
			std::pair<ChangeFeedStreamReply, bool> _feedReply = wait(feedReplyFuture);
			ChangeFeedStreamReply feedReply = _feedReply.first;
			bool gotAll = _feedReply.second;

			ASSERT(feedReply.mutations.size() > 0);
			req.begin = feedReply.mutations.back().version + 1;
			if (!atLatest && gotAll) {
				atLatest = true;
			}

			auto& clientVersions = data->changeFeedClientVersions[req.reply.getEndpoint().getPrimaryAddress()];
			Version minVersion = removeUID ? data->version.get() : data->prevVersion;
			if (removeUID) {
				if (gotAll || req.begin == req.end) {
					data->changeFeedClientVersions[req.reply.getEndpoint().getPrimaryAddress()].erase(streamUID);
					removeUID = false;
				} else {
					data->changeFeedClientVersions[req.reply.getEndpoint().getPrimaryAddress()][streamUID] =
					    feedReply.mutations.back().version;
				}
			}

			for (auto& it : clientVersions) {
				minVersion = std::min(minVersion, it.second);
			}
			feedReply.atLatestVersion = atLatest;
			feedReply.minStreamVersion = minVersion;

			data->counters.feedRowsQueried += feedReply.mutations.size();
			data->counters.feedBytesQueried += feedReply.mutations.expectedSize();

			req.reply.send(feedReply);
			if (req.begin == req.end) {
				data->activeFeedQueries--;
				req.reply.sendError(end_of_stream());
				return Void();
			}
			if (gotAll) {
				blockedVersion = Optional<Version>();
				auto feed = data->uidChangeFeed.find(req.rangeID);
				if (feed == data->uidChangeFeed.end() || feed->second->removing) {
					req.reply.sendError(unknown_change_feed());
					// throw to delete from changeFeedClientVersions if present
					throw unknown_change_feed();
				}
				choose {
					when(wait(feed->second->newMutations.onTrigger())) {}
					when(wait(req.end == std::numeric_limits<Version>::max() ? Future<Void>(Never())
					                                                         : data->version.whenAtLeast(req.end))) {}
				}
				auto feedItr = data->uidChangeFeed.find(req.rangeID);
				if (feedItr == data->uidChangeFeed.end() || feedItr->second->removing) {
					req.reply.sendError(unknown_change_feed());
					// throw to delete from changeFeedClientVersions if present
					throw unknown_change_feed();
				}
			} else {
				blockedVersion = feedReply.mutations.back().version;
			}
		}
	} catch (Error& e) {
		data->activeFeedQueries--;
		auto it = data->changeFeedClientVersions.find(req.reply.getEndpoint().getPrimaryAddress());
		if (it != data->changeFeedClientVersions.end()) {
			if (removeUID) {
				it->second.erase(streamUID);
			}
			if (it->second.empty()) {
				data->changeFeedClientVersions.erase(it);
			}
		}
		if (e.code() != error_code_operation_obsolete) {
			if (!canReplyWith(e))
				throw;
			req.reply.sendError(e);
		}
	}
	return Void();
}

ACTOR Future<Void> changeFeedVersionUpdateQ(StorageServer* data, ChangeFeedVersionUpdateRequest req) {
	++data->counters.feedVersionQueries;
	wait(data->version.whenAtLeast(req.minVersion));
	wait(delay(0));
	Version minVersion = data->minFeedVersionForAddress(req.reply.getEndpoint().getPrimaryAddress());
	req.reply.send(ChangeFeedVersionUpdateReply(minVersion));
	return Void();
}

#ifdef NO_INTELLISENSE
size_t WATCH_OVERHEAD_WATCHQ =
    sizeof(WatchValueSendReplyActorState<WatchValueSendReplyActor>) + sizeof(WatchValueSendReplyActor);
size_t WATCH_OVERHEAD_WATCHIMPL =
    sizeof(WatchWaitForValueChangeActorState<WatchWaitForValueChangeActor>) + sizeof(WatchWaitForValueChangeActor);
#else
size_t WATCH_OVERHEAD_WATCHQ = 0; // only used in IDE so value is irrelevant
size_t WATCH_OVERHEAD_WATCHIMPL = 0;
#endif

ACTOR Future<Void> getShardState_impl(StorageServer* data, GetShardStateRequest req) {
	ASSERT(req.mode != GetShardStateRequest::NO_WAIT);

	loop {
		std::vector<Future<Void>> onChange;

		for (auto t : data->shards.intersectingRanges(req.keys)) {
			if (!t.value()->assigned()) {
				onChange.push_back(delay(SERVER_KNOBS->SHARD_READY_DELAY));
				break;
			}

			if (req.mode == GetShardStateRequest::READABLE && !t.value()->isReadable())
				onChange.push_back(t.value()->adding->readWrite.getFuture());

			if (req.mode == GetShardStateRequest::FETCHING && !t.value()->isFetched())
				onChange.push_back(t.value()->adding->fetchComplete.getFuture());
		}

		if (!onChange.size()) {
			GetShardStateReply rep(data->version.get(), data->durableVersion.get());
			if (req.includePhysicalShard) {
				rep.shards = std::move(data->getStorageServerShards(req.keys));
			}
			req.reply.send(rep);
			return Void();
		}

		wait(waitForAll(onChange));
		wait(delay(0)); // onChange could have been triggered by cancellation, let things settle before rechecking
	}
}

ACTOR Future<Void> getShardStateQ(StorageServer* data, GetShardStateRequest req) {
	choose {
		when(wait(getShardState_impl(data, req))) {}
		when(wait(delay(g_network->isSimulated() ? 10 : 60))) {
			data->sendErrorWithPenalty(req.reply, timed_out(), data->getPenalty());
		}
	}
	return Void();
}

KeyRef addPrefix(KeyRef const& key, Optional<Key> prefix, Arena& arena) {
	if (prefix.present()) {
		return key.withPrefix(prefix.get(), arena);
	} else {
		return key;
	}
}

KeyValueRef removePrefix(KeyValueRef const& src, Optional<Key> prefix) {
	if (prefix.present()) {
		return KeyValueRef(src.key.removePrefix(prefix.get()), src.value);
	} else {
		return src;
	}
}

void merge(Arena& arena,
           VectorRef<KeyValueRef, VecSerStrategy::String>& output,
           VectorRef<KeyValueRef> const& vm_output,
           RangeResult const& base,
           int& vCount,
           int limit,
           bool stopAtEndOfBase,
           int& pos,
           int limitBytes,
           Optional<Key> tenantPrefix)
// Combines data from base (at an older version) with sets from newer versions in [start, end) and appends the first (up
// to) |limit| rows to output If limit<0, base and output are in descending order, and start->key()>end->key(), but
// start is still inclusive and end is exclusive
{
	ASSERT(limit != 0);
	// Add a dependency of the new arena on the result from the KVS so that we don't have to copy any of the KVS
	// results.
	arena.dependsOn(base.arena());

	bool forward = limit > 0;
	if (!forward)
		limit = -limit;
	int adjustedLimit = limit + output.size();
	int accumulatedBytes = 0;
	KeyValueRef const* baseStart = base.begin();
	KeyValueRef const* baseEnd = base.end();
	while (baseStart != baseEnd && vCount > 0 && output.size() < adjustedLimit && accumulatedBytes < limitBytes) {
		if (forward ? baseStart->key < vm_output[pos].key : baseStart->key > vm_output[pos].key) {
			output.push_back(arena, removePrefix(*baseStart++, tenantPrefix));
		} else {
			output.push_back_deep(arena, removePrefix(vm_output[pos], tenantPrefix));
			if (baseStart->key == vm_output[pos].key)
				++baseStart;
			++pos;
			vCount--;
		}
		accumulatedBytes += sizeof(KeyValueRef) + output.end()[-1].expectedSize();
	}
	while (baseStart != baseEnd && output.size() < adjustedLimit && accumulatedBytes < limitBytes) {
		output.push_back(arena, removePrefix(*baseStart++, tenantPrefix));
		accumulatedBytes += sizeof(KeyValueRef) + output.end()[-1].expectedSize();
	}
	if (!stopAtEndOfBase) {
		while (vCount > 0 && output.size() < adjustedLimit && accumulatedBytes < limitBytes) {
			output.push_back_deep(arena, removePrefix(vm_output[pos], tenantPrefix));
			accumulatedBytes += sizeof(KeyValueRef) + output.end()[-1].expectedSize();
			++pos;
			vCount--;
		}
	}
}

static inline void copyOptionalValue(Arena* a,
                                     GetValueReqAndResultRef& getValue,
                                     const Optional<Value>& optionalValue) {
	std::function<StringRef(Value)> contents = [](Value value) { return value.contents(); };
	getValue.result = optionalValue.map(contents);
	if (optionalValue.present()) {
		a->dependsOn(optionalValue.get().arena());
	}
}
ACTOR Future<GetValueReqAndResultRef> quickGetValue(StorageServer* data,
                                                    StringRef key,
                                                    Version version,
                                                    Arena* a,
                                                    // To provide span context, tags, debug ID to underlying lookups.
                                                    GetMappedKeyValuesRequest* pOriginalReq) {
	state GetValueReqAndResultRef getValue;
	getValue.key = key;

	if (data->shards[key]->isReadable()) {
		try {
			// TODO: Use a lower level API may be better? Or tweak priorities?
			GetValueRequest req(pOriginalReq->spanContext,
			                    pOriginalReq->tenantInfo,
			                    key,
			                    version,
			                    pOriginalReq->tags,
			                    pOriginalReq->debugID,
			                    VersionVector());
			// Note that it does not use readGuard to avoid server being overloaded here. Throttling is enforced at the
			// original request level, rather than individual underlying lookups. The reason is that throttle any
			// individual underlying lookup will fail the original request, which is not productive.
			data->actors.add(getValueQ(data, req));
			GetValueReply reply = wait(req.reply.getFuture());
			if (!reply.error.present()) {
				++data->counters.quickGetValueHit;
				copyOptionalValue(a, getValue, reply.value);
				return getValue;
			}
			// Otherwise fallback.
		} catch (Error& e) {
			// Fallback.
		}
	}
	// Otherwise fallback.

	++data->counters.quickGetValueMiss;
	if (SERVER_KNOBS->QUICK_GET_VALUE_FALLBACK) {
		state Transaction tr(data->cx, pOriginalReq->tenantInfo.name);
		tr.setVersion(version);
		// TODO: is DefaultPromiseEndpoint the best priority for this?
		tr.trState->taskID = TaskPriority::DefaultPromiseEndpoint;
		Future<Optional<Value>> valueFuture = tr.get(key, Snapshot::True);
		// TODO: async in case it needs to read from other servers.
		Optional<Value> valueOption = wait(valueFuture);
		copyOptionalValue(a, getValue, valueOption);
		return getValue;
	} else {
		throw quick_get_value_miss();
	}
}

// If limit>=0, it returns the first rows in the range (sorted ascending), otherwise the last rows (sorted descending).
// readRange has O(|result|) + O(log |data|) cost
ACTOR Future<GetKeyValuesReply> readRange(StorageServer* data,
                                          Version version,
                                          KeyRange range,
                                          int limit,
                                          int* pLimitBytes,
                                          SpanContext parentSpan,
                                          IKeyValueStore::ReadType type,
                                          Optional<Key> tenantPrefix) {
	state GetKeyValuesReply result;
	state StorageServer::VersionedData::ViewAtVersion view = data->data().at(version);
	state StorageServer::VersionedData::iterator vCurrent = view.end();
	state KeyRef readBegin;
	state KeyRef readEnd;
	state Key readBeginTemp;
	state int vCount = 0;
	state Span span("SS:readRange"_loc, parentSpan);

	// for caching the storage queue results during the first PTree traversal
	state VectorRef<KeyValueRef> resultCache;

	// for remembering the position in the resultCache
	state int pos = 0;

	// Check if the desired key-range is cached
	auto containingRange = data->cachedRangeMap.rangeContaining(range.begin);
	if (containingRange.value() && containingRange->range().end >= range.end) {
		//TraceEvent(SevDebug, "SSReadRangeCached").detail("Size",data->cachedRangeMap.size()).detail("ContainingRangeBegin",containingRange->range().begin).detail("ContainingRangeEnd",containingRange->range().end).
		//	detail("Begin", range.begin).detail("End",range.end);
		result.cached = true;
	} else
		result.cached = false;

	// if (limit >= 0) we are reading forward, else backward
	if (limit >= 0) {
		// We might care about a clear beginning before start that
		//  runs into range
		vCurrent = view.lastLessOrEqual(range.begin);
		if (vCurrent && vCurrent->isClearTo() && vCurrent->getEndKey() > range.begin)
			readBegin = vCurrent->getEndKey();
		else
			readBegin = range.begin;

		if (vCurrent) {
			// We can get first greater or equal from the result of lastLessOrEqual
			if (vCurrent.key() != readBegin) {
				++vCurrent;
			}
		} else {
			// There's nothing less than or equal to readBegin in view, so
			// begin() is the first thing greater than readBegin, or end().
			// Either way that's the correct result for lower_bound.
			vCurrent = view.begin();
		}

		while (limit > 0 && *pLimitBytes > 0 && readBegin < range.end) {
			ASSERT(!vCurrent || vCurrent.key() >= readBegin);
			ASSERT(data->storageVersion() <= version);

			/* Traverse the PTree further, if thare are no unconsumed resultCache items */
			if (pos == resultCache.size()) {
				if (vCurrent) {
					auto b = vCurrent;
					--b;
					ASSERT(!b || b.key() < readBegin);
				}

				// Read up to limit items from the view, stopping at the next clear (or the end of the range)
				int vSize = 0;
				while (vCurrent && vCurrent.key() < range.end && !vCurrent->isClearTo() && vCount < limit &&
				       vSize < *pLimitBytes) {
					// Store the versionedData results in resultCache
					resultCache.emplace_back(result.arena, vCurrent.key(), vCurrent->getValue());
					vSize += sizeof(KeyValueRef) + resultCache.cback().expectedSize() -
					         (tenantPrefix.present() ? tenantPrefix.get().size() : 0);
					++vCount;
					++vCurrent;
				}
			}

			// Read the data on disk up to vCurrent (or the end of the range)
			readEnd = vCurrent ? std::min(vCurrent.key(), range.end) : range.end;
			RangeResult atStorageVersion =
			    wait(data->storage.readRange(KeyRangeRef(readBegin, readEnd), limit, *pLimitBytes, type));
			data->counters.kvScanBytes += atStorageVersion.logicalSize();

			ASSERT(atStorageVersion.size() <= limit);
			if (data->storageVersion() > version) {
				// TraceEvent(SevDebug, "ReadRangeThrow", data->thisServerID).detail("Version", version).detail("StorageVersion", data->storageVersion());
				throw transaction_too_old();
			}

			// merge the sets in resultCache with the sets on disk, stopping at the last key from disk if there is
			// 'more'
			int prevSize = result.data.size();
			merge(result.arena,
			      result.data,
			      resultCache,
			      atStorageVersion,
			      vCount,
			      limit,
			      atStorageVersion.more,
			      pos,
			      *pLimitBytes,
			      tenantPrefix);
			limit -= result.data.size() - prevSize;

			for (auto i = result.data.begin() + prevSize; i != result.data.end(); i++) {
				*pLimitBytes -= sizeof(KeyValueRef) + i->expectedSize();
			}

			if (limit <= 0 || *pLimitBytes <= 0) {
				break;
			}

			// Setup for the next iteration
			// If we hit our limits reading from disk but then combining with MVCC gave us back more room

			// if there might be more data, begin reading right after what we already found to find out
			if (atStorageVersion.more) {
				ASSERT(atStorageVersion.end()[-1].key.size() ==
				           result.data.end()[-1].key.size() + tenantPrefix.orDefault(""_sr).size() &&
				       atStorageVersion.end()[-1].key.endsWith(result.data.end()[-1].key) &&
				       atStorageVersion.end()[-1].key.startsWith(tenantPrefix.orDefault(""_sr)));

				readBegin = readBeginTemp = keyAfter(atStorageVersion.end()[-1].key);
			}

			// if vCurrent is a clear, skip it.
			else if (vCurrent && vCurrent->isClearTo()) {
				ASSERT(vCurrent->getEndKey() > readBegin);
				// next disk read should start at the end of the clear
				readBegin = vCurrent->getEndKey();
				++vCurrent;
			} else {
				ASSERT(readEnd == range.end);
				break;
			}
		}
	} else {
		vCurrent = view.lastLess(range.end);

		// A clear might extend all the way to range.end
		if (vCurrent && vCurrent->isClearTo() && vCurrent->getEndKey() >= range.end) {
			readEnd = vCurrent.key();
			--vCurrent;
		} else {
			readEnd = range.end;
		}

		while (limit < 0 && *pLimitBytes > 0 && readEnd > range.begin) {
			ASSERT(!vCurrent || vCurrent.key() < readEnd);
			ASSERT(data->storageVersion() <= version);

			/* Traverse the PTree further, if thare are no unconsumed resultCache items */
			if (pos == resultCache.size()) {
				if (vCurrent) {
					auto b = vCurrent;
					++b;
					ASSERT(!b || b.key() >= readEnd);
				}

				vCount = 0;
				int vSize = 0;
				while (vCurrent && vCurrent.key() >= range.begin && !vCurrent->isClearTo() && vCount < -limit &&
				       vSize < *pLimitBytes) {
					// Store the versionedData results in resultCache
					resultCache.emplace_back(result.arena, vCurrent.key(), vCurrent->getValue());
					vSize += sizeof(KeyValueRef) + resultCache.cback().expectedSize() -
					         (tenantPrefix.present() ? tenantPrefix.get().size() : 0);
					++vCount;
					--vCurrent;
				}
			}

			readBegin = vCurrent ? std::max(vCurrent->isClearTo() ? vCurrent->getEndKey() : vCurrent.key(), range.begin)
			                     : range.begin;
			RangeResult atStorageVersion =
			    wait(data->storage.readRange(KeyRangeRef(readBegin, readEnd), limit, *pLimitBytes, type));
			data->counters.kvScanBytes += atStorageVersion.logicalSize();

			ASSERT(atStorageVersion.size() <= -limit);
			if (data->storageVersion() > version)
				throw transaction_too_old();

			int prevSize = result.data.size();
			merge(result.arena,
			      result.data,
			      resultCache,
			      atStorageVersion,
			      vCount,
			      limit,
			      atStorageVersion.more,
			      pos,
			      *pLimitBytes,
			      tenantPrefix);
			limit += result.data.size() - prevSize;

			for (auto i = result.data.begin() + prevSize; i != result.data.end(); i++) {
				*pLimitBytes -= sizeof(KeyValueRef) + i->expectedSize();
			}

			if (limit >= 0 || *pLimitBytes <= 0) {
				break;
			}

			if (atStorageVersion.more) {
				ASSERT(atStorageVersion.end()[-1].key.size() ==
				           result.data.end()[-1].key.size() + tenantPrefix.orDefault(""_sr).size() &&
				       atStorageVersion.end()[-1].key.endsWith(result.data.end()[-1].key) &&
				       atStorageVersion.end()[-1].key.startsWith(tenantPrefix.orDefault(""_sr)));

				readEnd = atStorageVersion.end()[-1].key;
			} else if (vCurrent && vCurrent->isClearTo()) {
				ASSERT(vCurrent.key() < readEnd);
				readEnd = vCurrent.key();
				--vCurrent;
			} else {
				ASSERT(readBegin == range.begin);
				break;
			}
		}
	}

	// all but the last item are less than *pLimitBytes
	ASSERT(result.data.size() == 0 || *pLimitBytes + result.data.end()[-1].expectedSize() + sizeof(KeyValueRef) > 0);
	result.more = limit == 0 || *pLimitBytes <= 0; // FIXME: Does this have to be exact?
	result.version = version;
	return result;
}

KeyRangeRef StorageServer::clampRangeToTenant(KeyRangeRef range, Optional<TenantMapEntry> tenantEntry, Arena& arena) {
	if (tenantEntry.present()) {
		return KeyRangeRef(range.begin.startsWith(tenantEntry.get().prefix) ? range.begin : tenantEntry.get().prefix,
		                   range.end.startsWith(tenantEntry.get().prefix)
		                       ? range.end
		                       : allKeys.end.withPrefix(tenantEntry.get().prefix, arena));
	} else {
		return range;
	}
}

ACTOR Future<Key> findKey(StorageServer* data,
                          KeySelectorRef sel,
                          Version version,
                          KeyRange range,
                          int* pOffset,
                          SpanContext parentSpan,
                          IKeyValueStore::ReadType type)
// Attempts to find the key indicated by sel in the data at version, within range.
// Precondition: selectorInRange(sel, range)
// If it is found, offset is set to 0 and a key is returned which falls inside range.
// If the search would depend on any key outside range OR if the key selector offset is too large (range read returns
// too many bytes), it returns either
//   a negative offset and a key in [range.begin, sel.getKey()], indicating the key is (the first key <= returned key) +
//   offset, or a positive offset and a key in (sel.getKey(), range.end], indicating the key is (the first key >=
//   returned key) + offset-1
// The range passed in to this function should specify a shard.  If range.begin is repeatedly not the beginning of a
// shard, then it is possible to get stuck looping here
{
	ASSERT(version != latestVersion);
	ASSERT(selectorInRange(sel, range) && version >= data->oldestVersion.get());

	// Count forward or backward distance items, skipping the first one if it == key and skipEqualKey
	state bool forward = sel.offset > 0; // If forward, result >= sel.getKey(); else result <= sel.getKey()
	state int sign = forward ? +1 : -1;
	state bool skipEqualKey = sel.orEqual == forward;
	state int distance = forward ? sel.offset : 1 - sel.offset;
	state Span span("SS.findKey"_loc, parentSpan);

	// Don't limit the number of bytes if this is a trivial key selector (there will be at most two items returned from
	// the read range in this case)
	state int maxBytes;
	if (sel.offset <= 1 && sel.offset >= 0)
		maxBytes = std::numeric_limits<int>::max();
	else
		maxBytes = (g_network->isSimulated() && g_simulator.tssMode == ISimulator::TSSMode::Disabled && BUGGIFY)
		               ? SERVER_KNOBS->BUGGIFY_LIMIT_BYTES
		               : SERVER_KNOBS->STORAGE_LIMIT_BYTES;

	state GetKeyValuesReply rep = wait(
	    readRange(data,
	              version,
	              forward ? KeyRangeRef(sel.getKey(), range.end) : KeyRangeRef(range.begin, keyAfter(sel.getKey())),
	              (distance + skipEqualKey) * sign,
	              &maxBytes,
	              span.context,
	              type,
	              Optional<Key>()));
	state bool more = rep.more && rep.data.size() != distance + skipEqualKey;

	// If we get only one result in the reverse direction as a result of the data being too large, we could get stuck in
	// a loop
	if (more && !forward && rep.data.size() == 1) {
		TEST(true); // Reverse key selector returned only one result in range read
		maxBytes = std::numeric_limits<int>::max();
		GetKeyValuesReply rep2 = wait(readRange(data,
		                                        version,
		                                        KeyRangeRef(range.begin, keyAfter(sel.getKey())),
		                                        -2,
		                                        &maxBytes,
		                                        span.context,
		                                        type,
		                                        Optional<Key>()));
		rep = rep2;
		more = rep.more && rep.data.size() != distance + skipEqualKey;
		ASSERT(rep.data.size() == 2 || !more);
	}

	int index = distance - 1;
	if (skipEqualKey && rep.data.size() && rep.data[0].key == sel.getKey())
		++index;

	if (index < rep.data.size()) {
		*pOffset = 0;

		if (SERVER_KNOBS->READ_SAMPLING_ENABLED) {
			int64_t bytesReadPerKSecond =
			    std::max((int64_t)rep.data[index].key.size(), SERVER_KNOBS->EMPTY_READ_PENALTY);
			data->metrics.notifyBytesReadPerKSecond(sel.getKey(), bytesReadPerKSecond);
		}

		return rep.data[index].key;
	} else {
		if (SERVER_KNOBS->READ_SAMPLING_ENABLED) {
			int64_t bytesReadPerKSecond = SERVER_KNOBS->EMPTY_READ_PENALTY;
			data->metrics.notifyBytesReadPerKSecond(sel.getKey(), bytesReadPerKSecond);
		}

		// FIXME: If range.begin=="" && !forward, return success?
		*pOffset = index - rep.data.size() + 1;
		if (!forward)
			*pOffset = -*pOffset;

		if (more) {
			TEST(true); // Key selector read range had more results

			ASSERT(rep.data.size());
			Key returnKey = forward ? keyAfter(rep.data.back().key) : rep.data.back().key;

			// This is possible if key/value pairs are very large and only one result is returned on a last less than
			// query SOMEDAY: graceful handling of exceptionally sized values
			ASSERT(returnKey != sel.getKey());
			return returnKey;
		} else {
			return forward ? range.end : range.begin;
		}
	}
}

KeyRange getShardKeyRange(StorageServer* data, const KeySelectorRef& sel)
// Returns largest range such that the shard state isReadable and selectorInRange(sel, range) or wrong_shard_server if
// no such range exists
{
	auto i = sel.isBackward() ? data->shards.rangeContainingKeyBefore(sel.getKey())
	                          : data->shards.rangeContaining(sel.getKey());
	auto fullRange = data->shards.ranges();
	if (!i->value()->isReadable())
		throw wrong_shard_server();
	ASSERT(selectorInRange(sel, i->range()));
	Key begin, end;
	if (sel.isBackward()) {
		end = i->range().end;
		while (i != fullRange.begin() && i.value()->isReadable()) {
			begin = i->range().begin;
			--i;
		}
		if (i.value()->isReadable()) {
			begin = i->range().begin;
		}
	} else {
		begin = i->range().begin;
		while (i != fullRange.end() && i.value()->isReadable()) {
			end = i->range().end;
			++i;
		}
	}
	return KeyRangeRef(begin, end);
}

ACTOR Future<Void> getKeyValuesQ(StorageServer* data, GetKeyValuesRequest req)
// Throws a wrong_shard_server if the keys in the request or result depend on data outside this server OR if a large
// selector offset prevents all data from being read in one range read
{
	state Span span("SS:getKeyValues"_loc, req.spanContext);
	state int64_t resultSize = 0;
	state IKeyValueStore::ReadType type =
	    req.isFetchKeys ? IKeyValueStore::ReadType::FETCH : IKeyValueStore::ReadType::NORMAL;

	if (req.tenantInfo.name.present()) {
		span.addAttribute("tenant"_sr, req.tenantInfo.name.get());
	}

	getCurrentLineage()->modify(&TransactionLineage::txID) = req.spanContext.traceID;

	++data->counters.getRangeQueries;
	++data->counters.allQueries;
	++data->readQueueSizeMetric;
	data->maxQueryQueue = std::max<int>(
	    data->maxQueryQueue, data->counters.allQueries.getValue() - data->counters.finishedQueries.getValue());

	// Active load balancing runs at a very high priority (to obtain accurate queue lengths)
	// so we need to downgrade here
	if (SERVER_KNOBS->FETCH_KEYS_LOWER_PRIORITY && req.isFetchKeys) {
		wait(delay(0, TaskPriority::FetchKeys));
	} else {
		wait(data->getQueryDelay());
	}

	try {
		if (req.debugID.present())
			g_traceBatch.addEvent("TransactionDebug", req.debugID.get().first(), "storageserver.getKeyValues.Before");

		Version commitVersion = getLatestCommitVersion(req.ssLatestCommitVersions, data->tag);
		state Version version = wait(waitForVersion(data, commitVersion, req.version, span.context));

		state Optional<TenantMapEntry> tenantEntry = data->getTenantEntry(version, req.tenantInfo);
		state Optional<Key> tenantPrefix = tenantEntry.map<Key>([](TenantMapEntry e) { return e.prefix; });
		if (tenantPrefix.present()) {
			req.begin.setKeyUnlimited(req.begin.getKey().withPrefix(tenantPrefix.get(), req.arena));
			req.end.setKeyUnlimited(req.end.getKey().withPrefix(tenantPrefix.get(), req.arena));
		}

		state uint64_t changeCounter = data->shardChangeCounter;
		//		try {
		state KeyRange shard = getShardKeyRange(data, req.begin);

		if (req.debugID.present())
			g_traceBatch.addEvent(
			    "TransactionDebug", req.debugID.get().first(), "storageserver.getKeyValues.AfterVersion");
		//.detail("ShardBegin", shard.begin).detail("ShardEnd", shard.end);
		//} catch (Error& e) { TraceEvent("WrongShardServer", data->thisServerID).detail("Begin",
		// req.begin.toString()).detail("End", req.end.toString()).detail("Version", version).detail("Shard",
		//"None").detail("In", "getKeyValues>getShardKeyRange"); throw e; }

		if (!selectorInRange(req.end, shard) && !(req.end.isFirstGreaterOrEqual() && req.end.getKey() == shard.end)) {
			//			TraceEvent("WrongShardServer1", data->thisServerID).detail("Begin",
			// req.begin.toString()).detail("End", req.end.toString()).detail("Version", version).detail("ShardBegin",
			// shard.begin).detail("ShardEnd", shard.end).detail("In", "getKeyValues>checkShardExtents");
			throw wrong_shard_server();
		}

		KeyRangeRef searchRange = data->clampRangeToTenant(shard, tenantEntry, req.arena);

		state int offset1 = 0;
		state int offset2;
		state Future<Key> fBegin = req.begin.isFirstGreaterOrEqual()
		                               ? Future<Key>(req.begin.getKey())
		                               : findKey(data, req.begin, version, searchRange, &offset1, span.context, type);
		state Future<Key> fEnd = req.end.isFirstGreaterOrEqual()
		                             ? Future<Key>(req.end.getKey())
		                             : findKey(data, req.end, version, searchRange, &offset2, span.context, type);
		state Key begin = wait(fBegin);
		state Key end = wait(fEnd);

		if (req.debugID.present())
			g_traceBatch.addEvent(
			    "TransactionDebug", req.debugID.get().first(), "storageserver.getKeyValues.AfterKeys");
		//.detail("Off1",offset1).detail("Off2",offset2).detail("ReqBegin",req.begin.getKey()).detail("ReqEnd",req.end.getKey());

		// Offsets of zero indicate begin/end keys in this shard, which obviously means we can answer the query
		// An end offset of 1 is also OK because the end key is exclusive, so if the first key of the next shard is the
		// end the last actual key returned must be from this shard. A begin offset of 1 is also OK because then either
		// begin is past end or equal to end (so the result is definitely empty)
		if ((offset1 && offset1 != 1) || (offset2 && offset2 != 1)) {
			TEST(true); // wrong_shard_server due to offset
			// We could detect when offset1 takes us off the beginning of the database or offset2 takes us off the end,
			// and return a clipped range rather than an error (since that is what the NativeAPI.getRange will do anyway
			// via its "slow path"), but we would have to add some flags to the response to encode whether we went off
			// the beginning and the end, since it needs that information.
			//TraceEvent("WrongShardServer2", data->thisServerID).detail("Begin", req.begin.toString()).detail("End", req.end.toString()).detail("Version", version).detail("ShardBegin", shard.begin).detail("ShardEnd", shard.end).detail("In", "getKeyValues>checkOffsets").detail("BeginKey", begin).detail("EndKey", end).detail("BeginOffset", offset1).detail("EndOffset", offset2);
			throw wrong_shard_server();
		}

		if (begin >= end) {
			if (req.debugID.present())
				g_traceBatch.addEvent("TransactionDebug", req.debugID.get().first(), "storageserver.getKeyValues.Send");
			//.detail("Begin",begin).detail("End",end);

			GetKeyValuesReply none;
			none.version = version;
			none.more = false;
			none.penalty = data->getPenalty();

			data->checkChangeCounter(changeCounter,
			                         KeyRangeRef(std::min<KeyRef>(req.begin.getKey(), req.end.getKey()),
			                                     std::max<KeyRef>(req.begin.getKey(), req.end.getKey())));
			req.reply.send(none);
		} else {
			state int remainingLimitBytes = req.limitBytes;

			GetKeyValuesReply _r = wait(readRange(data,
			                                      version,
			                                      KeyRangeRef(begin, end),
			                                      req.limit,
			                                      &remainingLimitBytes,
			                                      span.context,
			                                      type,
			                                      tenantPrefix));
			GetKeyValuesReply r = _r;

			if (req.debugID.present())
				g_traceBatch.addEvent(
				    "TransactionDebug", req.debugID.get().first(), "storageserver.getKeyValues.AfterReadRange");
			//.detail("Begin",begin).detail("End",end).detail("SizeOf",r.data.size());
			data->checkChangeCounter(
			    changeCounter,
			    KeyRangeRef(std::min<KeyRef>(begin, std::min<KeyRef>(req.begin.getKey(), req.end.getKey())),
			                std::max<KeyRef>(end, std::max<KeyRef>(req.begin.getKey(), req.end.getKey()))));
			if (EXPENSIVE_VALIDATION) {
				for (int i = 0; i < r.data.size(); i++) {
					if (tenantPrefix.present()) {
						ASSERT(r.data[i].key >= begin.removePrefix(tenantPrefix.get()) &&
						       r.data[i].key < end.removePrefix(tenantPrefix.get()));
					} else {
						ASSERT(r.data[i].key >= begin && r.data[i].key < end);
					}
				}
				ASSERT(r.data.size() <= std::abs(req.limit));
			}

			// For performance concerns, the cost of a range read is billed to the start key and end key of the range.
			int64_t totalByteSize = 0;
			for (int i = 0; i < r.data.size(); i++) {
				totalByteSize += r.data[i].expectedSize();
			}
			if (totalByteSize > 0 && SERVER_KNOBS->READ_SAMPLING_ENABLED) {
				int64_t bytesReadPerKSecond = std::max(totalByteSize, SERVER_KNOBS->EMPTY_READ_PENALTY) / 2;
				data->metrics.notifyBytesReadPerKSecond(addPrefix(r.data[0].key, tenantPrefix, req.arena),
				                                        bytesReadPerKSecond);
				data->metrics.notifyBytesReadPerKSecond(
				    addPrefix(r.data[r.data.size() - 1].key, tenantPrefix, req.arena), bytesReadPerKSecond);
			}

			r.penalty = data->getPenalty();
			req.reply.send(r);

			resultSize = req.limitBytes - remainingLimitBytes;
			data->counters.bytesQueried += resultSize;
			data->counters.rowsQueried += r.data.size();
			if (r.data.size() == 0) {
				++data->counters.emptyQueries;
			}
		}
	} catch (Error& e) {
		if (!canReplyWith(e))
			throw;
		data->sendErrorWithPenalty(req.reply, e, data->getPenalty());
	}

	data->transactionTagCounter.addRequest(req.tags, resultSize);
	++data->counters.finishedQueries;
	--data->readQueueSizeMetric;

	double duration = g_network->timer() - req.requestTime();
	data->counters.readLatencySample.addMeasurement(duration);
	if (data->latencyBandConfig.present()) {
		int maxReadBytes =
		    data->latencyBandConfig.get().readConfig.maxReadBytes.orDefault(std::numeric_limits<int>::max());
		int maxSelectorOffset =
		    data->latencyBandConfig.get().readConfig.maxKeySelectorOffset.orDefault(std::numeric_limits<int>::max());
		data->counters.readLatencyBands.addMeasurement(duration,
		                                               resultSize > maxReadBytes ||
		                                                   abs(req.begin.offset) > maxSelectorOffset ||
		                                                   abs(req.end.offset) > maxSelectorOffset);
	}

	return Void();
}

ACTOR Future<GetRangeReqAndResultRef> quickGetKeyValues(
    StorageServer* data,
    StringRef prefix,
    Version version,
    Arena* a,
    // To provide span context, tags, debug ID to underlying lookups.
    GetMappedKeyValuesRequest* pOriginalReq) {
	state GetRangeReqAndResultRef getRange;
	getRange.begin = firstGreaterOrEqual(KeyRef(*a, prefix));
	getRange.end = firstGreaterOrEqual(strinc(prefix, *a));
	try {
		// TODO: Use a lower level API may be better? Or tweak priorities?
		GetKeyValuesRequest req;
		req.spanContext = pOriginalReq->spanContext;
		req.arena = *a;
		req.begin = getRange.begin;
		req.end = getRange.end;
		req.version = version;
		req.tenantInfo = pOriginalReq->tenantInfo;
		// TODO: Validate when the underlying range query exceeds the limit.
		// TODO: Use remainingLimit, remainingLimitBytes rather than separate knobs.
		req.limit = SERVER_KNOBS->QUICK_GET_KEY_VALUES_LIMIT;
		req.limitBytes = SERVER_KNOBS->QUICK_GET_KEY_VALUES_LIMIT_BYTES;
		req.isFetchKeys = false;
		req.tags = pOriginalReq->tags;
		req.ssLatestCommitVersions = VersionVector();
		req.debugID = pOriginalReq->debugID;

		// Note that it does not use readGuard to avoid server being overloaded here. Throttling is enforced at the
		// original request level, rather than individual underlying lookups. The reason is that throttle any individual
		// underlying lookup will fail the original request, which is not productive.
		data->actors.add(getKeyValuesQ(data, req));
		GetKeyValuesReply reply = wait(req.reply.getFuture());
		if (!reply.error.present()) {
			++data->counters.quickGetKeyValuesHit;
			// Convert GetKeyValuesReply to RangeResult.
			a->dependsOn(reply.arena);
			getRange.result = RangeResultRef(reply.data, reply.more);
			return getRange;
		}
		// Otherwise fallback.
	} catch (Error& e) {
		// Fallback.
	}

	++data->counters.quickGetKeyValuesMiss;
	if (SERVER_KNOBS->QUICK_GET_KEY_VALUES_FALLBACK) {
		state Transaction tr(data->cx, pOriginalReq->tenantInfo.name);
		tr.setVersion(version);
		// TODO: is DefaultPromiseEndpoint the best priority for this?
		tr.trState->taskID = TaskPriority::DefaultPromiseEndpoint;
		Future<RangeResult> rangeResultFuture =
		    tr.getRange(prefixRange(prefix), GetRangeLimits::ROW_LIMIT_UNLIMITED, Snapshot::True);
		// TODO: async in case it needs to read from other servers.
		RangeResult rangeResult = wait(rangeResultFuture);
		a->dependsOn(rangeResult.arena());
		getRange.result = rangeResult;
		return getRange;
	} else {
		throw quick_get_key_values_miss();
	}
}

void unpackKeyTuple(Tuple** referenceTuple, Optional<Tuple>& keyTuple, KeyValueRef* keyValue) {
	if (!keyTuple.present()) {
		// May throw exception if the key is not parsable as a tuple.
		try {
			keyTuple = Tuple::unpack(keyValue->key);
		} catch (Error& e) {
			TraceEvent("KeyNotTuple").error(e).detail("Key", keyValue->key.printable());
			throw key_not_tuple();
		}
	}
	*referenceTuple = &keyTuple.get();
}

void unpackValueTuple(Tuple** referenceTuple, Optional<Tuple>& valueTuple, KeyValueRef* keyValue) {
	if (!valueTuple.present()) {
		// May throw exception if the value is not parsable as a tuple.
		try {
			valueTuple = Tuple::unpack(keyValue->value);
		} catch (Error& e) {
			TraceEvent("ValueNotTuple").error(e).detail("Value", keyValue->value.printable());
			throw value_not_tuple();
		}
	}
	*referenceTuple = &valueTuple.get();
}

bool unescapeLiterals(std::string& s, std::string before, std::string after) {
	bool escaped = false;
	size_t p = 0;
	while (true) {
		size_t found = s.find(before, p);
		if (found == std::string::npos) {
			break;
		}
		s.replace(found, before.length(), after);
		p = found + after.length();
		escaped = true;
	}
	return escaped;
}

bool singleKeyOrValue(const std::string& s, size_t sz) {
	// format would be {K[??]} or {V[??]}
	return sz > 5 && s[0] == '{' && (s[1] == 'K' || s[1] == 'V') && s[2] == '[' && s[sz - 2] == ']' && s[sz - 1] == '}';
}

bool rangeQuery(const std::string& s) {
	return s == "{...}";
}

// create a vector of Optional<Tuple>
// in case of a singleKeyOrValue, insert an empty Tuple to vector as placeholder
// in case of a rangeQuery, insert Optional.empty as placeholder
// in other cases, insert the correct Tuple to be used.
void preprocessMappedKey(Tuple& mappedKeyFormatTuple, std::vector<Optional<Tuple>>& vt, bool& isRangeQuery) {
	vt.reserve(mappedKeyFormatTuple.size());

	for (int i = 0; i < mappedKeyFormatTuple.size(); i++) {
		Tuple::ElementType type = mappedKeyFormatTuple.getType(i);
		if (type == Tuple::BYTES || type == Tuple::UTF8) {
			std::string s = mappedKeyFormatTuple.getString(i).toString();
			auto sz = s.size();
			bool escaped = unescapeLiterals(s, "{{", "{");
			escaped = unescapeLiterals(s, "}}", "}") || escaped;
			if (escaped) {
				Tuple escapedTuple;
				escapedTuple.append(s);
				vt.emplace_back(escapedTuple);
			} else if (singleKeyOrValue(s, sz)) {
				// when it is SingleKeyOrValue, insert an empty Tuple to vector as placeholder
				vt.emplace_back(Tuple());
			} else if (rangeQuery(s)) {
				if (i != mappedKeyFormatTuple.size() - 1) {
					// It must be the last element of the mapper tuple
					throw mapper_bad_range_decriptor();
				}
				// when it is rangeQuery, insert Optional.empty as placeholder
				vt.emplace_back(Optional<Tuple>());
				isRangeQuery = true;
			} else {
				Tuple t;
				t.appendRaw(mappedKeyFormatTuple.subTupleRawString(i));
				vt.emplace_back(t);
			}
		} else {
			Tuple t;
			t.appendRaw(mappedKeyFormatTuple.subTupleRawString(i));
			vt.emplace_back(t);
		}
	}
}

Key constructMappedKey(KeyValueRef* keyValue,
                       std::vector<Optional<Tuple>>& vec,
                       Tuple& mappedKeyTuple,
                       Tuple& mappedKeyFormatTuple) {
	// Lazily parse key and/or value to tuple because they may not need to be a tuple if not used.
	Optional<Tuple> keyTuple;
	Optional<Tuple> valueTuple;
	mappedKeyTuple.clear();
	mappedKeyTuple.reserve(vec.size());

	for (int i = 0; i < vec.size(); i++) {
		if (!vec[i].present()) {
			// rangeQuery
			continue;
		}
		if (vec[i].get().size()) {
			mappedKeyTuple.append(vec[i].get());
		} else {
			// singleKeyOrValue is true
			std::string s = mappedKeyFormatTuple.getString(i).toString();
			auto sz = s.size();
			int idx;
			Tuple* referenceTuple;
			try {
				idx = std::stoi(s.substr(3, sz - 5));
			} catch (std::exception& e) {
				throw mapper_bad_index();
			}
			if (s[1] == 'K') {
				unpackKeyTuple(&referenceTuple, keyTuple, keyValue);
			} else if (s[1] == 'V') {
				unpackValueTuple(&referenceTuple, valueTuple, keyValue);
			} else {
				ASSERT(false);
				throw internal_error();
			}
			if (idx < 0 || idx >= referenceTuple->size()) {
				throw mapper_bad_index();
			}
			mappedKeyTuple.appendRaw(referenceTuple->subTupleRawString(idx));
		}
	}

	return mappedKeyTuple.pack();
}

TEST_CASE("/fdbserver/storageserver/constructMappedKey") {
	Key key = Tuple().append("key-0"_sr).append("key-1"_sr).append("key-2"_sr).getDataAsStandalone();
	Value value = Tuple().append("value-0"_sr).append("value-1"_sr).append("value-2"_sr).getDataAsStandalone();
	state KeyValueRef kvr(key, value);
	{
		Tuple mappedKeyFormatTuple = Tuple()
		                                 .append("normal"_sr)
		                                 .append("{{escaped}}"_sr)
		                                 .append("{K[2]}"_sr)
		                                 .append("{V[0]}"_sr)
		                                 .append("{...}"_sr);

		Tuple mappedKeyTuple;
		std::vector<Optional<Tuple>> vt;
		bool isRangeQuery = false;
		preprocessMappedKey(mappedKeyFormatTuple, vt, isRangeQuery);

		Key mappedKey = constructMappedKey(&kvr, vt, mappedKeyTuple, mappedKeyFormatTuple);

		Key expectedMappedKey = Tuple()
		                            .append("normal"_sr)
		                            .append("{escaped}"_sr)
		                            .append("key-2"_sr)
		                            .append("value-0"_sr)
		                            .getDataAsStandalone();
		//		std::cout << printable(mappedKey) << " == " << printable(expectedMappedKey) << std::endl;
		ASSERT(mappedKey.compare(expectedMappedKey) == 0);
		ASSERT(isRangeQuery == true);
	}

	{
		Tuple mappedKeyFormatTuple = Tuple().append("{{{{}}"_sr).append("}}"_sr);

		Tuple mappedKeyTuple;
		std::vector<Optional<Tuple>> vt;
		bool isRangeQuery = false;
		preprocessMappedKey(mappedKeyFormatTuple, vt, isRangeQuery);
		Key mappedKey = constructMappedKey(&kvr, vt, mappedKeyTuple, mappedKeyFormatTuple);

		Key expectedMappedKey = Tuple().append("{{}"_sr).append("}"_sr).getDataAsStandalone();
		//		std::cout << printable(mappedKey) << " == " << printable(expectedMappedKey) << std::endl;
		ASSERT(mappedKey.compare(expectedMappedKey) == 0);
		ASSERT(isRangeQuery == false);
	}
	{
		Tuple mappedKeyFormatTuple = Tuple().append("{{{{}}"_sr).append("}}"_sr);

		Tuple mappedKeyTuple;
		std::vector<Optional<Tuple>> vt;
		bool isRangeQuery = false;
		preprocessMappedKey(mappedKeyFormatTuple, vt, isRangeQuery);
		Key mappedKey = constructMappedKey(&kvr, vt, mappedKeyTuple, mappedKeyFormatTuple);

		Key expectedMappedKey = Tuple().append("{{}"_sr).append("}"_sr).getDataAsStandalone();
		//		std::cout << printable(mappedKey) << " == " << printable(expectedMappedKey) << std::endl;
		ASSERT(mappedKey.compare(expectedMappedKey) == 0);
		ASSERT(isRangeQuery == false);
	}
	{
		Tuple mappedKeyFormatTuple = Tuple().append("{K[100]}"_sr);
		state bool throwException = false;
		try {
			Tuple mappedKeyTuple;
			std::vector<Optional<Tuple>> vt;
			bool isRangeQuery = false;
			preprocessMappedKey(mappedKeyFormatTuple, vt, isRangeQuery);

			Key mappedKey = constructMappedKey(&kvr, vt, mappedKeyTuple, mappedKeyFormatTuple);
		} catch (Error& e) {
			ASSERT(e.code() == error_code_mapper_bad_index);
			throwException = true;
		}
		ASSERT(throwException);
	}
	{
		Tuple mappedKeyFormatTuple = Tuple().append("{...}"_sr).append("last-element"_sr);
		state bool throwException2 = false;
		try {
			Tuple mappedKeyTuple;
			std::vector<Optional<Tuple>> vt;
			bool isRangeQuery = false;
			preprocessMappedKey(mappedKeyFormatTuple, vt, isRangeQuery);

			Key mappedKey = constructMappedKey(&kvr, vt, mappedKeyTuple, mappedKeyFormatTuple);
		} catch (Error& e) {
			ASSERT(e.code() == error_code_mapper_bad_range_decriptor);
			throwException2 = true;
		}
		ASSERT(throwException2);
	}
	{
		Tuple mappedKeyFormatTuple = Tuple().append("{K[not-a-number]}"_sr);
		state bool throwException3 = false;
		try {
			Tuple mappedKeyTuple;
			std::vector<Optional<Tuple>> vt;
			bool isRangeQuery = false;
			preprocessMappedKey(mappedKeyFormatTuple, vt, isRangeQuery);

			Key mappedKey = constructMappedKey(&kvr, vt, mappedKeyTuple, mappedKeyFormatTuple);
		} catch (Error& e) {
			ASSERT(e.code() == error_code_mapper_bad_index);
			throwException3 = true;
		}
		ASSERT(throwException3);
	}
	return Void();
}

// Issues a secondary query (either range and point read) and fills results into "kvm".
ACTOR Future<Void> mapSubquery(StorageServer* data,
                               Version version,
                               GetMappedKeyValuesRequest* pOriginalReq,
                               Arena* pArena,
                               int matchIndex,
                               bool isRangeQuery,
                               bool isBoundary,
                               KeyValueRef* it,
                               MappedKeyValueRef* kvm,
                               Key mappedKey) {
	if (isRangeQuery) {
		// Use the mappedKey as the prefix of the range query.
		GetRangeReqAndResultRef getRange = wait(quickGetKeyValues(data, mappedKey, version, pArena, pOriginalReq));
		if ((!getRange.result.empty() && matchIndex == MATCH_INDEX_MATCHED_ONLY) ||
		    (getRange.result.empty() && matchIndex == MATCH_INDEX_UNMATCHED_ONLY)) {
			kvm->key = it->key;
			kvm->value = it->value;
		}

		kvm->boundaryAndExist = isBoundary && !getRange.result.empty();
		kvm->reqAndResult = getRange;
	} else {
		GetValueReqAndResultRef getValue = wait(quickGetValue(data, mappedKey, version, pArena, pOriginalReq));
		kvm->reqAndResult = getValue;
		kvm->boundaryAndExist = isBoundary && getValue.result.present();
	}
	return Void();
}

ACTOR Future<GetMappedKeyValuesReply> mapKeyValues(StorageServer* data,
                                                   GetKeyValuesReply input,
                                                   StringRef mapper,
                                                   // To provide span context, tags, debug ID to underlying lookups.
                                                   GetMappedKeyValuesRequest* pOriginalReq,
                                                   Optional<Key> tenantPrefix,
                                                   int matchIndex) {
	state GetMappedKeyValuesReply result;
	result.version = input.version;
	result.more = input.more;
	result.cached = input.cached;
	result.arena.dependsOn(input.arena);

	result.data.reserve(result.arena, input.data.size());

	state Tuple mappedKeyFormatTuple;
	state Tuple mappedKeyTuple;

	try {
		mappedKeyFormatTuple = Tuple::unpack(mapper);
	} catch (Error& e) {
		TraceEvent("MapperNotTuple").error(e).detail("Mapper", mapper.printable());
		throw mapper_not_tuple();
	}
	state std::vector<Optional<Tuple>> vt;
	state bool isRangeQuery = false;
	preprocessMappedKey(mappedKeyFormatTuple, vt, isRangeQuery);

	state int sz = input.data.size();
	const int k = std::min(sz, SERVER_KNOBS->MAX_PARALLEL_QUICK_GET_VALUE);
	state std::vector<MappedKeyValueRef> kvms(k);
	state std::vector<Future<Void>> subqueries;
	state int offset = 0;
	for (; offset < sz; offset += SERVER_KNOBS->MAX_PARALLEL_QUICK_GET_VALUE) {
		// Divide into batches of MAX_PARALLEL_QUICK_GET_VALUE subqueries
		for (int i = 0; i + offset < sz && i < SERVER_KNOBS->MAX_PARALLEL_QUICK_GET_VALUE; i++) {
			KeyValueRef* it = &input.data[i + offset];
			MappedKeyValueRef* kvm = &kvms[i];
			bool isBoundary = (i + offset) == 0 || (i + offset) == sz - 1;
			// need to keep the boundary, so that caller can use it as a continuation.
			if (isBoundary || matchIndex == MATCH_INDEX_ALL) {
				kvm->key = it->key;
				kvm->value = it->value;
			} else {
				// Clear key value to the default.
				kvm->key = ""_sr;
				kvm->value = ""_sr;
			}

			Key mappedKey = constructMappedKey(it, vt, mappedKeyTuple, mappedKeyFormatTuple);
			// Make sure the mappedKey is always available, so that it's good even we want to get key asynchronously.
			result.arena.dependsOn(mappedKey.arena());

			// std::cout << "key:" << printable(kvm->key) << ", value:" << printable(kvm->value)
			//          << ", mappedKey:" << printable(mappedKey) << std::endl;

			subqueries.push_back(mapSubquery(data,
			                                 input.version,
			                                 pOriginalReq,
			                                 &result.arena,
			                                 matchIndex,
			                                 isRangeQuery,
			                                 isBoundary,
			                                 it,
			                                 kvm,
			                                 mappedKey));
		}
		wait(waitForAll(subqueries));
		subqueries.clear();
		for (int i = 0; i + offset < sz && i < SERVER_KNOBS->MAX_PARALLEL_QUICK_GET_VALUE; i++) {
			result.data.push_back(result.arena, kvms[i]);
		}
	}
	return result;
}

bool rangeIntersectsAnyTenant(TenantPrefixIndex& prefixIndex, KeyRangeRef range, Version ver) {
	auto view = prefixIndex.at(ver);
	auto beginItr = view.lastLessOrEqual(range.begin);
	auto endItr = view.lastLess(range.end);

	// If the begin and end reference different spots in the tenant index, then the tenant pointed to
	// by endItr intersects the range
	if (beginItr != endItr) {
		return true;
	}

	// If the iterators point to the same entry and that entry contains begin, then we are wholly in
	// one tenant
	if (beginItr != view.end() && range.begin.startsWith(beginItr.key())) {
		return true;
	}

	return false;
}

TEST_CASE("/fdbserver/storageserver/rangeIntersectsAnyTenant") {
	std::map<TenantName, TenantMapEntry> entries = { std::make_pair("tenant0"_sr, TenantMapEntry(0, ""_sr)),
		                                             std::make_pair("tenant2"_sr, TenantMapEntry(2, ""_sr)),
		                                             std::make_pair("tenant3"_sr, TenantMapEntry(3, ""_sr)),
		                                             std::make_pair("tenant4"_sr, TenantMapEntry(4, ""_sr)),
		                                             std::make_pair("tenant6"_sr, TenantMapEntry(6, ""_sr)) };
	TenantPrefixIndex index;
	index.createNewVersion(1);
	for (auto entry : entries) {
		index.insert(entry.second.prefix, entry.first);
	}

	// Before all tenants
	ASSERT(!rangeIntersectsAnyTenant(index, KeyRangeRef(""_sr, "\x00"_sr), index.getLatestVersion()));

	// After all tenants
	ASSERT(!rangeIntersectsAnyTenant(index, KeyRangeRef("\xfe"_sr, "\xff"_sr), index.getLatestVersion()));

	// In between tenants
	ASSERT(!rangeIntersectsAnyTenant(
	    index,
	    KeyRangeRef(TenantMapEntry::idToPrefix(1), TenantMapEntry::idToPrefix(1).withSuffix("\xff"_sr)),
	    index.getLatestVersion()));

	// In between tenants with end intersecting tenant start
	ASSERT(!rangeIntersectsAnyTenant(
	    index, KeyRangeRef(TenantMapEntry::idToPrefix(5), entries["tenant6"_sr].prefix), index.getLatestVersion()));

	// Entire tenants
	ASSERT(rangeIntersectsAnyTenant(
	    index, KeyRangeRef(entries["tenant0"_sr].prefix, TenantMapEntry::idToPrefix(1)), index.getLatestVersion()));
	ASSERT(rangeIntersectsAnyTenant(
	    index, KeyRangeRef(entries["tenant2"_sr].prefix, entries["tenant3"_sr].prefix), index.getLatestVersion()));

	// Partial tenants
	ASSERT(rangeIntersectsAnyTenant(
	    index,
	    KeyRangeRef(entries["tenant0"_sr].prefix, entries["tenant0"_sr].prefix.withSuffix("foo"_sr)),
	    index.getLatestVersion()));
	ASSERT(rangeIntersectsAnyTenant(
	    index,
	    KeyRangeRef(entries["tenant3"_sr].prefix.withSuffix("foo"_sr), entries["tenant4"_sr].prefix),
	    index.getLatestVersion()));
	ASSERT(rangeIntersectsAnyTenant(index,
	                                KeyRangeRef(entries["tenant4"_sr].prefix.withSuffix("bar"_sr),
	                                            entries["tenant4"_sr].prefix.withSuffix("foo"_sr)),
	                                index.getLatestVersion()));

	// Begin outside, end inside tenant
	ASSERT(rangeIntersectsAnyTenant(
	    index,
	    KeyRangeRef(TenantMapEntry::idToPrefix(1), entries["tenant2"_sr].prefix.withSuffix("foo"_sr)),
	    index.getLatestVersion()));
	ASSERT(rangeIntersectsAnyTenant(
	    index,
	    KeyRangeRef(TenantMapEntry::idToPrefix(1), entries["tenant3"_sr].prefix.withSuffix("foo"_sr)),
	    index.getLatestVersion()));

	// Begin inside, end outside tenant
	ASSERT(rangeIntersectsAnyTenant(
	    index,
	    KeyRangeRef(entries["tenant3"_sr].prefix.withSuffix("foo"_sr), TenantMapEntry::idToPrefix(5)),
	    index.getLatestVersion()));
	ASSERT(rangeIntersectsAnyTenant(
	    index,
	    KeyRangeRef(entries["tenant4"_sr].prefix.withSuffix("foo"_sr), TenantMapEntry::idToPrefix(5)),
	    index.getLatestVersion()));

	// Both inside different tenants
	ASSERT(rangeIntersectsAnyTenant(index,
	                                KeyRangeRef(entries["tenant0"_sr].prefix.withSuffix("foo"_sr),
	                                            entries["tenant2"_sr].prefix.withSuffix("foo"_sr)),
	                                index.getLatestVersion()));
	ASSERT(rangeIntersectsAnyTenant(index,
	                                KeyRangeRef(entries["tenant0"_sr].prefix.withSuffix("foo"_sr),
	                                            entries["tenant3"_sr].prefix.withSuffix("foo"_sr)),
	                                index.getLatestVersion()));
	ASSERT(rangeIntersectsAnyTenant(index,
	                                KeyRangeRef(entries["tenant2"_sr].prefix.withSuffix("foo"_sr),
	                                            entries["tenant6"_sr].prefix.withSuffix("foo"_sr)),
	                                index.getLatestVersion()));

	// Both outside tenants with tenant in the middle
	ASSERT(rangeIntersectsAnyTenant(
	    index, KeyRangeRef(""_sr, TenantMapEntry::idToPrefix(1).withSuffix("foo"_sr)), index.getLatestVersion()));
	ASSERT(rangeIntersectsAnyTenant(index, KeyRangeRef(""_sr, "\xff"_sr), index.getLatestVersion()));
	ASSERT(rangeIntersectsAnyTenant(
	    index, KeyRangeRef(TenantMapEntry::idToPrefix(5).withSuffix("foo"_sr), "\xff"_sr), index.getLatestVersion()));

	return Void();
}

// Most of the actor is copied from getKeyValuesQ. I tried to use templates but things become nearly impossible after
// combining actor shenanigans with template shenanigans.
ACTOR Future<Void> getMappedKeyValuesQ(StorageServer* data, GetMappedKeyValuesRequest req)
// Throws a wrong_shard_server if the keys in the request or result depend on data outside this server OR if a large
// selector offset prevents all data from being read in one range read
{
	state Span span("SS:getMappedKeyValues"_loc, req.spanContext);
	state int64_t resultSize = 0;
	state IKeyValueStore::ReadType type =
	    req.isFetchKeys ? IKeyValueStore::ReadType::FETCH : IKeyValueStore::ReadType::NORMAL;

	if (req.tenantInfo.name.present()) {
		span.addAttribute("tenant"_sr, req.tenantInfo.name.get());
	}

	getCurrentLineage()->modify(&TransactionLineage::txID) = req.spanContext.traceID;

	++data->counters.getMappedRangeQueries;
	++data->counters.allQueries;
	++data->readQueueSizeMetric;
	data->maxQueryQueue = std::max<int>(
	    data->maxQueryQueue, data->counters.allQueries.getValue() - data->counters.finishedQueries.getValue());

	// Active load balancing runs at a very high priority (to obtain accurate queue lengths)
	// so we need to downgrade here
	if (SERVER_KNOBS->FETCH_KEYS_LOWER_PRIORITY && req.isFetchKeys) {
		wait(delay(0, TaskPriority::FetchKeys));
	} else {
		wait(data->getQueryDelay());
	}

	try {
		if (req.debugID.present())
			g_traceBatch.addEvent(
			    "TransactionDebug", req.debugID.get().first(), "storageserver.getMappedKeyValues.Before");
		// VERSION_VECTOR change
		Version commitVersion = getLatestCommitVersion(req.ssLatestCommitVersions, data->tag);
		state Version version = wait(waitForVersion(data, commitVersion, req.version, span.context));

		state Optional<TenantMapEntry> tenantEntry = data->getTenantEntry(req.version, req.tenantInfo);
		state Optional<Key> tenantPrefix = tenantEntry.map<Key>([](TenantMapEntry e) { return e.prefix; });
		if (tenantPrefix.present()) {
			req.begin.setKeyUnlimited(req.begin.getKey().withPrefix(tenantPrefix.get(), req.arena));
			req.end.setKeyUnlimited(req.end.getKey().withPrefix(tenantPrefix.get(), req.arena));
		}

		state uint64_t changeCounter = data->shardChangeCounter;
		//		try {
		state KeyRange shard = getShardKeyRange(data, req.begin);

		if (req.debugID.present())
			g_traceBatch.addEvent(
			    "TransactionDebug", req.debugID.get().first(), "storageserver.getMappedKeyValues.AfterVersion");
		//.detail("ShardBegin", shard.begin).detail("ShardEnd", shard.end);
		//} catch (Error& e) { TraceEvent("WrongShardServer", data->thisServerID).detail("Begin",
		// req.begin.toString()).detail("End", req.end.toString()).detail("Version", version).detail("Shard",
		//"None").detail("In", "getMappedKeyValues>getShardKeyRange"); throw e; }

		if (!selectorInRange(req.end, shard) && !(req.end.isFirstGreaterOrEqual() && req.end.getKey() == shard.end)) {
			//			TraceEvent("WrongShardServer1", data->thisServerID).detail("Begin",
			// req.begin.toString()).detail("End", req.end.toString()).detail("Version", version).detail("ShardBegin",
			// shard.begin).detail("ShardEnd", shard.end).detail("In", "getMappedKeyValues>checkShardExtents");
			throw wrong_shard_server();
		}

		KeyRangeRef searchRange = data->clampRangeToTenant(shard, tenantEntry, req.arena);

		state int offset1 = 0;
		state int offset2;
		state Future<Key> fBegin = req.begin.isFirstGreaterOrEqual()
		                               ? Future<Key>(req.begin.getKey())
		                               : findKey(data, req.begin, version, searchRange, &offset1, span.context, type);
		state Future<Key> fEnd = req.end.isFirstGreaterOrEqual()
		                             ? Future<Key>(req.end.getKey())
		                             : findKey(data, req.end, version, searchRange, &offset2, span.context, type);
		state Key begin = wait(fBegin);
		state Key end = wait(fEnd);

		if (!tenantPrefix.present()) {
			// We do not support raw flat map requests when using tenants.
			// When tenants are required, we disable raw flat map requests entirely.
			// If tenants are optional, we check whether the range intersects a tenant and fail if it does.
			if (data->db->get().client.tenantMode == TenantMode::REQUIRED) {
				throw tenant_name_required();
			}

			if (rangeIntersectsAnyTenant(data->tenantPrefixIndex, KeyRangeRef(begin, end), req.version)) {
				throw tenant_name_required();
			}
		}

		if (req.debugID.present())
			g_traceBatch.addEvent(
			    "TransactionDebug", req.debugID.get().first(), "storageserver.getMappedKeyValues.AfterKeys");
		//.detail("Off1",offset1).detail("Off2",offset2).detail("ReqBegin",req.begin.getKey()).detail("ReqEnd",req.end.getKey());

		// Offsets of zero indicate begin/end keys in this shard, which obviously means we can answer the query
		// An end offset of 1 is also OK because the end key is exclusive, so if the first key of the next shard is the
		// end the last actual key returned must be from this shard. A begin offset of 1 is also OK because then either
		// begin is past end or equal to end (so the result is definitely empty)
		if ((offset1 && offset1 != 1) || (offset2 && offset2 != 1)) {
			TEST(true); // wrong_shard_server due to offset in getMappedKeyValuesQ
			// We could detect when offset1 takes us off the beginning of the database or offset2 takes us off the end,
			// and return a clipped range rather than an error (since that is what the NativeAPI.getRange will do anyway
			// via its "slow path"), but we would have to add some flags to the response to encode whether we went off
			// the beginning and the end, since it needs that information.
			//TraceEvent("WrongShardServer2", data->thisServerID).detail("Begin", req.begin.toString()).detail("End", req.end.toString()).detail("Version", version).detail("ShardBegin", shard.begin).detail("ShardEnd", shard.end).detail("In", "getMappedKeyValues>checkOffsets").detail("BeginKey", begin).detail("EndKey", end).detail("BeginOffset", offset1).detail("EndOffset", offset2);
			throw wrong_shard_server();
		}

		if (begin >= end) {
			if (req.debugID.present())
				g_traceBatch.addEvent(
				    "TransactionDebug", req.debugID.get().first(), "storageserver.getMappedKeyValues.Send");
			//.detail("Begin",begin).detail("End",end);

			GetMappedKeyValuesReply none;
			none.version = version;
			none.more = false;
			none.penalty = data->getPenalty();

			data->checkChangeCounter(changeCounter,
			                         KeyRangeRef(std::min<KeyRef>(req.begin.getKey(), req.end.getKey()),
			                                     std::max<KeyRef>(req.begin.getKey(), req.end.getKey())));
			req.reply.send(none);
		} else {
			state int remainingLimitBytes = req.limitBytes;

			GetKeyValuesReply getKeyValuesReply = wait(readRange(data,
			                                                     version,
			                                                     KeyRangeRef(begin, end),
			                                                     req.limit,
			                                                     &remainingLimitBytes,
			                                                     span.context,
			                                                     type,
			                                                     tenantPrefix));

			state GetMappedKeyValuesReply r;
			try {
				// Map the scanned range to another list of keys and look up.
				GetMappedKeyValuesReply _r =
				    wait(mapKeyValues(data, getKeyValuesReply, req.mapper, &req, tenantPrefix, req.matchIndex));
				r = _r;
			} catch (Error& e) {
				TraceEvent("MapError").error(e);
				throw;
			}

			if (req.debugID.present())
				g_traceBatch.addEvent(
				    "TransactionDebug", req.debugID.get().first(), "storageserver.getMappedKeyValues.AfterReadRange");
			//.detail("Begin",begin).detail("End",end).detail("SizeOf",r.data.size());
			data->checkChangeCounter(
			    changeCounter,
			    KeyRangeRef(std::min<KeyRef>(begin, std::min<KeyRef>(req.begin.getKey(), req.end.getKey())),
			                std::max<KeyRef>(end, std::max<KeyRef>(req.begin.getKey(), req.end.getKey()))));
			if (EXPENSIVE_VALIDATION) {
				// TODO: GetMappedKeyValuesRequest doesn't respect limit yet.
				//                ASSERT(r.data.size() <= std::abs(req.limit));
			}

			// For performance concerns, the cost of a range read is billed to the start key and end key of the range.
			int64_t totalByteSize = 0;
			for (int i = 0; i < r.data.size(); i++) {
				totalByteSize += r.data[i].expectedSize();
			}
			if (totalByteSize > 0 && SERVER_KNOBS->READ_SAMPLING_ENABLED) {
				int64_t bytesReadPerKSecond = std::max(totalByteSize, SERVER_KNOBS->EMPTY_READ_PENALTY) / 2;
				data->metrics.notifyBytesReadPerKSecond(addPrefix(r.data[0].key, tenantPrefix, req.arena),
				                                        bytesReadPerKSecond);
				data->metrics.notifyBytesReadPerKSecond(
				    addPrefix(r.data[r.data.size() - 1].key, tenantPrefix, req.arena), bytesReadPerKSecond);
			}

			r.penalty = data->getPenalty();
			req.reply.send(r);

			resultSize = req.limitBytes - remainingLimitBytes;
			data->counters.bytesQueried += resultSize;
			data->counters.rowsQueried += r.data.size();
			if (r.data.size() == 0) {
				++data->counters.emptyQueries;
			}
		}
	} catch (Error& e) {
		if (!canReplyWith(e))
			throw;
		data->sendErrorWithPenalty(req.reply, e, data->getPenalty());
	}

	data->transactionTagCounter.addRequest(req.tags, resultSize);
	++data->counters.finishedQueries;
	--data->readQueueSizeMetric;

	double duration = g_network->timer() - req.requestTime();
	data->counters.readLatencySample.addMeasurement(duration);
	if (data->latencyBandConfig.present()) {
		int maxReadBytes =
		    data->latencyBandConfig.get().readConfig.maxReadBytes.orDefault(std::numeric_limits<int>::max());
		int maxSelectorOffset =
		    data->latencyBandConfig.get().readConfig.maxKeySelectorOffset.orDefault(std::numeric_limits<int>::max());
		data->counters.readLatencyBands.addMeasurement(duration,
		                                               resultSize > maxReadBytes ||
		                                                   abs(req.begin.offset) > maxSelectorOffset ||
		                                                   abs(req.end.offset) > maxSelectorOffset);
	}

	return Void();
}

ACTOR Future<Void> getKeyValuesStreamQ(StorageServer* data, GetKeyValuesStreamRequest req)
// Throws a wrong_shard_server if the keys in the request or result depend on data outside this server OR if a large
// selector offset prevents all data from being read in one range read
{
	state Span span("SS:getKeyValuesStream"_loc, req.spanContext);
	state int64_t resultSize = 0;
	state IKeyValueStore::ReadType type =
	    req.isFetchKeys ? IKeyValueStore::ReadType::FETCH : IKeyValueStore::ReadType::NORMAL;

	if (req.tenantInfo.name.present()) {
		span.addAttribute("tenant"_sr, req.tenantInfo.name.get());
	}

	req.reply.setByteLimit(SERVER_KNOBS->RANGESTREAM_LIMIT_BYTES);
	++data->counters.getRangeStreamQueries;
	++data->counters.allQueries;
	++data->readQueueSizeMetric;
	data->maxQueryQueue = std::max<int>(
	    data->maxQueryQueue, data->counters.allQueries.getValue() - data->counters.finishedQueries.getValue());

	// Active load balancing runs at a very high priority (to obtain accurate queue lengths)
	// so we need to downgrade here
	if (SERVER_KNOBS->FETCH_KEYS_LOWER_PRIORITY && req.isFetchKeys) {
		wait(delay(0, TaskPriority::FetchKeys));
	} else {
		wait(delay(0, TaskPriority::DefaultEndpoint));
	}

	try {
		if (req.debugID.present())
			g_traceBatch.addEvent(
			    "TransactionDebug", req.debugID.get().first(), "storageserver.getKeyValuesStream.Before");

		Version commitVersion = getLatestCommitVersion(req.ssLatestCommitVersions, data->tag);
		state Version version = wait(waitForVersion(data, commitVersion, req.version, span.context));

		state Optional<TenantMapEntry> tenantEntry = data->getTenantEntry(version, req.tenantInfo);
		state Optional<Key> tenantPrefix = tenantEntry.map<Key>([](TenantMapEntry e) { return e.prefix; });
		if (tenantPrefix.present()) {
			req.begin.setKeyUnlimited(req.begin.getKey().withPrefix(tenantPrefix.get(), req.arena));
			req.end.setKeyUnlimited(req.end.getKey().withPrefix(tenantPrefix.get(), req.arena));
		}

		state uint64_t changeCounter = data->shardChangeCounter;
		//		try {
		state KeyRange shard = getShardKeyRange(data, req.begin);

		if (req.debugID.present())
			g_traceBatch.addEvent(
			    "TransactionDebug", req.debugID.get().first(), "storageserver.getKeyValuesStream.AfterVersion");
		//.detail("ShardBegin", shard.begin).detail("ShardEnd", shard.end);
		//} catch (Error& e) { TraceEvent("WrongShardServer", data->thisServerID).detail("Begin",
		// req.begin.toString()).detail("End", req.end.toString()).detail("Version", version).detail("Shard",
		//"None").detail("In", "getKeyValues>getShardKeyRange"); throw e; }

		if (!selectorInRange(req.end, shard) && !(req.end.isFirstGreaterOrEqual() && req.end.getKey() == shard.end)) {
			//			TraceEvent("WrongShardServer1", data->thisServerID).detail("Begin",
			// req.begin.toString()).detail("End", req.end.toString()).detail("Version", version).detail("ShardBegin",
			// shard.begin).detail("ShardEnd", shard.end).detail("In", "getKeyValues>checkShardExtents");
			throw wrong_shard_server();
		}

		KeyRangeRef searchRange = data->clampRangeToTenant(shard, tenantEntry, req.arena);

		state int offset1 = 0;
		state int offset2;
		state Future<Key> fBegin = req.begin.isFirstGreaterOrEqual()
		                               ? Future<Key>(req.begin.getKey())
		                               : findKey(data, req.begin, version, searchRange, &offset1, span.context, type);
		state Future<Key> fEnd = req.end.isFirstGreaterOrEqual()
		                             ? Future<Key>(req.end.getKey())
		                             : findKey(data, req.end, version, searchRange, &offset2, span.context, type);
		state Key begin = wait(fBegin);
		state Key end = wait(fEnd);
		if (req.debugID.present())
			g_traceBatch.addEvent(
			    "TransactionDebug", req.debugID.get().first(), "storageserver.getKeyValuesStream.AfterKeys");
		//.detail("Off1",offset1).detail("Off2",offset2).detail("ReqBegin",req.begin.getKey()).detail("ReqEnd",req.end.getKey());

		// Offsets of zero indicate begin/end keys in this shard, which obviously means we can answer the query
		// An end offset of 1 is also OK because the end key is exclusive, so if the first key of the next shard is the
		// end the last actual key returned must be from this shard. A begin offset of 1 is also OK because then either
		// begin is past end or equal to end (so the result is definitely empty)
		if ((offset1 && offset1 != 1) || (offset2 && offset2 != 1)) {
			TEST(true); // wrong_shard_server due to offset in rangeStream
			// We could detect when offset1 takes us off the beginning of the database or offset2 takes us off the end,
			// and return a clipped range rather than an error (since that is what the NativeAPI.getRange will do anyway
			// via its "slow path"), but we would have to add some flags to the response to encode whether we went off
			// the beginning and the end, since it needs that information.
			//TraceEvent("WrongShardServer2", data->thisServerID).detail("Begin", req.begin.toString()).detail("End", req.end.toString()).detail("Version", version).detail("ShardBegin", shard.begin).detail("ShardEnd", shard.end).detail("In", "getKeyValues>checkOffsets").detail("BeginKey", begin).detail("EndKey", end).detail("BeginOffset", offset1).detail("EndOffset", offset2);
			throw wrong_shard_server();
		}

		if (begin >= end) {
			if (req.debugID.present())
				g_traceBatch.addEvent(
				    "TransactionDebug", req.debugID.get().first(), "storageserver.getKeyValuesStream.Send");
			//.detail("Begin",begin).detail("End",end);

			GetKeyValuesStreamReply none;
			none.version = version;
			none.more = false;

			data->checkChangeCounter(changeCounter,
			                         KeyRangeRef(std::min<KeyRef>(req.begin.getKey(), req.end.getKey()),
			                                     std::max<KeyRef>(req.begin.getKey(), req.end.getKey())));
			req.reply.send(none);
			req.reply.sendError(end_of_stream());
		} else {
			loop {
				wait(req.reply.onReady());

				if (version < data->oldestVersion.get()) {
					throw transaction_too_old();
				}

				// Even if TSS mode is Disabled, this may be the second test in a restarting test where the first run
				// had it enabled.
				state int byteLimit = (BUGGIFY && g_simulator.tssMode == ISimulator::TSSMode::Disabled &&
				                       !data->isTss() && !data->isSSWithTSSPair())
				                          ? 1
				                          : CLIENT_KNOBS->REPLY_BYTE_LIMIT;
				GetKeyValuesReply _r = wait(readRange(
				    data, version, KeyRangeRef(begin, end), req.limit, &byteLimit, span.context, type, tenantPrefix));
				GetKeyValuesStreamReply r(_r);

				if (req.debugID.present())
					g_traceBatch.addEvent("TransactionDebug",
					                      req.debugID.get().first(),
					                      "storageserver.getKeyValuesStream.AfterReadRange");
				//.detail("Begin",begin).detail("End",end).detail("SizeOf",r.data.size());
				data->checkChangeCounter(
				    changeCounter,
				    KeyRangeRef(std::min<KeyRef>(begin, std::min<KeyRef>(req.begin.getKey(), req.end.getKey())),
				                std::max<KeyRef>(end, std::max<KeyRef>(req.begin.getKey(), req.end.getKey()))));
				if (EXPENSIVE_VALIDATION) {
					for (int i = 0; i < r.data.size(); i++) {
						if (tenantPrefix.present()) {
							ASSERT(r.data[i].key >= begin.removePrefix(tenantPrefix.get()) &&
							       r.data[i].key < end.removePrefix(tenantPrefix.get()));
						} else {
							ASSERT(r.data[i].key >= begin && r.data[i].key < end);
						}
					}
					ASSERT(r.data.size() <= std::abs(req.limit));
				}

				// For performance concerns, the cost of a range read is billed to the start key and end key of the
				// range.
				int64_t totalByteSize = 0;
				for (int i = 0; i < r.data.size(); i++) {
					totalByteSize += r.data[i].expectedSize();
				}

				KeyRef lastKey;
				if (!r.data.empty()) {
					lastKey = addPrefix(r.data.back().key, tenantPrefix, req.arena);
				}
				if (totalByteSize > 0 && SERVER_KNOBS->READ_SAMPLING_ENABLED) {
					int64_t bytesReadPerKSecond = std::max(totalByteSize, SERVER_KNOBS->EMPTY_READ_PENALTY) / 2;
					KeyRef firstKey = addPrefix(r.data[0].key, tenantPrefix, req.arena);
					data->metrics.notifyBytesReadPerKSecond(firstKey, bytesReadPerKSecond);
					data->metrics.notifyBytesReadPerKSecond(lastKey, bytesReadPerKSecond);
				}

				req.reply.send(r);

				data->counters.rowsQueried += r.data.size();
				if (r.data.size() == 0) {
					++data->counters.emptyQueries;
				}
				if (!r.more) {
					req.reply.sendError(end_of_stream());
					break;
				}
				ASSERT(r.data.size());

				if (req.limit >= 0) {
					begin = keyAfter(lastKey);
				} else {
					end = lastKey;
				}

				if (SERVER_KNOBS->FETCH_KEYS_LOWER_PRIORITY && req.isFetchKeys) {
					wait(delay(0, TaskPriority::FetchKeys));
				} else {
					wait(delay(0, TaskPriority::DefaultEndpoint));
				}

				data->transactionTagCounter.addRequest(req.tags, resultSize);
			}
		}
	} catch (Error& e) {
		if (e.code() != error_code_operation_obsolete) {
			if (!canReplyWith(e))
				throw;
			req.reply.sendError(e);
		}
	}

	data->transactionTagCounter.addRequest(req.tags, resultSize);
	++data->counters.finishedQueries;
	--data->readQueueSizeMetric;

	return Void();
}

ACTOR Future<Void> getKeyQ(StorageServer* data, GetKeyRequest req) {
	state Span span("SS:getKey"_loc, req.spanContext);
	if (req.tenantInfo.name.present()) {
		span.addAttribute("tenant"_sr, req.tenantInfo.name.get());
	}
	state int64_t resultSize = 0;
	getCurrentLineage()->modify(&TransactionLineage::txID) = req.spanContext.traceID;

	++data->counters.getKeyQueries;
	++data->counters.allQueries;
	++data->readQueueSizeMetric;
	data->maxQueryQueue = std::max<int>(
	    data->maxQueryQueue, data->counters.allQueries.getValue() - data->counters.finishedQueries.getValue());

	// Active load balancing runs at a very high priority (to obtain accurate queue lengths)
	// so we need to downgrade here
	wait(data->getQueryDelay());

	try {
		Version commitVersion = getLatestCommitVersion(req.ssLatestCommitVersions, data->tag);
		state Version version = wait(waitForVersion(data, commitVersion, req.version, req.spanContext));

		state Optional<TenantMapEntry> tenantEntry = data->getTenantEntry(version, req.tenantInfo);
		if (tenantEntry.present()) {
			req.sel.setKeyUnlimited(req.sel.getKey().withPrefix(tenantEntry.get().prefix, req.arena));
		}
		state uint64_t changeCounter = data->shardChangeCounter;

		KeyRange shard = getShardKeyRange(data, req.sel);
		KeyRangeRef searchRange = data->clampRangeToTenant(shard, tenantEntry, req.arena);

		state int offset;
		Key absoluteKey = wait(
		    findKey(data, req.sel, version, searchRange, &offset, req.spanContext, IKeyValueStore::ReadType::NORMAL));

		data->checkChangeCounter(changeCounter,
		                         KeyRangeRef(std::min<KeyRef>(req.sel.getKey(), absoluteKey),
		                                     std::max<KeyRef>(req.sel.getKey(), absoluteKey)));

		KeyRef k = absoluteKey;
		if (tenantEntry.present()) {
			k = k.removePrefix(tenantEntry.get().prefix);
		}

		KeySelector updated;
		if (offset < 0)
			updated = firstGreaterOrEqual(k) +
			          offset; // first thing on this shard OR (large offset case) smallest key retrieved in range read
		else if (offset > 0)
			updated =
			    firstGreaterOrEqual(k) + offset -
			    1; // first thing on next shard OR (large offset case) keyAfter largest key retrieved in range read
		else
			updated = KeySelectorRef(k, true, 0); // found

		resultSize = k.size();
		data->counters.bytesQueried += resultSize;
		++data->counters.rowsQueried;

		// Check if the desired key might be cached
		auto cached = data->cachedRangeMap[absoluteKey];
		// if (cached)
		//	TraceEvent(SevDebug, "SSGetKeyCached").detail("Key", k).detail("Begin",
		// shard.begin.printable()).detail("End", shard.end.printable());

		GetKeyReply reply(updated, cached);
		reply.penalty = data->getPenalty();

		req.reply.send(reply);
	} catch (Error& e) {
		// if (e.code() == error_code_wrong_shard_server) TraceEvent("WrongShardServer").detail("In","getKey");
		if (!canReplyWith(e))
			throw;
		data->sendErrorWithPenalty(req.reply, e, data->getPenalty());
	}

	// SOMEDAY: The size reported here is an undercount of the bytes read due to the fact that we have to scan for the
	// key It would be more accurate to count all the read bytes, but it's not critical because this function is only
	// used if read-your-writes is disabled
	data->transactionTagCounter.addRequest(req.tags, resultSize);

	++data->counters.finishedQueries;
	--data->readQueueSizeMetric;

	double duration = g_network->timer() - req.requestTime();
	data->counters.readLatencySample.addMeasurement(duration);
	if (data->latencyBandConfig.present()) {
		int maxReadBytes =
		    data->latencyBandConfig.get().readConfig.maxReadBytes.orDefault(std::numeric_limits<int>::max());
		int maxSelectorOffset =
		    data->latencyBandConfig.get().readConfig.maxKeySelectorOffset.orDefault(std::numeric_limits<int>::max());
		data->counters.readLatencyBands.addMeasurement(
		    duration, resultSize > maxReadBytes || abs(req.sel.offset) > maxSelectorOffset);
	}

	return Void();
}

void getQueuingMetrics(StorageServer* self, StorageQueuingMetricsRequest const& req) {
	StorageQueuingMetricsReply reply;
	reply.localTime = now();
	reply.instanceID = self->instanceID;
	reply.bytesInput = self->counters.bytesInput.getValue();
	reply.bytesDurable = self->counters.bytesDurable.getValue();

	reply.storageBytes = self->storage.getStorageBytes();
	reply.localRateLimit = self->currentRate();

	reply.version = self->version.get();
	reply.cpuUsage = self->cpuUsage;
	reply.diskUsage = self->diskUsage;
	reply.durableVersion = self->durableVersion.get();

	reply.busiestTags = self->transactionTagCounter.getBusiestTags();

	req.reply.send(reply);
}

#ifndef __INTEL_COMPILER
#pragma endregion
#endif

/////////////////////////// Updates ////////////////////////////////
#ifndef __INTEL_COMPILER
#pragma region Updates
#endif

ACTOR Future<Void> doEagerReads(StorageServer* data, UpdateEagerReadInfo* eager) {
	eager->finishKeyBegin();

	if (SERVER_KNOBS->ENABLE_CLEAR_RANGE_EAGER_READS) {
		std::vector<Future<Key>> keyEnd(eager->keyBegin.size());
		for (int i = 0; i < keyEnd.size(); i++)
			keyEnd[i] = data->storage.readNextKeyInclusive(eager->keyBegin[i], IKeyValueStore::ReadType::EAGER);
		data->counters.eagerReadsKeys += keyEnd.size();

		state Future<std::vector<Key>> futureKeyEnds = getAll(keyEnd);
		state std::vector<Key> keyEndVal = wait(futureKeyEnds);
		for (const auto& key : keyEndVal) {
			data->counters.kvScanBytes += key.expectedSize();
		}
		eager->keyEnd = keyEndVal;
	}

	std::vector<Future<Optional<Value>>> value(eager->keys.size());
	for (int i = 0; i < value.size(); i++)
		value[i] =
		    data->storage.readValuePrefix(eager->keys[i].first, eager->keys[i].second, IKeyValueStore::ReadType::EAGER);

	state Future<std::vector<Optional<Value>>> futureValues = getAll(value);
	std::vector<Optional<Value>> optionalValues = wait(futureValues);
	for (const auto& value : optionalValues) {
		if (value.present()) {
			data->counters.kvGetBytes += value.expectedSize();
		}
	}
	data->counters.eagerReadsKeys += eager->keys.size();
	eager->value = optionalValues;

	return Void();
}

bool changeDurableVersion(StorageServer* data, Version desiredDurableVersion) {
	// Remove entries from the latest version of data->versionedData that haven't changed since they were inserted
	//   before or at desiredDurableVersion, to maintain the invariants for versionedData.
	// Such entries remain in older versions of versionedData until they are forgotten, because it is expensive to dig
	// them out. We also remove everything up to and including newDurableVersion from mutationLog, and everything
	//   up to but excluding desiredDurableVersion from freeable
	// May return false if only part of the work has been done, in which case the caller must call again with the same
	// parameters

	auto& verData = data->mutableData();
	ASSERT(verData.getLatestVersion() == data->version.get() || verData.getLatestVersion() == data->version.get() + 1);

	Version nextDurableVersion = desiredDurableVersion;

	auto mlv = data->getMutationLog().begin();
	if (mlv != data->getMutationLog().end() && mlv->second.version <= desiredDurableVersion) {
		auto& v = mlv->second;
		nextDurableVersion = v.version;
		data->freeable[data->version.get()].dependsOn(v.arena());

		if (verData.getLatestVersion() <= data->version.get())
			verData.createNewVersion(data->version.get() + 1);

		int64_t bytesDurable = VERSION_OVERHEAD;
		for (const auto& m : v.mutations) {
			bytesDurable += mvccStorageBytes(m);
			auto i = verData.atLatest().find(m.param1);
			if (i) {
				ASSERT(i.key() == m.param1);
				ASSERT(i.insertVersion() >= nextDurableVersion);
				if (i.insertVersion() == nextDurableVersion)
					verData.erase(i);
			}
			if (m.type == MutationRef::SetValue) {
				// A set can split a clear, so there might be another entry immediately after this one that should also
				// be cleaned up
				i = verData.atLatest().upper_bound(m.param1);
				if (i) {
					ASSERT(i.insertVersion() >= nextDurableVersion);
					if (i.insertVersion() == nextDurableVersion)
						verData.erase(i);
				}
			}
		}
		data->counters.bytesDurable += bytesDurable;
	}

	if (EXPENSIVE_VALIDATION) {
		// Check that the above loop did its job
		auto view = data->data().atLatest();
		for (auto i = view.begin(); i != view.end(); ++i)
			ASSERT(i.insertVersion() > nextDurableVersion);
	}
	data->getMutableMutationLog().erase(data->getMutationLog().begin(),
	                                    data->getMutationLog().upper_bound(nextDurableVersion));
	data->freeable.erase(data->freeable.begin(), data->freeable.lower_bound(nextDurableVersion));

	Future<Void> checkFatalError = data->otherError.getFuture();
	data->durableVersion.set(nextDurableVersion);
	setDataDurableVersion(data->thisServerID, data->durableVersion.get());
	if (checkFatalError.isReady())
		checkFatalError.get();

	// TraceEvent("ForgotVersionsBefore", data->thisServerID).detail("Version", nextDurableVersion);
	validate(data);

	return nextDurableVersion == desiredDurableVersion;
}

Optional<MutationRef> clipMutation(MutationRef const& m, KeyRangeRef range) {
	if (isSingleKeyMutation((MutationRef::Type)m.type)) {
		if (range.contains(m.param1))
			return m;
	} else if (m.type == MutationRef::ClearRange) {
		KeyRangeRef i = range & KeyRangeRef(m.param1, m.param2);
		if (!i.empty())
			return MutationRef((MutationRef::Type)m.type, i.begin, i.end);
	} else
		ASSERT(false);
	return Optional<MutationRef>();
}

bool convertAtomicOp(MutationRef& m, StorageServer::VersionedData const& data, UpdateEagerReadInfo* eager, Arena& ar) {
	// After this function call, m should be copied into an arena immediately (before modifying data, shards, or eager)
	if (m.type != MutationRef::ClearRange && m.type != MutationRef::SetValue) {
		Optional<StringRef> oldVal;
		auto it = data.atLatest().lastLessOrEqual(m.param1);
		if (it != data.atLatest().end() && it->isValue() && it.key() == m.param1)
			oldVal = it->getValue();
		else if (it != data.atLatest().end() && it->isClearTo() && it->getEndKey() > m.param1) {
			TEST(true); // Atomic op right after a clear.
		} else {
			Optional<Value>& oldThing = eager->getValue(m.param1);
			if (oldThing.present())
				oldVal = oldThing.get();
		}

		switch (m.type) {
		case MutationRef::AddValue:
			m.param2 = doLittleEndianAdd(oldVal, m.param2, ar);
			break;
		case MutationRef::And:
			m.param2 = doAnd(oldVal, m.param2, ar);
			break;
		case MutationRef::Or:
			m.param2 = doOr(oldVal, m.param2, ar);
			break;
		case MutationRef::Xor:
			m.param2 = doXor(oldVal, m.param2, ar);
			break;
		case MutationRef::AppendIfFits:
			m.param2 = doAppendIfFits(oldVal, m.param2, ar);
			break;
		case MutationRef::Max:
			m.param2 = doMax(oldVal, m.param2, ar);
			break;
		case MutationRef::Min:
			m.param2 = doMin(oldVal, m.param2, ar);
			break;
		case MutationRef::ByteMin:
			m.param2 = doByteMin(oldVal, m.param2, ar);
			break;
		case MutationRef::ByteMax:
			m.param2 = doByteMax(oldVal, m.param2, ar);
			break;
		case MutationRef::MinV2:
			m.param2 = doMinV2(oldVal, m.param2, ar);
			break;
		case MutationRef::AndV2:
			m.param2 = doAndV2(oldVal, m.param2, ar);
			break;
		case MutationRef::CompareAndClear:
			if (oldVal.present() && m.param2 == oldVal.get()) {
				m.type = MutationRef::ClearRange;
				m.param2 = keyAfter(m.param1, ar);
				return true;
			}
			return false;
		}
		m.type = MutationRef::SetValue;
	}
	return true;
}

void expandClear(MutationRef& m,
                 StorageServer::VersionedData const& data,
                 UpdateEagerReadInfo* eager,
                 KeyRef eagerTrustedEnd) {
	// After this function call, m should be copied into an arena immediately (before modifying data, shards, or eager)
	ASSERT(m.type == MutationRef::ClearRange);
	// Expand the clear
	const auto& d = data.atLatest();

	// If another clear overlaps the beginning of this one, engulf it
	auto i = d.lastLess(m.param1);
	if (i && i->isClearTo() && i->getEndKey() >= m.param1)
		m.param1 = i.key();

	// If another clear overlaps the end of this one, engulf it; otherwise expand
	i = d.lastLessOrEqual(m.param2);
	if (i && i->isClearTo() && i->getEndKey() >= m.param2) {
		m.param2 = i->getEndKey();
	} else if (SERVER_KNOBS->ENABLE_CLEAR_RANGE_EAGER_READS) {
		// Expand to the next set or clear (from storage or latestVersion), and if it
		// is a clear, engulf it as well
		i = d.lower_bound(m.param2);
		KeyRef endKeyAtStorageVersion =
		    m.param2 == eagerTrustedEnd ? eagerTrustedEnd : std::min(eager->getKeyEnd(m.param2), eagerTrustedEnd);
		if (!i || endKeyAtStorageVersion < i.key())
			m.param2 = endKeyAtStorageVersion;
		else if (i->isClearTo())
			m.param2 = i->getEndKey();
		else
			m.param2 = i.key();
	}
}

void applyMutation(StorageServer* self,
                   MutationRef const& m,
                   Arena& arena,
                   StorageServer::VersionedData& data,
                   Version version) {
	// m is expected to be in arena already
	// Clear split keys are added to arena
	StorageMetrics metrics;
	metrics.bytesPerKSecond = mvccStorageBytes(m) / 2;
	metrics.iosPerKSecond = 1;
	self->metrics.notify(m.param1, metrics);

	if (m.type == MutationRef::SetValue) {
		// VersionedMap (data) is bookkeeping all empty ranges. If the key to be set is new, it is supposed to be in a
		// range what was empty. Break the empty range into halves.
		auto prev = data.atLatest().lastLessOrEqual(m.param1);
		if (prev && prev->isClearTo() && prev->getEndKey() > m.param1) {
			ASSERT(prev.key() <= m.param1);
			KeyRef end = prev->getEndKey();
			// the insert version of the previous clear is preserved for the "left half", because in
			// changeDurableVersion() the previous clear is still responsible for removing it insert() invalidates prev,
			// so prev.key() is not safe to pass to it by reference
			data.insert(KeyRef(prev.key()),
			            ValueOrClearToRef::clearTo(m.param1),
			            prev.insertVersion()); // overwritten by below insert if empty
			KeyRef nextKey = keyAfter(m.param1, arena);
			if (end != nextKey) {
				ASSERT(end > nextKey);
				// the insert version of the "right half" is not preserved, because in changeDurableVersion() this set
				// is responsible for removing it
				// FIXME: This copy is technically an asymptotic problem, definitely a waste of memory (copy of keyAfter
				// is a waste, but not asymptotic)
				data.insert(nextKey, ValueOrClearToRef::clearTo(KeyRef(arena, end)));
			}
		}
		data.insert(m.param1, ValueOrClearToRef::value(m.param2));
		self->watches.trigger(m.param1);
	} else if (m.type == MutationRef::ClearRange) {
		data.erase(m.param1, m.param2);
		ASSERT(m.param2 > m.param1);
		ASSERT(!data.isClearContaining(data.atLatest(), m.param1));
		data.insert(m.param1, ValueOrClearToRef::clearTo(m.param2));
		self->watches.triggerRange(m.param1, m.param2);
	}
}

void applyChangeFeedMutation(StorageServer* self, MutationRef const& m, Version version) {
	if (m.type == MutationRef::SetValue) {
		for (auto& it : self->keyChangeFeed[m.param1]) {
			if (version < it->stopVersion && !it->removing && version > it->emptyVersion) {
				if (it->mutations.empty() || it->mutations.back().version != version) {
					it->mutations.push_back(MutationsAndVersionRef(version, self->knownCommittedVersion.get()));
				}
				it->mutations.back().mutations.push_back_deep(it->mutations.back().arena(), m);
				self->currentChangeFeeds.insert(it->id);

				DEBUG_MUTATION("ChangeFeedWriteSet", version, m, self->thisServerID)
				    .detail("Range", it->range)
				    .detail("ChangeFeedID", it->id);
			} else {
				TEST(version <= it->emptyVersion); // Skip CF write because version <= emptyVersion
				TEST(it->removing); // Skip CF write because removing
				TEST(version >= it->stopVersion); // Skip CF write because stopped
				DEBUG_MUTATION("ChangeFeedWriteSetIgnore", version, m, self->thisServerID)
				    .detail("Range", it->range)
				    .detail("ChangeFeedID", it->id)
				    .detail("StopVersion", it->stopVersion)
				    .detail("EmptyVersion", it->emptyVersion)
				    .detail("Removing", it->removing);
			}
		}
	} else if (m.type == MutationRef::ClearRange) {
		auto ranges = self->keyChangeFeed.intersectingRanges(KeyRangeRef(m.param1, m.param2));
		for (auto& r : ranges) {
			for (auto& it : r.value()) {
				if (version < it->stopVersion && !it->removing && version > it->emptyVersion) {
					if (it->mutations.empty() || it->mutations.back().version != version) {
						it->mutations.push_back(MutationsAndVersionRef(version, self->knownCommittedVersion.get()));
					}
					it->mutations.back().mutations.push_back_deep(it->mutations.back().arena(), m);
					self->currentChangeFeeds.insert(it->id);
					DEBUG_MUTATION("ChangeFeedWriteClear", version, m, self->thisServerID)
					    .detail("Range", it->range)
					    .detail("ChangeFeedID", it->id);
				} else {
					TEST(version <= it->emptyVersion); // Skip CF clear because version <= emptyVersion
					TEST(it->removing); // Skip CF clear because removing
					TEST(version >= it->stopVersion); // Skip CF clear because stopped
					DEBUG_MUTATION("ChangeFeedWriteClearIgnore", version, m, self->thisServerID)
					    .detail("Range", it->range)
					    .detail("ChangeFeedID", it->id)
					    .detail("StopVersion", it->stopVersion)
					    .detail("EmptyVersion", it->emptyVersion)
					    .detail("Removing", it->removing);
				}
			}
		}
	}
}

void removeDataRange(StorageServer* ss,
                     Standalone<VerUpdateRef>& mLV,
                     KeyRangeMap<Reference<ShardInfo>>& shards,
                     KeyRangeRef range) {
	// modify the latest version of data to remove all sets and trim all clears to exclude range.
	// Add a clear to mLV (mutationLog[data.getLatestVersion()]) that ensures all keys in range are removed from the
	// disk when this latest version becomes durable mLV is also modified if necessary to ensure that split clears can
	// be forgotten

	MutationRef clearRange(MutationRef::ClearRange, range.begin, range.end);
	clearRange = ss->addMutationToMutationLog(mLV, clearRange);

	auto& data = ss->mutableData();

	// Expand the range to the right to include other shards not in versionedData
	for (auto r = shards.rangeContaining(range.end); r != shards.ranges().end() && !r->value()->isInVersionedData();
	     ++r)
		range = KeyRangeRef(range.begin, r->end());

	auto endClear = data.atLatest().lastLess(range.end);
	if (endClear && endClear->isClearTo() && endClear->getEndKey() > range.end) {
		// This clear has been bumped up to insertVersion==data.getLatestVersion and needs a corresponding mutation log
		// entry to forget
		MutationRef m(MutationRef::ClearRange, range.end, endClear->getEndKey());
		m = ss->addMutationToMutationLog(mLV, m);
		data.insert(m.param1, ValueOrClearToRef::clearTo(m.param2));
		++ss->counters.kvSystemClearRanges;
	}

	auto beginClear = data.atLatest().lastLess(range.begin);
	if (beginClear && beginClear->isClearTo() && beginClear->getEndKey() > range.begin) {
		// We don't need any special mutationLog entry - because the begin key and insert version are unchanged the
		// original clear
		//   mutation works to forget this one - but we need range.begin in the right arena
		KeyRef rb(mLV.arena(), range.begin);
		// insert() invalidates beginClear, so beginClear.key() is not safe to pass to it by reference
		data.insert(KeyRef(beginClear.key()), ValueOrClearToRef::clearTo(rb), beginClear.insertVersion());
	}

	data.erase(range.begin, range.end);
}

void setAvailableStatus(StorageServer* self, KeyRangeRef keys, bool available);
void setAssignedStatus(StorageServer* self, KeyRangeRef keys, bool nowAssigned);
void updateStorageShard(StorageServer* self, StorageServerShard shard);

void coalescePhysicalShards(StorageServer* data, KeyRangeRef keys) {
	auto shardRanges = data->shards.intersectingRanges(keys);
	auto fullRange = data->shards.ranges();

	auto iter = shardRanges.begin();
	if (iter != fullRange.begin()) {
		--iter;
	}
	auto iterEnd = shardRanges.end();
	if (iterEnd != fullRange.end()) {
		++iterEnd;
	}

	KeyRangeMap<Reference<ShardInfo>>::iterator lastShard = iter;
	++iter;

	for (; iter != iterEnd; ++iter) {
		if (ShardInfo::canMerge(lastShard.value().getPtr(), iter->value().getPtr())) {
			ShardInfo* newShard = lastShard.value().extractPtr();
			ASSERT(newShard->mergeWith(iter->value().getPtr()));
			data->addShard(newShard);
			iter = data->shards.rangeContaining(newShard->keys.begin);
		}
		lastShard = iter;
	}
}

void coalesceShards(StorageServer* data, KeyRangeRef keys) {
	auto shardRanges = data->shards.intersectingRanges(keys);
	auto fullRange = data->shards.ranges();

	auto iter = shardRanges.begin();
	if (iter != fullRange.begin())
		--iter;
	auto iterEnd = shardRanges.end();
	if (iterEnd != fullRange.end())
		++iterEnd;

	bool lastReadable = false;
	bool lastNotAssigned = false;
	KeyRangeMap<Reference<ShardInfo>>::iterator lastRange;

	for (; iter != iterEnd; ++iter) {
		if (lastReadable && iter->value()->isReadable()) {
			KeyRange range = KeyRangeRef(lastRange->begin(), iter->end());
			data->addShard(ShardInfo::newReadWrite(range, data));
			iter = data->shards.rangeContaining(range.begin);
		} else if (lastNotAssigned && iter->value()->notAssigned()) {
			KeyRange range = KeyRangeRef(lastRange->begin(), iter->end());
			data->addShard(ShardInfo::newNotAssigned(range));
			iter = data->shards.rangeContaining(range.begin);
		}

		lastReadable = iter->value()->isReadable();
		lastNotAssigned = iter->value()->notAssigned();
		lastRange = iter;
	}
}

template <class T>
void addMutation(T& target, Version version, bool fromFetch, MutationRef const& mutation) {
	target.addMutation(version, fromFetch, mutation);
}

template <class T>
void addMutation(Reference<T>& target, Version version, bool fromFetch, MutationRef const& mutation) {
	addMutation(*target, version, fromFetch, mutation);
}

template <class T>
void splitMutations(StorageServer* data, KeyRangeMap<T>& map, VerUpdateRef const& update) {
	for (int i = 0; i < update.mutations.size(); i++) {
		splitMutation(data, map, update.mutations[i], update.version, update.version);
	}
}

template <class T>
void splitMutation(StorageServer* data, KeyRangeMap<T>& map, MutationRef const& m, Version ver, bool fromFetch) {
	if (isSingleKeyMutation((MutationRef::Type)m.type)) {
		if (!SHORT_CIRCUT_ACTUAL_STORAGE || !normalKeys.contains(m.param1))
			addMutation(map.rangeContaining(m.param1)->value(), ver, fromFetch, m);
	} else if (m.type == MutationRef::ClearRange) {
		KeyRangeRef mKeys(m.param1, m.param2);
		if (!SHORT_CIRCUT_ACTUAL_STORAGE || !normalKeys.contains(mKeys)) {
			auto r = map.intersectingRanges(mKeys);
			for (auto i = r.begin(); i != r.end(); ++i) {
				KeyRangeRef k = mKeys & i->range();
				addMutation(i->value(), ver, fromFetch, MutationRef((MutationRef::Type)m.type, k.begin, k.end));
			}
		}
	} else
		ASSERT(false); // Unknown mutation type in splitMutations
}

ACTOR Future<Void> logFetchKeysWarning(AddingShard* shard) {
	state double startTime = now();
	loop {
		state double waitSeconds = BUGGIFY ? 5.0 : 600.0;
		wait(delay(waitSeconds));

		const auto traceEventLevel =
		    waitSeconds > SERVER_KNOBS->FETCH_KEYS_TOO_LONG_TIME_CRITERIA ? SevWarnAlways : SevInfo;
		TraceEvent(traceEventLevel, "FetchKeysTooLong")
		    .detail("Duration", now() - startTime)
		    .detail("Phase", shard->phase)
		    .detail("Begin", shard->keys.begin.printable())
		    .detail("End", shard->keys.end.printable());
	}
}

class FetchKeysMetricReporter {
	const UID uid;
	const double startTime;
	int fetchedBytes;
	StorageServer::FetchKeysHistograms& histograms;
	StorageServer::CurrentRunningFetchKeys& currentRunning;
	Counter& bytesFetchedCounter;
	Counter& kvFetchedCounter;

public:
	FetchKeysMetricReporter(const UID& uid_,
	                        const double startTime_,
	                        const KeyRange& keyRange,
	                        StorageServer::FetchKeysHistograms& histograms_,
	                        StorageServer::CurrentRunningFetchKeys& currentRunning_,
	                        Counter& bytesFetchedCounter,
	                        Counter& kvFetchedCounter)
	  : uid(uid_), startTime(startTime_), fetchedBytes(0), histograms(histograms_), currentRunning(currentRunning_),
	    bytesFetchedCounter(bytesFetchedCounter), kvFetchedCounter(kvFetchedCounter) {

		currentRunning.recordStart(uid, keyRange);
	}

	void addFetchedBytes(const int bytes, const int kvCount) {
		fetchedBytes += bytes;
		bytesFetchedCounter += bytes;
		kvFetchedCounter += kvCount;
	}

	~FetchKeysMetricReporter() {
		double latency = now() - startTime;

		// If fetchKeys is *NOT* run, i.e. returning immediately, still report a record.
		if (latency == 0)
			latency = 1e6;

		const uint32_t bandwidth = fetchedBytes / latency;

		histograms.latency->sampleSeconds(latency);
		histograms.bytes->sample(fetchedBytes);
		histograms.bandwidth->sample(bandwidth);

		currentRunning.recordFinish(uid);
	}
};

ACTOR Future<Void> tryGetRange(PromiseStream<RangeResult> results, Transaction* tr, KeyRange keys) {
	state KeySelectorRef begin = firstGreaterOrEqual(keys.begin);
	state KeySelectorRef end = firstGreaterOrEqual(keys.end);

	try {
		loop {
			GetRangeLimits limits(GetRangeLimits::ROW_LIMIT_UNLIMITED, SERVER_KNOBS->FETCH_BLOCK_BYTES);
			limits.minRows = 0;
			state RangeResult rep = wait(tr->getRange(begin, end, limits, Snapshot::True));
			if (!rep.more) {
				rep.readThrough = keys.end;
			}
			results.send(rep);

			if (!rep.more) {
				results.sendError(end_of_stream());
				return Void();
			}

			if (rep.readThrough.present()) {
				begin = firstGreaterOrEqual(rep.readThrough.get());
			} else {
				begin = firstGreaterThan(rep.end()[-1].key);
			}
		}
	} catch (Error& e) {
		if (e.code() == error_code_actor_cancelled) {
			throw;
		}
		results.sendError(e);
		throw;
	}
}

// We have to store the version the change feed was stopped at in the SS instead of just the stopped status
// In addition to simplifying stopping logic, it enables communicating stopped status when fetching change feeds
// from other SS correctly
const Value changeFeedSSValue(KeyRangeRef const& range, Version popVersion, Version stopVersion) {
	BinaryWriter wr(IncludeVersion(ProtocolVersion::withChangeFeed()));
	wr << range;
	wr << popVersion;
	wr << stopVersion;
	return wr.toValue();
}

std::tuple<KeyRange, Version, Version> decodeChangeFeedSSValue(ValueRef const& value) {
	KeyRange range;
	Version popVersion, stopVersion;
	BinaryReader reader(value, IncludeVersion());
	reader >> range;
	reader >> popVersion;
	reader >> stopVersion;
	return std::make_tuple(range, popVersion, stopVersion);
}

ACTOR Future<Void> changeFeedPopQ(StorageServer* self, ChangeFeedPopRequest req) {
	// if a SS restarted and is way behind, wait for it to at least have caught up through the pop version
	wait(self->version.whenAtLeast(req.version));
	wait(delay(0));

	if (!self->isReadable(req.range)) {
		req.reply.sendError(wrong_shard_server());
		return Void();
	}
	auto feed = self->uidChangeFeed.find(req.rangeID);
	if (feed == self->uidChangeFeed.end()) {
		req.reply.sendError(unknown_change_feed());
		return Void();
	}

	TraceEvent(SevDebug, "ChangeFeedPopQuery", self->thisServerID)
	    .detail("RangeID", req.rangeID.printable())
	    .detail("Version", req.version)
	    .detail("SSVersion", self->version.get())
	    .detail("Range", req.range);

	if (req.version - 1 > feed->second->emptyVersion) {
		feed->second->emptyVersion = req.version - 1;
		while (!feed->second->mutations.empty() && feed->second->mutations.front().version < req.version) {
			feed->second->mutations.pop_front();
		}
		if (!feed->second->destroyed) {
			Version durableVersion = self->data().getLatestVersion();
			auto& mLV = self->addVersionToMutationLog(durableVersion);
			self->addMutationToMutationLog(
			    mLV,
			    MutationRef(
			        MutationRef::SetValue,
			        persistChangeFeedKeys.begin.toString() + feed->second->id.toString(),
			        changeFeedSSValue(feed->second->range, feed->second->emptyVersion + 1, feed->second->stopVersion)));
			if (feed->second->storageVersion != invalidVersion) {
				++self->counters.kvSystemClearRanges;
				self->addMutationToMutationLog(mLV,
				                               MutationRef(MutationRef::ClearRange,
				                                           changeFeedDurableKey(feed->second->id, 0),
				                                           changeFeedDurableKey(feed->second->id, req.version)));
				if (req.version > feed->second->storageVersion) {
					feed->second->storageVersion = invalidVersion;
					feed->second->durableVersion = invalidVersion;
				}
			}
			wait(self->durableVersion.whenAtLeast(durableVersion));
		}
	}
	req.reply.send(Void());
	return Void();
}

// FIXME: there's a decent amount of duplicated code around fetching and popping change feeds
// Returns max version fetched
ACTOR Future<Version> fetchChangeFeedApplier(StorageServer* data,
                                             Reference<ChangeFeedInfo> changeFeedInfo,
                                             Key rangeId,
                                             KeyRange range,
                                             Version emptyVersion,
                                             Version beginVersion,
                                             Version endVersion) {

	state Version startVersion = beginVersion;
	startVersion = std::max(startVersion, emptyVersion + 1);
	startVersion = std::max(startVersion, changeFeedInfo->fetchVersion + 1);
	startVersion = std::max(startVersion, changeFeedInfo->durableFetchVersion.get() + 1);

	ASSERT(startVersion >= 0);

	if (startVersion >= endVersion || (changeFeedInfo->removing)) {
		TEST(true); // Change Feed popped before fetch
		TraceEvent(SevDebug, "FetchChangeFeedNoOp", data->thisServerID)
		    .detail("RangeID", rangeId.printable())
		    .detail("Range", range.toString())
		    .detail("StartVersion", startVersion)
		    .detail("EndVersion", endVersion)
		    .detail("Removing", changeFeedInfo->removing);
		return invalidVersion;
	}

	state Reference<ChangeFeedData> feedResults = makeReference<ChangeFeedData>();
	state Future<Void> feed = data->cx->getChangeFeedStream(
	    feedResults, rangeId, startVersion, endVersion, range, SERVER_KNOBS->CHANGEFEEDSTREAM_LIMIT_BYTES, true);

	state Version firstVersion = invalidVersion;
	state Version lastVersion = invalidVersion;
	state int64_t versionsFetched = 0;

	state PromiseStream<Standalone<MutationsAndVersionRef>> localResults;

	// Add 1 to fetch version to make sure the local stream will have more versions in the stream than the remote stream
	// to avoid edge cases in the merge logic

	state Future<Void> localStream =
	    localChangeFeedStream(data, localResults, rangeId, startVersion, endVersion + 1, range);
	state Standalone<MutationsAndVersionRef> localResult;

	Standalone<MutationsAndVersionRef> _localResult = waitNext(localResults.getFuture());
	localResult = _localResult;
	try {
		loop {
			while (data->fetchKeysBudgetUsed.get()) {
				wait(data->fetchKeysBudgetUsed.onChange());
			}

			state Standalone<VectorRef<MutationsAndVersionRef>> remoteResult =
			    waitNext(feedResults->mutations.getFuture());
			state int remoteLoc = 0;

			while (remoteLoc < remoteResult.size()) {
				if (feedResults->popVersion - 1 > changeFeedInfo->emptyVersion) {
					TEST(true); // CF fetched updated popped version from src SS
					changeFeedInfo->emptyVersion = feedResults->popVersion - 1;
					// pop mutations
					while (!changeFeedInfo->mutations.empty() &&
					       changeFeedInfo->mutations.front().version <= changeFeedInfo->emptyVersion) {
						changeFeedInfo->mutations.pop_front();
					}
					auto& mLV = data->addVersionToMutationLog(data->data().getLatestVersion());
					data->addMutationToMutationLog(
					    mLV,
					    MutationRef(MutationRef::SetValue,
					                persistChangeFeedKeys.begin.toString() + changeFeedInfo->id.toString(),
					                changeFeedSSValue(changeFeedInfo->range,
					                                  changeFeedInfo->emptyVersion + 1,
					                                  changeFeedInfo->stopVersion)));
					data->addMutationToMutationLog(
					    mLV,
					    MutationRef(MutationRef::ClearRange,
					                changeFeedDurableKey(changeFeedInfo->id, 0),
					                changeFeedDurableKey(changeFeedInfo->id, feedResults->popVersion)));
					++data->counters.kvSystemClearRanges;
				}

				Version localVersion = localResult.version;
				Version remoteVersion = remoteResult[remoteLoc].version;

				if (remoteVersion <= localVersion) {
					if (remoteVersion > changeFeedInfo->emptyVersion) {
						// merge if same version
						if (remoteVersion == localVersion && remoteResult[remoteLoc].mutations.size() &&
						    remoteResult[remoteLoc].mutations.back().param1 != lastEpochEndPrivateKey) {
							int remoteSize = remoteResult[remoteLoc].mutations.size();
							ASSERT(localResult.mutations.size());
							remoteResult[remoteLoc].mutations.append(
							    remoteResult.arena(), localResult.mutations.begin(), localResult.mutations.size());
							if (MUTATION_TRACKING_ENABLED) {
								int midx = 0;
								for (auto& m : remoteResult[remoteLoc].mutations) {
									DEBUG_MUTATION("ChangeFeedWriteMoveMerge", remoteVersion, m, data->thisServerID)
									    .detail("Range", range)
									    .detail("FromLocal", midx >= remoteSize)
									    .detail("ChangeFeedID", rangeId);
									midx++;
								}
							}
						} else {
							if (MUTATION_TRACKING_ENABLED) {
								for (auto& m : remoteResult[remoteLoc].mutations) {
									DEBUG_MUTATION("ChangeFeedWriteMove", remoteVersion, m, data->thisServerID)
									    .detail("Range", range)
									    .detail("ChangeFeedID", rangeId);
								}
							}
						}

						data->storage.writeKeyValue(
						    KeyValueRef(changeFeedDurableKey(rangeId, remoteVersion),
						                changeFeedDurableValue(remoteResult[remoteLoc].mutations,
						                                       remoteResult[remoteLoc].knownCommittedVersion)));
						++data->counters.kvSystemClearRanges;
						changeFeedInfo->fetchVersion = std::max(changeFeedInfo->fetchVersion, remoteVersion);

						if (firstVersion == invalidVersion) {
							firstVersion = remoteVersion;
						}
						lastVersion = remoteVersion;
						versionsFetched++;
					} else {
						TEST(true); // Change feed ignoring write on move because it was popped concurrently
						if (MUTATION_TRACKING_ENABLED) {
							for (auto& m : remoteResult[remoteLoc].mutations) {
								DEBUG_MUTATION("ChangeFeedWriteMoveIgnore", remoteVersion, m, data->thisServerID)
								    .detail("Range", range)
								    .detail("ChangeFeedID", rangeId)
								    .detail("EmptyVersion", changeFeedInfo->emptyVersion);
							}
						}
						if (versionsFetched > 0) {
							ASSERT(firstVersion != invalidVersion);
							ASSERT(lastVersion != invalidVersion);
							data->storage.clearRange(
							    KeyRangeRef(changeFeedDurableKey(changeFeedInfo->id, firstVersion),
							                changeFeedDurableKey(changeFeedInfo->id, lastVersion + 1)));
							++data->counters.kvSystemClearRanges;
							firstVersion = invalidVersion;
							lastVersion = invalidVersion;
							versionsFetched = 0;
						}
					}
					remoteLoc++;
				}
				if (localVersion <= remoteVersion) {
					// Do this once per wait instead of once per version for efficiency
					data->fetchingChangeFeeds.insert(changeFeedInfo->id);
					Standalone<MutationsAndVersionRef> _localResult = waitNext(localResults.getFuture());
					localResult = _localResult;
				}
			}
			// Do this once per wait instead of once per version for efficiency
			data->fetchingChangeFeeds.insert(changeFeedInfo->id);

			data->counters.feedBytesFetched += remoteResult.expectedSize();
			data->fetchKeysBytesBudget -= remoteResult.expectedSize();
			if (data->fetchKeysBytesBudget <= 0) {
				data->fetchKeysBudgetUsed.set(true);
			}
			wait(yield());
		}
	} catch (Error& e) {
		if (e.code() != error_code_end_of_stream) {
			TraceEvent(SevDebug, "FetchChangeFeedError", data->thisServerID)
			    .errorUnsuppressed(e)
			    .detail("RangeID", rangeId.printable())
			    .detail("Range", range.toString())
			    .detail("EndVersion", endVersion)
			    .detail("Removing", changeFeedInfo->removing)
			    .detail("Destroyed", changeFeedInfo->destroyed);
			throw;
		}
	}

	if (feedResults->popVersion - 1 > changeFeedInfo->emptyVersion) {
		TEST(true); // CF fetched updated popped version from src SS at end
		changeFeedInfo->emptyVersion = feedResults->popVersion - 1;
		while (!changeFeedInfo->mutations.empty() &&
		       changeFeedInfo->mutations.front().version <= changeFeedInfo->emptyVersion) {
			changeFeedInfo->mutations.pop_front();
		}
		auto& mLV = data->addVersionToMutationLog(data->data().getLatestVersion());
		data->addMutationToMutationLog(
		    mLV,
		    MutationRef(MutationRef::SetValue,
		                persistChangeFeedKeys.begin.toString() + changeFeedInfo->id.toString(),
		                changeFeedSSValue(
		                    changeFeedInfo->range, changeFeedInfo->emptyVersion + 1, changeFeedInfo->stopVersion)));
		data->addMutationToMutationLog(mLV,
		                               MutationRef(MutationRef::ClearRange,
		                                           changeFeedDurableKey(changeFeedInfo->id, 0),
		                                           changeFeedDurableKey(changeFeedInfo->id, feedResults->popVersion)));
		++data->counters.kvSystemClearRanges;
	}

	// if we were popped or removed while fetching but it didn't pass the fetch version while writing, clean up here
	if (versionsFetched > 0 && startVersion < changeFeedInfo->emptyVersion) {
		TEST(true); // Change feed cleaning up popped data after move
		ASSERT(firstVersion != invalidVersion);
		ASSERT(lastVersion != invalidVersion);
		Version endClear = std::min(lastVersion + 1, changeFeedInfo->emptyVersion);
		if (endClear > firstVersion) {
			auto& mLV2 = data->addVersionToMutationLog(data->data().getLatestVersion());
			data->addMutationToMutationLog(mLV2,
			                               MutationRef(MutationRef::ClearRange,
			                                           changeFeedDurableKey(changeFeedInfo->id, firstVersion),
			                                           changeFeedDurableKey(changeFeedInfo->id, endClear)));
			++data->counters.kvSystemClearRanges;
		}
	}

	TraceEvent(SevDebug, "FetchChangeFeedDone", data->thisServerID)
	    .detail("RangeID", rangeId.printable())
	    .detail("Range", range.toString())
	    .detail("StartVersion", startVersion)
	    .detail("EndVersion", endVersion)
	    .detail("EmptyVersion", changeFeedInfo->emptyVersion)
	    .detail("FirstFetchedVersion", firstVersion)
	    .detail("LastFetchedVersion", lastVersion)
	    .detail("VersionsFetched", versionsFetched)
	    .detail("Removed", changeFeedInfo->removing);
	return lastVersion;
}

// returns largest version fetched
ACTOR Future<Version> fetchChangeFeed(StorageServer* data,
                                      Reference<ChangeFeedInfo> changeFeedInfo,
                                      Version beginVersion,
                                      Version endVersion) {
	wait(delay(0)); // allow this actor to be cancelled by removals

	// bound active change feed fetches
	wait(data->fetchChangeFeedParallelismLock.take(TaskPriority::DefaultYield));
	state FlowLock::Releaser holdingFCFPL(data->fetchChangeFeedParallelismLock);

	TraceEvent(SevDebug, "FetchChangeFeed", data->thisServerID)
	    .detail("RangeID", changeFeedInfo->id.printable())
	    .detail("Range", changeFeedInfo->range.toString())
	    .detail("BeginVersion", beginVersion)
	    .detail("EndVersion", endVersion);

	auto cleanupPending = data->changeFeedCleanupDurable.find(changeFeedInfo->id);
	if (cleanupPending != data->changeFeedCleanupDurable.end()) {
		TEST(true); // Change feed waiting for dirty previous move to finish
		TraceEvent(SevDebug, "FetchChangeFeedWaitCleanup", data->thisServerID)
		    .detail("RangeID", changeFeedInfo->id.printable())
		    .detail("Range", changeFeedInfo->range.toString())
		    .detail("CleanupVersion", cleanupPending->second)
		    .detail("EmptyVersion", changeFeedInfo->emptyVersion)
		    .detail("BeginVersion", beginVersion)
		    .detail("EndVersion", endVersion);
		wait(data->durableVersion.whenAtLeast(cleanupPending->second + 1));
		wait(delay(0));
		// shard might have gotten moved away (again) while we were waiting
		auto cleanupPendingAfter = data->changeFeedCleanupDurable.find(changeFeedInfo->id);
		if (cleanupPendingAfter != data->changeFeedCleanupDurable.end()) {
			ASSERT(cleanupPendingAfter->second >= endVersion);
			TraceEvent(SevDebug, "FetchChangeFeedCancelledByCleanup", data->thisServerID)
			    .detail("RangeID", changeFeedInfo->id.printable())
			    .detail("Range", changeFeedInfo->range.toString())
			    .detail("BeginVersion", beginVersion)
			    .detail("EndVersion", endVersion);
			return invalidVersion;
		}
	}

	state bool seenNotRegistered = false;
	loop {
		try {
			Version maxFetched = wait(fetchChangeFeedApplier(data,
			                                                 changeFeedInfo,
			                                                 changeFeedInfo->id,
			                                                 changeFeedInfo->range,
			                                                 changeFeedInfo->emptyVersion,
			                                                 beginVersion,
			                                                 endVersion));
			data->fetchingChangeFeeds.insert(changeFeedInfo->id);
			return maxFetched;
		} catch (Error& e) {
			if (e.code() != error_code_change_feed_not_registered) {
				throw;
			}
		}

		/*fmt::print("DBG: SS {} Feed {} possibly destroyed {}, {} metadata create, {} desired committed\n",
		           data->thisServerID.toString().substr(0, 4),
		           changeFeedInfo->id.printable(),
		           changeFeedInfo->possiblyDestroyed,
		           changeFeedInfo->metadataCreateVersion,
		           data->desiredOldestVersion.get());*/

		// There are two reasons for change_feed_not_registered:
		//   1. The feed was just created, but the ss mutation stream is ahead of the GRV that fetchChangeFeedApplier
		//   uses to read the change feed data from the database. In this case we need to wait and retry
		//   2. The feed was destroyed, but we missed a metadata update telling us this. In this case we need to destroy
		//   the feed
		// endVersion >= the metadata create version, so we can safely use it as a proxy
		if (beginVersion != 0 || seenNotRegistered || endVersion <= data->desiredOldestVersion.get()) {
			// If any of these are true, the feed must be destroyed.
			Version cleanupVersion = data->data().getLatestVersion();

			TraceEvent(SevDebug, "DestroyingChangeFeedFromFetch", data->thisServerID)
			    .detail("RangeID", changeFeedInfo->id.printable())
			    .detail("Range", changeFeedInfo->range.toString())
			    .detail("Version", cleanupVersion);

			if (g_network->isSimulated()) {
				ASSERT(g_simulator.validationData.allDestroyedChangeFeedIDs.count(changeFeedInfo->id.toString()));
			}

			Key beginClearKey = changeFeedInfo->id.withPrefix(persistChangeFeedKeys.begin);

			auto& mLV = data->addVersionToMutationLog(cleanupVersion);
			data->addMutationToMutationLog(
			    mLV, MutationRef(MutationRef::ClearRange, beginClearKey, keyAfter(beginClearKey)));
			++data->counters.kvSystemClearRanges;
			data->addMutationToMutationLog(mLV,
			                               MutationRef(MutationRef::ClearRange,
			                                           changeFeedDurableKey(changeFeedInfo->id, 0),
			                                           changeFeedDurableKey(changeFeedInfo->id, cleanupVersion)));
			++data->counters.kvSystemClearRanges;

			changeFeedInfo->destroy(cleanupVersion);

			if (data->uidChangeFeed.count(changeFeedInfo->id)) {
				// only register range for cleanup if it has not been already cleaned up
				data->changeFeedCleanupDurable[changeFeedInfo->id] = cleanupVersion;
			}

			for (auto& it : data->changeFeedRemovals) {
				it.second.send(changeFeedInfo->id);
			}

			return invalidVersion;
		}

		// otherwise assume the feed just hasn't been created on the SS we tried to read it from yet, wait for it to
		// definitely be committed and retry
		seenNotRegistered = true;
		wait(data->desiredOldestVersion.whenAtLeast(endVersion));
	}
}

ACTOR Future<std::vector<Key>> fetchChangeFeedMetadata(StorageServer* data,
                                                       KeyRange keys,
                                                       PromiseStream<Key> removals,
                                                       UID fetchKeysID) {

	// Wait for current TLog batch to finish to ensure that we're fetching metadata at a version >= the version of the
	// ChangeServerKeys mutation. This guarantees we don't miss any metadata between the previous batch's version
	// (data->version) and the mutation version.
	wait(data->version.whenAtLeast(data->version.get() + 1));
	state Version fetchVersion = data->version.get();

	TraceEvent(SevDebug, "FetchChangeFeedMetadata", data->thisServerID)
	    .detail("Range", keys)
	    .detail("FetchVersion", fetchVersion)
	    .detail("FKID", fetchKeysID);

	state std::set<Key> refreshedFeedIds;
	state std::set<Key> destroyedFeedIds;
	// before fetching feeds from other SS's, refresh any feeds we already have that are being marked as removed
	auto ranges = data->keyChangeFeed.intersectingRanges(keys);
	for (auto& r : ranges) {
		for (auto& cfInfo : r.value()) {
			auto feedCleanup = data->changeFeedCleanupDurable.find(cfInfo->id);
			if (feedCleanup != data->changeFeedCleanupDurable.end() && cfInfo->removing && !cfInfo->destroyed) {
				TEST(true); // re-fetching feed scheduled for deletion! Un-mark it as removing
				destroyedFeedIds.insert(cfInfo->id);

				cfInfo->removing = false;
				// because we now have a gap in the metadata, it's possible this feed was destroyed
				cfInfo->possiblyDestroyed = true;
				// Set refreshInProgress, so that if this actor is replaced by an expanded move actor, the new actor
				// picks up the refresh
				cfInfo->refreshInProgress = true;
				// reset fetch versions because everything previously fetched was cleaned up
				cfInfo->fetchVersion = invalidVersion;

				cfInfo->durableFetchVersion = NotifiedVersion();

				TraceEvent(SevDebug, "ResetChangeFeedInfo", data->thisServerID)
				    .detail("RangeID", cfInfo->id.printable())
				    .detail("Range", cfInfo->range)
				    .detail("FetchVersion", fetchVersion)
				    .detail("EmptyVersion", cfInfo->emptyVersion)
				    .detail("StopVersion", cfInfo->stopVersion)
				    .detail("FKID", fetchKeysID);
			} else if (cfInfo->refreshInProgress) {
				TEST(true); // Racing refreshes for same change feed in fetch
				destroyedFeedIds.insert(cfInfo->id);
			}
		}
	}

	state std::vector<OverlappingChangeFeedEntry> feeds = wait(data->cx->getOverlappingChangeFeeds(keys, fetchVersion));
	// handle change feeds removed while fetching overlapping
	while (removals.getFuture().isReady()) {
		Key remove = waitNext(removals.getFuture());
		for (int i = 0; i < feeds.size(); i++) {
			if (feeds[i].rangeId == remove) {
				swapAndPop(&feeds, i--);
			}
		}
	}

	std::vector<Key> feedIds;
	feedIds.reserve(feeds.size());
	// create change feed metadata if it does not exist
	for (auto& cfEntry : feeds) {
		auto cleanupEntry = data->changeFeedCleanupDurable.find(cfEntry.rangeId);
		bool cleanupPending = cleanupEntry != data->changeFeedCleanupDurable.end();
		feedIds.push_back(cfEntry.rangeId);
		auto existingEntry = data->uidChangeFeed.find(cfEntry.rangeId);
		bool existing = existingEntry != data->uidChangeFeed.end();

		TraceEvent(SevDebug, "FetchedChangeFeedInfo", data->thisServerID)
		    .detail("RangeID", cfEntry.rangeId.printable())
		    .detail("Range", cfEntry.range)
		    .detail("FetchVersion", fetchVersion)
		    .detail("EmptyVersion", cfEntry.emptyVersion)
		    .detail("StopVersion", cfEntry.stopVersion)
		    .detail("Existing", existing)
		    .detail("CleanupPendingVersion", cleanupPending ? cleanupEntry->second : invalidVersion)
		    .detail("FKID", fetchKeysID);

		bool addMutationToLog = false;
		Reference<ChangeFeedInfo> changeFeedInfo;

		auto fid = destroyedFeedIds.find(cfEntry.rangeId);
		if (fid != destroyedFeedIds.end()) {
			refreshedFeedIds.insert(cfEntry.rangeId);
			destroyedFeedIds.erase(fid);
		}

		if (!existing) {
			TEST(cleanupPending); // Fetch change feed which is cleanup pending. This means there was a move away and a
			// move back, this will remake the metadata

			changeFeedInfo = Reference<ChangeFeedInfo>(new ChangeFeedInfo());
			changeFeedInfo->range = cfEntry.range;
			changeFeedInfo->id = cfEntry.rangeId;

			changeFeedInfo->emptyVersion = cfEntry.emptyVersion;
			changeFeedInfo->stopVersion = cfEntry.stopVersion;
			data->uidChangeFeed[cfEntry.rangeId] = changeFeedInfo;
			auto rs = data->keyChangeFeed.modify(cfEntry.range);
			for (auto r = rs.begin(); r != rs.end(); ++r) {
				r->value().push_back(changeFeedInfo);
			}
			data->keyChangeFeed.coalesce(cfEntry.range.contents());

			addMutationToLog = true;
		} else {
			changeFeedInfo = existingEntry->second;

			if (changeFeedInfo->destroyed) {
				// race where multiple feeds fetched overlapping change feed, one realized feed was missing and marked
				// it removed+destroyed, then this one fetched the same info
				continue;
			}

			// we checked all feeds we already owned in this range at the start to reset them if they were removing, and
			// this actor would have been cancelled if a later remove happened
			ASSERT(!changeFeedInfo->removing);
			if (cfEntry.stopVersion < changeFeedInfo->stopVersion) {
				TEST(true); // Change feed updated stop version from fetch metadata
				changeFeedInfo->stopVersion = cfEntry.stopVersion;
				addMutationToLog = true;
			}

			// don't update empty version past SS version if SS is behind, it can cause issues
			if (cfEntry.emptyVersion < data->version.get() && cfEntry.emptyVersion > changeFeedInfo->emptyVersion) {
				TEST(true); // Change feed updated empty version from fetch metadata
				changeFeedInfo->emptyVersion = cfEntry.emptyVersion;
				addMutationToLog = true;
			}
		}
		if (addMutationToLog) {
			ASSERT(changeFeedInfo.isValid());
			auto& mLV = data->addVersionToMutationLog(data->data().getLatestVersion());
			data->addMutationToMutationLog(
			    mLV,
			    MutationRef(
			        MutationRef::SetValue,
			        persistChangeFeedKeys.begin.toString() + cfEntry.rangeId.toString(),
			        changeFeedSSValue(cfEntry.range, changeFeedInfo->emptyVersion + 1, changeFeedInfo->stopVersion)));
			// if we updated pop version, remove mutations
			while (!changeFeedInfo->mutations.empty() &&
			       changeFeedInfo->mutations.front().version <= changeFeedInfo->emptyVersion) {
				changeFeedInfo->mutations.pop_front();
			}
		}
	}

	TEST(!refreshedFeedIds.empty()); // Feed refreshed between move away and move back
	TEST(!destroyedFeedIds.empty()); // Feed destroyed between move away and move back
	for (auto& feedId : refreshedFeedIds) {
		auto existingEntry = data->uidChangeFeed.find(feedId);
		if (existingEntry == data->uidChangeFeed.end() || existingEntry->second->destroyed ||
		    !existingEntry->second->refreshInProgress) {
			TEST(true); // feed refreshed
			continue;
		}

		// Since cleanup put a mutation in the log to delete the change feed data, put one in the log to restore
		// it
		// We may just want to refactor this so updateStorage does explicit deletes based on
		// changeFeedCleanupDurable and not use the mutation log at all for the change feed metadata cleanup.
		// Then we wouldn't have to reset anything here or above
		// Do the mutation log update here instead of above to ensure we only add it back to the mutation log if we're
		// sure it wasn't deleted in the metadata gap
		Version metadataVersion = data->data().getLatestVersion();
		auto& mLV = data->addVersionToMutationLog(metadataVersion);
		data->addMutationToMutationLog(
		    mLV,
		    MutationRef(MutationRef::SetValue,
		                persistChangeFeedKeys.begin.toString() + existingEntry->second->id.toString(),
		                changeFeedSSValue(existingEntry->second->range,
		                                  existingEntry->second->emptyVersion + 1,
		                                  existingEntry->second->stopVersion)));
		TraceEvent(SevDebug, "PersistingResetChangeFeedInfo", data->thisServerID)
		    .detail("RangeID", existingEntry->second->id.printable())
		    .detail("Range", existingEntry->second->range)
		    .detail("FetchVersion", fetchVersion)
		    .detail("EmptyVersion", existingEntry->second->emptyVersion)
		    .detail("StopVersion", existingEntry->second->stopVersion)
		    .detail("FKID", fetchKeysID)
		    .detail("MetadataVersion", metadataVersion);
		existingEntry->second->refreshInProgress = false;
	}
	for (auto& feedId : destroyedFeedIds) {
		auto existingEntry = data->uidChangeFeed.find(feedId);
		if (existingEntry == data->uidChangeFeed.end() || existingEntry->second->destroyed) {
			TEST(true); // feed refreshed but then destroyed elsewhere
			continue;
		}

		/*fmt::print("DBG: SS {} fetching feed {} was refreshed but not present!! assuming destroyed\n",
		           data->thisServerID.toString().substr(0, 4),
		           feedId.printable());*/
		Version cleanupVersion = data->data().getLatestVersion();

		TraceEvent(SevDebug, "DestroyingChangeFeedFromFetchMetadata", data->thisServerID)
		    .detail("RangeID", feedId.printable())
		    .detail("Range", existingEntry->second->range)
		    .detail("Version", cleanupVersion)
		    .detail("FKID", fetchKeysID);

		if (g_network->isSimulated()) {
			ASSERT(g_simulator.validationData.allDestroyedChangeFeedIDs.count(feedId.toString()));
		}

		Key beginClearKey = feedId.withPrefix(persistChangeFeedKeys.begin);

		auto& mLV = data->addVersionToMutationLog(cleanupVersion);
		data->addMutationToMutationLog(mLV,
		                               MutationRef(MutationRef::ClearRange, beginClearKey, keyAfter(beginClearKey)));
		++data->counters.kvSystemClearRanges;
		data->addMutationToMutationLog(mLV,
		                               MutationRef(MutationRef::ClearRange,
		                                           changeFeedDurableKey(feedId, 0),
		                                           changeFeedDurableKey(feedId, cleanupVersion)));
		++data->counters.kvSystemClearRanges;

		existingEntry->second->destroy(cleanupVersion);
		data->changeFeedCleanupDurable[feedId] = cleanupVersion;

		for (auto& it : data->changeFeedRemovals) {
			it.second.send(feedId);
		}
	}
	return feedIds;
}

// returns max version fetched for each feed
// newFeedIds is used for the second fetch to get data for new feeds that weren't there for the first fetch
ACTOR Future<std::unordered_map<Key, Version>> dispatchChangeFeeds(StorageServer* data,
                                                                   UID fetchKeysID,
                                                                   KeyRange keys,
                                                                   Version beginVersion,
                                                                   Version endVersion,
                                                                   PromiseStream<Key> removals,
                                                                   std::vector<Key>* feedIds,
                                                                   std::unordered_set<Key> newFeedIds) {
	state std::unordered_map<Key, Version> feedMaxFetched;
	if (feedIds->empty() && newFeedIds.empty()) {
		return feedMaxFetched;
	}

	// find overlapping range feeds
	state std::map<Key, Future<Version>> feedFetches;

	try {
		for (auto& feedId : *feedIds) {
			auto feedIt = data->uidChangeFeed.find(feedId);
			// feed may have been moved away or deleted after move was scheduled, do nothing in that case
			if (feedIt != data->uidChangeFeed.end() && !feedIt->second->removing) {
				feedFetches[feedIt->second->id] = fetchChangeFeed(data, feedIt->second, beginVersion, endVersion);
			}
		}
		for (auto& feedId : newFeedIds) {
			auto feedIt = data->uidChangeFeed.find(feedId);
			// we just read the change feed data map earlier in fetchKeys without yielding, so these feeds must exist
			ASSERT(feedIt != data->uidChangeFeed.end());
			ASSERT(!feedIt->second->removing);
			feedFetches[feedIt->second->id] = fetchChangeFeed(data, feedIt->second, 0, endVersion);
		}

		loop {
			Future<Version> nextFeed = Never();
			if (!removals.getFuture().isReady()) {
				bool done = true;
				while (!feedFetches.empty()) {
					if (feedFetches.begin()->second.isReady()) {
						Version maxFetched = feedFetches.begin()->second.get();
						if (maxFetched != invalidVersion) {
							feedFetches[feedFetches.begin()->first] = maxFetched;
						}
						feedFetches.erase(feedFetches.begin());
					} else {
						nextFeed = feedFetches.begin()->second;
						done = false;
						break;
					}
				}
				if (done) {
					return feedMaxFetched;
				}
			}
			choose {
				when(state Key remove = waitNext(removals.getFuture())) {
					wait(delay(0));
					feedFetches.erase(remove);
					for (int i = 0; i < feedIds->size(); i++) {
						if ((*feedIds)[i] == remove) {
							swapAndPop(feedIds, i--);
						}
					}
				}
				when(wait(success(nextFeed))) {}
			}
		}

	} catch (Error& e) {
		if (!data->shuttingDown) {
			data->changeFeedRemovals.erase(fetchKeysID);
		}
		throw;
	}
}

ACTOR Future<Void> fetchKeys(StorageServer* data, AddingShard* shard) {
	state const UID fetchKeysID = deterministicRandom()->randomUniqueID();
	state TraceInterval interval("FetchKeys");
	state KeyRange keys = shard->keys;
	state Future<Void> warningLogger = logFetchKeysWarning(shard);
	state const double startTime = now();
	state Version fetchVersion = invalidVersion;
	state FetchKeysMetricReporter metricReporter(fetchKeysID,
	                                             startTime,
	                                             keys,
	                                             data->fetchKeysHistograms,
	                                             data->currentRunningFetchKeys,
	                                             data->counters.bytesFetched,
	                                             data->counters.kvFetched);

	// delay(0) to force a return to the run loop before the work of fetchKeys is started.
	//  This allows adding->start() to be called inline with CSK.
	wait(data->coreStarted.getFuture() && delay(0));

	// On SS Reboot, durableVersion == latestVersion, so any mutations we add to the mutation log would be skipped if
	// added before latest version advances.
	// To ensure this doesn't happen, we wait for version to increase by one if this fetchKeys was initiated by a
	// changeServerKeys from restoreDurableState
	if (data->version.get() == data->durableVersion.get()) {
		wait(data->version.whenAtLeast(data->version.get() + 1));
		wait(delay(0));
	}

	try {
		DEBUG_KEY_RANGE("fetchKeysBegin", data->version.get(), shard->keys, data->thisServerID);

		TraceEvent(SevDebug, interval.begin(), data->thisServerID)
		    .detail("KeyBegin", shard->keys.begin)
		    .detail("KeyEnd", shard->keys.end)
		    .detail("Version", data->version.get())
		    .detail("FKID", fetchKeysID);

		state PromiseStream<Key> removals;
		data->changeFeedRemovals[fetchKeysID] = removals;
		state Future<std::vector<Key>> fetchCFMetadata = fetchChangeFeedMetadata(data, keys, removals, fetchKeysID);

		validate(data);

		// Wait (if necessary) for the latest version at which any key in keys was previously available (+1) to be
		// durable
		auto navr = data->newestAvailableVersion.intersectingRanges(keys);
		Version lastAvailable = invalidVersion;
		for (auto r = navr.begin(); r != navr.end(); ++r) {
			ASSERT(r->value() != latestVersion);
			lastAvailable = std::max(lastAvailable, r->value());
		}
		auto ndvr = data->newestDirtyVersion.intersectingRanges(keys);
		for (auto r = ndvr.begin(); r != ndvr.end(); ++r)
			lastAvailable = std::max(lastAvailable, r->value());

		if (lastAvailable != invalidVersion && lastAvailable >= data->durableVersion.get()) {
			TEST(true); // FetchKeys waits for previous available version to be durable
			wait(data->durableVersion.whenAtLeast(lastAvailable + 1));
		}

		TraceEvent(SevDebug, "FetchKeysVersionSatisfied", data->thisServerID).detail("FKID", interval.pairID);

		wait(data->fetchKeysParallelismLock.take(TaskPriority::DefaultYield));
		state FlowLock::Releaser holdingFKPL(data->fetchKeysParallelismLock);

		state double executeStart = now();
		++data->counters.fetchWaitingCount;
		data->counters.fetchWaitingMS += 1000 * (executeStart - startTime);

		// Fetch keys gets called while the update actor is processing mutations. data->version will not be updated
		// until all mutations for a version have been processed. We need to take the durableVersionLock to ensure
		// data->version is greater than the version of the mutation which caused the fetch to be initiated.

		// We must also ensure we have fetched all change feed metadata BEFORE changing the phase to fetching to ensure
		// change feed mutations get applied correctly
		state std::vector<Key> changeFeedsToFetch;
		std::vector<Key> _cfToFetch = wait(fetchCFMetadata);
		changeFeedsToFetch = _cfToFetch;
		wait(data->durableVersionLock.take());

		shard->phase = AddingShard::Fetching;

		data->durableVersionLock.release();

		wait(delay(0));

		// Get the history
		state int debug_getRangeRetries = 0;
		state int debug_nextRetryToLog = 1;
		state Error lastError;

		// FIXME: The client cache does not notice when servers are added to a team. To read from a local storage server
		// we must refresh the cache manually.
		data->cx->invalidateCache(Key(), keys);

		loop {
			state Transaction tr(data->cx);
			// fetchVersion = data->version.get();
			// A quick fix:
			// By default, we use data->version as the fetchVersion.
			// In the case where dest SS falls far behind src SS, we use GRV as the fetchVersion instead of
			// data->version, and then the dest SS waits for catching up the fetchVersion outside the
			// fetchKeysParallelismLock.
			// For example, consider dest SS falls far behind src SS.
			// At iteration 0, dest SS selects its version as fetchVersion,
			// but cannot read src SS and result in error_code_transaction_too_old.
			// Due to error_code_transaction_too_old, dest SS starts iteration 1.
			// At iteration 1, dest SS selects GRV as fetchVersion and (suppose) can read the data from src SS.
			// Then dest SS waits its version catch up with this GRV version and write the data to disk.
			// Note that dest SS waits outside the fetchKeysParallelismLock.
			if (lastError.code() == error_code_transaction_too_old) {
				Version grvVersion = wait(tr.getRawReadVersion());
				fetchVersion = std::max(grvVersion, data->version.get());
			} else {
				fetchVersion = std::max(shard->fetchVersion, data->version.get());
			}
			ASSERT(fetchVersion >= shard->fetchVersion); // at this point, shard->fetchVersion is the last fetchVersion
			shard->fetchVersion = fetchVersion;
			TraceEvent(SevDebug, "FetchKeysUnblocked", data->thisServerID)
			    .detail("FKID", interval.pairID)
			    .detail("Version", fetchVersion);

			while (!shard->updates.empty() && shard->updates[0].version <= fetchVersion)
				shard->updates.pop_front();
			tr.setVersion(fetchVersion);
			tr.trState->taskID = TaskPriority::FetchKeys;
			state PromiseStream<RangeResult> results;
			state Future<Void> hold = SERVER_KNOBS->FETCH_USING_STREAMING
			                              ? tr.getRangeStream(results, keys, GetRangeLimits(), Snapshot::True)
			                              : tryGetRange(results, &tr, keys);
			state Key nfk = keys.begin;

			try {
				loop {
					TEST(true); // Fetching keys for transferred shard
					while (data->fetchKeysBudgetUsed.get()) {
						wait(data->fetchKeysBudgetUsed.onChange());
					}
					state RangeResult this_block = waitNext(results.getFuture());

					state int expectedBlockSize =
					    (int)this_block.expectedSize() + (8 - (int)sizeof(KeyValueRef)) * this_block.size();

					TraceEvent(SevDebug, "FetchKeysBlock", data->thisServerID)
					    .detail("FKID", interval.pairID)
					    .detail("BlockRows", this_block.size())
					    .detail("BlockBytes", expectedBlockSize)
					    .detail("KeyBegin", keys.begin)
					    .detail("KeyEnd", keys.end)
					    .detail("Last", this_block.size() ? this_block.end()[-1].key : std::string())
					    .detail("Version", fetchVersion)
					    .detail("More", this_block.more);

					DEBUG_KEY_RANGE("fetchRange", fetchVersion, keys, data->thisServerID);
					if (MUTATION_TRACKING_ENABLED) {
						for (auto k = this_block.begin(); k != this_block.end(); ++k) {
							DEBUG_MUTATION("fetch",
							               fetchVersion,
							               MutationRef(MutationRef::SetValue, k->key, k->value),
							               data->thisServerID);
						}
					}

					metricReporter.addFetchedBytes(expectedBlockSize, this_block.size());

					// Write this_block to storage
					state KeyValueRef* kvItr = this_block.begin();
					for (; kvItr != this_block.end(); ++kvItr) {
						data->storage.writeKeyValue(*kvItr);
						wait(yield());
					}

					kvItr = this_block.begin();
					for (; kvItr != this_block.end(); ++kvItr) {
						data->byteSampleApplySet(*kvItr, invalidVersion);
						wait(yield());
					}

					ASSERT(this_block.readThrough.present() || this_block.size());
					nfk = this_block.readThrough.present() ? this_block.readThrough.get()
					                                       : keyAfter(this_block.end()[-1].key);
					this_block = RangeResult();

					data->fetchKeysBytesBudget -= expectedBlockSize;
					if (data->fetchKeysBytesBudget <= 0) {
						data->fetchKeysBudgetUsed.set(true);
					}
				}
			} catch (Error& e) {
				if (e.code() != error_code_end_of_stream && e.code() != error_code_connection_failed &&
				    e.code() != error_code_transaction_too_old && e.code() != error_code_future_version &&
				    e.code() != error_code_process_behind && e.code() != error_code_server_overloaded) {
					throw;
				}
				lastError = e;
				if (nfk == keys.begin) {
					TraceEvent("FKBlockFail", data->thisServerID)
					    .errorUnsuppressed(e)
					    .suppressFor(1.0)
					    .detail("FKID", interval.pairID);

					// FIXME: remove when we no longer support upgrades from 5.X
					if (debug_getRangeRetries >= 100) {
						data->cx->enableLocalityLoadBalance = EnableLocalityLoadBalance::False;
						TraceEvent(SevWarnAlways, "FKDisableLB").detail("FKID", fetchKeysID);
					}

					debug_getRangeRetries++;
					if (debug_nextRetryToLog == debug_getRangeRetries) {
						debug_nextRetryToLog += std::min(debug_nextRetryToLog, 1024);
						TraceEvent(SevWarn, "FetchPast", data->thisServerID)
						    .detail("TotalAttempts", debug_getRangeRetries)
						    .detail("FKID", interval.pairID)
						    .detail("N", fetchVersion)
						    .detail("E", data->version.get());
					}
					wait(delayJittered(FLOW_KNOBS->PREVENT_FAST_SPIN_DELAY));
					continue;
				}
				if (nfk < keys.end) {
					std::deque<Standalone<VerUpdateRef>> updatesToSplit = std::move(shard->updates);

					// This actor finishes committing the keys [keys.begin,nfk) that we already fetched.
					// The remaining unfetched keys [nfk,keys.end) will become a separate AddingShard with its own
					// fetchKeys.
					if (data->shardAware) {
						StorageServerShard rightShard = data->shards[keys.begin]->toStorageServerShard();
						rightShard.range = KeyRangeRef(nfk, keys.end);
						shard->server->addShard(ShardInfo::addingSplitLeft(KeyRangeRef(keys.begin, nfk), shard));
						shard->server->addShard(ShardInfo::newShard(data, rightShard));
						data->shards[keys.begin]->populateShard(rightShard);
					} else {
						shard->server->addShard(ShardInfo::addingSplitLeft(KeyRangeRef(keys.begin, nfk), shard));
						shard->server->addShard(ShardInfo::newAdding(data, KeyRangeRef(nfk, keys.end)));
					}
					shard = data->shards.rangeContaining(keys.begin).value()->adding.get();
					warningLogger = logFetchKeysWarning(shard);
					AddingShard* otherShard = data->shards.rangeContaining(nfk).value()->adding.get();
					keys = shard->keys;

					// Split our prior updates.  The ones that apply to our new, restricted key range will go back into
					// shard->updates, and the ones delivered to the new shard will be discarded because it is in
					// WaitPrevious phase (hasn't chosen a fetchVersion yet). What we are doing here is expensive and
					// could get more expensive if we started having many more blocks per shard. May need optimization
					// in the future.
					std::deque<Standalone<VerUpdateRef>>::iterator u = updatesToSplit.begin();
					for (; u != updatesToSplit.end(); ++u) {
						splitMutations(data, data->shards, *u);
					}

					TEST(true); // fetchkeys has more
					TEST(shard->updates.size()); // Shard has updates
					ASSERT(otherShard->updates.empty());
				}
				break;
			}
		}

		// FIXME: remove when we no longer support upgrades from 5.X
		data->cx->enableLocalityLoadBalance = EnableLocalityLoadBalance::True;
		TraceEvent(SevWarnAlways, "FKReenableLB").detail("FKID", fetchKeysID);

		// We have completed the fetch and write of the data, now we wait for MVCC window to pass.
		//  As we have finished this work, we will allow more work to start...
		shard->fetchComplete.send(Void());

		TraceEvent(SevDebug, "FKBeforeFinalCommit", data->thisServerID)
		    .detail("FKID", interval.pairID)
		    .detail("SV", data->storageVersion())
		    .detail("DV", data->durableVersion.get());
		// Directly commit()ing the IKVS would interfere with updateStorage, possibly resulting in an incomplete version
		// being recovered. Instead we wait for the updateStorage loop to commit something (and consequently also what
		// we have written)

		state Future<std::unordered_map<Key, Version>> feedFetchMain = dispatchChangeFeeds(
		    data, fetchKeysID, keys, 0, fetchVersion + 1, removals, &changeFeedsToFetch, std::unordered_set<Key>());

		state Future<Void> fetchDurable = data->durableVersion.whenAtLeast(data->storageVersion() + 1);
		state Future<Void> dataArrive = data->version.whenAtLeast(fetchVersion);

		holdingFKPL.release();
		wait(dataArrive && fetchDurable);

		state std::unordered_map<Key, Version> feedFetchedVersions = wait(feedFetchMain);

		TraceEvent(SevDebug, "FKAfterFinalCommit", data->thisServerID)
		    .detail("FKID", interval.pairID)
		    .detail("SV", data->storageVersion())
		    .detail("DV", data->durableVersion.get());

		// Wait to run during update(), after a new batch of versions is received from the tlog but before eager reads
		// take place.
		Promise<FetchInjectionInfo*> p;
		data->readyFetchKeys.push_back(p);

		// After we add to the promise readyFetchKeys, update() would provide a pointer to FetchInjectionInfo that we
		// can put mutation in.
		FetchInjectionInfo* batch = wait(p.getFuture());
		TraceEvent(SevDebug, "FKUpdateBatch", data->thisServerID).detail("FKID", interval.pairID);

		shard->phase = AddingShard::FetchingCF;
		ASSERT(data->version.get() >= fetchVersion);
		// Choose a transferredVersion.  This choice and timing ensure that
		//   * The transferredVersion can be mutated in versionedData
		//   * The transferredVersion isn't yet committed to storage (so we can write the availability status change)
		//   * The transferredVersion is <= the version of any of the updates in batch, and if there is an equal version
		//     its mutations haven't been processed yet
		shard->transferredVersion = data->version.get() + 1;
		// shard->transferredVersion = batch->changes[0].version;  //< FIXME: This obeys the documented properties, and
		// seems "safer" because it never introduces extra versions into the data structure, but violates some ASSERTs
		// currently
		data->mutableData().createNewVersion(shard->transferredVersion);
		ASSERT(shard->transferredVersion > data->storageVersion());
		ASSERT(shard->transferredVersion == data->data().getLatestVersion());

		// find new change feeds for this range that didn't exist when we started the fetch
		auto ranges = data->keyChangeFeed.intersectingRanges(keys);
		std::unordered_set<Key> newChangeFeeds;
		for (auto& r : ranges) {
			for (auto& cfInfo : r.value()) {
				TEST(true); // SS fetching new change feed that didn't exist when fetch started
				if (!cfInfo->removing) {
					newChangeFeeds.insert(cfInfo->id);
				}
			}
		}
		for (auto& cfId : changeFeedsToFetch) {
			newChangeFeeds.erase(cfId);
		}
		// This is split into two fetches to reduce tail. Fetch [0 - fetchVersion+1)
		// once fetchVersion is finalized, and [fetchVersion+1, transferredVersion) here once transferredVersion is
		// finalized. Also fetch new change feeds alongside it
		state Future<std::unordered_map<Key, Version>> feedFetchTransferred =
		    dispatchChangeFeeds(data,
		                        fetchKeysID,
		                        keys,
		                        fetchVersion + 1,
		                        shard->transferredVersion,
		                        removals,
		                        &changeFeedsToFetch,
		                        newChangeFeeds);

		TraceEvent(SevDebug, "FetchKeysHaveData", data->thisServerID)
		    .detail("FKID", interval.pairID)
		    .detail("Version", shard->transferredVersion)
		    .detail("StorageVersion", data->storageVersion());
		validate(data);

		// the minimal version in updates must be larger than fetchVersion
		ASSERT(shard->updates.empty() || shard->updates[0].version > fetchVersion);

		// Put the updates that were collected during the FinalCommit phase into the batch at the transferredVersion.
		// Eager reads will be done for them by update(), and the mutations will come back through
		// AddingShard::addMutations and be applied to versionedMap and mutationLog as normal. The lie about their
		// version is acceptable because this shard will never be read at versions < transferredVersion

		for (auto i = shard->updates.begin(); i != shard->updates.end(); ++i) {
			i->version = shard->transferredVersion;
			batch->arena.dependsOn(i->arena());
		}

		int startSize = batch->changes.size();
		TEST(startSize); // Adding fetch data to a batch which already has changes
		batch->changes.resize(batch->changes.size() + shard->updates.size());

		// FIXME: pass the deque back rather than copy the data
		std::copy(shard->updates.begin(), shard->updates.end(), batch->changes.begin() + startSize);
		Version checkv = shard->transferredVersion;

		for (auto b = batch->changes.begin() + startSize; b != batch->changes.end(); ++b) {
			ASSERT(b->version >= checkv);
			checkv = b->version;
			if (MUTATION_TRACKING_ENABLED) {
				for (auto& m : b->mutations) {
					DEBUG_MUTATION("fetchKeysFinalCommitInject", batch->changes[0].version, m, data->thisServerID);
				}
			}
		}

		shard->updates.clear();

		// wait on change feed fetch to complete writing to storage before marking data as available
		std::unordered_map<Key, Version> feedFetchedVersions2 = wait(feedFetchTransferred);
		for (auto& newFetch : feedFetchedVersions2) {
			auto prevFetch = feedFetchedVersions.find(newFetch.first);
			if (prevFetch != feedFetchedVersions.end()) {
				prevFetch->second = std::max(prevFetch->second, newFetch.second);
			} else {
				feedFetchedVersions[newFetch.first] = newFetch.second;
			}
		}

		data->changeFeedRemovals.erase(fetchKeysID);

		shard->phase = AddingShard::Waiting;

		// Similar to transferred version, but wait for all feed data and
		Version feedTransferredVersion = data->version.get() + 1;

		TraceEvent(SevDebug, "FetchKeysHaveFeedData", data->thisServerID)
		    .detail("FKID", interval.pairID)
		    .detail("Version", feedTransferredVersion)
		    .detail("StorageVersion", data->storageVersion());

		if (data->shardAware) {
			state StorageServerShard newShard = data->shards[keys.begin]->toStorageServerShard();
			ASSERT(newShard.range == keys);
			ASSERT(newShard.getShardState() == StorageServerShard::ReadWritePending);
			updateStorageShard(data, newShard);
		}
		setAvailableStatus(data,
		                   keys,
		                   true); // keys will be available when getLatestVersion()==transferredVersion is durable

		// Note that since it receives a pointer to FetchInjectionInfo, the thread does not leave this actor until this
		// point.

		// Wait for the transferred version (and therefore the shard data) to be committed and durable.
		wait(data->durableVersion.whenAtLeast(feedTransferredVersion));

		ASSERT(data->shards[shard->keys.begin]->assigned() &&
		       data->shards[shard->keys.begin]->keys ==
		           shard->keys); // We aren't changing whether the shard is assigned
		data->newestAvailableVersion.insert(shard->keys, latestVersion);
		shard->readWrite.send(Void());
		if (data->shardAware) {
			newShard.setShardState(StorageServerShard::ReadWrite);
			data->addShard(ShardInfo::newShard(data, newShard)); // invalidates shard!
			coalescePhysicalShards(data, keys);
		} else {
			data->addShard(ShardInfo::newReadWrite(shard->keys, data)); // invalidates shard!
			coalesceShards(data, keys);
		}

		validate(data);

		++data->counters.fetchExecutingCount;
		data->counters.fetchExecutingMS += 1000 * (now() - executeStart);

		TraceEvent(SevDebug, interval.end(), data->thisServerID);
	} catch (Error& e) {
		TraceEvent(SevDebug, interval.end(), data->thisServerID)
		    .errorUnsuppressed(e)
		    .detail("Version", data->version.get());
		if (!data->shuttingDown) {
			data->changeFeedRemovals.erase(fetchKeysID);
		}
		if (e.code() == error_code_actor_cancelled && !data->shuttingDown && shard->phase >= AddingShard::Fetching) {
			if (shard->phase < AddingShard::FetchingCF) {
				data->storage.clearRange(keys);
				++data->counters.kvSystemClearRanges;
				data->byteSampleApplyClear(keys, invalidVersion);
			} else {
				ASSERT(data->data().getLatestVersion() > data->version.get());
				removeDataRange(
				    data, data->addVersionToMutationLog(data->data().getLatestVersion()), data->shards, keys);
				setAvailableStatus(data, keys, false);
				// Prevent another, overlapping fetchKeys from entering the Fetching phase until
				// data->data().getLatestVersion() is durable
				data->newestDirtyVersion.insert(keys, data->data().getLatestVersion());
			}
		}

		TraceEvent(SevError, "FetchKeysError", data->thisServerID)
		    .error(e)
		    .detail("Elapsed", now() - startTime)
		    .detail("KeyBegin", keys.begin)
		    .detail("KeyEnd", keys.end);
		if (e.code() != error_code_actor_cancelled)
			data->otherError.sendError(e); // Kill the storage server.  Are there any recoverable errors?
		throw; // goes nowhere
	}

	return Void();
}

AddingShard::AddingShard(StorageServer* server, KeyRangeRef const& keys)
  : keys(keys), server(server), transferredVersion(invalidVersion), fetchVersion(invalidVersion), phase(WaitPrevious) {
	fetchClient = fetchKeys(server, this);
}

void AddingShard::addMutation(Version version, bool fromFetch, MutationRef const& mutation) {
	if (version <= fetchVersion) {
		return;
	}

	server->counters.logicalBytesMoveInOverhead += mutation.expectedSize();
	if (mutation.type == mutation.ClearRange) {
		ASSERT(keys.begin <= mutation.param1 && mutation.param2 <= keys.end);
	} else if (isSingleKeyMutation((MutationRef::Type)mutation.type)) {
		ASSERT(keys.contains(mutation.param1));
	}

	if (phase == WaitPrevious) {
		// Updates can be discarded
	} else if (phase == Fetching) {
		// Save incoming mutations (See the comments of member variable `updates`).

		// Create a new VerUpdateRef in updates queue if it is a new version.
		if (!updates.size() || version > updates.end()[-1].version) {
			VerUpdateRef v;
			v.version = version;
			v.isPrivateData = false;
			updates.push_back(v);
		} else {
			ASSERT(version == updates.end()[-1].version);
		}
		// Add the mutation to the version.
		updates.back().mutations.push_back_deep(updates.back().arena(), mutation);
	} else if (phase == FetchingCF || phase == Waiting) {
		server->addMutation(version, fromFetch, mutation, keys, server->updateEagerReads);
	} else
		ASSERT(false);
}

void ShardInfo::addMutation(Version version, bool fromFetch, MutationRef const& mutation) {
	ASSERT((void*)this);
	ASSERT(keys.contains(mutation.param1));
	if (adding)
		adding->addMutation(version, fromFetch, mutation);
	else if (readWrite)
		readWrite->addMutation(version, fromFetch, mutation, this->keys, readWrite->updateEagerReads);
	else if (mutation.type != MutationRef::ClearRange) {
		TraceEvent(SevError, "DeliveredToNotAssigned").detail("Version", version).detail("Mutation", mutation);
		ASSERT(false); // Mutation delivered to notAssigned shard!
	}
}

enum ChangeServerKeysContext { CSK_UPDATE, CSK_RESTORE, CSK_ASSIGN_EMPTY };
const char* changeServerKeysContextName[] = { "Update", "Restore" };

ACTOR Future<Void> restoreShards(StorageServer* data,
                                 Version version,
                                 RangeResult storageShards,
                                 RangeResult assignedShards,
                                 RangeResult availableShards) {
	TraceEvent(SevDebug, "StorageServerRestoreShardsBegin", data->thisServerID)
	    .detail("StorageShard", storageShards.size())
	    .detail("Version", version);

	state int mLoc;
	for (mLoc = 0; mLoc < storageShards.size(); ++mLoc) {
		const KeyRangeRef shardRange(storageShards[mLoc].key.removePrefix(persistStorageServerShardKeys.begin),
		                             mLoc + 1 == storageShards.size() ? allKeys.end
		                                                              : storageShards[mLoc + 1].key.removePrefix(
		                                                                    persistStorageServerShardKeys.begin));
		StorageServerShard shard =
		    ObjectReader::fromStringRef<StorageServerShard>(storageShards[mLoc].value, IncludeVersion());
		shard.range = shardRange;
		TraceEvent(SevVerbose, "RestoreShardsStorageShard", data->thisServerID)
		    .detail("Range", shardRange)
		    .detail("StorageShard", shard.toString());

		// TODO(psm): Schedule deletion of finished moveInShard.
		const StorageServerShard::ShardState shardState = shard.getShardState();
		auto existingShards = data->shards.intersectingRanges(shardRange);
		for (auto it = existingShards.begin(); it != existingShards.end(); ++it) {
			TraceEvent(SevVerbose, "RestoreShardsIntersectingRange", data->thisServerID)
			    .detail("StorageShard", shard.toString())
			    .detail("IntersectingShardRange", it->value()->keys)
			    .detail("IntersectingShardState", it->value()->debugDescribeState())
			    .log();
			ASSERT(it->value()->notAssigned());
		}

		if (shardState == StorageServerShard::NotAssigned) {
			continue;
		}

		auto ranges = data->shards.getAffectedRangesAfterInsertion(shard.range, Reference<ShardInfo>());
		for (int i = 0; i < ranges.size(); i++) {
			KeyRangeRef& range = static_cast<KeyRangeRef&>(ranges[i]);
			TraceEvent(SevVerbose, "RestoreShardsInstallPhysicalShard", data->thisServerID)
			    .detail("Shard", shard.toString())
			    .detail("Range", range);
			if (range == shard.range) {
				data->addShard(ShardInfo::newShard(data, shard));
			} else {
				StorageServerShard rightShard = ranges[i].value->toStorageServerShard();
				rightShard.range = range;
				data->addShard(ShardInfo::newShard(data, rightShard));
			}
		}

		const bool nowAvailable = shard.getShardState() == StorageServerShard::ReadWrite;
		data->newestAvailableVersion.insert(shard.range, nowAvailable ? latestVersion : invalidVersion);

		wait(yield());
	}

	state int availableLoc;
	for (availableLoc = 0; availableLoc < availableShards.size(); availableLoc++) {
		KeyRangeRef shardRange(
		    availableShards[availableLoc].key.removePrefix(persistShardAvailableKeys.begin),
		    availableLoc + 1 == availableShards.size()
		        ? allKeys.end
		        : availableShards[availableLoc + 1].key.removePrefix(persistShardAvailableKeys.begin));
		ASSERT(!shardRange.empty());

		const bool nowAvailable = availableShards[availableLoc].value != LiteralStringRef("0");
		auto existingShards = data->shards.intersectingRanges(shardRange);
		for (auto it = existingShards.begin(); it != existingShards.end(); ++it) {
			TraceEvent(SevVerbose, "RestoreShardsValidateAvailable", data->thisServerID)
			    .detail("Range", shardRange)
			    .detail("Available", nowAvailable)
			    .detail("IntersectingShardRange", it->value()->keys)
			    .detail("IntersectingShardState", it->value()->debugDescribeState())
			    .log();
			if (nowAvailable) {
				ASSERT(it->value()->isReadable());
				ASSERT(data->newestAvailableVersion.allEqual(shardRange, latestVersion));
			}
		}

		wait(yield());
	}

	state int assignedLoc;
	for (assignedLoc = 0; assignedLoc < assignedShards.size(); ++assignedLoc) {
		KeyRangeRef shardRange(assignedShards[assignedLoc].key.removePrefix(persistShardAssignedKeys.begin),
		                       assignedLoc + 1 == assignedShards.size()
		                           ? allKeys.end
		                           : assignedShards[assignedLoc + 1].key.removePrefix(persistShardAssignedKeys.begin));
		ASSERT(!shardRange.empty());
		const bool nowAssigned = assignedShards[assignedLoc].value != LiteralStringRef("0");

		auto existingShards = data->shards.intersectingRanges(shardRange);
		for (auto it = existingShards.begin(); it != existingShards.end(); ++it) {
			TraceEvent(SevVerbose, "RestoreShardsValidateAssigned", data->thisServerID)
			    .detail("Range", shardRange)
			    .detail("Assigned", nowAssigned)
			    .detail("IntersectingShardRange", it->value()->keys)
			    .detail("IntersectingShardState", it->value()->debugDescribeState())
			    .log();

			ASSERT_EQ(it->value()->assigned(), nowAssigned);
			if (!nowAssigned) {
				ASSERT(data->newestAvailableVersion.allEqual(shardRange, invalidVersion));
			}
		}

		wait(yield());
	}

	TraceEvent(SevVerbose, "StorageServerRestoreShardsCoalesce", data->thisServerID).detail("Version", version);
	coalescePhysicalShards(data, allKeys);
	TraceEvent(SevVerbose, "StorageServerRestoreShardsValidate", data->thisServerID).detail("Version", version);
	validate(data, /*force=*/true);
	TraceEvent(SevVerbose, "StorageServerRestoreShardsEnd", data->thisServerID).detail("Version", version);

	return Void();
}

// Finds any change feeds that no longer have shards on this server, and clean them up
void cleanUpChangeFeeds(StorageServer* data, const KeyRangeRef& keys, Version version) {
	std::map<Key, KeyRange> candidateFeeds;
	auto ranges = data->keyChangeFeed.intersectingRanges(keys);
	for (auto r : ranges) {
		for (auto feed : r.value()) {
			candidateFeeds[feed->id] = feed->range;
		}
	}
	for (auto f : candidateFeeds) {
		bool foundAssigned = false;
		auto shards = data->shards.intersectingRanges(f.second);
		for (auto shard : shards) {
			if (shard->value()->assigned()) {
				foundAssigned = true;
				break;
			}
		}

		if (!foundAssigned) {
			Version durableVersion = data->data().getLatestVersion();
			TraceEvent(SevDebug, "ChangeFeedCleanup", data->thisServerID)
			    .detail("FeedID", f.first)
			    .detail("Version", version)
			    .detail("DurableVersion", durableVersion);

			data->changeFeedCleanupDurable[f.first] = durableVersion;

			Key beginClearKey = f.first.withPrefix(persistChangeFeedKeys.begin);
			auto& mLV = data->addVersionToMutationLog(durableVersion);
			data->addMutationToMutationLog(
			    mLV, MutationRef(MutationRef::ClearRange, beginClearKey, keyAfter(beginClearKey)));
			++data->counters.kvSystemClearRanges;
			data->addMutationToMutationLog(mLV,
			                               MutationRef(MutationRef::ClearRange,
			                                           changeFeedDurableKey(f.first, 0),
			                                           changeFeedDurableKey(f.first, version)));

			// We can't actually remove this change feed fully until the mutations clearing its data become durable.
			// If the SS restarted at version R before the clearing mutations became durable at version D (R < D),
			// then the restarted SS would restore the change feed clients would be able to read data and would miss
			// mutations from versions [R, D), up until we got the private mutation triggering the cleanup again.

			auto feed = data->uidChangeFeed.find(f.first);
			if (feed != data->uidChangeFeed.end()) {
				feed->second->removing = true;
				feed->second->moved(feed->second->range);
				feed->second->newMutations.trigger();
			}
		} else {
			// if just part of feed's range is moved away
			auto feed = data->uidChangeFeed.find(f.first);
			if (feed != data->uidChangeFeed.end()) {
				feed->second->moved(keys);
			}
		}
	}
}

void changeServerKeys(StorageServer* data,
                      const KeyRangeRef& keys,
                      bool nowAssigned,
                      Version version,
                      ChangeServerKeysContext context) {
	ASSERT(!keys.empty());

	// TraceEvent("ChangeServerKeys", data->thisServerID)
	//     .detail("KeyBegin", keys.begin)
	//     .detail("KeyEnd", keys.end)
	//     .detail("NowAssigned", nowAssigned)
	//     .detail("Version", version)
	//     .detail("Context", changeServerKeysContextName[(int)context]);
	validate(data);

	// TODO(alexmiller): Figure out how to selectively enable spammy data distribution events.
	DEBUG_KEY_RANGE(nowAssigned ? "KeysAssigned" : "KeysUnassigned", version, keys, data->thisServerID);

	bool isDifferent = false;
	auto existingShards = data->shards.intersectingRanges(keys);
	for (auto it = existingShards.begin(); it != existingShards.end(); ++it) {
		if (nowAssigned != it->value()->assigned()) {
			isDifferent = true;
			TraceEvent("CSKRangeDifferent", data->thisServerID)
			    .detail("KeyBegin", it->range().begin)
			    .detail("KeyEnd", it->range().end);
			break;
		}
	}
	if (!isDifferent) {
		// TraceEvent("CSKShortCircuit", data->thisServerID).detail("KeyBegin", keys.begin).detail("KeyEnd", keys.end);
		return;
	}

	// Save a backup of the ShardInfo references before we start messing with shards, in order to defer fetchKeys
	// cancellation (and its potential call to removeDataRange()) until shards is again valid
	std::vector<Reference<ShardInfo>> oldShards;
	auto os = data->shards.intersectingRanges(keys);
	for (auto r = os.begin(); r != os.end(); ++r)
		oldShards.push_back(r->value());

	// As addShard (called below)'s documentation requires, reinitialize any overlapping range(s)
	auto ranges = data->shards.getAffectedRangesAfterInsertion(
	    keys, Reference<ShardInfo>()); // null reference indicates the range being changed
	for (int i = 0; i < ranges.size(); i++) {
		if (!ranges[i].value) {
			ASSERT((KeyRangeRef&)ranges[i] == keys); // there shouldn't be any nulls except for the range being inserted
		} else if (ranges[i].value->notAssigned())
			data->addShard(ShardInfo::newNotAssigned(ranges[i]));
		else if (ranges[i].value->isReadable())
			data->addShard(ShardInfo::newReadWrite(ranges[i], data));
		else {
			ASSERT(ranges[i].value->adding);
			data->addShard(ShardInfo::newAdding(data, ranges[i]));
			TEST(true); // ChangeServerKeys reFetchKeys
		}
	}

	// Shard state depends on nowAssigned and whether the data is available (actually assigned in memory or on the disk)
	// up to the given version.  The latter depends on data->newestAvailableVersion, so loop over the ranges of that.
	// SOMEDAY: Could this just use shards?  Then we could explicitly do the removeDataRange here when an
	// adding/transferred shard is cancelled
	auto vr = data->newestAvailableVersion.intersectingRanges(keys);
	std::vector<std::pair<KeyRange, Version>> changeNewestAvailable;
	std::vector<KeyRange> removeRanges;
	std::vector<KeyRange> newEmptyRanges;
	for (auto r = vr.begin(); r != vr.end(); ++r) {
		KeyRangeRef range = keys & r->range();
		bool dataAvailable = r->value() == latestVersion || r->value() >= version;
		// TraceEvent("CSKRange", data->thisServerID)
		//     .detail("KeyBegin", range.begin)
		//     .detail("KeyEnd", range.end)
		//     .detail("Available", dataAvailable)
		//     .detail("NowAssigned", nowAssigned)
		//     .detail("NewestAvailable", r->value())
		//     .detail("ShardState0", data->shards[range.begin]->debugDescribeState());
		if (context == CSK_ASSIGN_EMPTY && !dataAvailable) {
			ASSERT(nowAssigned);
			TraceEvent("ChangeServerKeysAddEmptyRange", data->thisServerID)
			    .detail("Begin", range.begin)
			    .detail("End", range.end);
			newEmptyRanges.push_back(range);
			data->addShard(ShardInfo::newReadWrite(range, data));
		} else if (!nowAssigned) {
			if (dataAvailable) {
				ASSERT(r->value() ==
				       latestVersion); // Not that we care, but this used to be checked instead of dataAvailable
				ASSERT(data->mutableData().getLatestVersion() > version || context == CSK_RESTORE);
				changeNewestAvailable.emplace_back(range, version);
				removeRanges.push_back(range);
			}
			data->addShard(ShardInfo::newNotAssigned(range));
			data->watches.triggerRange(range.begin, range.end);
		} else if (!dataAvailable) {
			// SOMEDAY: Avoid restarting adding/transferred shards
			// bypass fetchkeys; shard is known empty at initial cluster version
			if (version == data->initialClusterVersion - 1) {
				TraceEvent("ChangeServerKeysInitialRange", data->thisServerID)
				    .detail("Begin", range.begin)
				    .detail("End", range.end);
				changeNewestAvailable.emplace_back(range, latestVersion);
				data->addShard(ShardInfo::newReadWrite(range, data));
				setAvailableStatus(data, range, true);
			} else {
				auto& shard = data->shards[range.begin];
				if (!shard->assigned() || shard->keys != range)
					data->addShard(ShardInfo::newAdding(data, range));
			}
		} else {
			changeNewestAvailable.emplace_back(range, latestVersion);
			data->addShard(ShardInfo::newReadWrite(range, data));
		}
	}
	// Update newestAvailableVersion when a shard becomes (un)available (in a separate loop to avoid invalidating vr
	// above)
	for (auto r = changeNewestAvailable.begin(); r != changeNewestAvailable.end(); ++r)
		data->newestAvailableVersion.insert(r->first, r->second);

	if (!nowAssigned)
		data->metrics.notifyNotReadable(keys);

	coalesceShards(data, KeyRangeRef(ranges[0].begin, ranges[ranges.size() - 1].end));

	// Now it is OK to do removeDataRanges, directly and through fetchKeys cancellation (and we have to do so before
	// validate())
	oldShards.clear();
	ranges.clear();
	for (auto r = removeRanges.begin(); r != removeRanges.end(); ++r) {
		removeDataRange(data, data->addVersionToMutationLog(data->data().getLatestVersion()), data->shards, *r);
		setAvailableStatus(data, *r, false);
	}

	// Clear the moving-in empty range, and set it available at the latestVersion.
	for (const auto& range : newEmptyRanges) {
		MutationRef clearRange(MutationRef::ClearRange, range.begin, range.end);
		data->addMutation(data->data().getLatestVersion(), true, clearRange, range, data->updateEagerReads);
		data->newestAvailableVersion.insert(range, latestVersion);
		setAvailableStatus(data, range, true);
		++data->counters.kvSystemClearRanges;
	}
	validate(data);

	if (!nowAssigned) {
		cleanUpChangeFeeds(data, keys, version);
	}
}

void changeServerKeysWithPhysicalShards(StorageServer* data,
                                        const KeyRangeRef& keys,
                                        const UID& dataMoveId,
                                        bool nowAssigned,
                                        Version version,
                                        ChangeServerKeysContext context) {
	ASSERT(!keys.empty());
	TraceEvent(SevDebug, "ChangeServerKeysWithPhysicalShards", data->thisServerID)
	    .detail("DataMoveID", dataMoveId)
	    .detail("Range", keys)
	    .detail("NowAssigned", nowAssigned)
	    .detail("Version", version)
	    .detail("Context", changeServerKeysContextName[(int)context]);

	validate(data);

	DEBUG_KEY_RANGE(nowAssigned ? "KeysAssigned" : "KeysUnassigned", version, keys, data->thisServerID);

	const uint64_t desiredId = dataMoveId.first();
	const Version cVer = version + 1;
	ASSERT(data->data().getLatestVersion() == cVer);

<<<<<<< HEAD
	// Save a backup of the ShardInfo references before we start messing with shards, in order to defer fetchKeys
	// cancellation (and its potential call to removeDataRange()) until shards is again valid
	std::vector<Reference<ShardInfo>> oldShards;
	auto os = data->shards.intersectingRanges(keys);
	for (auto r = os.begin(); r != os.end(); ++r) {
		oldShards.push_back(r->value());
	}

	auto ranges = data->shards.getAffectedRangesAfterInsertion(
	    keys,
	    Reference<ShardInfo>()); // null reference indicates the range being changed
	for (int i = 0; i < ranges.size(); i++) {
		const Reference<ShardInfo> currentShard = ranges[i].value;
		const KeyRangeRef currentRange = static_cast<KeyRangeRef>(ranges[i]);
		if (!currentShard.isValid()) {
			ASSERT(currentRange == keys); // there shouldn't be any nulls except for the range being inserted
		} else if (currentShard->notAssigned()) {
			ASSERT(nowAssigned); // Adding a new range to the server.
			StorageServerShard newShard = currentShard->toStorageServerShard();
			newShard.range = currentRange;
			data->addShard(ShardInfo::newShard(data, newShard));
			TraceEvent(SevVerbose, "SSSplitShardNotAssigned", data->thisServerID)
			    .detail("Range", keys)
			    .detail("NowAssigned", nowAssigned)
			    .detail("Version", cVer)
			    .detail("ResultingShard", newShard.toString());
		} else if (currentShard->isReadable()) {
			StorageServerShard newShard = currentShard->toStorageServerShard();
			newShard.range = currentRange;
			data->addShard(ShardInfo::newShard(data, newShard));
			TraceEvent(SevVerbose, "SSSplitShardReadable", data->thisServerID)
			    .detail("Range", keys)
			    .detail("NowAssigned", nowAssigned)
			    .detail("Version", cVer)
			    .detail("ResultingShard", newShard.toString());
		} else if (ranges[i].value->adding) {
			ASSERT(!nowAssigned);
			StorageServerShard newShard = currentShard->toStorageServerShard();
			newShard.range = currentRange;
			// TODO(psm): Cancel or update the moving-in shard when physical shard move is enabled.
			data->addShard(ShardInfo::newShard(data, newShard));
			TraceEvent(SevVerbose, "SSSplitShardAdding", data->thisServerID)
			    .detail("Range", keys)
			    .detail("NowAssigned", nowAssigned)
			    .detail("Version", cVer)
			    .detail("ResultingShard", newShard.toString());
		} else {
			ASSERT(false);
		}
	}

	auto vr = data->shards.intersectingRanges(keys);
	std::vector<std::pair<KeyRange, Version>> changeNewestAvailable;
	std::vector<KeyRange> removeRanges;
	std::vector<KeyRange> newEmptyRanges;
	std::vector<StorageServerShard> updatedShards;
	int totalAssignedAtVer = 0;
	for (auto r = vr.begin(); r != vr.end(); ++r) {
		KeyRangeRef range = keys & r->range();
		const bool dataAvailable = r->value()->isReadable();
		TraceEvent(SevVerbose, "CSKPhysicalShard", data->thisServerID)
		    .detail("Range", range)
		    .detail("ExistingShardRange", r->range())
		    .detail("Available", dataAvailable)
		    .detail("NowAssigned", nowAssigned)
		    .detail("ShardState", r->value()->debugDescribeState());
		ASSERT(keys.contains(r->range()));
		if (context == CSK_ASSIGN_EMPTY && !dataAvailable) {
			ASSERT(nowAssigned);
			TraceEvent(SevVerbose, "ChangeServerKeysAddEmptyRange", data->thisServerID)
			    .detail("Range", range)
			    .detail("Version", cVer);
			newEmptyRanges.push_back(range);
			updatedShards.emplace_back(range, cVer, desiredId, desiredId, StorageServerShard::ReadWrite);
		} else if (!nowAssigned) {
			if (dataAvailable) {
				ASSERT(data->newestAvailableVersion[range.begin] ==
				       latestVersion); // Not that we care, but this used to be checked instead of dataAvailable
				ASSERT(data->mutableData().getLatestVersion() > version || context == CSK_RESTORE);
				changeNewestAvailable.emplace_back(range, version);
				removeRanges.push_back(range);
			}
			updatedShards.push_back(StorageServerShard::notAssigned(range, cVer));
			data->watches.triggerRange(range.begin, range.end);
			data->pendingRemoveRanges[cVer].push_back(range);
			// TODO(psm): When fetchKeys() is not used, make sure KV will remove the data, otherwise, removeDataShard()
			// here.
			TraceEvent(SevVerbose, "SSUnassignShard", data->thisServerID)
			    .detail("Range", range)
			    .detail("NowAssigned", nowAssigned)
			    .detail("Version", cVer)
			    .detail("NewShard", updatedShards.back().toString());
		} else if (!dataAvailable) {
			if (version == data->initialClusterVersion - 1) {
				TraceEvent(SevVerbose, "CSKWithPhysicalShardsSeedRange", data->thisServerID)
				    .detail("ShardID", desiredId)
				    .detail("Range", range);
				changeNewestAvailable.emplace_back(range, latestVersion);
				updatedShards.push_back(
				    StorageServerShard(range, version, desiredId, desiredId, StorageServerShard::ReadWrite));
				setAvailableStatus(data, range, true);
				// Note: The initial range is available, however, the shard won't be created in the storage engine
				// untill version is committed.
				data->pendingAddRanges[cVer].emplace_back(desiredId, range);
				TraceEvent(SevVerbose, "SSInitialShard", data->thisServerID)
				    .detail("Range", range)
				    .detail("NowAssigned", nowAssigned)
				    .detail("Version", cVer)
				    .detail("NewShard", updatedShards.back().toString());
=======
				auto feed = data->uidChangeFeed.find(f.first);
				if (feed != data->uidChangeFeed.end()) {
					feed->second->removing = true;
					feed->second->refreshInProgress = false;
					feed->second->moved(feed->second->range);
					feed->second->newMutations.trigger();
				}
>>>>>>> 4cbe5dd6
			} else {
				auto& shard = data->shards[range.begin];
				if (!shard->assigned()) {
					updatedShards.push_back(
					    StorageServerShard(range, cVer, desiredId, desiredId, StorageServerShard::MovingIn));
					data->pendingAddRanges[cVer].emplace_back(desiredId, range);
					data->newestDirtyVersion.insert(range, cVer);
					TraceEvent(SevVerbose, "SSAssignShard", data->thisServerID)
					    .detail("Range", range)
					    .detail("NowAssigned", nowAssigned)
					    .detail("Version", cVer)
					    .detail("TotalAssignedAtVer", ++totalAssignedAtVer)
					    .detail("NewShard", updatedShards.back().toString());
				} else {
					ASSERT(shard->adding != nullptr);
					if (shard->desiredShardId != desiredId) {
						TraceEvent(SevError, "CSKConflictingMoveInShards", data->thisServerID)
						    .detail("DataMoveID", dataMoveId)
						    .detail("Range", range)
						    .detail("TargetShard", desiredId)
						    .detail("CurrentShard", shard->desiredShardId)
						    .detail("Version", cVer);
						// TODO(psm): Replace this with moveInShard->cancel().
						ASSERT(false);
					} else {
						TraceEvent(SevVerbose, "CSKMoveInToSameShard", data->thisServerID)
						    .detail("DataMoveID", dataMoveId)
						    .detailf("TargetShard", "%016llx", desiredId)
						    .detail("MoveRange", keys)
						    .detail("Range", range)
						    .detail("ExistingShardRange", shard->keys)
						    .detail("Version", cVer);
					}
				}
			}
		} else {
			updatedShards.push_back(StorageServerShard(
			    range, cVer, data->shards[range.begin]->shardId, desiredId, StorageServerShard::ReadWrite));
			changeNewestAvailable.emplace_back(range, latestVersion);
			TraceEvent(SevVerbose, "SSAssignShardAlreadyAvailable", data->thisServerID)
			    .detail("Range", range)
			    .detail("NowAssigned", nowAssigned)
			    .detail("Version", cVer)
			    .detail("NewShard", updatedShards.back().toString());
		}
	}

	for (const auto& shard : updatedShards) {
		data->addShard(ShardInfo::newShard(data, shard));
		updateStorageShard(data, shard);
	}

	// Update newestAvailableVersion when a shard becomes (un)available (in a separate loop to avoid invalidating vr
	// above)
	for (auto r = changeNewestAvailable.begin(); r != changeNewestAvailable.end(); ++r)
		data->newestAvailableVersion.insert(r->first, r->second);

	if (!nowAssigned)
		data->metrics.notifyNotReadable(keys);

	coalescePhysicalShards(data, KeyRangeRef(ranges[0].begin, ranges[ranges.size() - 1].end));

	// Now it is OK to do removeDataRanges, directly and through fetchKeys cancellation (and we have to do so before
	// validate())
	oldShards.clear();
	ranges.clear();
	for (auto r = removeRanges.begin(); r != removeRanges.end(); ++r) {
		removeDataRange(data, data->addVersionToMutationLog(data->data().getLatestVersion()), data->shards, *r);
		setAvailableStatus(data, *r, false);
	}

	// Clear the moving-in empty range, and set it available at the latestVersion.
	for (const auto& range : newEmptyRanges) {
		MutationRef clearRange(MutationRef::ClearRange, range.begin, range.end);
		data->addMutation(data->data().getLatestVersion(), true, clearRange, range, data->updateEagerReads);
		data->newestAvailableVersion.insert(range, latestVersion);
		setAvailableStatus(data, range, true);
		++data->counters.kvSystemClearRanges;
	}
	validate(data);

	// find any change feeds that no longer have shards on this server, and clean them up
	if (!nowAssigned) {
		cleanUpChangeFeeds(data, keys, version);
	}
}

void rollback(StorageServer* data, Version rollbackVersion, Version nextVersion) {
	TEST(true); // call to shard rollback
	DEBUG_KEY_RANGE("Rollback", rollbackVersion, allKeys, data->thisServerID);

	// We used to do a complicated dance to roll back in MVCC history.  It's much simpler, and more testable,
	// to simply restart the storage server actor and restore from the persistent disk state, and then roll
	// forward from the TLog's history.  It's not quite as efficient, but we rarely have to do this in practice.

	// FIXME: This code is relying for liveness on an undocumented property of the log system implementation: that after
	// a rollback the rolled back versions will eventually be missing from the peeked log.  A more sophisticated
	// approach would be to make the rollback range durable and, after reboot, skip over those versions if they appear
	// in peek results.

	throw please_reboot();
}

void StorageServer::addMutation(Version version,
                                bool fromFetch,
                                MutationRef const& mutation,
                                KeyRangeRef const& shard,
                                UpdateEagerReadInfo* eagerReads) {
	MutationRef expanded = mutation;
	MutationRef
	    nonExpanded; // need to keep non-expanded but atomic converted version of clear mutations for change feeds
	auto& mLog = addVersionToMutationLog(version);

	if (!convertAtomicOp(expanded, data(), eagerReads, mLog.arena())) {
		return;
	}
	if (expanded.type == MutationRef::ClearRange) {
		nonExpanded = expanded;
		expandClear(expanded, data(), eagerReads, shard.end);
	}
	expanded = addMutationToMutationLog(mLog, expanded);
	DEBUG_MUTATION("applyMutation", version, expanded, thisServerID)
	    .detail("ShardBegin", shard.begin)
	    .detail("ShardEnd", shard.end);

	if (!fromFetch) {
		// have to do change feed before applyMutation because nonExpanded wasn't copied into the mutation log arena,
		// and thus would go out of scope if it wasn't copied into the change feed arena
		applyChangeFeedMutation(this, expanded.type == MutationRef::ClearRange ? nonExpanded : expanded, version);
	}
	applyMutation(this, expanded, mLog.arena(), mutableData(), version);

	// printf("\nSSUpdate: Printing versioned tree after applying mutation\n");
	// mutableData().printTree(version);
}

struct OrderByVersion {
	bool operator()(const VerUpdateRef& a, const VerUpdateRef& b) {
		if (a.version != b.version)
			return a.version < b.version;
		if (a.isPrivateData != b.isPrivateData)
			return a.isPrivateData;
		return false;
	}
};

class StorageUpdater {
public:
	StorageUpdater()
	  : currentVersion(invalidVersion), fromVersion(invalidVersion), restoredVersion(invalidVersion),
	    processedStartKey(false), processedCacheStartKey(false) {}
	StorageUpdater(Version fromVersion, Version restoredVersion)
	  : currentVersion(fromVersion), fromVersion(fromVersion), restoredVersion(restoredVersion),
	    processedStartKey(false), processedCacheStartKey(false) {}

	void applyMutation(StorageServer* data, MutationRef const& m, Version ver, bool fromFetch) {
		//TraceEvent("SSNewVersion", data->thisServerID).detail("VerWas", data->mutableData().latestVersion).detail("ChVer", ver);

		if (currentVersion != ver) {
			fromVersion = currentVersion;
			currentVersion = ver;
			data->mutableData().createNewVersion(ver);
		}

		if (m.param1.startsWith(systemKeys.end)) {
			if ((m.type == MutationRef::SetValue) && m.param1.substr(1).startsWith(storageCachePrefix)) {
				applyPrivateCacheData(data, m);
			} else if ((m.type == MutationRef::SetValue) && m.param1.substr(1).startsWith(checkpointPrefix)) {
				registerPendingCheckpoint(data, m, ver);
			} else {
				applyPrivateData(data, ver, m);
			}
		} else {
			if (MUTATION_TRACKING_ENABLED) {
				DEBUG_MUTATION("SSUpdateMutation", ver, m, data->thisServerID).detail("FromFetch", fromFetch);
			}

			splitMutation(data, data->shards, m, ver, fromFetch);
		}

		if (data->otherError.getFuture().isReady())
			data->otherError.getFuture().get();
	}

	Version currentVersion;

private:
	Version fromVersion;
	Version restoredVersion;

	KeyRef startKey;
	bool nowAssigned;
	bool emptyRange;
	UID dataMoveId;
	bool processedStartKey;

	KeyRef cacheStartKey;
	bool processedCacheStartKey;

	void applyPrivateData(StorageServer* data, Version ver, MutationRef const& m) {
		TraceEvent(SevDebug, "SSPrivateMutation", data->thisServerID).detail("Mutation", m).detail("Version", ver);

		if (processedStartKey) {
			// Because of the implementation of the krm* functions, we expect changes in pairs, [begin,end)
			// We can also ignore clearRanges, because they are always accompanied by such a pair of sets with the same
			// keys
			ASSERT(m.type == MutationRef::SetValue && m.param1.startsWith(data->sk));
			KeyRangeRef keys(startKey.removePrefix(data->sk), m.param1.removePrefix(data->sk));

			// ignore data movements for tss in quarantine
			if (!data->isTSSInQuarantine()) {
				const ChangeServerKeysContext context = emptyRange ? CSK_ASSIGN_EMPTY : CSK_UPDATE;
				if (data->shardAware) {
					setAssignedStatus(data, keys, nowAssigned);
					TraceEvent(SevDebug, "SSSetAssignedStatus", data->thisServerID)
					    .detail("Range", keys)
					    .detail("NowAssigned", nowAssigned)
					    .detail("Version", ver);
					changeServerKeysWithPhysicalShards(
					    data, keys, dataMoveId, nowAssigned, currentVersion - 1, context);
				} else {
					// add changes in shard assignment to the mutation log
					setAssignedStatus(data, keys, nowAssigned);

					// The changes for version have already been received (and are being processed now).  We need to
					// fetch the data for change.version-1 (changes from versions < change.version) If emptyRange, treat
					// the shard as empty, see removeKeysFromFailedServer() for more details about this scenario.
					changeServerKeys(data, keys, nowAssigned, currentVersion - 1, context);
				}
			}

			processedStartKey = false;
		} else if (m.type == MutationRef::SetValue && m.param1.startsWith(data->sk)) {
			// Because of the implementation of the krm* functions, we expect changes in pairs, [begin,end)
			// We can also ignore clearRanges, because they are always accompanied by such a pair of sets with the same
			// keys
			startKey = m.param1;
			decodeServerKeysValue(m.param2, nowAssigned, emptyRange, dataMoveId);
			processedStartKey = true;
		} else if (m.type == MutationRef::SetValue && m.param1 == lastEpochEndPrivateKey) {
			// lastEpochEnd transactions are guaranteed by the master to be alone in their own batch (version)
			// That means we don't have to worry about the impact on changeServerKeys
			// ASSERT( /*isFirstVersionUpdateFromTLog && */!std::next(it) );

			Version rollbackVersion;
			BinaryReader br(m.param2, Unversioned());
			br >> rollbackVersion;

			if (rollbackVersion < fromVersion && rollbackVersion > restoredVersion) {
				TEST(true); // ShardApplyPrivateData shard rollback
				TraceEvent(SevWarn, "Rollback", data->thisServerID)
				    .detail("FromVersion", fromVersion)
				    .detail("ToVersion", rollbackVersion)
				    .detail("AtVersion", currentVersion)
				    .detail("RestoredVersion", restoredVersion)
				    .detail("StorageVersion", data->storageVersion());
				ASSERT(rollbackVersion >= data->storageVersion());
				rollback(data, rollbackVersion, currentVersion);
			} else {
				TraceEvent(SevDebug, "RollbackSkip", data->thisServerID)
				    .detail("FromVersion", fromVersion)
				    .detail("ToVersion", rollbackVersion)
				    .detail("AtVersion", currentVersion)
				    .detail("RestoredVersion", restoredVersion)
				    .detail("StorageVersion", data->storageVersion());
			}
			for (auto& it : data->uidChangeFeed) {
				if (!it.second->removing && currentVersion < it.second->stopVersion) {
					it.second->mutations.push_back(MutationsAndVersionRef(currentVersion, rollbackVersion));
					it.second->mutations.back().mutations.push_back_deep(it.second->mutations.back().arena(), m);
					data->currentChangeFeeds.insert(it.first);
				}
			}

			data->recoveryVersionSkips.emplace_back(rollbackVersion, currentVersion - rollbackVersion);
		} else if (m.type == MutationRef::SetValue && m.param1 == killStoragePrivateKey) {
			TraceEvent("StorageServerWorkerRemoved", data->thisServerID).detail("Reason", "KillStorage");
			throw worker_removed();
		} else if ((m.type == MutationRef::SetValue || m.type == MutationRef::ClearRange) &&
		           m.param1.substr(1).startsWith(serverTagPrefix)) {
			UID serverTagKey = decodeServerTagKey(m.param1.substr(1));
			bool matchesThisServer = serverTagKey == data->thisServerID;
			bool matchesTssPair = data->isTss() ? serverTagKey == data->tssPairID.get() : false;
			// Remove SS if another SS is now assigned our tag, or this server was removed by deleting our tag entry
			// Since TSS don't have tags, they check for their pair's tag. If a TSS is in quarantine, it will stick
			// around until its pair is removed or it is finished quarantine.
			if ((m.type == MutationRef::SetValue &&
			     ((!data->isTss() && !matchesThisServer) || (data->isTss() && !matchesTssPair))) ||
			    (m.type == MutationRef::ClearRange &&
			     ((!data->isTSSInQuarantine() && matchesThisServer) || (data->isTss() && matchesTssPair)))) {
				TraceEvent("StorageServerWorkerRemoved", data->thisServerID)
				    .detail("Reason", "ServerTag")
				    .detail("MutationType", getTypeString(m.type))
				    .detail("TagMatches", matchesThisServer)
				    .detail("IsTSS", data->isTss());
				throw worker_removed();
			}
			if (!data->isTss() && m.type == MutationRef::ClearRange && data->ssPairID.present() &&
			    serverTagKey == data->ssPairID.get()) {
				data->clearSSWithTssPair();
				// Add ss pair id change to mutation log to make durable
				auto& mLV = data->addVersionToMutationLog(data->data().getLatestVersion());
				data->addMutationToMutationLog(
				    mLV, MutationRef(MutationRef::ClearRange, persistSSPairID, keyAfter(persistSSPairID)));
			}
		} else if (m.type == MutationRef::SetValue && m.param1 == rebootWhenDurablePrivateKey) {
			data->rebootAfterDurableVersion = currentVersion;
			TraceEvent("RebootWhenDurableSet", data->thisServerID)
			    .detail("DurableVersion", data->durableVersion.get())
			    .detail("RebootAfterDurableVersion", data->rebootAfterDurableVersion);
		} else if (m.type == MutationRef::SetValue && m.param1 == primaryLocalityPrivateKey) {
			data->primaryLocality = BinaryReader::fromStringRef<int8_t>(m.param2, Unversioned());
			auto& mLV = data->addVersionToMutationLog(data->data().getLatestVersion());
			data->addMutationToMutationLog(mLV, MutationRef(MutationRef::SetValue, persistPrimaryLocality, m.param2));
		} else if (m.type == MutationRef::SetValue && m.param1.startsWith(changeFeedPrivatePrefix)) {
			Key changeFeedId = m.param1.removePrefix(changeFeedPrivatePrefix);
			KeyRange changeFeedRange;
			Version popVersion;
			ChangeFeedStatus status;
			std::tie(changeFeedRange, popVersion, status) = decodeChangeFeedValue(m.param2);
			auto feed = data->uidChangeFeed.find(changeFeedId);

			TraceEvent(SevDebug, "ChangeFeedPrivateMutation", data->thisServerID)
			    .detail("RangeID", changeFeedId.printable())
			    .detail("Range", changeFeedRange.toString())
			    .detail("Version", currentVersion)
			    .detail("PopVersion", popVersion)
			    .detail("Status", status);

			// Because of data moves, we can get mutations operating on a change feed we don't yet know about, because
			// the fetch hasn't started yet
			bool createdFeed = false;
			if (feed == data->uidChangeFeed.end() && status != ChangeFeedStatus::CHANGE_FEED_DESTROY) {
				createdFeed = true;

				Reference<ChangeFeedInfo> changeFeedInfo(new ChangeFeedInfo());
				changeFeedInfo->range = changeFeedRange;
				changeFeedInfo->id = changeFeedId;
				if (status == ChangeFeedStatus::CHANGE_FEED_CREATE && popVersion == invalidVersion) {
					// for a create, the empty version should be now, otherwise it will be set in a later pop
					changeFeedInfo->emptyVersion = currentVersion - 1;
				} else {
					TEST(true); // SS got non-create change feed private mutation before move created its metadata
					changeFeedInfo->emptyVersion = invalidVersion;
				}
				changeFeedInfo->metadataCreateVersion = currentVersion;
				data->uidChangeFeed[changeFeedId] = changeFeedInfo;

				feed = data->uidChangeFeed.find(changeFeedId);
				ASSERT(feed != data->uidChangeFeed.end());

				TraceEvent(SevDebug, "AddingChangeFeed", data->thisServerID)
				    .detail("RangeID", changeFeedId.printable())
				    .detail("Range", changeFeedRange.toString())
				    .detail("EmptyVersion", feed->second->emptyVersion);

				auto rs = data->keyChangeFeed.modify(changeFeedRange);
				for (auto r = rs.begin(); r != rs.end(); ++r) {
					r->value().push_back(changeFeedInfo);
				}
				data->keyChangeFeed.coalesce(changeFeedRange.contents());
			}

			bool popMutationLog = false;
			bool addMutationToLog = false;
			if (popVersion != invalidVersion && status != ChangeFeedStatus::CHANGE_FEED_DESTROY) {
				// pop the change feed at pop version, no matter what state it is in
				if (popVersion - 1 > feed->second->emptyVersion) {
					feed->second->emptyVersion = popVersion - 1;
					while (!feed->second->mutations.empty() && feed->second->mutations.front().version < popVersion) {
						feed->second->mutations.pop_front();
					}
					if (feed->second->storageVersion != invalidVersion) {
						++data->counters.kvSystemClearRanges;
						// do this clear in the mutation log, as we want it to be committed consistently with the
						// popVersion update
						popMutationLog = true;
						if (popVersion > feed->second->storageVersion) {
							feed->second->storageVersion = invalidVersion;
							feed->second->durableVersion = invalidVersion;
						}
					}
					if (!feed->second->destroyed) {
						// if feed is destroyed, adding an extra mutation here would re-create it if SS restarted
						addMutationToLog = true;
					}
				}

			} else if (status == ChangeFeedStatus::CHANGE_FEED_CREATE && createdFeed) {
				TraceEvent(SevDebug, "CreatingChangeFeed", data->thisServerID)
				    .detail("RangeID", changeFeedId.printable())
				    .detail("Range", changeFeedRange.toString())
				    .detail("Version", currentVersion);
				// no-op, already created metadata
				addMutationToLog = true;
			}
			if (status == ChangeFeedStatus::CHANGE_FEED_STOP && currentVersion < feed->second->stopVersion) {
				TraceEvent(SevDebug, "StoppingChangeFeed", data->thisServerID)
				    .detail("RangeID", changeFeedId.printable())
				    .detail("Range", changeFeedRange.toString())
				    .detail("Version", currentVersion);
				feed->second->stopVersion = currentVersion;
				addMutationToLog = true;
			}
			if (status == ChangeFeedStatus::CHANGE_FEED_DESTROY && !createdFeed && feed != data->uidChangeFeed.end()) {
				TraceEvent(SevDebug, "DestroyingChangeFeed", data->thisServerID)
				    .detail("RangeID", changeFeedId.printable())
				    .detail("Range", changeFeedRange.toString())
				    .detail("Version", currentVersion);
				Key beginClearKey = changeFeedId.withPrefix(persistChangeFeedKeys.begin);
				Version cleanupVersion = data->data().getLatestVersion();
				auto& mLV = data->addVersionToMutationLog(cleanupVersion);
				data->addMutationToMutationLog(
				    mLV, MutationRef(MutationRef::ClearRange, beginClearKey, keyAfter(beginClearKey)));
				++data->counters.kvSystemClearRanges;
				data->addMutationToMutationLog(mLV,
				                               MutationRef(MutationRef::ClearRange,
				                                           changeFeedDurableKey(feed->second->id, 0),
				                                           changeFeedDurableKey(feed->second->id, currentVersion)));
				++data->counters.kvSystemClearRanges;

				feed->second->destroy(currentVersion);
				data->changeFeedCleanupDurable[feed->first] = cleanupVersion;
			}

			if (status == ChangeFeedStatus::CHANGE_FEED_DESTROY) {
				for (auto& it : data->changeFeedRemovals) {
					it.second.send(changeFeedId);
				}
			}

			if (addMutationToLog) {
				auto& mLV = data->addVersionToMutationLog(data->data().getLatestVersion());
				data->addMutationToMutationLog(
				    mLV,
				    MutationRef(MutationRef::SetValue,
				                persistChangeFeedKeys.begin.toString() + changeFeedId.toString(),
				                changeFeedSSValue(
				                    feed->second->range, feed->second->emptyVersion + 1, feed->second->stopVersion)));
				if (popMutationLog) {
					++data->counters.kvSystemClearRanges;
					data->addMutationToMutationLog(mLV,
					                               MutationRef(MutationRef::ClearRange,
					                                           changeFeedDurableKey(feed->second->id, 0),
					                                           changeFeedDurableKey(feed->second->id, popVersion)));
				}
			}
		} else if ((m.type == MutationRef::SetValue || m.type == MutationRef::ClearRange) &&
		           m.param1.startsWith(tenantMapPrivatePrefix)) {
			if (m.type == MutationRef::SetValue) {
				data->insertTenant(m.param1.removePrefix(tenantMapPrivatePrefix), m.param2, currentVersion, true);
			} else if (m.type == MutationRef::ClearRange) {
				data->clearTenants(m.param1.removePrefix(tenantMapPrivatePrefix),
				                   m.param2.removePrefix(tenantMapPrivatePrefix),
				                   currentVersion);
			}
		} else if (m.param1.substr(1).startsWith(tssMappingKeys.begin) &&
		           (m.type == MutationRef::SetValue || m.type == MutationRef::ClearRange)) {
			if (!data->isTss()) {
				UID ssId = TupleCodec<UID>::unpack(m.param1.substr(1).removePrefix(tssMappingKeys.begin));
				ASSERT(ssId == data->thisServerID);
				// Add ss pair id change to mutation log to make durable
				auto& mLV = data->addVersionToMutationLog(data->data().getLatestVersion());
				if (m.type == MutationRef::SetValue) {
					UID tssId = TupleCodec<UID>::unpack(m.param2);
					data->setSSWithTssPair(tssId);
					data->addMutationToMutationLog(mLV,
					                               MutationRef(MutationRef::SetValue,
					                                           persistSSPairID,
					                                           BinaryWriter::toValue(tssId, Unversioned())));
				} else {
					data->clearSSWithTssPair();
					data->addMutationToMutationLog(
					    mLV, MutationRef(MutationRef::ClearRange, persistSSPairID, keyAfter(persistSSPairID)));
				}
			}
		} else if (m.param1.substr(1).startsWith(tssQuarantineKeys.begin) &&
		           (m.type == MutationRef::SetValue || m.type == MutationRef::ClearRange)) {
			if (data->isTss()) {
				UID ssId = decodeTssQuarantineKey(m.param1.substr(1));
				ASSERT(ssId == data->thisServerID);
				if (m.type == MutationRef::SetValue) {
					TEST(true); // Putting TSS in quarantine
					TraceEvent(SevWarn, "TSSQuarantineStart", data->thisServerID).log();
					data->startTssQuarantine();
				} else {
					TraceEvent(SevWarn, "TSSQuarantineStop", data->thisServerID).log();
					TraceEvent("StorageServerWorkerRemoved", data->thisServerID).detail("Reason", "TSSQuarantineStop");
					// dipose of this TSS
					throw worker_removed();
				}
			}
		} else {
			ASSERT(false); // Unknown private mutation
		}
	}

	void applyPrivateCacheData(StorageServer* data, MutationRef const& m) {
		//TraceEvent(SevDebug, "SSPrivateCacheMutation", data->thisServerID).detail("Mutation", m);

		if (processedCacheStartKey) {
			// Because of the implementation of the krm* functions, we expect changes in pairs, [begin,end)
			ASSERT((m.type == MutationRef::SetValue) && m.param1.substr(1).startsWith(storageCachePrefix));
			KeyRangeRef keys(cacheStartKey.removePrefix(systemKeys.begin).removePrefix(storageCachePrefix),
			                 m.param1.removePrefix(systemKeys.begin).removePrefix(storageCachePrefix));
			data->cachedRangeMap.insert(keys, true);

			// Figure out the affected shard ranges and maintain the cached key-range information in the in-memory map
			// TODO revisit- we are not splitting the cached ranges based on shards as of now.
			if (0) {
				auto cachedRanges = data->shards.intersectingRanges(keys);
				for (auto shard = cachedRanges.begin(); shard != cachedRanges.end(); ++shard) {
					KeyRangeRef intersectingRange = shard.range() & keys;
					TraceEvent(SevDebug, "SSPrivateCacheMutationInsertUnexpected", data->thisServerID)
					    .detail("Begin", intersectingRange.begin)
					    .detail("End", intersectingRange.end);
					data->cachedRangeMap.insert(intersectingRange, true);
				}
			}
			processedStartKey = false;
		} else if ((m.type == MutationRef::SetValue) && m.param1.substr(1).startsWith(storageCachePrefix)) {
			// Because of the implementation of the krm* functions, we expect changes in pairs, [begin,end)
			cacheStartKey = m.param1;
			processedCacheStartKey = true;
		} else {
			ASSERT(false); // Unknown private mutation
		}
	}

	// Registers a pending checkpoint request, it will be fullfilled when the desired version is durable.
	void registerPendingCheckpoint(StorageServer* data, const MutationRef& m, Version ver) {
		CheckpointMetaData checkpoint = decodeCheckpointValue(m.param2);
		ASSERT(checkpoint.getState() == CheckpointMetaData::Pending);
		const UID checkpointID = decodeCheckpointKey(m.param1.substr(1));
		checkpoint.version = ver;
		data->pendingCheckpoints[ver].push_back(checkpoint);

		auto& mLV = data->addVersionToMutationLog(ver);
		const Key pendingCheckpointKey(persistPendingCheckpointKeys.begin.toString() + checkpointID.toString());
		data->addMutationToMutationLog(
		    mLV, MutationRef(MutationRef::SetValue, pendingCheckpointKey, checkpointValue(checkpoint)));

		TraceEvent("RegisterPendingCheckpoint", data->thisServerID)
		    .detail("Key", pendingCheckpointKey)
		    .detail("Checkpoint", checkpoint.toString());
	}
};

void StorageServer::insertTenant(TenantNameRef tenantName,
                                 ValueRef value,
                                 Version version,
                                 bool insertIntoMutationLog) {
	if (version >= tenantMap.getLatestVersion()) {
		tenantMap.createNewVersion(version);
		tenantPrefixIndex.createNewVersion(version);

		TenantMapEntry tenantEntry = TenantMapEntry::decode(value);

		tenantMap.insert(tenantName, tenantEntry);
		tenantPrefixIndex.insert(tenantEntry.prefix, tenantName);

		if (insertIntoMutationLog) {
			auto& mLV = addVersionToMutationLog(version);
			addMutationToMutationLog(
			    mLV, MutationRef(MutationRef::SetValue, tenantName.withPrefix(persistTenantMapKeys.begin), value));
		}

		TraceEvent("InsertTenant", thisServerID).detail("Tenant", tenantName).detail("Version", version);
	}
}

void StorageServer::clearTenants(TenantNameRef startTenant, TenantNameRef endTenant, Version version) {
	if (version >= tenantMap.getLatestVersion()) {
		tenantMap.createNewVersion(version);
		tenantPrefixIndex.createNewVersion(version);

		auto view = tenantMap.at(version);
		for (auto itr = view.lower_bound(startTenant); itr != view.lower_bound(endTenant); ++itr) {
			// Trigger any watches on the prefix associated with the tenant.
			watches.triggerRange(itr->prefix, strinc(itr->prefix));
			tenantPrefixIndex.erase(itr->prefix);
			TraceEvent("EraseTenant", thisServerID).detail("Tenant", itr.key()).detail("Version", version);
		}

		tenantMap.erase(startTenant, endTenant);

		auto& mLV = addVersionToMutationLog(version);
		addMutationToMutationLog(mLV,
		                         MutationRef(MutationRef::ClearRange,
		                                     startTenant.withPrefix(persistTenantMapKeys.begin),
		                                     endTenant.withPrefix(persistTenantMapKeys.begin)));
	}
}

ACTOR Future<Void> tssDelayForever() {
	loop {
		wait(delay(5.0));
		if (g_simulator.speedUpSimulation) {
			return Void();
		}
	}
}

ACTOR Future<Void> update(StorageServer* data, bool* pReceivedUpdate) {
	state double start;
	try {

		// If we are disk bound and durableVersion is very old, we need to block updates or we could run out of
		// memory. This is often referred to as the storage server e-brake (emergency brake)

		// We allow the storage server to make some progress between e-brake periods, referreed to as "overage", in
		// order to ensure that it advances desiredOldestVersion enough for updateStorage to make enough progress on
		// freeing up queue size.
		state double waitStartT = 0;
		if (data->queueSize() >= SERVER_KNOBS->STORAGE_HARD_LIMIT_BYTES &&
		    data->durableVersion.get() < data->desiredOldestVersion.get() &&
		    ((data->desiredOldestVersion.get() - SERVER_KNOBS->STORAGE_HARD_LIMIT_VERSION_OVERAGE >
		      data->lastDurableVersionEBrake) ||
		     (data->counters.bytesInput.getValue() - SERVER_KNOBS->STORAGE_HARD_LIMIT_BYTES_OVERAGE >
		      data->lastBytesInputEBrake))) {

			while (data->queueSize() >= SERVER_KNOBS->STORAGE_HARD_LIMIT_BYTES &&
			       data->durableVersion.get() < data->desiredOldestVersion.get()) {
				if (now() - waitStartT >= 1) {
					TraceEvent(SevWarn, "StorageServerUpdateLag", data->thisServerID)
					    .detail("Version", data->version.get())
					    .detail("DurableVersion", data->durableVersion.get())
					    .detail("DesiredOldestVersion", data->desiredOldestVersion.get())
					    .detail("QueueSize", data->queueSize())
					    .detail("LastBytesInputEBrake", data->lastBytesInputEBrake)
					    .detail("LastDurableVersionEBrake", data->lastDurableVersionEBrake);
					waitStartT = now();
				}

				data->behind = true;
				wait(delayJittered(.005, TaskPriority::TLogPeekReply));
			}
			data->lastBytesInputEBrake = data->counters.bytesInput.getValue();
			data->lastDurableVersionEBrake = data->durableVersion.get();
		}

		if (g_network->isSimulated() && data->isTss() && g_simulator.tssMode == ISimulator::TSSMode::EnabledAddDelay &&
		    !g_simulator.speedUpSimulation && data->tssFaultInjectTime.present() &&
		    data->tssFaultInjectTime.get() < now()) {
			if (deterministicRandom()->random01() < 0.01) {
				TraceEvent(SevWarnAlways, "TSSInjectDelayForever", data->thisServerID).log();
				// small random chance to just completely get stuck here, each tss should eventually hit this in
				// this mode
				wait(tssDelayForever());
			} else {
				// otherwise pause for part of a second
				double delayTime = deterministicRandom()->random01();
				TraceEvent(SevWarnAlways, "TSSInjectDelay", data->thisServerID).detail("Delay", delayTime);
				wait(delay(delayTime));
			}
		}

		while (data->byteSampleClearsTooLarge.get()) {
			wait(data->byteSampleClearsTooLarge.onChange());
		}

		state Reference<ILogSystem::IPeekCursor> cursor = data->logCursor;

		state double beforeTLogCursorReads = now();
		loop {
			wait(cursor->getMore());
			if (!cursor->isExhausted()) {
				break;
			}
		}
		data->tlogCursorReadsLatencyHistogram->sampleSeconds(now() - beforeTLogCursorReads);
		if (cursor->popped() > 0) {
			TraceEvent("StorageServerWorkerRemoved", data->thisServerID)
			    .detail("Reason", "PeekPoppedTLogData")
			    .detail("Version", cursor->popped());
			throw worker_removed();
		}

		++data->counters.updateBatches;
		data->lastTLogVersion = cursor->getMaxKnownVersion();
		if (cursor->getMinKnownCommittedVersion() > data->knownCommittedVersion.get()) {
			data->knownCommittedVersion.set(cursor->getMinKnownCommittedVersion());
		}
		data->versionLag = std::max<int64_t>(0, data->lastTLogVersion - data->version.get());

		ASSERT(*pReceivedUpdate == false);
		*pReceivedUpdate = true;

		start = now();
		wait(data->durableVersionLock.take(TaskPriority::TLogPeekReply, 1));
		state FlowLock::Releaser holdingDVL(data->durableVersionLock);
		if (now() - start > 0.1)
			TraceEvent("SSSlowTakeLock1", data->thisServerID)
			    .detailf("From", "%016llx", debug_lastLoadBalanceResultEndpointToken)
			    .detail("Duration", now() - start)
			    .detail("Version", data->version.get());
		data->ssVersionLockLatencyHistogram->sampleSeconds(now() - start);

		start = now();
		state UpdateEagerReadInfo eager;
		state FetchInjectionInfo fii;
		state Reference<ILogSystem::IPeekCursor> cloneCursor2;
		state Optional<std::unordered_map<BlobCipherDetails, Reference<BlobCipherKey>>> cipherKeys;
		state bool collectingCipherKeys = false;

		// Collect eager read keys.
		// If encrypted mutation is encountered, we collect cipher details and fetch cipher keys, then start over.
		loop {
			state uint64_t changeCounter = data->shardChangeCounter;
			bool epochEnd = false;
			bool hasPrivateData = false;
			bool firstMutation = true;
			bool dbgLastMessageWasProtocol = false;

			std::unordered_set<BlobCipherDetails> cipherDetails;

			Reference<ILogSystem::IPeekCursor> cloneCursor1 = cursor->cloneNoMore();
			cloneCursor2 = cursor->cloneNoMore();

			cloneCursor1->setProtocolVersion(data->logProtocol);

			for (; cloneCursor1->hasMessage(); cloneCursor1->nextMessage()) {
				ArenaReader& cloneReader = *cloneCursor1->reader();

				if (LogProtocolMessage::isNextIn(cloneReader)) {
					LogProtocolMessage lpm;
					cloneReader >> lpm;
					//TraceEvent(SevDebug, "SSReadingLPM", data->thisServerID).detail("Mutation", lpm);
					dbgLastMessageWasProtocol = true;
					cloneCursor1->setProtocolVersion(cloneReader.protocolVersion());
				} else if (cloneReader.protocolVersion().hasSpanContext() &&
				           SpanContextMessage::isNextIn(cloneReader)) {
					SpanContextMessage scm;
					cloneReader >> scm;
				} else if (cloneReader.protocolVersion().hasOTELSpanContext() &&
				           OTELSpanContextMessage::isNextIn(cloneReader)) {
					OTELSpanContextMessage scm;
					cloneReader >> scm;
				} else if (cloneReader.protocolVersion().hasEncryptionAtRest() &&
				           EncryptedMutationMessage::isNextIn(cloneReader) && !cipherKeys.present()) {
					// Encrypted mutation found, but cipher keys haven't been fetch.
					// Collect cipher details to fetch cipher keys in one batch.
					EncryptedMutationMessage emm;
					cloneReader >> emm;
					cipherDetails.insert(emm.header.cipherTextDetails);
					cipherDetails.insert(emm.header.cipherHeaderDetails);
					collectingCipherKeys = true;
				} else {
					MutationRef msg;
					if (cloneReader.protocolVersion().hasEncryptionAtRest() &&
					    EncryptedMutationMessage::isNextIn(cloneReader)) {
						assert(cipherKeys.present());
						msg = EncryptedMutationMessage::decrypt(cloneReader, eager.arena, cipherKeys.get());
					} else {
						cloneReader >> msg;
					}
					// TraceEvent(SevDebug, "SSReadingLog", data->thisServerID).detail("Mutation", msg);

					if (!collectingCipherKeys) {
						if (firstMutation && msg.param1.startsWith(systemKeys.end))
							hasPrivateData = true;
						firstMutation = false;

						if (msg.param1 == lastEpochEndPrivateKey) {
							epochEnd = true;
							ASSERT(dbgLastMessageWasProtocol);
						}

						eager.addMutation(msg);
						dbgLastMessageWasProtocol = false;
					}
				}
			}

			if (collectingCipherKeys) {
				std::unordered_map<BlobCipherDetails, Reference<BlobCipherKey>> getCipherKeysResult =
				    wait(getEncryptCipherKeys(data->db, cipherDetails));
				cipherKeys = getCipherKeysResult;
				collectingCipherKeys = false;
				eager = UpdateEagerReadInfo();
			} else {
				// Any fetchKeys which are ready to transition their shards to the adding,transferred state do so now.
				// If there is an epoch end we skip this step, to increase testability and to prevent inserting a
				// version in the middle of a rolled back version range.
				while (!hasPrivateData && !epochEnd && !data->readyFetchKeys.empty()) {
					auto fk = data->readyFetchKeys.back();
					data->readyFetchKeys.pop_back();
					fk.send(&fii);
					// fetchKeys() would put the data it fetched into the fii. The thread will not return back to this
					// actor until it was completed.
				}

				for (auto& c : fii.changes)
					eager.addMutations(c.mutations);

				wait(doEagerReads(data, &eager));
				if (data->shardChangeCounter == changeCounter)
					break;
				TEST(true); // A fetchKeys completed while we were doing this, so eager might be outdated.  Read it
				            // again.
				// SOMEDAY: Theoretically we could check the change counters of individual shards and retry the reads
				// only selectively
				eager = UpdateEagerReadInfo();
			}
		}
		data->eagerReadsLatencyHistogram->sampleSeconds(now() - start);

		if (now() - start > 0.1)
			TraceEvent("SSSlowTakeLock2", data->thisServerID)
			    .detailf("From", "%016llx", debug_lastLoadBalanceResultEndpointToken)
			    .detail("Duration", now() - start)
			    .detail("Version", data->version.get());

		data->updateEagerReads = &eager;
		data->debug_inApplyUpdate = true;

		state StorageUpdater updater(data->lastVersionWithData, data->restoredVersion);

		if (EXPENSIVE_VALIDATION)
			data->data().atLatest().validate();
		validate(data);

		state bool injectedChanges = false;
		state int changeNum = 0;
		state int mutationBytes = 0;
		state double beforeFetchKeysUpdates = now();
		for (; changeNum < fii.changes.size(); changeNum++) {
			state int mutationNum = 0;
			state VerUpdateRef* pUpdate = &fii.changes[changeNum];
			for (; mutationNum < pUpdate->mutations.size(); mutationNum++) {
				updater.applyMutation(data, pUpdate->mutations[mutationNum], pUpdate->version, true);
				mutationBytes += pUpdate->mutations[mutationNum].totalSize();
				// data->counters.mutationBytes or data->counters.mutations should not be updated because they
				// should have counted when the mutations arrive from cursor initially.
				injectedChanges = true;
				if (mutationBytes > SERVER_KNOBS->DESIRED_UPDATE_BYTES) {
					mutationBytes = 0;
					wait(delay(SERVER_KNOBS->UPDATE_DELAY));
				}
			}
		}
		data->fetchKeysPTreeUpdatesLatencyHistogram->sampleSeconds(now() - beforeFetchKeysUpdates);

		state Version ver = invalidVersion;
		cloneCursor2->setProtocolVersion(data->logProtocol);
		state SpanContext spanContext = SpanContext();
		state double beforeTLogMsgsUpdates = now();
		state std::set<Key> updatedChangeFeeds;
		for (; cloneCursor2->hasMessage(); cloneCursor2->nextMessage()) {
			if (mutationBytes > SERVER_KNOBS->DESIRED_UPDATE_BYTES) {
				mutationBytes = 0;
				// Instead of just yielding, leave time for the storage server to respond to reads
				wait(delay(SERVER_KNOBS->UPDATE_DELAY));
			}

			if (cloneCursor2->version().version > ver) {
				ASSERT(cloneCursor2->version().version > data->version.get());
			}

			auto& rd = *cloneCursor2->reader();

			if (cloneCursor2->version().version > ver && cloneCursor2->version().version > data->version.get()) {
				++data->counters.updateVersions;
				if (data->currentChangeFeeds.size()) {
					data->changeFeedVersions.emplace_back(
					    std::vector<Key>(data->currentChangeFeeds.begin(), data->currentChangeFeeds.end()), ver);
					updatedChangeFeeds.insert(data->currentChangeFeeds.begin(), data->currentChangeFeeds.end());
					data->currentChangeFeeds.clear();
				}
				ver = cloneCursor2->version().version;
			}

			if (LogProtocolMessage::isNextIn(rd)) {
				LogProtocolMessage lpm;
				rd >> lpm;

				data->logProtocol = rd.protocolVersion();
				data->storage.changeLogProtocol(ver, data->logProtocol);
				cloneCursor2->setProtocolVersion(rd.protocolVersion());
				spanContext.traceID = UID();
			} else if (rd.protocolVersion().hasSpanContext() && SpanContextMessage::isNextIn(rd)) {
				SpanContextMessage scm;
				rd >> scm;
				TEST(true); // storageserveractor converting SpanContextMessage into OTEL SpanContext
				spanContext =
				    SpanContext(UID(scm.spanContext.first(), scm.spanContext.second()),
				                0,
				                scm.spanContext.first() != 0 && scm.spanContext.second() != 0 ? TraceFlags::sampled
				                                                                              : TraceFlags::unsampled);
			} else if (rd.protocolVersion().hasOTELSpanContext() && OTELSpanContextMessage::isNextIn(rd)) {
				TEST(true); // storageserveractor reading OTELSpanContextMessage
				OTELSpanContextMessage scm;
				rd >> scm;
				spanContext = scm.spanContext;
			} else {
				MutationRef msg;
				if (rd.protocolVersion().hasEncryptionAtRest() && EncryptedMutationMessage::isNextIn(rd)) {
					ASSERT(cipherKeys.present());
					msg = EncryptedMutationMessage::decrypt(rd, rd.arena(), cipherKeys.get());
				} else {
					rd >> msg;
				}

				Span span("SS:update"_loc, spanContext);
				span.addAttribute("key"_sr, msg.param1);

				// Drop non-private mutations if TSS fault injection is enabled in simulation, or if this is a TSS in
				// quarantine.
				if (g_network->isSimulated() && data->isTss() && !g_simulator.speedUpSimulation &&
				    g_simulator.tssMode == ISimulator::TSSMode::EnabledDropMutations &&
				    data->tssFaultInjectTime.present() && data->tssFaultInjectTime.get() < now() &&
				    (msg.type == MutationRef::SetValue || msg.type == MutationRef::ClearRange) &&
				    (msg.param1.size() < 2 || msg.param1[0] != 0xff || msg.param1[1] != 0xff) &&
				    deterministicRandom()->random01() < 0.05) {
					TraceEvent(SevWarnAlways, "TSSInjectDropMutation", data->thisServerID)
					    .detail("Mutation", msg)
					    .detail("Version", cloneCursor2->version().toString());
				} else if (data->isTSSInQuarantine() &&
				           (msg.param1.size() < 2 || msg.param1[0] != 0xff || msg.param1[1] != 0xff)) {
					TraceEvent("TSSQuarantineDropMutation", data->thisServerID)
					    .suppressFor(10.0)
					    .detail("Version", cloneCursor2->version().toString());
				} else if (ver != invalidVersion) { // This change belongs to a version < minVersion
					DEBUG_MUTATION("SSPeek", ver, msg, data->thisServerID);
					if (ver == data->initialClusterVersion) {
						//TraceEvent("SSPeekMutation", data->thisServerID).log();
						// The following trace event may produce a value with special characters
						TraceEvent("SSPeekMutation", data->thisServerID)
						    .detail("Mutation", msg)
						    .detail("Version", cloneCursor2->version().toString());
					}

					updater.applyMutation(data, msg, ver, false);
					mutationBytes += msg.totalSize();
					data->counters.mutationBytes += msg.totalSize();
					data->counters.logicalBytesInput += msg.expectedSize();
					++data->counters.mutations;
					switch (msg.type) {
					case MutationRef::SetValue:
						++data->counters.setMutations;
						break;
					case MutationRef::ClearRange:
						++data->counters.clearRangeMutations;
						break;
					case MutationRef::AddValue:
					case MutationRef::And:
					case MutationRef::AndV2:
					case MutationRef::AppendIfFits:
					case MutationRef::ByteMax:
					case MutationRef::ByteMin:
					case MutationRef::Max:
					case MutationRef::Min:
					case MutationRef::MinV2:
					case MutationRef::Or:
					case MutationRef::Xor:
					case MutationRef::CompareAndClear:
						++data->counters.atomicMutations;
						break;
					}
				} else
					TraceEvent(SevError, "DiscardingPeekedData", data->thisServerID)
					    .detail("Mutation", msg)
					    .detail("Version", cloneCursor2->version().toString());
			}
		}
		data->tLogMsgsPTreeUpdatesLatencyHistogram->sampleSeconds(now() - beforeTLogMsgsUpdates);
		if (data->currentChangeFeeds.size()) {
			data->changeFeedVersions.emplace_back(
			    std::vector<Key>(data->currentChangeFeeds.begin(), data->currentChangeFeeds.end()), ver);
			updatedChangeFeeds.insert(data->currentChangeFeeds.begin(), data->currentChangeFeeds.end());
			data->currentChangeFeeds.clear();
		}

		if (ver != invalidVersion) {
			data->lastVersionWithData = ver;
		}
		ver = cloneCursor2->version().version - 1;

		if (injectedChanges)
			data->lastVersionWithData = ver;

		data->updateEagerReads = nullptr;
		data->debug_inApplyUpdate = false;

		if (ver == invalidVersion && !fii.changes.empty()) {
			ver = updater.currentVersion;
		}

		if (ver != invalidVersion && ver > data->version.get()) {
			// TODO(alexmiller): Update to version tracking.
			// DEBUG_KEY_RANGE("SSUpdate", ver, KeyRangeRef());

			data->mutableData().createNewVersion(ver);
			if (data->otherError.getFuture().isReady())
				data->otherError.getFuture().get();

			data->counters.fetchedVersions += (ver - data->version.get());
			++data->counters.fetchesFromLogs;
			Optional<UID> curSourceTLogID = cursor->getCurrentPeekLocation();

			if (curSourceTLogID != data->sourceTLogID) {
				data->sourceTLogID = curSourceTLogID;

				TraceEvent("StorageServerSourceTLogID", data->thisServerID)
				    .detail("SourceTLogID",
				            data->sourceTLogID.present() ? data->sourceTLogID.get().toString() : "unknown")
				    .trackLatest(data->storageServerSourceTLogIDEventHolder->trackingKey);
			}

			data->noRecentUpdates.set(false);
			data->lastUpdate = now();

			data->prevVersion = data->version.get();
			data->version.set(ver); // Triggers replies to waiting gets for new version(s)

			for (auto& it : updatedChangeFeeds) {
				auto feed = data->uidChangeFeed.find(it);
				if (feed != data->uidChangeFeed.end()) {
					feed->second->newMutations.trigger();
				}
			}

			setDataVersion(data->thisServerID, data->version.get());
			if (data->otherError.getFuture().isReady())
				data->otherError.getFuture().get();

			Version maxVersionsInMemory =
			    (g_network->isSimulated() && g_simulator.speedUpSimulation)
			        ? std::max(5 * SERVER_KNOBS->VERSIONS_PER_SECOND, SERVER_KNOBS->MAX_READ_TRANSACTION_LIFE_VERSIONS)
			        : SERVER_KNOBS->MAX_READ_TRANSACTION_LIFE_VERSIONS;
			for (int i = 0; i < data->recoveryVersionSkips.size(); i++) {
				maxVersionsInMemory += data->recoveryVersionSkips[i].second;
			}

			// Trigger updateStorage if necessary
			Version proposedOldestVersion =
			    std::max(data->version.get(), cursor->getMinKnownCommittedVersion()) - maxVersionsInMemory;
			if (data->primaryLocality == tagLocalitySpecial || data->tag.locality == data->primaryLocality) {
				proposedOldestVersion = std::max(proposedOldestVersion, data->lastTLogVersion - maxVersionsInMemory);
			}
			proposedOldestVersion = std::min(proposedOldestVersion, data->version.get() - 1);
			proposedOldestVersion = std::max(proposedOldestVersion, data->oldestVersion.get());
			proposedOldestVersion = std::max(proposedOldestVersion, data->desiredOldestVersion.get());
			proposedOldestVersion = std::max(proposedOldestVersion, data->initialClusterVersion);

			//TraceEvent("StorageServerUpdated", data->thisServerID).detail("Ver", ver).detail("DataVersion", data->version.get())
			//	.detail("LastTLogVersion", data->lastTLogVersion).detail("NewOldest",
			// data->oldestVersion.get()).detail("DesiredOldest",data->desiredOldestVersion.get())
			//	.detail("MaxVersionInMemory", maxVersionsInMemory).detail("Proposed",
			// proposedOldestVersion).detail("PrimaryLocality", data->primaryLocality).detail("Tag",
			// data->tag.toString());

			while (!data->recoveryVersionSkips.empty() &&
			       proposedOldestVersion > data->recoveryVersionSkips.front().first) {
				data->recoveryVersionSkips.pop_front();
			}
			data->desiredOldestVersion.set(proposedOldestVersion);
		}

		validate(data);

		if ((data->lastTLogVersion - data->version.get()) < SERVER_KNOBS->STORAGE_RECOVERY_VERSION_LAG_LIMIT) {
			if (data->registerInterfaceAcceptingRequests.canBeSet()) {
				data->registerInterfaceAcceptingRequests.send(Void());
				ErrorOr<Void> e = wait(errorOr(data->interfaceRegistered));
				if (e.isError()) {
					TraceEvent(SevWarn, "StorageInterfaceRegistrationFailed", data->thisServerID).error(e.getError());
				}
			}
		}

		data->logCursor->advanceTo(cloneCursor2->version());
		if (cursor->version().version >= data->lastTLogVersion) {
			if (data->behind) {
				TraceEvent("StorageServerNoLongerBehind", data->thisServerID)
				    .detail("CursorVersion", cursor->version().version)
				    .detail("TLogVersion", data->lastTLogVersion);
			}
			data->behind = false;
		}

		return Void(); // update will get called again ASAP
	} catch (Error& err) {
		state Error e = err;
		if (e.code() == error_code_encrypt_keys_fetch_failed) {
			TraceEvent(SevWarn, "SSUpdateError", data->thisServerID).error(e).backtrace();
		} else if (e.code() != error_code_worker_removed && e.code() != error_code_please_reboot) {
			TraceEvent(SevError, "SSUpdateError", data->thisServerID).error(e).backtrace();
		} else if (e.code() == error_code_please_reboot) {
			wait(data->durableInProgress);
		}
		throw e;
	}
}

ACTOR Future<Void> createCheckpoint(StorageServer* data, CheckpointMetaData metaData) {
	ASSERT(metaData.ssID == data->thisServerID);
	const CheckpointRequest req(metaData.version,
	                            metaData.range,
	                            static_cast<CheckpointFormat>(metaData.format),
	                            metaData.checkpointID,
	                            data->folder + rocksdbCheckpointDirPrefix + metaData.checkpointID.toString());
	state CheckpointMetaData checkpointResult;
	try {
		state CheckpointMetaData res = wait(data->storage.checkpoint(req));
		checkpointResult = res;
		checkpointResult.ssID = data->thisServerID;
		ASSERT(checkpointResult.getState() == CheckpointMetaData::Complete);
		data->checkpoints[checkpointResult.checkpointID] = checkpointResult;
		TraceEvent("StorageCreatedCheckpoint", data->thisServerID).detail("Checkpoint", checkpointResult.toString());
	} catch (Error& e) {
		// If checkpoint creation fails, the failure is persisted.
		checkpointResult = metaData;
		checkpointResult.setState(CheckpointMetaData::Fail);
		TraceEvent("StorageCreatedCheckpointFailure", data->thisServerID)
		    .detail("PendingCheckpoint", checkpointResult.toString());
	}

	// Persist the checkpoint meta data.
	try {
		Key pendingCheckpointKey(persistPendingCheckpointKeys.begin.toString() +
		                         checkpointResult.checkpointID.toString());
		Key persistCheckpointKey(persistCheckpointKeys.begin.toString() + checkpointResult.checkpointID.toString());
		data->storage.clearRange(singleKeyRange(pendingCheckpointKey));
		data->storage.writeKeyValue(KeyValueRef(persistCheckpointKey, checkpointValue(checkpointResult)));
		wait(data->storage.commit());
		TraceEvent("StorageCreateCheckpointPersisted", data->thisServerID)
		    .detail("Checkpoint", checkpointResult.toString());
	} catch (Error& e) {
		// If the checkpoint meta data is not persisted successfully, remove the checkpoint.
		TraceEvent(SevWarn, "StorageCreateCheckpointPersistFailure", data->thisServerID)
		    .errorUnsuppressed(e)
		    .detail("Checkpoint", checkpointResult.toString());
		data->checkpoints[checkpointResult.checkpointID].setState(CheckpointMetaData::Deleting);
		data->actors.add(deleteCheckpointQ(data, metaData.version, checkpointResult));
	}

	return Void();
}

ACTOR Future<Void> updateStorage(StorageServer* data) {
	loop {
		ASSERT(data->durableVersion.get() == data->storageVersion());
		if (g_network->isSimulated()) {
			double endTime =
			    g_simulator.checkDisabled(format("%s/updateStorage", data->thisServerID.toString().c_str()));
			if (endTime > now()) {
				wait(delay(endTime - now(), TaskPriority::UpdateStorage));
			}
		}
		wait(data->desiredOldestVersion.whenAtLeast(data->storageVersion() + 1));
		wait(delay(0, TaskPriority::UpdateStorage));

		state Promise<Void> durableInProgress;
		data->durableInProgress = durableInProgress.getFuture();

		state Version startOldestVersion = data->storageVersion();
		state Version newOldestVersion = data->storageVersion();
		state Version desiredVersion = data->desiredOldestVersion.get();
		state int64_t bytesLeft = SERVER_KNOBS->STORAGE_COMMIT_BYTES;

		// Clean up stale checkpoint requests, this is not supposed to happen, since checkpoints are cleaned up on
		// failures. This is kept as a safeguard.
		while (!data->pendingCheckpoints.empty() && data->pendingCheckpoints.begin()->first <= startOldestVersion) {
			for (int idx = 0; idx < data->pendingCheckpoints.begin()->second.size(); ++idx) {
				auto& metaData = data->pendingCheckpoints.begin()->second[idx];
				data->actors.add(deleteCheckpointQ(data, startOldestVersion, metaData));
				TraceEvent(SevWarnAlways, "StorageStaleCheckpointRequest", data->thisServerID)
				    .detail("PendingCheckpoint", metaData.toString())
				    .detail("DurableVersion", startOldestVersion);
			}
			data->pendingCheckpoints.erase(data->pendingCheckpoints.begin());
		}

		// Create checkpoint if the pending request version is within (startOldestVersion, desiredVersion].
		// Versions newer than the checkpoint version won't be committed before the checkpoint is created.
		state bool requireCheckpoint = false;
		if (!data->pendingCheckpoints.empty()) {
			const Version cVer = data->pendingCheckpoints.begin()->first;
			if (cVer <= desiredVersion) {
				TraceEvent(SevDebug, "CheckpointVersionSatisfied", data->thisServerID)
				    .detail("DesiredVersion", desiredVersion)
				    .detail("DurableVersion", data->durableVersion.get())
				    .detail("CheckPointVersion", cVer);
				desiredVersion = cVer;
				requireCheckpoint = true;
			}
		}

		state bool removeKVSRanges = false;
		if (!data->pendingRemoveRanges.empty()) {
			const Version aVer = data->pendingRemoveRanges.begin()->first;
			if (aVer <= desiredVersion) {
				TraceEvent(SevDebug, "RemoveRangeVersionSatisfied", data->thisServerID)
				    .detail("DesiredVersion", desiredVersion)
				    .detail("DurableVersion", data->durableVersion.get())
				    .detail("RemoveRangeVersion", aVer);
				desiredVersion = aVer;
				removeKVSRanges = true;
			}
		}

		state bool addedRanges = false;
		if (!data->pendingAddRanges.empty()) {
			const Version aVer = data->pendingAddRanges.begin()->first;
			if (aVer <= desiredVersion) {
				TraceEvent(SevDebug, "AddRangeVersionSatisfied", data->thisServerID)
				    .detail("DesiredVersion", desiredVersion)
				    .detail("DurableVersion", data->durableVersion.get())
				    .detail("AddRangeVersion", aVer);
				desiredVersion = aVer;
				ASSERT(!data->pendingAddRanges.begin()->second.empty());
				TraceEvent(SevVerbose, "SSAddKVSRangeBegin", data->thisServerID)
				    .detail("Version", data->pendingAddRanges.begin()->first)
				    .detail("DurableVersion", data->durableVersion.get())
				    .detail("NewRanges", describe(data->pendingAddRanges.begin()->second));
				state std::vector<Future<Void>> fAddRanges;
				for (const auto& shard : data->pendingAddRanges.begin()->second) {
					TraceEvent(SevInfo, "SSAddKVSRange", data->thisServerID)
					    .detail("Range", shard.range)
					    .detail("PhysicalShardID", shard.shardId);
					fAddRanges.push_back(data->storage.addRange(shard.range, shard.shardId));
				}
				wait(waitForAll(fAddRanges));
				TraceEvent(SevVerbose, "SSAddKVSRangeEnd", data->thisServerID)
				    .detail("Version", data->pendingAddRanges.begin()->first)
				    .detail("DurableVersion", data->durableVersion.get());
				addedRanges = true;
				bytesLeft = SERVER_KNOBS->STORAGE_COMMIT_BYTES_UNLIMITED;
			}
		}

		// Write mutations to storage until we reach the desiredVersion or have written too much (bytesleft)
		state double beforeStorageUpdates = now();
		loop {
			state bool done = data->storage.makeVersionMutationsDurable(newOldestVersion, desiredVersion, bytesLeft);
			if (data->tenantMap.getLatestVersion() < newOldestVersion) {
				data->tenantMap.createNewVersion(newOldestVersion);
				data->tenantPrefixIndex.createNewVersion(newOldestVersion);
			}
			// We want to forget things from these data structures atomically with changing oldestVersion (and "before",
			// since oldestVersion.set() may trigger waiting actors) forgetVersionsBeforeAsync visibly forgets
			// immediately (without waiting) but asynchronously frees memory.
			Future<Void> finishedForgetting =
			    data->mutableData().forgetVersionsBeforeAsync(newOldestVersion, TaskPriority::UpdateStorage) &&
			    data->tenantMap.forgetVersionsBeforeAsync(newOldestVersion, TaskPriority::UpdateStorage) &&
			    data->tenantPrefixIndex.forgetVersionsBeforeAsync(newOldestVersion, TaskPriority::UpdateStorage);
			data->oldestVersion.set(newOldestVersion);
			wait(finishedForgetting);
			wait(yield(TaskPriority::UpdateStorage));
			if (done)
				break;
		}

		if (addedRanges) {
			TraceEvent(SevVerbose, "SSAddKVSRangeMetaData", data->thisServerID)
			    .detail("NewDurableVersion", newOldestVersion)
			    .detail("DesiredVersion", desiredVersion)
			    .detail("OldestRemoveKVSRangesVersion", data->pendingAddRanges.begin()->first);
			ASSERT(newOldestVersion == data->pendingAddRanges.begin()->first);
			ASSERT(newOldestVersion == desiredVersion);
			for (const auto& shard : data->pendingAddRanges.begin()->second) {
				data->storage.persistRangeMapping(shard.range, true);
			}
			data->pendingAddRanges.erase(data->pendingAddRanges.begin());
		}

		if (removeKVSRanges) {
			TraceEvent(SevDebug, "RemoveKVSRangesVersionDurable", data->thisServerID)
			    .detail("NewDurableVersion", newOldestVersion)
			    .detail("DesiredVersion", desiredVersion)
			    .detail("OldestRemoveKVSRangesVersion", data->pendingRemoveRanges.begin()->first);
			ASSERT(newOldestVersion <= data->pendingRemoveRanges.begin()->first);
			if (newOldestVersion == data->pendingRemoveRanges.begin()->first) {
				for (const auto& range : data->pendingRemoveRanges.begin()->second) {
					data->storage.persistRangeMapping(range, false);
				}
			}
		}

		std::set<Key> modifiedChangeFeeds = data->fetchingChangeFeeds;
		data->fetchingChangeFeeds.clear();
		while (!data->changeFeedVersions.empty() && data->changeFeedVersions.front().second <= newOldestVersion) {
			modifiedChangeFeeds.insert(data->changeFeedVersions.front().first.begin(),
			                           data->changeFeedVersions.front().first.end());
			data->changeFeedVersions.pop_front();
		}

		state std::vector<std::pair<Key, Version>> feedFetchVersions;

		state std::vector<Key> updatedChangeFeeds(modifiedChangeFeeds.begin(), modifiedChangeFeeds.end());
		state int curFeed = 0;
		while (curFeed < updatedChangeFeeds.size()) {
			auto info = data->uidChangeFeed.find(updatedChangeFeeds[curFeed]);
			if (info != data->uidChangeFeed.end()) {
				// Cannot yield in mutation updating loop because of race with fetchVersion
				Version alreadyFetched = std::max(info->second->fetchVersion, info->second->durableFetchVersion.get());
				for (auto& it : info->second->mutations) {
					if (it.version <= alreadyFetched) {
						continue;
					} else if (it.version > newOldestVersion) {
						break;
					}
					data->storage.writeKeyValue(
					    KeyValueRef(changeFeedDurableKey(info->second->id, it.version),
					                changeFeedDurableValue(it.mutations, it.knownCommittedVersion)));
					// FIXME: there appears to be a bug somewhere where the exact same mutation appears twice in a row
					// in the stream. We should fix this assert to be strictly > and re-enable it
					ASSERT(it.version >= info->second->storageVersion);
					info->second->storageVersion = it.version;
				}

				if (info->second->fetchVersion != invalidVersion && !info->second->removing) {
					feedFetchVersions.push_back(std::pair(info->second->id, info->second->fetchVersion));
				}
				// handle case where fetch had version ahead of last in-memory mutation
				if (alreadyFetched > info->second->storageVersion) {
					info->second->storageVersion = std::min(alreadyFetched, newOldestVersion);
					if (alreadyFetched > info->second->storageVersion) {
						// This change feed still has pending mutations fetched and written to storage that are higher
						// than the new durableVersion. To ensure its storage and durable version get updated, we need
						// to add it back to fetchingChangeFeeds
						data->fetchingChangeFeeds.insert(info->first);
					}
				}
				wait(yield(TaskPriority::UpdateStorage));
			}
			curFeed++;
		}

		// Set the new durable version as part of the outstanding change set, before commit
		if (startOldestVersion != newOldestVersion)
			data->storage.makeVersionDurable(newOldestVersion);
		data->storageUpdatesDurableLatencyHistogram->sampleSeconds(now() - beforeStorageUpdates);

		debug_advanceMaxCommittedVersion(data->thisServerID, newOldestVersion);
		state double beforeStorageCommit = now();
		wait(data->storage.canCommit());
		state Future<Void> durable = data->storage.commit();
		++data->counters.kvCommits;
		state Future<Void> durableDelay = Void();

		if (bytesLeft > 0) {
			durableDelay = delay(SERVER_KNOBS->STORAGE_COMMIT_INTERVAL, TaskPriority::UpdateStorage);
		}

		wait(ioTimeoutError(durable, SERVER_KNOBS->MAX_STORAGE_COMMIT_TIME));
		data->storageCommitLatencyHistogram->sampleSeconds(now() - beforeStorageCommit);

		debug_advanceMinCommittedVersion(data->thisServerID, newOldestVersion);

		if (removeKVSRanges) {
			TraceEvent(SevDebug, "RemoveKVSRangesComitted", data->thisServerID)
			    .detail("NewDurableVersion", newOldestVersion)
			    .detail("DesiredVersion", desiredVersion)
			    .detail("OldestRemoveKVSRangesVersion", data->pendingRemoveRanges.begin()->first);
			ASSERT(newOldestVersion <= data->pendingRemoveRanges.begin()->first);
			if (newOldestVersion == data->pendingRemoveRanges.begin()->first) {
				for (const auto& range : data->pendingRemoveRanges.begin()->second) {
					data->storage.removeRange(range);
					TraceEvent(SevVerbose, "RemoveKVSRange", data->thisServerID).detail("Range", range);
				}
				data->pendingRemoveRanges.erase(data->pendingRemoveRanges.begin());
			}
			removeKVSRanges = false;
		}

		if (requireCheckpoint) {
			// `pendingCheckpoints` is a queue of checkpoint requests ordered by their versoins, and
			// `newOldestVersion` is chosen such that it is no larger than the smallest pending checkpoing
			// version. When the exact desired checkpoint version is committed, updateStorage() is blocked
			// and a checkpoint will be created at that version from the underlying storage engine.
			// Note a pending checkpoint is only dequeued after the corresponding checkpoint is created
			// successfully.
			TraceEvent(SevDebug, "CheckpointVersionDurable", data->thisServerID)
			    .detail("NewDurableVersion", newOldestVersion)
			    .detail("DesiredVersion", desiredVersion)
			    .detail("SmallestCheckPointVersion", data->pendingCheckpoints.begin()->first);
			// newOldestVersion could be smaller than the desired version due to byte limit.
			ASSERT(newOldestVersion <= data->pendingCheckpoints.begin()->first);
			if (newOldestVersion == data->pendingCheckpoints.begin()->first) {
				std::vector<Future<Void>> createCheckpoints;
				// TODO: Combine these checkpoints if necessary.
				for (int idx = 0; idx < data->pendingCheckpoints.begin()->second.size(); ++idx) {
					createCheckpoints.push_back(createCheckpoint(data, data->pendingCheckpoints.begin()->second[idx]));
				}
				wait(waitForAll(createCheckpoints));
				// Erase the pending checkpoint after the checkpoint has been created successfully.
				ASSERT(newOldestVersion == data->pendingCheckpoints.begin()->first);
				data->pendingCheckpoints.erase(data->pendingCheckpoints.begin());
			}
			requireCheckpoint = false;
		}

		if (newOldestVersion > data->rebootAfterDurableVersion) {
			TraceEvent("RebootWhenDurableTriggered", data->thisServerID)
			    .detail("NewOldestVersion", newOldestVersion)
			    .detail("RebootAfterDurableVersion", data->rebootAfterDurableVersion);
			// To avoid brokenPromise error, which is caused by the sender of the durableInProgress (i.e., this
			// process) never sets durableInProgress, we should set durableInProgress before send the
			// please_reboot() error. Otherwise, in the race situation when storage server receives both reboot and
			// brokenPromise of durableInProgress, the worker of the storage server will die.
			// We will eventually end up with no worker for storage server role.
			// The data distributor's buildTeam() will get stuck in building a team
			durableInProgress.sendError(please_reboot());
			throw please_reboot();
		}

		curFeed = 0;
		while (curFeed < updatedChangeFeeds.size()) {
			auto info = data->uidChangeFeed.find(updatedChangeFeeds[curFeed]);
			if (info != data->uidChangeFeed.end()) {
				while (!info->second->mutations.empty() && info->second->mutations.front().version < newOldestVersion) {
					info->second->mutations.pop_front();
				}
				ASSERT(info->second->storageVersion >= info->second->durableVersion);
				info->second->durableVersion = info->second->storageVersion;
				wait(yield(TaskPriority::UpdateStorage));
			}
			curFeed++;
		}

		// if commit included fetched data from this change feed, update the fetched durable version
		curFeed = 0;
		while (curFeed < feedFetchVersions.size()) {
			auto info = data->uidChangeFeed.find(feedFetchVersions[curFeed].first);
			// Don't update if the feed is pending cleanup. Either it will get cleaned up and destroyed, or it will get
			// fetched again, where the fetch version will get reset.
			if (info != data->uidChangeFeed.end() && !data->changeFeedCleanupDurable.count(info->second->id)) {
				if (feedFetchVersions[curFeed].second > info->second->durableFetchVersion.get()) {
					info->second->durableFetchVersion.set(feedFetchVersions[curFeed].second);
				}
				if (feedFetchVersions[curFeed].second == info->second->fetchVersion) {
					// haven't fetched anything else since commit started, reset fetch version
					info->second->fetchVersion = invalidVersion;
				}
			}
			curFeed++;
		}

		// remove any entries from changeFeedCleanupPending that were persisted
		auto cfCleanup = data->changeFeedCleanupDurable.begin();
		while (cfCleanup != data->changeFeedCleanupDurable.end()) {
			if (cfCleanup->second <= newOldestVersion) {
				// remove from the data structure here, if it wasn't added back by another fetch or something
				auto feed = data->uidChangeFeed.find(cfCleanup->first);
				ASSERT(feed != data->uidChangeFeed.end());
				if (feed->second->removing) {
					auto rs = data->keyChangeFeed.modify(feed->second->range);
					for (auto r = rs.begin(); r != rs.end(); ++r) {
						auto& feedList = r->value();
						for (int i = 0; i < feedList.size(); i++) {
							if (feedList[i]->id == cfCleanup->first) {
								swapAndPop(&feedList, i--);
							}
						}
					}
					data->keyChangeFeed.coalesce(feed->second->range.contents());

					data->uidChangeFeed.erase(feed);
				} else {
					TEST(true); // Feed re-fetched after remove
				}
				cfCleanup = data->changeFeedCleanupDurable.erase(cfCleanup);
			} else {
				cfCleanup++;
			}
		}

		durableInProgress.send(Void());
		wait(delay(0, TaskPriority::UpdateStorage)); // Setting durableInProgess could cause the storage server to
		                                             // shut down, so delay to check for cancellation

		// Taking and releasing the durableVersionLock ensures that no eager reads both begin before the commit was
		// effective and are applied after we change the durable version. Also ensure that we have to lock while
		// calling changeDurableVersion, because otherwise the latest version of mutableData might be partially
		// loaded.
		state double beforeSSDurableVersionUpdate = now();
		wait(data->durableVersionLock.take());
		data->popVersion(data->durableVersion.get() + 1);

		while (!changeDurableVersion(data, newOldestVersion)) {
			if (g_network->check_yield(TaskPriority::UpdateStorage)) {
				data->durableVersionLock.release();
				wait(delay(0, TaskPriority::UpdateStorage));
				wait(data->durableVersionLock.take());
			}
		}

		data->durableVersionLock.release();
		data->ssDurableVersionUpdateLatencyHistogram->sampleSeconds(now() - beforeSSDurableVersionUpdate);

		//TraceEvent("StorageServerDurable", data->thisServerID).detail("Version", newOldestVersion);
		data->fetchKeysBytesBudget = SERVER_KNOBS->STORAGE_FETCH_BYTES;

		data->fetchKeysBudgetUsed.set(false);
		if (!data->fetchKeysBudgetUsed.get()) {
			wait(durableDelay || data->fetchKeysBudgetUsed.onChange());
		}
	}
}

#ifndef __INTEL_COMPILER
#pragma endregion
#endif

////////////////////////////////// StorageServerDisk ///////////////////////////////////////
#ifndef __INTEL_COMPILER
#pragma region StorageServerDisk
#endif

void StorageServerDisk::makeNewStorageServerDurable(const bool shardAware) {
	if (shardAware) {
		storage->set(persistFormat1_5);
	} else {
		storage->set(persistFormat);
	}
	storage->set(KeyValueRef(persistID, BinaryWriter::toValue(data->thisServerID, Unversioned())));
	if (data->tssPairID.present()) {
		storage->set(KeyValueRef(persistTssPairID, BinaryWriter::toValue(data->tssPairID.get(), Unversioned())));
	}
	ASSERT(data->clusterId.getFuture().isReady() && data->clusterId.getFuture().get().isValid());
	storage->set(
	    KeyValueRef(persistClusterIdKey, BinaryWriter::toValue(data->clusterId.getFuture().get(), Unversioned())));
	storage->set(KeyValueRef(persistVersion, BinaryWriter::toValue(data->version.get(), Unversioned())));

	if (shardAware) {
		storage->set(KeyValueRef(persistStorageServerShardKeys.begin.toString(),
		                         ObjectWriter::toValue(StorageServerShard::notAssigned(allKeys, 0), IncludeVersion())));
	} else {
		storage->set(KeyValueRef(persistShardAssignedKeys.begin.toString(), LiteralStringRef("0")));
		storage->set(KeyValueRef(persistShardAvailableKeys.begin.toString(), LiteralStringRef("0")));
	}

	auto view = data->tenantMap.atLatest();
	for (auto itr = view.begin(); itr != view.end(); ++itr) {
		storage->set(KeyValueRef(itr.key().withPrefix(persistTenantMapKeys.begin), itr->encode()));
	}
}

void setAvailableStatus(StorageServer* self, KeyRangeRef keys, bool available) {
	// ASSERT( self->debug_inApplyUpdate );
	ASSERT(!keys.empty());

	auto& mLV = self->addVersionToMutationLog(self->data().getLatestVersion());

	KeyRange availableKeys = KeyRangeRef(persistShardAvailableKeys.begin.toString() + keys.begin.toString(),
	                                     persistShardAvailableKeys.begin.toString() + keys.end.toString());
	//TraceEvent("SetAvailableStatus", self->thisServerID).detail("Version", mLV.version).detail("RangeBegin", availableKeys.begin).detail("RangeEnd", availableKeys.end);

	self->addMutationToMutationLog(mLV, MutationRef(MutationRef::ClearRange, availableKeys.begin, availableKeys.end));
	++self->counters.kvSystemClearRanges;
	self->addMutationToMutationLog(mLV,
	                               MutationRef(MutationRef::SetValue,
	                                           availableKeys.begin,
	                                           available ? LiteralStringRef("1") : LiteralStringRef("0")));
	if (keys.end != allKeys.end) {
		bool endAvailable = self->shards.rangeContaining(keys.end)->value()->isCFInVersionedData();
		self->addMutationToMutationLog(mLV,
		                               MutationRef(MutationRef::SetValue,
		                                           availableKeys.end,
		                                           endAvailable ? LiteralStringRef("1") : LiteralStringRef("0")));
	}

	// When a shard is moved out, delete all related checkpoints created for data move.
	if (!available) {
		for (auto& [id, checkpoint] : self->checkpoints) {
			if (checkpoint.range.intersects(keys)) {
				Key persistCheckpointKey(persistCheckpointKeys.begin.toString() + checkpoint.checkpointID.toString());
				checkpoint.setState(CheckpointMetaData::Deleting);
				self->addMutationToMutationLog(
				    mLV, MutationRef(MutationRef::SetValue, persistCheckpointKey, checkpointValue(checkpoint)));
			}
			self->actors.add(deleteCheckpointQ(self, mLV.version + 1, checkpoint));
			TraceEvent("SSDeleteCheckpointScheduled", self->thisServerID)
			    .detail("MovedOutRange", keys.toString())
			    .detail("Checkpoint", checkpoint.toString())
			    .detail("DeleteVersion", mLV.version + 1);
		}
	}
}

void updateStorageShard(StorageServer* data, StorageServerShard shard) {
	if (shard.getShardState() == StorageServerShard::ReadWritePending) {
		shard.setShardState(StorageServerShard::ReadWrite);
	}

	auto& mLV = data->addVersionToMutationLog(data->data().getLatestVersion());

	KeyRange shardKeys = KeyRangeRef(persistStorageServerShardKeys.begin.toString() + shard.range.begin.toString(),
	                                 persistStorageServerShardKeys.begin.toString() + shard.range.end.toString());
	TraceEvent(SevVerbose, "UpdateStorageServerShard", data->thisServerID)
	    .detail("Version", mLV.version)
	    .detail("Shard", shard.toString())
	    .detail("ShardKey", shardKeys.begin);

	data->addMutationToMutationLog(mLV, MutationRef(MutationRef::ClearRange, shardKeys.begin, shardKeys.end));
	++data->counters.kvSystemClearRanges;
	data->addMutationToMutationLog(
	    mLV, MutationRef(MutationRef::SetValue, shardKeys.begin, ObjectWriter::toValue(shard, IncludeVersion())));
	if (shard.range.end != allKeys.end) {
		StorageServerShard endShard = data->shards.rangeContaining(shard.range.end)->value()->toStorageServerShard();
		if (endShard.getShardState() == StorageServerShard::ReadWritePending) {
			endShard.setShardState(StorageServerShard::ReadWrite);
		}
		TraceEvent(SevVerbose, "UpdateStorageServerShardEndShard", data->thisServerID)
		    .detail("Version", mLV.version)
		    .detail("Shard", endShard.toString())
		    .detail("ShardKey", shardKeys.end);
		data->addMutationToMutationLog(
		    mLV, MutationRef(MutationRef::SetValue, shardKeys.end, ObjectWriter::toValue(endShard, IncludeVersion())));
	}
}

void setAssignedStatus(StorageServer* self, KeyRangeRef keys, bool nowAssigned) {
	ASSERT(!keys.empty());
	auto& mLV = self->addVersionToMutationLog(self->data().getLatestVersion());
	KeyRange assignedKeys = KeyRangeRef(persistShardAssignedKeys.begin.toString() + keys.begin.toString(),
	                                    persistShardAssignedKeys.begin.toString() + keys.end.toString());
	//TraceEvent("SetAssignedStatus", self->thisServerID).detail("Version", mLV.version).detail("RangeBegin", assignedKeys.begin).detail("RangeEnd", assignedKeys.end);
	self->addMutationToMutationLog(mLV, MutationRef(MutationRef::ClearRange, assignedKeys.begin, assignedKeys.end));
	++self->counters.kvSystemClearRanges;
	self->addMutationToMutationLog(mLV,
	                               MutationRef(MutationRef::SetValue,
	                                           assignedKeys.begin,
	                                           nowAssigned ? LiteralStringRef("1") : LiteralStringRef("0")));
	if (keys.end != allKeys.end) {
		bool endAssigned = self->shards.rangeContaining(keys.end)->value()->assigned();
		self->addMutationToMutationLog(mLV,
		                               MutationRef(MutationRef::SetValue,
		                                           assignedKeys.end,
		                                           endAssigned ? LiteralStringRef("1") : LiteralStringRef("0")));
	}
}

void StorageServerDisk::clearRange(KeyRangeRef keys) {
	storage->clear(keys);
	++(*kvClearRanges);
}

void StorageServerDisk::writeKeyValue(KeyValueRef kv) {
	storage->set(kv);
	*kvCommitLogicalBytes += kv.expectedSize();
}

void StorageServerDisk::writeMutation(MutationRef mutation) {
	if (mutation.type == MutationRef::SetValue) {
		storage->set(KeyValueRef(mutation.param1, mutation.param2));
		*kvCommitLogicalBytes += mutation.expectedSize();
	} else if (mutation.type == MutationRef::ClearRange) {
		storage->clear(KeyRangeRef(mutation.param1, mutation.param2));
		++(*kvClearRanges);
	} else
		ASSERT(false);
}

void StorageServerDisk::writeMutations(const VectorRef<MutationRef>& mutations,
                                       Version debugVersion,
                                       const char* debugContext) {
	for (const auto& m : mutations) {
		DEBUG_MUTATION(debugContext, debugVersion, m, data->thisServerID);
		if (m.type == MutationRef::SetValue) {
			storage->set(KeyValueRef(m.param1, m.param2));
			*kvCommitLogicalBytes += m.expectedSize();
		} else if (m.type == MutationRef::ClearRange) {
			storage->clear(KeyRangeRef(m.param1, m.param2));
			++(*kvClearRanges);
		}
	}
}

bool StorageServerDisk::makeVersionMutationsDurable(Version& prevStorageVersion,
                                                    Version newStorageVersion,
                                                    int64_t& bytesLeft) {
	if (bytesLeft <= 0)
		return true;

	// Apply mutations from the mutationLog
	auto u = data->getMutationLog().upper_bound(prevStorageVersion);
	if (u != data->getMutationLog().end() && u->first <= newStorageVersion) {
		VerUpdateRef const& v = u->second;
		ASSERT(v.version > prevStorageVersion && v.version <= newStorageVersion);
		// TODO(alexmiller): Update to version tracking.
		// DEBUG_KEY_RANGE("makeVersionMutationsDurable", v.version, KeyRangeRef());
		writeMutations(v.mutations, v.version, "makeVersionDurable");
		for (const auto& m : v.mutations)
			bytesLeft -= mvccStorageBytes(m);
		prevStorageVersion = v.version;
		return false;
	} else {
		prevStorageVersion = newStorageVersion;
		return true;
	}
}

// Update data->storage to persist the changes from (data->storageVersion(),version]
void StorageServerDisk::makeVersionDurable(Version version) {
	storage->set(KeyValueRef(persistVersion, BinaryWriter::toValue(version, Unversioned())));
	*kvCommitLogicalBytes += persistVersion.expectedSize() + sizeof(Version);

	// TraceEvent("MakeDurable", data->thisServerID)
	//     .detail("FromVersion", prevStorageVersion)
	//     .detail("ToVersion", version);
}

// Update data->storage to persist tss quarantine state
void StorageServerDisk::makeTssQuarantineDurable() {
	storage->set(KeyValueRef(persistTssQuarantine, LiteralStringRef("1")));
}

void StorageServerDisk::changeLogProtocol(Version version, ProtocolVersion protocol) {
	data->addMutationToMutationLogOrStorage(
	    version,
	    MutationRef(MutationRef::SetValue, persistLogProtocol, BinaryWriter::toValue(protocol, Unversioned())));
}

ACTOR Future<Void> applyByteSampleResult(StorageServer* data,
                                         IKeyValueStore* storage,
                                         Key begin,
                                         Key end,
                                         std::vector<Standalone<VectorRef<KeyValueRef>>>* results = nullptr) {
	state int totalFetches = 0;
	state int totalKeys = 0;
	state int totalBytes = 0;
	loop {
		RangeResult bs = wait(storage->readRange(
		    KeyRangeRef(begin, end), SERVER_KNOBS->STORAGE_LIMIT_BYTES, SERVER_KNOBS->STORAGE_LIMIT_BYTES));
		if (results) {
			results->push_back(bs.castTo<VectorRef<KeyValueRef>>());
			data->bytesRestored += bs.logicalSize();
			data->counters.kvScanBytes += bs.logicalSize();
		}
		int rangeSize = bs.expectedSize();
		totalFetches++;
		totalKeys += bs.size();
		totalBytes += rangeSize;
		for (int j = 0; j < bs.size(); j++) {
			KeyRef key = bs[j].key.removePrefix(persistByteSampleKeys.begin);
			if (!data->byteSampleClears.rangeContaining(key).value()) {
				data->metrics.byteSample.sample.insert(
				    key, BinaryReader::fromStringRef<int32_t>(bs[j].value, Unversioned()), false);
			}
		}
		if (rangeSize >= SERVER_KNOBS->STORAGE_LIMIT_BYTES) {
			Key nextBegin = keyAfter(bs.back().key);
			data->byteSampleClears.insert(KeyRangeRef(begin, nextBegin).removePrefix(persistByteSampleKeys.begin),
			                              true);
			data->byteSampleClearsTooLarge.set(data->byteSampleClears.size() >
			                                   SERVER_KNOBS->MAX_BYTE_SAMPLE_CLEAR_MAP_SIZE);
			begin = nextBegin;
			if (begin == end) {
				break;
			}
		} else {
			data->byteSampleClears.insert(KeyRangeRef(begin.removePrefix(persistByteSampleKeys.begin),
			                                          end == persistByteSampleKeys.end
			                                              ? LiteralStringRef("\xff\xff\xff")
			                                              : end.removePrefix(persistByteSampleKeys.begin)),
			                              true);
			data->byteSampleClearsTooLarge.set(data->byteSampleClears.size() >
			                                   SERVER_KNOBS->MAX_BYTE_SAMPLE_CLEAR_MAP_SIZE);
			break;
		}

		if (!results) {
			wait(delay(SERVER_KNOBS->BYTE_SAMPLE_LOAD_DELAY));
		}
	}
	TraceEvent("RecoveredByteSampleRange", data->thisServerID)
	    .detail("Begin", begin)
	    .detail("End", end)
	    .detail("Fetches", totalFetches)
	    .detail("Keys", totalKeys)
	    .detail("ReadBytes", totalBytes);
	return Void();
}

ACTOR Future<Void> restoreByteSample(StorageServer* data,
                                     IKeyValueStore* storage,
                                     Promise<Void> byteSampleSampleRecovered,
                                     Future<Void> startRestore) {
	state std::vector<Standalone<VectorRef<KeyValueRef>>> byteSampleSample;
	wait(applyByteSampleResult(
	    data, storage, persistByteSampleSampleKeys.begin, persistByteSampleSampleKeys.end, &byteSampleSample));
	byteSampleSampleRecovered.send(Void());
	wait(startRestore);
	wait(delay(SERVER_KNOBS->BYTE_SAMPLE_START_DELAY));

	size_t bytes_per_fetch = 0;
	// Since the expected size also includes (as of now) the space overhead of the container, we calculate our own
	// number here
	for (auto& it : byteSampleSample) {
		for (auto& kv : it) {
			bytes_per_fetch += BinaryReader::fromStringRef<int32_t>(kv.value, Unversioned());
		}
	}
	bytes_per_fetch = (bytes_per_fetch / SERVER_KNOBS->BYTE_SAMPLE_LOAD_PARALLELISM) + 1;

	state std::vector<Future<Void>> sampleRanges;
	int accumulatedSize = 0;
	Key lastStart =
	    persistByteSampleKeys.begin; // make sure the first range starts at the absolute beginning of the byte sample
	for (auto& it : byteSampleSample) {
		for (auto& kv : it) {
			if (accumulatedSize >= bytes_per_fetch) {
				accumulatedSize = 0;
				Key realKey = kv.key.removePrefix(persistByteSampleKeys.begin);
				sampleRanges.push_back(applyByteSampleResult(data, storage, lastStart, realKey));
				lastStart = realKey;
			}
			accumulatedSize += BinaryReader::fromStringRef<int32_t>(kv.value, Unversioned());
		}
	}
	// make sure that the last range goes all the way to the end of the byte sample
	sampleRanges.push_back(applyByteSampleResult(data, storage, lastStart, persistByteSampleKeys.end));

	wait(waitForAll(sampleRanges));
	TraceEvent("RecoveredByteSampleChunkedRead", data->thisServerID).detail("Ranges", sampleRanges.size());

	if (BUGGIFY)
		wait(delay(deterministicRandom()->random01() * 10.0));

	return Void();
}

// Reads the cluster ID from the transaction state store.
ACTOR Future<UID> getClusterId(StorageServer* self) {
	state ReadYourWritesTransaction tr(self->cx);
	loop {
		try {
			self->cx->invalidateCache(Key(), systemKeys);
			tr.setOption(FDBTransactionOptions::ACCESS_SYSTEM_KEYS);
			tr.setOption(FDBTransactionOptions::LOCK_AWARE);
			Optional<Value> clusterId = wait(tr.get(clusterIdKey));
			ASSERT(clusterId.present());
			return BinaryReader::fromStringRef<UID>(clusterId.get(), Unversioned());
		} catch (Error& e) {
			wait(tr.onError(e));
		}
	}
}

// Read the cluster ID from the transaction state store and persist it to local
// storage. This function should only be necessary during an upgrade when the
// prior FDB version did not support cluster IDs. The normal path for storage
// server recruitment will include the cluster ID in the initial recruitment
// message.
ACTOR Future<Void> persistClusterId(StorageServer* self) {
	state Transaction tr(self->cx);
	loop {
		try {
			Optional<Value> clusterId = wait(tr.get(clusterIdKey));
			if (clusterId.present()) {
				auto uid = BinaryReader::fromStringRef<UID>(clusterId.get(), Unversioned());
				self->storage.writeKeyValue(
				    KeyValueRef(persistClusterIdKey, BinaryWriter::toValue(uid, Unversioned())));
				// Purposely not calling commit here, and letting the recurring
				// commit handle save this value to disk
				self->clusterId.send(uid);
			}
			break;
		} catch (Error& e) {
			wait(tr.onError(e));
		}
	}
	return Void();
}

ACTOR Future<bool> restoreDurableState(StorageServer* data, IKeyValueStore* storage) {
	state Future<Optional<Value>> fFormat = storage->readValue(persistFormat.key);
	state Future<Optional<Value>> fID = storage->readValue(persistID);
	state Future<Optional<Value>> fClusterID = storage->readValue(persistClusterIdKey);
	state Future<Optional<Value>> ftssPairID = storage->readValue(persistTssPairID);
	state Future<Optional<Value>> fssPairID = storage->readValue(persistSSPairID);
	state Future<Optional<Value>> fTssQuarantine = storage->readValue(persistTssQuarantine);
	state Future<Optional<Value>> fVersion = storage->readValue(persistVersion);
	state Future<Optional<Value>> fLogProtocol = storage->readValue(persistLogProtocol);
	state Future<Optional<Value>> fPrimaryLocality = storage->readValue(persistPrimaryLocality);
	state Future<RangeResult> fShardAssigned = storage->readRange(persistShardAssignedKeys);
	state Future<RangeResult> fShardAvailable = storage->readRange(persistShardAvailableKeys);
	state Future<RangeResult> fChangeFeeds = storage->readRange(persistChangeFeedKeys);
	state Future<RangeResult> fPendingCheckpoints = storage->readRange(persistPendingCheckpointKeys);
	state Future<RangeResult> fCheckpoints = storage->readRange(persistCheckpointKeys);
	state Future<RangeResult> fTenantMap = storage->readRange(persistTenantMapKeys);
	state Future<RangeResult> fStorageShards = storage->readRange(persistStorageServerShardKeys);

	state Promise<Void> byteSampleSampleRecovered;
	state Promise<Void> startByteSampleRestore;
	data->byteSampleRecovery =
	    restoreByteSample(data, storage, byteSampleSampleRecovered, startByteSampleRestore.getFuture());

	TraceEvent("ReadingDurableState", data->thisServerID).log();
	wait(waitForAll(std::vector{
	    fFormat, fID, fClusterID, ftssPairID, fssPairID, fTssQuarantine, fVersion, fLogProtocol, fPrimaryLocality }));
	wait(waitForAll(std::vector{ fShardAssigned,
	                             fShardAvailable,
	                             fChangeFeeds,
	                             fPendingCheckpoints,
	                             fCheckpoints,
	                             fTenantMap,
	                             fStorageShards }));
	wait(byteSampleSampleRecovered.getFuture());
	TraceEvent("RestoringDurableState", data->thisServerID).log();

	if (!fFormat.get().present()) {
		// The DB was never initialized
		TraceEvent("DBNeverInitialized", data->thisServerID).log();
		storage->dispose();
		data->thisServerID = UID();
		data->sk = Key();
		return false;
	} else {
		TraceEvent(SevVerbose, "RestoringStorageServerWithPhysicalShards", data->thisServerID).log();
		data->shardAware = fFormat.get().get() == persistFormat1_5.value;
	}
	data->bytesRestored += fFormat.get().expectedSize();
	if (!persistFormatReadableRange.contains(fFormat.get().get())) {
		TraceEvent(SevError, "UnsupportedDBFormat")
		    .detail("Format", fFormat.get().get().toString())
		    .detail("Expected", persistFormat.value.toString());
		throw worker_recovery_failed();
	}
	data->thisServerID = BinaryReader::fromStringRef<UID>(fID.get().get(), Unversioned());
	data->bytesRestored += fID.get().expectedSize();
	if (ftssPairID.get().present()) {
		data->setTssPair(BinaryReader::fromStringRef<UID>(ftssPairID.get().get(), Unversioned()));
		data->bytesRestored += ftssPairID.get().expectedSize();
	}

	if (fssPairID.get().present()) {
		data->setSSWithTssPair(BinaryReader::fromStringRef<UID>(fssPairID.get().get(), Unversioned()));
		data->bytesRestored += fssPairID.get().expectedSize();
	}

	if (fClusterID.get().present()) {
		data->clusterId.send(BinaryReader::fromStringRef<UID>(fClusterID.get().get(), Unversioned()));
		data->bytesRestored += fClusterID.get().expectedSize();
	} else {
		TEST(true); // storage server upgraded to version supporting cluster IDs
		data->actors.add(persistClusterId(data));
	}

	// It's a bit sketchy to rely on an untrusted storage engine to persist its quarantine state when the quarantine
	// state means the storage engine already had a durability or correctness error, but it should get
	// re-quarantined very quickly because of a mismatch if it starts trying to do things again
	if (fTssQuarantine.get().present()) {
		TEST(true); // TSS restarted while quarantined
		data->tssInQuarantine = true;
		data->bytesRestored += fTssQuarantine.get().expectedSize();
	}

	data->sk = serverKeysPrefixFor((data->tssPairID.present()) ? data->tssPairID.get() : data->thisServerID)
	               .withPrefix(systemKeys.begin); // FFFF/serverKeys/[this server]/

	if (fLogProtocol.get().present()) {
		data->logProtocol = BinaryReader::fromStringRef<ProtocolVersion>(fLogProtocol.get().get(), Unversioned());
		data->bytesRestored += fLogProtocol.get().expectedSize();
	}

	if (fPrimaryLocality.get().present()) {
		data->primaryLocality = BinaryReader::fromStringRef<int8_t>(fPrimaryLocality.get().get(), Unversioned());
		data->bytesRestored += fPrimaryLocality.get().expectedSize();
	}

	state Version version = BinaryReader::fromStringRef<Version>(fVersion.get().get(), Unversioned());
	debug_checkRestoredVersion(data->thisServerID, version, "StorageServer");
	data->setInitialVersion(version);
	data->bytesRestored += fVersion.get().expectedSize();

	state RangeResult pendingCheckpoints = fPendingCheckpoints.get();
	state int pCLoc;
	for (pCLoc = 0; pCLoc < pendingCheckpoints.size(); ++pCLoc) {
		CheckpointMetaData metaData = decodeCheckpointValue(pendingCheckpoints[pCLoc].value);
		data->pendingCheckpoints[metaData.version].push_back(metaData);
		wait(yield());
	}

	state RangeResult checkpoints = fCheckpoints.get();
	state int cLoc;
	for (cLoc = 0; cLoc < checkpoints.size(); ++cLoc) {
		CheckpointMetaData metaData = decodeCheckpointValue(checkpoints[cLoc].value);
		data->checkpoints[metaData.checkpointID] = metaData;
		if (metaData.getState() == CheckpointMetaData::Deleting) {
			data->actors.add(deleteCheckpointQ(data, version, metaData));
		}
		wait(yield());
	}

	state RangeResult available = fShardAvailable.get();
	data->bytesRestored += available.logicalSize();
	state int availableLoc;
	for (availableLoc = 0; availableLoc < available.size(); availableLoc++) {
		KeyRangeRef keys(available[availableLoc].key.removePrefix(persistShardAvailableKeys.begin),
		                 availableLoc + 1 == available.size()
		                     ? allKeys.end
		                     : available[availableLoc + 1].key.removePrefix(persistShardAvailableKeys.begin));
		ASSERT(!keys.empty());

		bool nowAvailable = available[availableLoc].value != LiteralStringRef("0");
		/*if(nowAvailable)
		  TraceEvent("AvailableShard", data->thisServerID).detail("RangeBegin", keys.begin).detail("RangeEnd", keys.end);*/
		data->newestAvailableVersion.insert(keys, nowAvailable ? latestVersion : invalidVersion);
		wait(yield());
	}

	state RangeResult assigned = fShardAssigned.get();
	data->bytesRestored += assigned.logicalSize();
	state int assignedLoc;
	if (data->shardAware) {
		// TODO(psm): Avoid copying RangeResult around.
		wait(restoreShards(data, version, fStorageShards.get(), assigned, available));
	} else {
		for (assignedLoc = 0; assignedLoc < assigned.size(); assignedLoc++) {
			KeyRangeRef keys(assigned[assignedLoc].key.removePrefix(persistShardAssignedKeys.begin),
			                 assignedLoc + 1 == assigned.size()
			                     ? allKeys.end
			                     : assigned[assignedLoc + 1].key.removePrefix(persistShardAssignedKeys.begin));
			ASSERT(!keys.empty());
			bool nowAssigned = assigned[assignedLoc].value != LiteralStringRef("0");
			/*if(nowAssigned)
			  TraceEvent("AssignedShard", data->thisServerID).detail("RangeBegin", keys.begin).detail("RangeEnd", keys.end);*/
			changeServerKeys(data, keys, nowAssigned, version, CSK_RESTORE);

			if (!nowAssigned)
				ASSERT(data->newestAvailableVersion.allEqual(keys, invalidVersion));
			wait(yield());
		}
	}

	state RangeResult changeFeeds = fChangeFeeds.get();
	data->bytesRestored += changeFeeds.logicalSize();
	state int feedLoc;
	for (feedLoc = 0; feedLoc < changeFeeds.size(); feedLoc++) {
		Key changeFeedId = changeFeeds[feedLoc].key.removePrefix(persistChangeFeedKeys.begin);
		KeyRange changeFeedRange;
		Version popVersion, stopVersion;
		std::tie(changeFeedRange, popVersion, stopVersion) = decodeChangeFeedSSValue(changeFeeds[feedLoc].value);
		TraceEvent(SevDebug, "RestoringChangeFeed", data->thisServerID)
		    .detail("RangeID", changeFeedId.printable())
		    .detail("Range", changeFeedRange.toString())
		    .detail("StopVersion", stopVersion)
		    .detail("PopVer", popVersion);
		Reference<ChangeFeedInfo> changeFeedInfo(new ChangeFeedInfo());
		changeFeedInfo->range = changeFeedRange;
		changeFeedInfo->id = changeFeedId;
		changeFeedInfo->durableVersion = version;
		changeFeedInfo->storageVersion = version;
		changeFeedInfo->emptyVersion = popVersion - 1;
		changeFeedInfo->stopVersion = stopVersion;
		data->uidChangeFeed[changeFeedId] = changeFeedInfo;
		auto rs = data->keyChangeFeed.modify(changeFeedRange);
		for (auto r = rs.begin(); r != rs.end(); ++r) {
			r->value().push_back(changeFeedInfo);
		}
		wait(yield());
	}
	data->keyChangeFeed.coalesce(allKeys);

	state RangeResult tenantMap = fTenantMap.get();
	state int tenantMapLoc;
	for (tenantMapLoc = 0; tenantMapLoc < tenantMap.size(); tenantMapLoc++) {
		auto const& result = tenantMap[tenantMapLoc];
		TenantName tenantName = result.key.substr(persistTenantMapKeys.begin.size());
		TenantMapEntry tenantEntry = TenantMapEntry::decode(result.value);

		data->tenantMap.insert(tenantName, tenantEntry);
		data->tenantPrefixIndex.insert(tenantEntry.prefix, tenantName);

		TraceEvent("RestoringTenant", data->thisServerID)
		    .detail("Key", tenantMap[tenantMapLoc].key)
		    .detail("TenantName", tenantName)
		    .detail("Prefix", tenantEntry.prefix);

		wait(yield());
	}

	// TODO: why is this seemingly random delay here?
	wait(delay(0.0001));

	{
		// Erase data which isn't available (it is from some fetch at a later version)
		// SOMEDAY: Keep track of keys that might be fetching, make sure we don't have any data elsewhere?
		for (auto it = data->newestAvailableVersion.ranges().begin(); it != data->newestAvailableVersion.ranges().end();
		     ++it) {
			if (it->value() == invalidVersion) {
				KeyRangeRef clearRange(it->begin(), it->end());
				++data->counters.kvSystemClearRanges;
				// TODO(alexmiller): Figure out how to selectively enable spammy data distribution events.
				// DEBUG_KEY_RANGE("clearInvalidVersion", invalidVersion, clearRange);
				storage->clear(clearRange);
				++data->counters.kvSystemClearRanges;
				data->byteSampleApplyClear(clearRange, invalidVersion);
			}
		}
	}

	validate(data, true);
	startByteSampleRestore.send(Void());

	return true;
}

Future<bool> StorageServerDisk::restoreDurableState() {
	return ::restoreDurableState(data, storage);
}

// Determines whether a key-value pair should be included in a byte sample
// Also returns size information about the sample
ByteSampleInfo isKeyValueInSample(KeyValueRef keyValue) {
	ByteSampleInfo info;

	const KeyRef key = keyValue.key;
	info.size = key.size() + keyValue.value.size();

	uint32_t a = 0;
	uint32_t b = 0;
	hashlittle2(key.begin(), key.size(), &a, &b);

	double probability =
	    (double)info.size / (key.size() + SERVER_KNOBS->BYTE_SAMPLING_OVERHEAD) / SERVER_KNOBS->BYTE_SAMPLING_FACTOR;
	info.inSample = a / ((1 << 30) * 4.0) < probability;
	info.sampledSize = info.size / std::min(1.0, probability);

	return info;
}

void StorageServer::addMutationToMutationLogOrStorage(Version ver, MutationRef m) {
	if (ver != invalidVersion) {
		addMutationToMutationLog(addVersionToMutationLog(ver), m);
	} else {
		storage.writeMutation(m);
		byteSampleApplyMutation(m, ver);
	}
}

void StorageServer::byteSampleApplySet(KeyValueRef kv, Version ver) {
	// Update byteSample in memory and (eventually) on disk and notify waiting metrics

	ByteSampleInfo sampleInfo = isKeyValueInSample(kv);
	auto& byteSample = metrics.byteSample.sample;

	int64_t delta = 0;
	const KeyRef key = kv.key;

	auto old = byteSample.find(key);
	if (old != byteSample.end())
		delta = -byteSample.getMetric(old);
	if (sampleInfo.inSample) {
		delta += sampleInfo.sampledSize;
		byteSample.insert(key, sampleInfo.sampledSize);
		addMutationToMutationLogOrStorage(ver,
		                                  MutationRef(MutationRef::SetValue,
		                                              key.withPrefix(persistByteSampleKeys.begin),
		                                              BinaryWriter::toValue(sampleInfo.sampledSize, Unversioned())));
	} else {
		bool any = old != byteSample.end();
		if (!byteSampleRecovery.isReady()) {
			if (!byteSampleClears.rangeContaining(key).value()) {
				byteSampleClears.insert(key, true);
				byteSampleClearsTooLarge.set(byteSampleClears.size() > SERVER_KNOBS->MAX_BYTE_SAMPLE_CLEAR_MAP_SIZE);
				any = true;
			}
		}
		if (any) {
			byteSample.erase(old);
			auto diskRange = singleKeyRange(key.withPrefix(persistByteSampleKeys.begin));
			addMutationToMutationLogOrStorage(ver,
			                                  MutationRef(MutationRef::ClearRange, diskRange.begin, diskRange.end));
			++counters.kvSystemClearRanges;
		}
	}

	if (delta)
		metrics.notifyBytes(key, delta);
}

void StorageServer::byteSampleApplyClear(KeyRangeRef range, Version ver) {
	// Update byteSample in memory and (eventually) on disk via the mutationLog and notify waiting metrics

	auto& byteSample = metrics.byteSample.sample;
	bool any = false;

	if (range.begin < allKeys.end) {
		// NotifyBytes should not be called for keys past allKeys.end
		KeyRangeRef searchRange = KeyRangeRef(range.begin, std::min(range.end, allKeys.end));
		counters.sampledBytesCleared += byteSample.sumRange(searchRange.begin, searchRange.end);

		auto r = metrics.waitMetricsMap.intersectingRanges(searchRange);
		for (auto shard = r.begin(); shard != r.end(); ++shard) {
			KeyRangeRef intersectingRange = shard.range() & range;
			int64_t bytes = byteSample.sumRange(intersectingRange.begin, intersectingRange.end);
			metrics.notifyBytes(shard, -bytes);
			any = any || bytes > 0;
		}
	}

	if (range.end > allKeys.end && byteSample.sumRange(std::max(allKeys.end, range.begin), range.end) > 0)
		any = true;

	if (!byteSampleRecovery.isReady()) {
		auto clearRanges = byteSampleClears.intersectingRanges(range);
		for (auto it : clearRanges) {
			if (!it.value()) {
				byteSampleClears.insert(range, true);
				byteSampleClearsTooLarge.set(byteSampleClears.size() > SERVER_KNOBS->MAX_BYTE_SAMPLE_CLEAR_MAP_SIZE);
				any = true;
				break;
			}
		}
	}

	if (any) {
		byteSample.eraseAsync(range.begin, range.end);
		auto diskRange = range.withPrefix(persistByteSampleKeys.begin);
		addMutationToMutationLogOrStorage(ver, MutationRef(MutationRef::ClearRange, diskRange.begin, diskRange.end));
		++counters.kvSystemClearRanges;
	}
}

ACTOR Future<Void> waitMetrics(StorageServerMetrics* self, WaitMetricsRequest req, Future<Void> timeout) {
	state PromiseStream<StorageMetrics> change;
	state StorageMetrics metrics = self->getMetrics(req.keys);
	state Error error = success();
	state bool timedout = false;

	if (!req.min.allLessOrEqual(metrics) || !metrics.allLessOrEqual(req.max)) {
		TEST(true); // ShardWaitMetrics return case 1 (quickly)
		req.reply.send(metrics);
		return Void();
	}

	{
		auto rs = self->waitMetricsMap.modify(req.keys);
		for (auto r = rs.begin(); r != rs.end(); ++r)
			r->value().push_back(change);
		loop {
			try {
				choose {
					when(StorageMetrics c = waitNext(change.getFuture())) {
						metrics += c;

						// SOMEDAY: validation! The changes here are possibly partial changes (we receive multiple
						// messages per
						//  update to our requested range). This means that the validation would have to occur after
						//  all the messages for one clear or set have been dispatched.

						/*StorageMetrics m = getMetrics( data, req.keys );
						  bool b = ( m.bytes != metrics.bytes || m.bytesPerKSecond != metrics.bytesPerKSecond ||
						  m.iosPerKSecond != metrics.iosPerKSecond ); if (b) { printf("keys: '%s' - '%s' @%p\n",
						  printable(req.keys.begin).c_str(), printable(req.keys.end).c_str(), this);
						  printf("waitMetrics: desync %d (%lld %lld %lld) != (%lld %lld %lld); +(%lld %lld %lld)\n",
						  b, m.bytes, m.bytesPerKSecond, m.iosPerKSecond, metrics.bytes, metrics.bytesPerKSecond,
						  metrics.iosPerKSecond, c.bytes, c.bytesPerKSecond, c.iosPerKSecond);

						  }*/
					}
					when(wait(timeout)) { timedout = true; }
				}
			} catch (Error& e) {
				if (e.code() == error_code_actor_cancelled)
					throw; // This is only cancelled when the main loop had exited...no need in this case to clean
					       // up self
				error = e;
				break;
			}

			if (timedout) {
				TEST(true); // ShardWaitMetrics return on timeout
				// FIXME: instead of using random chance, send wrong_shard_server when the call in from
				// waitMetricsMultiple (requires additional information in the request)
				if (deterministicRandom()->random01() < SERVER_KNOBS->WAIT_METRICS_WRONG_SHARD_CHANCE) {
					req.reply.sendError(wrong_shard_server());
				} else {
					req.reply.send(metrics);
				}
				break;
			}

			if (!req.min.allLessOrEqual(metrics) || !metrics.allLessOrEqual(req.max)) {
				TEST(true); // ShardWaitMetrics return case 2 (delayed)
				req.reply.send(metrics);
				break;
			}
		}

		wait(delay(0)); // prevent iterator invalidation of functions sending changes
	}

	auto rs = self->waitMetricsMap.modify(req.keys);
	for (auto i = rs.begin(); i != rs.end(); ++i) {
		auto& x = i->value();
		for (int j = 0; j < x.size(); j++) {
			if (x[j] == change) {
				swapAndPop(&x, j);
				break;
			}
		}
	}
	self->waitMetricsMap.coalesce(req.keys);

	if (error.code() != error_code_success) {
		if (error.code() != error_code_wrong_shard_server)
			throw error;
		TEST(true); // ShardWaitMetrics delayed wrong_shard_server()
		req.reply.sendError(error);
	}

	return Void();
}

Future<Void> StorageServerMetrics::waitMetrics(WaitMetricsRequest req, Future<Void> delay) {
	return ::waitMetrics(this, req, delay);
}

#ifndef __INTEL_COMPILER
#pragma endregion
#endif

/////////////////////////////// Core //////////////////////////////////////
#ifndef __INTEL_COMPILER
#pragma region Core
#endif

ACTOR Future<Void> metricsCore(StorageServer* self, StorageServerInterface ssi) {
	state Future<Void> doPollMetrics = Void();

	wait(self->byteSampleRecovery);
	TraceEvent("StorageServerRestoreDurableState", self->thisServerID).detail("RestoredBytes", self->bytesRestored);

	// Logs all counters in `counters.cc` and reset the interval.
	self->actors.add(traceCounters("StorageMetrics",
	                               self->thisServerID,
	                               SERVER_KNOBS->STORAGE_LOGGING_DELAY,
	                               &self->counters.cc,
	                               self->thisServerID.toString() + "/StorageMetrics",
	                               [self = self](TraceEvent& te) {
		                               te.detail("StorageEngine", self->storage.getKeyValueStoreType().toString());
		                               te.detail("Tag", self->tag.toString());
		                               StorageBytes sb = self->storage.getStorageBytes();
		                               te.detail("KvstoreBytesUsed", sb.used);
		                               te.detail("KvstoreBytesFree", sb.free);
		                               te.detail("KvstoreBytesAvailable", sb.available);
		                               te.detail("KvstoreBytesTotal", sb.total);
		                               te.detail("KvstoreBytesTemp", sb.temp);
		                               if (self->isTss()) {
			                               te.detail("TSSPairID", self->tssPairID);
			                               te.detail("TSSJointID",
			                                         UID(self->thisServerID.first() ^ self->tssPairID.get().first(),
			                                             self->thisServerID.second() ^ self->tssPairID.get().second()));
		                               } else if (self->isSSWithTSSPair()) {
			                               te.detail("SSPairID", self->ssPairID);
			                               te.detail("TSSJointID",
			                                         UID(self->thisServerID.first() ^ self->ssPairID.get().first(),
			                                             self->thisServerID.second() ^ self->ssPairID.get().second()));
		                               }
	                               }));

	loop {
		choose {
			when(WaitMetricsRequest req = waitNext(ssi.waitMetrics.getFuture())) {
				if (!self->isReadable(req.keys)) {
					TEST(true); // waitMetrics immediate wrong_shard_server()
					self->sendErrorWithPenalty(req.reply, wrong_shard_server(), self->getPenalty());
				} else {
					self->actors.add(
					    self->metrics.waitMetrics(req, delayJittered(SERVER_KNOBS->STORAGE_METRIC_TIMEOUT)));
				}
			}
			when(SplitMetricsRequest req = waitNext(ssi.splitMetrics.getFuture())) {
				if (!self->isReadable(req.keys)) {
					TEST(true); // splitMetrics immediate wrong_shard_server()
					self->sendErrorWithPenalty(req.reply, wrong_shard_server(), self->getPenalty());
				} else {
					self->metrics.splitMetrics(req);
				}
			}
			when(GetStorageMetricsRequest req = waitNext(ssi.getStorageMetrics.getFuture())) {
				StorageBytes sb = self->storage.getStorageBytes();
				self->metrics.getStorageMetrics(
				    req, sb, self->counters.bytesInput.getRate(), self->versionLag, self->lastUpdate);
			}
			when(ReadHotSubRangeRequest req = waitNext(ssi.getReadHotRanges.getFuture())) {
				if (!self->isReadable(req.keys)) {
					TEST(true); // readHotSubRanges immediate wrong_shard_server()
					self->sendErrorWithPenalty(req.reply, wrong_shard_server(), self->getPenalty());
				} else {
					self->metrics.getReadHotRanges(req);
				}
			}
			when(SplitRangeRequest req = waitNext(ssi.getRangeSplitPoints.getFuture())) {
				if (!self->isReadable(req.keys)) {
					TEST(true); // getSplitPoints immediate wrong_shard_server()
					self->sendErrorWithPenalty(req.reply, wrong_shard_server(), self->getPenalty());
				} else {
					self->getSplitPoints(req);
				}
			}
			when(wait(doPollMetrics)) {
				self->metrics.poll();
				doPollMetrics = delay(SERVER_KNOBS->STORAGE_SERVER_POLL_METRICS_DELAY);
			}
		}
	}
}

ACTOR Future<Void> logLongByteSampleRecovery(Future<Void> recovery) {
	choose {
		when(wait(recovery)) {}
		when(wait(delay(SERVER_KNOBS->LONG_BYTE_SAMPLE_RECOVERY_DELAY))) {
			TraceEvent(g_network->isSimulated() ? SevWarn : SevWarnAlways, "LongByteSampleRecovery");
		}
	}

	return Void();
}

ACTOR Future<Void> checkBehind(StorageServer* self) {
	state int behindCount = 0;
	loop {
		wait(delay(SERVER_KNOBS->BEHIND_CHECK_DELAY));
		state Transaction tr(self->cx);
		loop {
			try {
				Version readVersion = wait(tr.getRawReadVersion());
				if (readVersion > self->version.get() + SERVER_KNOBS->BEHIND_CHECK_VERSIONS) {
					behindCount++;
				} else {
					behindCount = 0;
				}
				self->versionBehind = behindCount >= SERVER_KNOBS->BEHIND_CHECK_COUNT;
				break;
			} catch (Error& e) {
				wait(tr.onError(e));
			}
		}
	}
}

ACTOR Future<Void> serveGetValueRequests(StorageServer* self, FutureStream<GetValueRequest> getValue) {
	getCurrentLineage()->modify(&TransactionLineage::operation) = TransactionLineage::Operation::GetValue;
	loop {
		GetValueRequest req = waitNext(getValue);
		// Warning: This code is executed at extremely high priority (TaskPriority::LoadBalancedEndpoint), so
		// downgrade before doing real work
		if (req.debugID.present())
			g_traceBatch.addEvent("GetValueDebug",
			                      req.debugID.get().first(),
			                      "storageServer.received"); //.detail("TaskID", g_network->getCurrentTask());

		if (SHORT_CIRCUT_ACTUAL_STORAGE && normalKeys.contains(req.key))
			req.reply.send(GetValueReply());
		else
			self->actors.add(self->readGuard(req, getValueQ));
	}
}

ACTOR Future<Void> serveGetKeyValuesRequests(StorageServer* self, FutureStream<GetKeyValuesRequest> getKeyValues) {
	getCurrentLineage()->modify(&TransactionLineage::operation) = TransactionLineage::Operation::GetKeyValues;
	loop {
		GetKeyValuesRequest req = waitNext(getKeyValues);

		// Warning: This code is executed at extremely high priority (TaskPriority::LoadBalancedEndpoint), so
		// downgrade before doing real work
		self->actors.add(self->readGuard(req, getKeyValuesQ));
	}
}

ACTOR Future<Void> serveGetMappedKeyValuesRequests(StorageServer* self,
                                                   FutureStream<GetMappedKeyValuesRequest> getMappedKeyValues) {
	// TODO: Is it fine to keep TransactionLineage::Operation::GetKeyValues here?
	getCurrentLineage()->modify(&TransactionLineage::operation) = TransactionLineage::Operation::GetKeyValues;
	loop {
		GetMappedKeyValuesRequest req = waitNext(getMappedKeyValues);

		// Warning: This code is executed at extremely high priority (TaskPriority::LoadBalancedEndpoint), so downgrade
		// before doing real work
		self->actors.add(self->readGuard(req, getMappedKeyValuesQ));
	}
}

ACTOR Future<Void> serveGetKeyValuesStreamRequests(StorageServer* self,
                                                   FutureStream<GetKeyValuesStreamRequest> getKeyValuesStream) {
	loop {
		GetKeyValuesStreamRequest req = waitNext(getKeyValuesStream);
		// Warning: This code is executed at extremely high priority (TaskPriority::LoadBalancedEndpoint), so
		// downgrade before doing real work
		// FIXME: add readGuard again
		self->actors.add(getKeyValuesStreamQ(self, req));
	}
}

ACTOR Future<Void> serveGetKeyRequests(StorageServer* self, FutureStream<GetKeyRequest> getKey) {
	getCurrentLineage()->modify(&TransactionLineage::operation) = TransactionLineage::Operation::GetKey;
	loop {
		GetKeyRequest req = waitNext(getKey);
		// Warning: This code is executed at extremely high priority (TaskPriority::LoadBalancedEndpoint), so
		// downgrade before doing real work
		self->actors.add(self->readGuard(req, getKeyQ));
	}
}

ACTOR Future<Void> watchValueWaitForVersion(StorageServer* self,
                                            WatchValueRequest req,
                                            PromiseStream<WatchValueRequest> stream) {
	state Span span("SS:watchValueWaitForVersion"_loc, req.spanContext);
	if (req.tenantInfo.name.present()) {
		span.addAttribute("tenant"_sr, req.tenantInfo.name.get());
	}
	getCurrentLineage()->modify(&TransactionLineage::txID) = req.spanContext.traceID;
	try {
		wait(success(waitForVersionNoTooOld(self, req.version)));
		Optional<TenantMapEntry> entry = self->getTenantEntry(latestVersion, req.tenantInfo);
		if (entry.present()) {
			req.key = req.key.withPrefix(entry.get().prefix);
		}
		stream.send(req);
	} catch (Error& e) {
		if (!canReplyWith(e))
			throw e;
		self->sendErrorWithPenalty(req.reply, e, self->getPenalty());
	}
	return Void();
}

ACTOR Future<Void> serveWatchValueRequestsImpl(StorageServer* self, FutureStream<WatchValueRequest> stream) {
	loop {
		getCurrentLineage()->modify(&TransactionLineage::txID) = UID();
		state WatchValueRequest req = waitNext(stream);
		state Reference<ServerWatchMetadata> metadata = self->getWatchMetadata(req.key.contents());
		state Span span("SS:serveWatchValueRequestsImpl"_loc, req.spanContext);
		getCurrentLineage()->modify(&TransactionLineage::txID) = req.spanContext.traceID;

		// case 1: no watch set for the current key
		if (!metadata.isValid()) {
			metadata = makeReference<ServerWatchMetadata>(req.key, req.value, req.version, req.tags, req.debugID);
			KeyRef key = self->setWatchMetadata(metadata);
			metadata->watch_impl = forward(watchWaitForValueChange(self, span.context, key), metadata->versionPromise);
			self->actors.add(watchValueSendReply(self, req, metadata->versionPromise.getFuture(), span.context));
		}
		// case 2: there is a watch in the map and it has the same value so just update version
		else if (metadata->value == req.value) {
			if (req.version > metadata->version) {
				metadata->version = req.version;
				metadata->tags = req.tags;
				metadata->debugID = req.debugID;
			}
			self->actors.add(watchValueSendReply(self, req, metadata->versionPromise.getFuture(), span.context));
		}
		// case 3: version in map has a lower version so trigger watch and create a new entry in map
		else if (req.version > metadata->version) {
			self->deleteWatchMetadata(req.key.contents());
			metadata->versionPromise.send(req.version);
			metadata->watch_impl.cancel();

			metadata = makeReference<ServerWatchMetadata>(req.key, req.value, req.version, req.tags, req.debugID);
			KeyRef key = self->setWatchMetadata(metadata);
			metadata->watch_impl = forward(watchWaitForValueChange(self, span.context, key), metadata->versionPromise);

			self->actors.add(watchValueSendReply(self, req, metadata->versionPromise.getFuture(), span.context));
		}
		// case 4: version in the map is higher so immediately trigger watch
		else if (req.version < metadata->version) {
			TEST(true); // watch version in map is higher so trigger watch (case 4)
			req.reply.send(WatchValueReply{ metadata->version });
		}
		// case 5: watch value differs but their versions are the same (rare case) so check with the SS
		else {
			TEST(true); // watch version in the map is the same but value is different (case 5)
			loop {
				try {
					state Version latest = self->version.get();
					GetValueRequest getReq(span.context,
					                       TenantInfo(),
					                       metadata->key,
					                       latest,
					                       metadata->tags,
					                       metadata->debugID,
					                       VersionVector());
					state Future<Void> getValue = getValueQ(self, getReq);
					GetValueReply reply = wait(getReq.reply.getFuture());
					metadata = self->getWatchMetadata(req.key.contents());

					if (metadata.isValid() && reply.value != metadata->value) { // valSS != valMap
						self->deleteWatchMetadata(req.key.contents());
						metadata->versionPromise.send(req.version);
						metadata->watch_impl.cancel();
					}

					if (reply.value == req.value) { // valSS == valreq
						metadata =
						    makeReference<ServerWatchMetadata>(req.key, req.value, req.version, req.tags, req.debugID);
						KeyRef key = self->setWatchMetadata(metadata);
						metadata->watch_impl =
						    forward(watchWaitForValueChange(self, span.context, key), metadata->versionPromise);
						self->actors.add(
						    watchValueSendReply(self, req, metadata->versionPromise.getFuture(), span.context));
					} else {
						req.reply.send(WatchValueReply{ latest });
					}
					break;
				} catch (Error& e) {
					if (e.code() != error_code_transaction_too_old) {
						if (!canReplyWith(e))
							throw e;
						self->sendErrorWithPenalty(req.reply, e, self->getPenalty());
						break;
					}
					TEST(true); // Reading a watched key failed with transaction_too_old case 5
				}
			}
		}
	}
}

ACTOR Future<Void> serveWatchValueRequests(StorageServer* self, FutureStream<WatchValueRequest> watchValue) {
	state PromiseStream<WatchValueRequest> stream;
	getCurrentLineage()->modify(&TransactionLineage::operation) = TransactionLineage::Operation::WatchValue;
	self->actors.add(serveWatchValueRequestsImpl(self, stream.getFuture()));

	loop {
		WatchValueRequest req = waitNext(watchValue);
		// TODO: fast load balancing?
		if (self->shouldRead(req)) {
			self->actors.add(watchValueWaitForVersion(self, req, stream));
		}
	}
}

ACTOR Future<Void> serveChangeFeedStreamRequests(StorageServer* self,
                                                 FutureStream<ChangeFeedStreamRequest> changeFeedStream) {
	loop {
		ChangeFeedStreamRequest req = waitNext(changeFeedStream);
		// must notify change feed that its shard is moved away ASAP
		self->actors.add(changeFeedStreamQ(self, req, req.debugUID) || stopChangeFeedOnMove(self, req, req.debugUID));
	}
}

ACTOR Future<Void> serveOverlappingChangeFeedsRequests(
    StorageServer* self,
    FutureStream<OverlappingChangeFeedsRequest> overlappingChangeFeeds) {
	loop {
		OverlappingChangeFeedsRequest req = waitNext(overlappingChangeFeeds);
		self->actors.add(self->readGuard(req, overlappingChangeFeedsQ));
	}
}

ACTOR Future<Void> serveChangeFeedPopRequests(StorageServer* self, FutureStream<ChangeFeedPopRequest> changeFeedPops) {
	loop {
		ChangeFeedPopRequest req = waitNext(changeFeedPops);
		self->actors.add(self->readGuard(req, changeFeedPopQ));
	}
}

ACTOR Future<Void> serveChangeFeedVersionUpdateRequests(
    StorageServer* self,
    FutureStream<ChangeFeedVersionUpdateRequest> changeFeedVersionUpdate) {
	loop {
		ChangeFeedVersionUpdateRequest req = waitNext(changeFeedVersionUpdate);
		self->actors.add(self->readGuard(req, changeFeedVersionUpdateQ));
	}
}

ACTOR Future<Void> reportStorageServerState(StorageServer* self) {
	if (!SERVER_KNOBS->REPORT_DD_METRICS) {
		return Void();
	}

	loop {
		wait(delay(SERVER_KNOBS->DD_METRICS_REPORT_INTERVAL));

		const auto numRunningFetchKeys = self->currentRunningFetchKeys.numRunning();
		if (numRunningFetchKeys == 0) {
			continue;
		}

		const auto longestRunningFetchKeys = self->currentRunningFetchKeys.longestTime();

		auto level = SevInfo;
		if (longestRunningFetchKeys.first >= SERVER_KNOBS->FETCH_KEYS_TOO_LONG_TIME_CRITERIA) {
			level = SevWarnAlways;
		}

		TraceEvent(level, "FetchKeysCurrentStatus", self->thisServerID)
		    .detail("Timestamp", now())
		    .detail("LongestRunningTime", longestRunningFetchKeys.first)
		    .detail("StartKey", longestRunningFetchKeys.second.begin)
		    .detail("EndKey", longestRunningFetchKeys.second.end)
		    .detail("NumRunning", numRunningFetchKeys);
	}
}

ACTOR Future<Void> storageServerCore(StorageServer* self, StorageServerInterface ssi) {
	state Future<Void> doUpdate = Void();
	state bool updateReceived = false; // true iff the current update() actor assigned to doUpdate has already
	                                   // received an update from the tlog
	state double lastLoopTopTime = now();
	state Future<Void> dbInfoChange = Void();
	state Future<Void> checkLastUpdate = Void();
	state Future<Void> updateProcessStatsTimer = delay(SERVER_KNOBS->FASTRESTORE_UPDATE_PROCESS_STATS_INTERVAL);

	self->actors.add(updateStorage(self));
	self->actors.add(waitFailureServer(ssi.waitFailure.getFuture()));
	self->actors.add(self->otherError.getFuture());
	self->actors.add(metricsCore(self, ssi));
	self->actors.add(logLongByteSampleRecovery(self->byteSampleRecovery));
	self->actors.add(checkBehind(self));
	self->actors.add(serveGetValueRequests(self, ssi.getValue.getFuture()));
	self->actors.add(serveGetKeyValuesRequests(self, ssi.getKeyValues.getFuture()));
	self->actors.add(serveGetMappedKeyValuesRequests(self, ssi.getMappedKeyValues.getFuture()));
	self->actors.add(serveGetKeyValuesStreamRequests(self, ssi.getKeyValuesStream.getFuture()));
	self->actors.add(serveGetKeyRequests(self, ssi.getKey.getFuture()));
	self->actors.add(serveWatchValueRequests(self, ssi.watchValue.getFuture()));
	self->actors.add(serveChangeFeedStreamRequests(self, ssi.changeFeedStream.getFuture()));
	self->actors.add(serveOverlappingChangeFeedsRequests(self, ssi.overlappingChangeFeeds.getFuture()));
	self->actors.add(serveChangeFeedPopRequests(self, ssi.changeFeedPop.getFuture()));
	self->actors.add(serveChangeFeedVersionUpdateRequests(self, ssi.changeFeedVersionUpdate.getFuture()));
	self->actors.add(traceRole(Role::STORAGE_SERVER, ssi.id()));
	self->actors.add(reportStorageServerState(self));

	self->transactionTagCounter.startNewInterval();
	self->actors.add(
	    recurring([&]() { self->transactionTagCounter.startNewInterval(); }, SERVER_KNOBS->TAG_MEASUREMENT_INTERVAL));

	self->coreStarted.send(Void());

	loop {
		++self->counters.loops;

		double loopTopTime = now();
		double elapsedTime = loopTopTime - lastLoopTopTime;
		if (elapsedTime > 0.050) {
			if (deterministicRandom()->random01() < 0.01)
				TraceEvent(SevWarn, "SlowSSLoopx100", self->thisServerID).detail("Elapsed", elapsedTime);
		}
		lastLoopTopTime = loopTopTime;

		choose {
			when(wait(checkLastUpdate)) {
				if (now() - self->lastUpdate >= CLIENT_KNOBS->NO_RECENT_UPDATES_DURATION) {
					self->noRecentUpdates.set(true);
					checkLastUpdate = delay(CLIENT_KNOBS->NO_RECENT_UPDATES_DURATION);
				} else {
					checkLastUpdate =
					    delay(std::max(CLIENT_KNOBS->NO_RECENT_UPDATES_DURATION - (now() - self->lastUpdate), 0.1));
				}
			}
			when(wait(dbInfoChange)) {
				TEST(self->logSystem); // shardServer dbInfo changed
				dbInfoChange = self->db->onChange();
				if (self->db->get().recoveryState >= RecoveryState::ACCEPTING_COMMITS) {
					self->logSystem = ILogSystem::fromServerDBInfo(self->thisServerID, self->db->get());
					if (self->logSystem) {
						if (self->db->get().logSystemConfig.recoveredAt.present()) {
							self->poppedAllAfter = self->db->get().logSystemConfig.recoveredAt.get();
						}
						self->logCursor = self->logSystem->peekSingle(
						    self->thisServerID, self->version.get() + 1, self->tag, self->history);
						self->popVersion(self->durableVersion.get() + 1, true);
					}
					// If update() is waiting for results from the tlog, it might never get them, so needs to be
					// cancelled.  But if it is waiting later, cancelling it could cause problems (e.g. fetchKeys
					// that already committed to transitioning to waiting state)
					if (!updateReceived) {
						doUpdate = Void();
					}
				}

				Optional<LatencyBandConfig> newLatencyBandConfig = self->db->get().latencyBandConfig;
				if (newLatencyBandConfig.present() != self->latencyBandConfig.present() ||
				    (newLatencyBandConfig.present() &&
				     newLatencyBandConfig.get().readConfig != self->latencyBandConfig.get().readConfig)) {
					self->latencyBandConfig = newLatencyBandConfig;
					self->counters.readLatencyBands.clearBands();
					TraceEvent("LatencyBandReadUpdatingConfig").detail("Present", newLatencyBandConfig.present());
					if (self->latencyBandConfig.present()) {
						for (auto band : self->latencyBandConfig.get().readConfig.bands) {
							self->counters.readLatencyBands.addThreshold(band);
						}
					}
				}
			}
			when(GetShardStateRequest req = waitNext(ssi.getShardState.getFuture())) {
				if (req.mode == GetShardStateRequest::NO_WAIT) {
					if (self->isReadable(req.keys))
						req.reply.send(GetShardStateReply{ self->version.get(), self->durableVersion.get() });
					else
						req.reply.sendError(wrong_shard_server());
				} else {
					self->actors.add(getShardStateQ(self, req));
				}
			}
			when(StorageQueuingMetricsRequest req = waitNext(ssi.getQueuingMetrics.getFuture())) {
				getQueuingMetrics(self, req);
			}
			when(ReplyPromise<KeyValueStoreType> reply = waitNext(ssi.getKeyValueStoreType.getFuture())) {
				reply.send(self->storage.getKeyValueStoreType());
			}
			when(wait(doUpdate)) {
				updateReceived = false;
				if (!self->logSystem)
					doUpdate = Never();
				else
					doUpdate = update(self, &updateReceived);
			}
			when(GetCheckpointRequest req = waitNext(ssi.checkpoint.getFuture())) {
				if (!self->isReadable(req.range)) {
					req.reply.sendError(wrong_shard_server());
					continue;
				} else {
					self->actors.add(getCheckpointQ(self, req));
				}
			}
			when(FetchCheckpointRequest req = waitNext(ssi.fetchCheckpoint.getFuture())) {
				self->actors.add(fetchCheckpointQ(self, req));
			}
			when(FetchCheckpointKeyValuesRequest req = waitNext(ssi.fetchCheckpointKeyValues.getFuture())) {
				self->actors.add(fetchCheckpointKeyValuesQ(self, req));
			}
			when(wait(updateProcessStatsTimer)) {
				updateProcessStats(self);
				updateProcessStatsTimer = delay(SERVER_KNOBS->FASTRESTORE_UPDATE_PROCESS_STATS_INTERVAL);
			}
			when(wait(self->actors.getResult())) {}
		}
	}
}

bool storageServerTerminated(StorageServer& self, IKeyValueStore* persistentData, Error const& e) {
	self.shuttingDown = true;

	// Clearing shards shuts down any fetchKeys actors; these may do things on cancellation that are best done with
	// self still valid
	self.shards.insert(allKeys, Reference<ShardInfo>());

	// Dispose the IKVS (destroying its data permanently) only if this shutdown is definitely permanent.  Otherwise
	// just close it.
	if (e.code() == error_code_please_reboot) {
		// do nothing.
	} else if (e.code() == error_code_worker_removed || e.code() == error_code_recruitment_failed) {
		// SOMEDAY: could close instead of dispose if tss in quarantine gets removed so it could still be
		// investigated?
		persistentData->dispose();
	} else {
		persistentData->close();
	}

	if (e.code() == error_code_worker_removed || e.code() == error_code_recruitment_failed ||
	    e.code() == error_code_file_not_found || e.code() == error_code_actor_cancelled ||
	    e.code() == error_code_remote_kvs_cancelled) {
		TraceEvent("StorageServerTerminated", self.thisServerID).errorUnsuppressed(e);
		return true;
	} else
		return false;
}

ACTOR Future<Void> memoryStoreRecover(IKeyValueStore* store, Reference<IClusterConnectionRecord> connRecord, UID id) {
	if (store->getType() != KeyValueStoreType::MEMORY || connRecord.getPtr() == nullptr) {
		return Never();
	}

	// create a temp client connect to DB
	Database cx = Database::createDatabase(connRecord, Database::API_VERSION_LATEST);

	state Reference<ReadYourWritesTransaction> tr = makeReference<ReadYourWritesTransaction>(cx);
	state int noCanRemoveCount = 0;
	loop {
		try {
			tr->setOption(FDBTransactionOptions::PRIORITY_SYSTEM_IMMEDIATE);
			tr->setOption(FDBTransactionOptions::ACCESS_SYSTEM_KEYS);

			state bool canRemove = wait(canRemoveStorageServer(tr, id));
			if (!canRemove) {
				TEST(true); // it's possible that the caller had a transaction in flight that assigned keys to the
				            // server. Wait for it to reverse its mistake.
				wait(delayJittered(SERVER_KNOBS->REMOVE_RETRY_DELAY, TaskPriority::UpdateStorage));
				tr->reset();
				TraceEvent("RemoveStorageServerRetrying")
				    .detail("Count", noCanRemoveCount++)
				    .detail("ServerID", id)
				    .detail("CanRemove", canRemove);
			} else {
				return Void();
			}
		} catch (Error& e) {
			state Error err = e;
			wait(tr->onError(e));
			TraceEvent("RemoveStorageServerRetrying").error(err);
		}
	}
}

ACTOR Future<Void> initTenantMap(StorageServer* self) {
	state Reference<ReadYourWritesTransaction> tr = makeReference<ReadYourWritesTransaction>(self->cx);

	loop {
		try {
			tr->setOption(FDBTransactionOptions::ACCESS_SYSTEM_KEYS);
			state Version version = wait(tr->getReadVersion());
			// This limits the number of tenants, but eventually we shouldn't need to do this at all
			// when SSs store only the local tenants
			RangeResult entries = wait(tr->getRange(tenantMapKeys, CLIENT_KNOBS->TOO_MANY));

			TraceEvent("InitTenantMap", self->thisServerID)
			    .detail("Version", version)
			    .detail("NumTenants", entries.size());

			for (auto kv : entries) {
				self->insertTenant(kv.key.removePrefix(tenantMapPrefix), kv.value, version, false);
			}
			break;
		} catch (Error& e) {
			wait(tr->onError(e));
		}
	}

	return Void();
}

ACTOR Future<Void> replaceInterface(StorageServer* self, StorageServerInterface ssi) {
	ASSERT(!ssi.isTss());
	state Transaction tr(self->cx);

	loop {
		state Future<Void> infoChanged = self->db->onChange();
		state Reference<CommitProxyInfo> commitProxies(new CommitProxyInfo(self->db->get().client.commitProxies));
		choose {
			when(GetStorageServerRejoinInfoReply _rep =
			         wait(commitProxies->size()
			                  ? basicLoadBalance(commitProxies,
			                                     &CommitProxyInterface::getStorageServerRejoinInfo,
			                                     GetStorageServerRejoinInfoRequest(ssi.id(), ssi.locality.dcId()))
			                  : Never())) {
				state GetStorageServerRejoinInfoReply rep = _rep;

				try {
					tr.reset();
					tr.setOption(FDBTransactionOptions::PRIORITY_SYSTEM_IMMEDIATE);
					tr.setVersion(rep.version);

					tr.addReadConflictRange(singleKeyRange(serverListKeyFor(ssi.id())));
					tr.addReadConflictRange(singleKeyRange(serverTagKeyFor(ssi.id())));
					tr.addReadConflictRange(serverTagHistoryRangeFor(ssi.id()));
					tr.addReadConflictRange(singleKeyRange(tagLocalityListKeyFor(ssi.locality.dcId())));

					tr.set(serverListKeyFor(ssi.id()), serverListValue(ssi));

					if (rep.newLocality) {
						tr.addReadConflictRange(tagLocalityListKeys);
						tr.set(tagLocalityListKeyFor(ssi.locality.dcId()),
						       tagLocalityListValue(rep.newTag.get().locality));
					}

					// this only should happen if SS moved datacenters
					if (rep.newTag.present()) {
						KeyRange conflictRange = singleKeyRange(serverTagConflictKeyFor(rep.newTag.get()));
						tr.addReadConflictRange(conflictRange);
						tr.addWriteConflictRange(conflictRange);
						tr.setOption(FDBTransactionOptions::FIRST_IN_BATCH);
						tr.set(serverTagKeyFor(ssi.id()), serverTagValue(rep.newTag.get()));
						tr.atomicOp(serverTagHistoryKeyFor(ssi.id()),
						            serverTagValue(rep.tag),
						            MutationRef::SetVersionstampedKey);
					}

					if (rep.history.size() && rep.history.back().first < self->version.get()) {
						tr.clear(serverTagHistoryRangeBefore(ssi.id(), self->version.get()));
					}

					choose {
						when(wait(tr.commit())) {
							self->history = rep.history;

							if (rep.newTag.present()) {
								self->tag = rep.newTag.get();
								self->history.insert(self->history.begin(),
								                     std::make_pair(tr.getCommittedVersion(), rep.tag));
							} else {
								self->tag = rep.tag;
							}
							self->allHistory = self->history;

							TraceEvent("SSTag", self->thisServerID).detail("MyTag", self->tag.toString());
							for (auto it : self->history) {
								TraceEvent("SSHistory", self->thisServerID)
								    .detail("Ver", it.first)
								    .detail("Tag", it.second.toString());
							}

							if (self->history.size() && BUGGIFY) {
								TraceEvent("SSHistoryReboot", self->thisServerID).log();
								throw please_reboot();
							}

							break;
						}
						when(wait(infoChanged)) {}
					}
				} catch (Error& e) {
					wait(tr.onError(e));
				}
			}
			when(wait(infoChanged)) {}
		}
	}

	return Void();
}

ACTOR Future<Void> replaceTSSInterface(StorageServer* self, StorageServerInterface ssi) {
	// RYW for KeyBackedMap
	state Reference<ReadYourWritesTransaction> tr = makeReference<ReadYourWritesTransaction>(self->cx);
	state KeyBackedMap<UID, UID> tssMapDB = KeyBackedMap<UID, UID>(tssMappingKeys.begin);

	ASSERT(ssi.isTss());

	loop {
		try {
			state Tag myTag;

			tr->reset();
			tr->setOption(FDBTransactionOptions::ACCESS_SYSTEM_KEYS);
			tr->setOption(FDBTransactionOptions::PRIORITY_SYSTEM_IMMEDIATE);

			Optional<Value> pairTagValue = wait(tr->get(serverTagKeyFor(self->tssPairID.get())));

			if (!pairTagValue.present()) {
				TEST(true); // Race where tss was down, pair was removed, tss starts back up
				TraceEvent("StorageServerWorkerRemoved", self->thisServerID).detail("Reason", "TssPairMissing");
				throw worker_removed();
			}

			myTag = decodeServerTagValue(pairTagValue.get());

			tr->addReadConflictRange(singleKeyRange(serverListKeyFor(ssi.id())));
			tr->set(serverListKeyFor(ssi.id()), serverListValue(ssi));

			// add itself back to tss mapping
			if (!self->isTSSInQuarantine()) {
				tssMapDB.set(tr, self->tssPairID.get(), ssi.id());
			}

			wait(tr->commit());
			self->tag = myTag;

			break;
		} catch (Error& e) {
			wait(tr->onError(e));
		}
	}

	return Void();
}

ACTOR Future<Void> storageInterfaceRegistration(StorageServer* self,
                                                StorageServerInterface ssi,
                                                Optional<Future<Void>> readyToAcceptRequests) {

	if (readyToAcceptRequests.present()) {
		wait(readyToAcceptRequests.get());
		ssi.startAcceptingRequests();
	} else {
		ssi.stopAcceptingRequests();
	}

	try {
		if (self->isTss()) {
			wait(replaceTSSInterface(self, ssi));
		} else {
			wait(replaceInterface(self, ssi));
		}
	} catch (Error& e) {
		throw;
	}

	return Void();
}

// for creating a new storage server
ACTOR Future<Void> storageServer(IKeyValueStore* persistentData,
                                 StorageServerInterface ssi,
                                 Tag seedTag,
                                 UID clusterId,
                                 Version startVersion,
                                 Version tssSeedVersion,
                                 ReplyPromise<InitializeStorageReply> recruitReply,
                                 Reference<AsyncVar<ServerDBInfo> const> db,
                                 std::string folder) {
	state StorageServer self(persistentData, db, ssi);
	self.shardAware = CLIENT_KNOBS->SHARD_ENCODE_LOCATION_METADATA &&
	                  (SERVER_KNOBS->STORAGE_SERVER_SHARD_AWARE || persistentData->shardAware());
	state Future<Void> ssCore;
	self.clusterId.send(clusterId);
	self.initialClusterVersion = startVersion;
	if (ssi.isTss()) {
		self.setTssPair(ssi.tssPairID.get());
		ASSERT(self.isTss());
	}

	self.sk = serverKeysPrefixFor(self.tssPairID.present() ? self.tssPairID.get() : self.thisServerID)
	              .withPrefix(systemKeys.begin); // FFFF/serverKeys/[this server]/
	self.folder = folder;

	try {
		wait(self.storage.init());
		wait(self.storage.commit());
		++self.counters.kvCommits;

		if (seedTag == invalidTag) {
			ssi.startAcceptingRequests();
			self.registerInterfaceAcceptingRequests.send(Void());

			// Might throw recruitment_failed in case of simultaneous master failure
			std::pair<Version, Tag> verAndTag = wait(addStorageServer(self.cx, ssi));

			self.tag = verAndTag.second;
			if (ssi.isTss()) {
				self.setInitialVersion(tssSeedVersion);
			} else {
				self.setInitialVersion(verAndTag.first - 1);
			}

			wait(initTenantMap(&self));
		} else {
			self.tag = seedTag;
		}

		self.storage.makeNewStorageServerDurable(self.shardAware);
		wait(self.storage.commit());
		++self.counters.kvCommits;

		self.interfaceRegistered =
		    storageInterfaceRegistration(&self, ssi, self.registerInterfaceAcceptingRequests.getFuture());
		wait(delay(0));

		TraceEvent("StorageServerInit", ssi.id())
		    .detail("Version", self.version.get())
		    .detail("SeedTag", seedTag.toString())
		    .detail("TssPair", ssi.isTss() ? ssi.tssPairID.get().toString() : "");
		InitializeStorageReply rep;
		rep.interf = ssi;
		rep.addedVersion = self.version.get();
		recruitReply.send(rep);
		self.byteSampleRecovery = Void();

		ssCore = storageServerCore(&self, ssi);
		wait(ssCore);

		throw internal_error();
	} catch (Error& e) {
		// If we die with an error before replying to the recruitment request, send the error to the recruiter
		// (ClusterController, and from there to the DataDistributionTeamCollection)
		if (!recruitReply.isSet())
			recruitReply.sendError(recruitment_failed());

		// If the storage server dies while something that uses self is still on the stack,
		// we want that actor to complete before we terminate and that memory goes out of scope
		state Error err = e;
		if (storageServerTerminated(self, persistentData, err)) {
			ssCore.cancel();
			self.actors.clear(true);
			wait(delay(0));
			return Void();
		}
		ssCore.cancel();
		self.actors.clear(true);
		wait(delay(0));
		throw err;
	}
}

// for recovering an existing storage server
ACTOR Future<Void> storageServer(IKeyValueStore* persistentData,
                                 StorageServerInterface ssi,
                                 Reference<AsyncVar<ServerDBInfo> const> db,
                                 std::string folder,
                                 Promise<Void> recovered,
                                 Reference<IClusterConnectionRecord> connRecord) {
	state StorageServer self(persistentData, db, ssi);
	state Future<Void> ssCore;
	self.folder = folder;

	try {
		state double start = now();
		TraceEvent("StorageServerRebootStart", self.thisServerID).log();

		wait(self.storage.init());
		choose {
			// after a rollback there might be uncommitted changes.
			// for memory storage engine type, wait until recovery is done before commit
			when(wait(self.storage.commit())) {}

			when(wait(memoryStoreRecover(persistentData, connRecord, self.thisServerID))) {
				TraceEvent("DisposeStorageServer", self.thisServerID).log();
				throw worker_removed();
			}
		}
		++self.counters.kvCommits;

		bool ok = wait(self.storage.restoreDurableState());
		if (!ok) {
			if (recovered.canBeSet())
				recovered.send(Void());
			return Void();
		}
		TraceEvent("SSTimeRestoreDurableState", self.thisServerID).detail("TimeTaken", now() - start);

		// if this is a tss storage file, use that as source of truth for this server being a tss instead of the
		// presence of the tss pair key in the storage engine
		if (ssi.isTss()) {
			ASSERT(self.isTss());
			ssi.tssPairID = self.tssPairID.get();
		} else {
			ASSERT(!self.isTss());
		}

		ASSERT(self.thisServerID == ssi.id());

		self.sk = serverKeysPrefixFor(self.tssPairID.present() ? self.tssPairID.get() : self.thisServerID)
		              .withPrefix(systemKeys.begin); // FFFF/serverKeys/[this server]/

		TraceEvent("StorageServerReboot", self.thisServerID).detail("Version", self.version.get());

		if (recovered.canBeSet())
			recovered.send(Void());

		state Future<Void> f = storageInterfaceRegistration(&self, ssi, {});
		wait(delay(0));
		ErrorOr<Void> e = wait(errorOr(f));
		if (e.isError()) {
			Error e = f.getError();

			throw e;
			// TODO: #5375
			/*
			            if (e.code() != error_code_worker_removed) {
			                throw e;
			            }
			            state UID clusterId = wait(getClusterId(&self));
			            ASSERT(self.clusterId.isValid());
			            UID durableClusterId = wait(self.clusterId.getFuture());
			            ASSERT(durableClusterId.isValid());
			            if (clusterId == durableClusterId) {
			                throw worker_removed();
			            }
			            // When a storage server connects to a new cluster, it deletes its
			            // old data and creates a new, empty data file for the new cluster.
			            // We want to avoid this and force a manual removal of the storage
			            // servers' old data when being assigned to a new cluster to avoid
			            // accidental data loss.
			            TraceEvent(SevWarn, "StorageServerBelongsToExistingCluster")
			                .detail("ServerID", ssi.id())
			                .detail("ClusterID", durableClusterId)
			                .detail("NewClusterID", clusterId);
			            wait(Future<Void>(Never()));
			*/
		}

		self.interfaceRegistered =
		    storageInterfaceRegistration(&self, ssi, self.registerInterfaceAcceptingRequests.getFuture());
		wait(delay(0));

		TraceEvent("StorageServerStartingCore", self.thisServerID).detail("TimeTaken", now() - start);

		ssCore = storageServerCore(&self, ssi);
		wait(ssCore);

		throw internal_error();
	} catch (Error& e) {
		if (self.byteSampleRecovery.isValid()) {
			self.byteSampleRecovery.cancel();
		}

		if (recovered.canBeSet())
			recovered.send(Void());

		// If the storage server dies while something that uses self is still on the stack,
		// we want that actor to complete before we terminate and that memory goes out of scope
		state Error err = e;
		if (storageServerTerminated(self, persistentData, err)) {
			ssCore.cancel();
			self.actors.clear(true);
			wait(delay(0));
			return Void();
		}
		ssCore.cancel();
		self.actors.clear(true);
		wait(delay(0));
		throw err;
	}
}

#ifndef __INTEL_COMPILER
#pragma endregion
#endif

/*
4 Reference count
4 priority
24 pointers
8 lastUpdateVersion
2 updated, replacedPointer
--
42 PTree overhead

8 Version insertVersion
--
50 VersionedMap overhead

12 KeyRef
12 ValueRef
1  isClear
--
25 payload


50 overhead
25 payload
21 structure padding
32 allocator rounds up
---
128 allocated

To reach 64, need to save: 11 bytes + all padding

Possibilities:
  -8 Combine lastUpdateVersion, insertVersion?
  -2 Fold together updated, replacedPointer, isClear bits
  -3 Fold away updated, replacedPointer, isClear
  -8 Move value lengths into arena
  -4 Replace priority with H(pointer)
  -12 Compress pointers (using special allocator)
  -4 Modular lastUpdateVersion (make sure no node survives 4 billion updates)
*/

void versionedMapTest() {
	VersionedMap<int, int> vm;

	printf("SS Ptree node is %zu bytes\n", sizeof(StorageServer::VersionedData::PTreeT));

	const int NSIZE = sizeof(VersionedMap<int, int>::PTreeT);
	const int ASIZE = NSIZE <= 64 ? 64 : nextFastAllocatedSize(NSIZE);

	auto before = FastAllocator<ASIZE>::getTotalMemory();

	for (int v = 1; v <= 1000; ++v) {
		vm.createNewVersion(v);
		for (int i = 0; i < 1000; i++) {
			int k = deterministicRandom()->randomInt(0, 2000000);
			/*for(int k2=k-5; k2<k+5; k2++)
			    if (vm.atLatest().find(k2) != vm.atLatest().end())
			        vm.erase(k2);*/
			vm.erase(k - 5, k + 5);
			vm.insert(k, v);
		}
	}

	auto after = FastAllocator<ASIZE>::getTotalMemory();

	int count = 0;
	for (auto i = vm.atLatest().begin(); i != vm.atLatest().end(); ++i)
		++count;

	printf("PTree node is %d bytes, allocated as %d bytes\n", NSIZE, ASIZE);
	printf("%d distinct after %d insertions\n", count, 1000 * 1000);
	printf("Memory used: %f MB\n", (after - before) / 1e6);
}<|MERGE_RESOLUTION|>--- conflicted
+++ resolved
@@ -6770,6 +6770,7 @@
 			auto feed = data->uidChangeFeed.find(f.first);
 			if (feed != data->uidChangeFeed.end()) {
 				feed->second->removing = true;
+				feed->second->refreshInProgress = false;
 				feed->second->moved(feed->second->range);
 				feed->second->newMutations.trigger();
 			}
@@ -6952,7 +6953,6 @@
 	const Version cVer = version + 1;
 	ASSERT(data->data().getLatestVersion() == cVer);
 
-<<<<<<< HEAD
 	// Save a backup of the ShardInfo references before we start messing with shards, in order to defer fetchKeys
 	// cancellation (and its potential call to removeDataRange()) until shards is again valid
 	std::vector<Reference<ShardInfo>> oldShards;
@@ -7062,15 +7062,6 @@
 				    .detail("NowAssigned", nowAssigned)
 				    .detail("Version", cVer)
 				    .detail("NewShard", updatedShards.back().toString());
-=======
-				auto feed = data->uidChangeFeed.find(f.first);
-				if (feed != data->uidChangeFeed.end()) {
-					feed->second->removing = true;
-					feed->second->refreshInProgress = false;
-					feed->second->moved(feed->second->range);
-					feed->second->newMutations.trigger();
-				}
->>>>>>> 4cbe5dd6
 			} else {
 				auto& shard = data->shards[range.begin];
 				if (!shard->assigned()) {
