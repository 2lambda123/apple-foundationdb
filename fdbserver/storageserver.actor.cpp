--- conflicted
+++ resolved
@@ -2484,13 +2484,7 @@
 		data->updateEagerReads = &eager;
 		data->debug_inApplyUpdate = true;
 
-<<<<<<< HEAD
-		StorageUpdater updater(data->lastVersionWithData,
-		                       std::max(data->desiredOldestVersion.get(), data->oldestVersion.get()),
-		                       data->restoredVersion);
-=======
 		state StorageUpdater updater(data->lastVersionWithData, data->restoredVersion);
->>>>>>> 62d43781
 
 		if (EXPENSIVE_VALIDATION) data->data().atLatest().validate();
 		validate(data);
