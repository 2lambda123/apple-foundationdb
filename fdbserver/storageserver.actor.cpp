--- conflicted
+++ resolved
@@ -114,10 +114,7 @@
                                                     LiteralStringRef("FoundationDB/StorageServer/1/5"));
 static const KeyRef persistID = LiteralStringRef(PERSIST_PREFIX "ID");
 static const KeyRef persistTssPairID = LiteralStringRef(PERSIST_PREFIX "tssPairID");
-<<<<<<< HEAD
-=======
 static const KeyRef persistSSPairID = LiteralStringRef(PERSIST_PREFIX "ssWithTSSPairID");
->>>>>>> a818191a
 static const KeyRef persistTssQuarantine = LiteralStringRef(PERSIST_PREFIX "tssQ");
 static const KeyRef persistClusterIdKey = LiteralStringRef(PERSIST_PREFIX "clusterId");
 
@@ -127,11 +124,8 @@
     KeyRangeRef(LiteralStringRef(PERSIST_PREFIX "ShardAssigned/"), LiteralStringRef(PERSIST_PREFIX "ShardAssigned0"));
 static const KeyRangeRef persistShardAvailableKeys =
     KeyRangeRef(LiteralStringRef(PERSIST_PREFIX "ShardAvailable/"), LiteralStringRef(PERSIST_PREFIX "ShardAvailable0"));
-<<<<<<< HEAD
 static const KeyRangeRef persistMoveInShardKeys =
     KeyRangeRef(LiteralStringRef(PERSIST_PREFIX "MoveInShard/"), LiteralStringRef(PERSIST_PREFIX "MoveInShard0"));
-=======
->>>>>>> a818191a
 static const KeyRangeRef persistByteSampleKeys =
     KeyRangeRef(LiteralStringRef(PERSIST_PREFIX "BS/"), LiteralStringRef(PERSIST_PREFIX "BS0"));
 static const KeyRangeRef persistByteSampleSampleKeys =
@@ -141,16 +135,11 @@
 static const KeyRef persistPrimaryLocality = LiteralStringRef(PERSIST_PREFIX "PrimaryLocality");
 static const KeyRangeRef persistChangeFeedKeys =
     KeyRangeRef(LiteralStringRef(PERSIST_PREFIX "RF/"), LiteralStringRef(PERSIST_PREFIX "RF0"));
-<<<<<<< HEAD
-// data keys are unmangled (but never start with PERSIST_PREFIX because they are always in allKeys)
-
-=======
 static const KeyRangeRef persistTenantMapKeys =
     KeyRangeRef(LiteralStringRef(PERSIST_PREFIX "TM/"), LiteralStringRef(PERSIST_PREFIX "TM0"));
 // data keys are unmangled (but never start with PERSIST_PREFIX because they are always in allKeys)
 
 // Checkpoint related prefixes.
->>>>>>> a818191a
 static const KeyRangeRef persistCheckpointKeys =
     KeyRangeRef(LiteralStringRef(PERSIST_PREFIX "Checkpoint/"), LiteralStringRef(PERSIST_PREFIX "Checkpoint0"));
 static const KeyRangeRef persistPendingCheckpointKeys =
@@ -772,13 +761,9 @@
 public:
 	std::map<Version, std::vector<CheckpointMetaData>> pendingCheckpoints; // Pending checkpoint requests
 	std::unordered_map<UID, CheckpointMetaData> checkpoints; // Existing and deleting checkpoints
-<<<<<<< HEAD
 	std::unordered_map<UID, MoveInShard> moveInShards; // Shards that are being moved in.
-	// std::unordered_set<MoveInUpdates*> pendingMoveInUpdates; // Pending checkpoint requests
-=======
 	TenantMap tenantMap;
 	TenantPrefixIndex tenantPrefixIndex;
->>>>>>> a818191a
 
 	// Histograms
 	struct FetchKeysHistograms {
@@ -1921,13 +1906,8 @@
 			state Version latest = data->version.get();
 			TEST(latest >= minVersion &&
 			     latest < data->data().latestVersion); // Starting watch loop with latestVersion > data->version
-<<<<<<< HEAD
-			GetValueRequest getReq(span.context, metadata->key, latest, metadata->tags, metadata->debugID);
-			TraceEvent("GetValueQ1", data->thisServerID).log();
-=======
 			GetValueRequest getReq(
 			    span.context, TenantInfo(), metadata->key, latest, metadata->tags, metadata->debugID);
->>>>>>> a818191a
 			state Future<Void> getValue = getValueQ(
 			    data, getReq); // we are relying on the delay zero at the top of getValueQ, if removed we need one here
 			GetValueReply reply = wait(getReq.reply.getFuture());
@@ -2101,14 +2081,9 @@
 	// Wait until the desired version is durable.
 	wait(self->durableVersion.whenAtLeast(req.version + 1));
 
-<<<<<<< HEAD
 	TraceEvent(SevDebug, "ServeGetCheckpointMetaDataVersionSatisfied", self->thisServerID)
 	    .detail("Version", req.version)
 	    .detail("DurableVersion", self->durableVersion.get())
-=======
-	TraceEvent(SevDebug, "ServeGetCheckpointVersionSatisfied", self->thisServerID)
-	    .detail("Version", req.version)
->>>>>>> a818191a
 	    .detail("Range", req.range.toString())
 	    .detail("Format", static_cast<int>(req.format));
 
@@ -2163,7 +2138,6 @@
 	return Void();
 }
 
-<<<<<<< HEAD
 ACTOR Future<Void> deleteMoveInShardQ(StorageServer* self, Version version, MoveInShard shard) {
 	wait(self->durableVersion.whenAtLeast(version));
 
@@ -2174,8 +2148,6 @@
 	return Void();
 }
 
-=======
->>>>>>> a818191a
 // Serves FetchCheckpointRequests.
 ACTOR Future<Void> fetchCheckpointQ(StorageServer* self, FetchCheckpointRequest req) {
 	TraceEvent("ServeFetchCheckpointBegin", self->thisServerID)
@@ -2211,10 +2183,9 @@
 			    .detail("Token", req.token);
 		} else {
 			TraceEvent(SevWarnAlways, "ServerFetchCheckpointFailure")
-<<<<<<< HEAD
+			    .errorUnsuppressed(e)
 			    .detail("CheckpointID", req.checkpointID)
-			    .detail("Token", req.token)
-			    .error(e, /*includeCancel=*/true);
+			    .detail("Token", req.token);
 			if (!canReplyWith(e)) {
 				throw e;
 			}
@@ -2294,14 +2265,9 @@
 			    .detail("Range", req.range);
 		} else {
 			TraceEvent(SevWarnAlways, "ServerFetchCheckpointKeyValuesFailure")
-			    .detail("CheckpointID", req.checkpointID)
-			    .detail("Range", req.range)
-			    .error(e, /*includeCancel=*/true);
-=======
 			    .errorUnsuppressed(e)
 			    .detail("CheckpointID", req.checkpointID)
-			    .detail("Token", req.token);
->>>>>>> a818191a
+			    .detail("Range", req.range);
 			if (!canReplyWith(e)) {
 				throw e;
 			}
@@ -5333,7 +5299,6 @@
 	return Void();
 }
 
-<<<<<<< HEAD
 ACTOR Future<Void> persistMoveInShardMetaData(StorageServer* data, MoveInShardMetaData* shard) {
 	data->storage.writeKeyValue(KeyValueRef(shard->moveInShardKey(), shard->moveInShardValue()));
 	// mLV, MutationRef(MutationRef::SetValue, shard->moveInShardKey(), shard->moveInShardValue()));
@@ -5358,7 +5323,7 @@
 	// TODO: use shard->meta->checkpoints to continue the fetch.
 	state int attempt = 0;
 	loop {
-		data->cx->invalidateCache(shard->range);
+		data->cx->invalidateCache(Key(), shard->range);
 		++attempt;
 		try {
 			wait(delay(0, TaskPriority::FetchKeys));
@@ -5559,7 +5524,7 @@
 		TraceEvent("FetchShardApplyUpdatesSuccess", data->thisServerID).detail("MoveInShard", shard->toString());
 	} catch (Error& e) {
 		TraceEvent("FetchShardApplyUpdatesFailure", data->thisServerID)
-		    .error(e, true)
+		    .errorUnsuppressed(e, true)
 		    .detail("MoveInShard", shard->toString());
 		throw e;
 	}
@@ -5740,11 +5705,6 @@
 	}
 }
 
-AddingShard::AddingShard(StorageServer* server, KeyRangeRef const& keys)
-  : keys(keys), server(server), transferredVersion(invalidVersion), phase(WaitPrevious) {
-	fetchClient = fetchKeys(server, this);
-}
-
 void MoveInShard::addMutation(Version version, bool fromFetch, MutationRef const& mutation) {
 	server->counters.logicalBytesMoveInOverhead += mutation.expectedSize();
 	if (mutation.type == mutation.ClearRange) {
@@ -5776,8 +5736,6 @@
 	}
 }
 
-void AddingShard::addMutation(Version version, bool fromFetch, MutationRef const& mutation) {
-=======
 AddingShard::AddingShard(StorageServer* server, KeyRangeRef const& keys)
   : keys(keys), server(server), transferredVersion(invalidVersion), fetchVersion(invalidVersion), phase(WaitPrevious) {
 	fetchClient = fetchKeys(server, this);
@@ -5788,7 +5746,6 @@
 		return;
 	}
 
->>>>>>> a818191a
 	server->counters.logicalBytesMoveInOverhead += mutation.expectedSize();
 	if (mutation.type == mutation.ClearRange) {
 		ASSERT(keys.begin <= mutation.param1 && mutation.param2 <= keys.end);
@@ -6766,12 +6723,8 @@
 		data->pendingCheckpoints[ver].push_back(checkpoint);
 
 		auto& mLV = data->addVersionToMutationLog(ver);
-<<<<<<< HEAD
 		const Key pendingCheckpointKey(persistPendingCheckpointKeys.begin.toString() +
 		                               checkpoint.checkpointID.toString());
-=======
-		const Key pendingCheckpointKey(persistPendingCheckpointKeys.begin.toString() + checkpointID.toString());
->>>>>>> a818191a
 		data->addMutationToMutationLog(
 		    mLV, MutationRef(MutationRef::SetValue, pendingCheckpointKey, checkpointValue(checkpoint)));
 
@@ -7290,11 +7243,6 @@
 	                            static_cast<CheckpointFormat>(metaData.format),
 	                            metaData.checkpointID,
 	                            data->folder + rocksdbCheckpointDirPrefix + metaData.checkpointID.toString());
-<<<<<<< HEAD
-	// deterministicRandom()->randomUniqueID().toString());
-	// data->folder + rocksdbCheckpointDirPrefix + metaData.checkpointID.toString());
-=======
->>>>>>> a818191a
 	state CheckpointMetaData checkpointResult;
 	try {
 		state CheckpointMetaData res = wait(data->storage.checkpoint(req));
@@ -7319,21 +7267,13 @@
 		data->storage.clearRange(singleKeyRange(pendingCheckpointKey));
 		data->storage.writeKeyValue(KeyValueRef(persistCheckpointKey, checkpointValue(checkpointResult)));
 		wait(data->storage.commit());
-<<<<<<< HEAD
 		TraceEvent("StorageCreateCheckpointPersisted", data->thisServerID)
 		    .detail("Checkpoint", checkpointResult.toString());
 	} catch (Error& e) {
 		// If the checkpoint meta data is not persisted successfully, remove the checkpoint.
 		TraceEvent("StorageCreateCheckpointPersistFailure", data->thisServerID)
-		    .detail("Checkpoint", checkpointResult.toString())
-		    .error(e, true);
-=======
-	} catch (Error& e) {
-		// If the checkpoint meta data is not persisted successfully, remove the checkpoint.
-		TraceEvent("StorageCreateCheckpointPersistFailure", data->thisServerID)
 		    .errorUnsuppressed(e)
 		    .detail("Checkpoint", checkpointResult.toString());
->>>>>>> a818191a
 		data->checkpoints.erase(checkpointResult.checkpointID);
 		data->actors.add(deleteCheckpointQ(data, metaData.version, checkpointResult));
 	}
@@ -7382,10 +7322,7 @@
 			const Version cVer = data->pendingCheckpoints.begin()->first;
 			if (cVer <= desiredVersion) {
 				TraceEvent("CheckpointVersionSatisfied", data->thisServerID)
-<<<<<<< HEAD
 				    .detail("DurableVersion", data->durableVersion.get())
-=======
->>>>>>> a818191a
 				    .detail("DesiredVersion", desiredVersion)
 				    .detail("CheckPointVersion", cVer);
 				desiredVersion = cVer;
@@ -7465,10 +7402,7 @@
 		if (requireCheckpoint) {
 			ASSERT(newOldestVersion == data->pendingCheckpoints.begin()->first);
 			std::vector<Future<Void>> createCheckpoints;
-<<<<<<< HEAD
 			// TODO: Combine these checkpoints if necessary.
-=======
->>>>>>> a818191a
 			for (int idx = 0; idx < data->pendingCheckpoints.begin()->second.size(); ++idx) {
 				createCheckpoints.push_back(createCheckpoint(data, data->pendingCheckpoints.begin()->second[idx]));
 			}
@@ -7591,12 +7525,8 @@
 	// When a shard is moved out, delete all related checkpoints created for data move.
 	if (!available) {
 		for (auto& [id, checkpoint] : self->checkpoints) {
-<<<<<<< HEAD
 			// if (checkpoint.range.intersects(keys)) {
 			if (keys.contains(checkpoint.range)) {
-=======
-			if (checkpoint.range.intersects(keys)) {
->>>>>>> a818191a
 				Key persistCheckpointKey(persistCheckpointKeys.begin.toString() + checkpoint.checkpointID.toString());
 				checkpoint.setState(CheckpointMetaData::Deleting);
 				self->addMutationToMutationLog(
@@ -7879,11 +7809,8 @@
 	state Future<RangeResult> fChangeFeeds = storage->readRange(persistChangeFeedKeys);
 	state Future<RangeResult> fPendingCheckpoints = storage->readRange(persistPendingCheckpointKeys);
 	state Future<RangeResult> fCheckpoints = storage->readRange(persistCheckpointKeys);
-<<<<<<< HEAD
 	state Future<RangeResult> fMoveInShards = storage->readRange(persistMoveInShardKeys);
-=======
 	state Future<RangeResult> fTenantMap = storage->readRange(persistTenantMapKeys);
->>>>>>> a818191a
 
 	state Promise<Void> byteSampleSampleRecovered;
 	state Promise<Void> startByteSampleRestore;
@@ -7893,14 +7820,8 @@
 	TraceEvent("ReadingDurableState", data->thisServerID).log();
 	wait(waitForAll(std::vector{
 	    fFormat, fID, fClusterID, ftssPairID, fssPairID, fTssQuarantine, fVersion, fLogProtocol, fPrimaryLocality }));
-	wait(waitForAll(
-<<<<<<< HEAD
-	    std::vector{ fFormat, fID, fClusterID, ftssPairID, fTssQuarantine, fVersion, fLogProtocol, fPrimaryLocality }));
 	wait(waitForAll(std::vector{
-	    fShardAssigned, fShardAvailable, fChangeFeeds, fPendingCheckpoints, fCheckpoints, fMoveInShards }));
-=======
-	    std::vector{ fShardAssigned, fShardAvailable, fChangeFeeds, fPendingCheckpoints, fCheckpoints, fTenantMap }));
->>>>>>> a818191a
+	    fShardAssigned, fShardAvailable, fChangeFeeds, fPendingCheckpoints, fCheckpoints, fMoveInShards, fTenantMap}));
 	wait(byteSampleSampleRecovered.getFuture());
 	TraceEvent("RestoringDurableState", data->thisServerID).log();
 
@@ -7970,7 +7891,6 @@
 	state int pCLoc;
 	for (pCLoc = 0; pCLoc < pendingCheckpoints.size(); ++pCLoc) {
 		CheckpointMetaData metaData = decodeCheckpointValue(pendingCheckpoints[pCLoc].value);
-<<<<<<< HEAD
 		if (metaData.version < version) {
 			data->actors.add(deleteCheckpointQ(data, version, metaData));
 			TraceEvent(SevWarnAlways, "StorageRestoreStaleCheckpointRequest", data->thisServerID)
@@ -7983,11 +7903,6 @@
 		wait(yield());
 	}
 	data->bytesRestored += pendingCheckpoints.expectedSize();
-=======
-		data->pendingCheckpoints[metaData.version].push_back(metaData);
-		wait(yield());
-	}
->>>>>>> a818191a
 
 	state RangeResult checkpoints = fCheckpoints.get();
 	state int cLoc;
@@ -7999,10 +7914,7 @@
 		}
 		wait(yield());
 	}
-<<<<<<< HEAD
 	data->bytesRestored += checkpoints.expectedSize();
-=======
->>>>>>> a818191a
 
 	state RangeResult available = fShardAvailable.get();
 	data->bytesRestored += available.logicalSize();
@@ -8509,15 +8421,9 @@
 	loop {
 		GetMappedKeyValuesRequest req = waitNext(getMappedKeyValues);
 
-<<<<<<< HEAD
-		// Warning: This code is executed at extremely high priority (TaskPriority::LoadBalancedEndpoint), so
-		// downgrade before doing real work
-		self->actors.add(self->readGuard(req, getKeyValuesAndFlatMapQ));
-=======
 		// Warning: This code is executed at extremely high priority (TaskPriority::LoadBalancedEndpoint), so downgrade
 		// before doing real work
 		self->actors.add(self->readGuard(req, getMappedKeyValuesQ));
->>>>>>> a818191a
 	}
 }
 
@@ -8579,28 +8485,18 @@
 			KeyRef key = self->setWatchMetadata(metadata);
 			metadata->watch_impl = forward(watchWaitForValueChange(self, span.context, key), metadata->versionPromise);
 			self->actors.add(watchValueSendReply(self, req, metadata->versionPromise.getFuture(), span.context));
-<<<<<<< HEAD
-		} else if (metadata->value == req.value) { // case 2: there is a watch in the map and it has the same value
-			                                       // so just update version
-=======
 		}
 		// case 2: there is a watch in the map and it has the same value so just update version
 		else if (metadata->value == req.value) {
->>>>>>> a818191a
 			if (req.version > metadata->version) {
 				metadata->version = req.version;
 				metadata->tags = req.tags;
 				metadata->debugID = req.debugID;
 			}
 			self->actors.add(watchValueSendReply(self, req, metadata->versionPromise.getFuture(), span.context));
-<<<<<<< HEAD
-		} else if (req.version > metadata->version) { // case 3: version in map has a lower version so trigger watch
-			                                          // and create a new entry in map
-=======
 		}
 		// case 3: version in map has a lower version so trigger watch and create a new entry in map
 		else if (req.version > metadata->version) {
->>>>>>> a818191a
 			self->deleteWatchMetadata(req.key.contents());
 			metadata->versionPromise.send(req.version);
 			metadata->watch_impl.cancel();
@@ -8622,13 +8518,8 @@
 			loop {
 				try {
 					state Version latest = self->version.get();
-<<<<<<< HEAD
-					GetValueRequest getReq(span.context, metadata->key, latest, metadata->tags, metadata->debugID);
-					TraceEvent("GetValueQ3", self->thisServerID).log();
-=======
 					GetValueRequest getReq(
 					    span.context, TenantInfo(), metadata->key, latest, metadata->tags, metadata->debugID);
->>>>>>> a818191a
 					state Future<Void> getValue = getValueQ(self, getReq);
 					GetValueReply reply = wait(getReq.reply.getFuture());
 					metadata = self->getWatchMetadata(req.key.contents());
@@ -8857,10 +8748,6 @@
 			when(GetCheckpointRequest req = waitNext(ssi.checkpoint.getFuture())) {
 				if (!self->isReadable(req.range)) {
 					req.reply.sendError(wrong_shard_server());
-<<<<<<< HEAD
-=======
-					continue;
->>>>>>> a818191a
 				} else {
 					self->actors.add(getCheckpointQ(self, req));
 				}
@@ -8868,12 +8755,9 @@
 			when(FetchCheckpointRequest req = waitNext(ssi.fetchCheckpoint.getFuture())) {
 				self->actors.add(fetchCheckpointQ(self, req));
 			}
-<<<<<<< HEAD
 			when(FetchCheckpointKeyValuesRequest req = waitNext(ssi.fetchCheckpointKeyValues.getFuture())) {
 				self->actors.add(fetchCheckpointKeyValuesQ(self, req));
 			}
-=======
->>>>>>> a818191a
 			when(wait(updateProcessStatsTimer)) {
 				updateProcessStats(self);
 				updateProcessStatsTimer = delay(SERVER_KNOBS->FASTRESTORE_UPDATE_PROCESS_STATS_INTERVAL);
