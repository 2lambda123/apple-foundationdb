--- conflicted
+++ resolved
@@ -18,6 +18,7 @@
  * limitations under the License.
  */
 
+#include <cinttypes>
 #include <functional>
 #include <limits>
 #include <type_traits>
@@ -52,10 +53,12 @@
 #include "fdbclient/BlobGranuleReader.actor.h"
 #include "fdbclient/CommitProxyInterface.h"
 #include "fdbclient/DatabaseContext.h"
+#include "fdbclient/FDBTypes.h"
 #include "fdbclient/KeyBackedTypes.h"
 #include "fdbclient/KeyRangeMap.h"
 #include "fdbclient/NativeAPI.actor.h"
 #include "fdbclient/Notified.h"
+#include "fdbclient/StatusClient.h"
 #include "fdbclient/StorageServerShard.h"
 #include "fdbclient/SystemData.h"
 #include "fdbclient/Tenant.h"
@@ -63,6 +66,7 @@
 #include "fdbclient/Tuple.h"
 #include "fdbclient/VersionedMap.h"
 #include "fdbrpc/sim_validation.h"
+#include "fdbrpc/Smoother.h"
 #include "fdbrpc/Stats.h"
 #include "fdbserver/FDBExecHelper.actor.h"
 #include "fdbclient/GetEncryptCipherKeys.actor.h"
@@ -73,7 +77,10 @@
 #include "fdbserver/LogSystem.h"
 #include "fdbserver/MoveKeys.actor.h"
 #include "fdbserver/MutationTracking.h"
+#include "fdbserver/OTELSpanContextMessage.h"
+#include "fdbserver/Ratekeeper.h"
 #include "fdbserver/RecoveryState.h"
+#include "fdbserver/RocksDBCheckpointUtils.actor.h"
 #include "fdbserver/ServerCheckpoint.actor.h"
 #include "fdbserver/ServerDBInfo.h"
 #include "fdbserver/SpanContextMessage.h"
@@ -83,6 +90,17 @@
 #include "fdbserver/WaitFailure.h"
 #include "fdbserver/WorkerInterface.actor.h"
 #include "fdbserver/BlobGranuleServerCommon.actor.h"
+#include "flow/ActorCollection.h"
+#include "flow/Arena.h"
+#include "flow/Error.h"
+#include "flow/Hash3.h"
+#include "flow/Histogram.h"
+#include "flow/IRandom.h"
+#include "flow/IndexedSet.h"
+#include "flow/SystemMonitor.h"
+#include "flow/TDMetric.actor.h"
+#include "flow/Trace.h"
+#include "flow/Util.h"
 #include "flow/genericactors.actor.h"
 
 #include "flow/actorcompiler.h" // This must be the last #include.
@@ -765,12 +783,8 @@
 
 	std::map<Version, std::vector<CheckpointMetaData>> pendingCheckpoints; // Pending checkpoint requests
 	std::unordered_map<UID, CheckpointMetaData> checkpoints; // Existing and deleting checkpoints
-<<<<<<< HEAD
-	VersionedMap<int64_t, TenantMinimalMetadata> tenantMap;
-=======
 	std::unordered_map<UID, ICheckpointReader*> liveCheckpointReaders; // Active checkpoint readers
 	VersionedMap<int64_t, TenantName> tenantMap;
->>>>>>> d47a2ab6
 	std::map<Version, std::vector<PendingNewShard>>
 	    pendingAddRanges; // Pending requests to add ranges to physical shards
 	std::map<Version, std::vector<KeyRange>>
@@ -817,13 +831,11 @@
 	void clearWatchMetadata();
 
 	// tenant map operations
-	void insertTenant(StringRef tenantPrefix, TenantMinimalMetadata tenantInfo, Version version, bool persist);
+	void insertTenant(StringRef tenantPrefix, TenantName tenantName, Version version, bool persist);
 	void clearTenants(StringRef startTenant, StringRef endTenant, Version version);
 
 	void checkTenantEntry(Version version, TenantInfo tenant);
 	KeyRangeRef clampRangeToTenant(KeyRangeRef range, TenantInfo const& tenantInfo, Arena& arena);
-	Optional<TenantMinimalMetadata> getTenantEntry(Version version, TenantInfo const& tenant);
-	bool hasTenant(Version version, TenantInfo const& tenant, Optional<ReadOptions> const& options);
 
 	std::vector<StorageServerShard> getStorageServerShards(KeyRangeRef range);
 
@@ -2006,55 +2018,9 @@
 			TraceEvent(SevWarn, "StorageTenantNotFound", thisServerID)
 			    .detail("Tenant", tenantInfo.tenantId)
 			    .backtrace();
-<<<<<<< HEAD
-			throw unknown_tenant();
-		}
-
-		// TENANT_TODO: this is temporary pending other changes to remove reliance on names
-		if (itr->tenantName != tenantInfo.name.get()) {
-			throw unknown_tenant();
-		}
-	}
-}
-
-Optional<TenantMinimalMetadata> StorageServer::getTenantEntry(Version version, TenantInfo const& tenantInfo) {
-	if (tenantInfo.hasTenant()) {
-		auto view = tenantMap.at(version);
-		auto itr = view.find(tenantInfo.tenantId);
-		if (itr == view.end()) {
-			TraceEvent(SevWarn, "StorageUnknownTenant", thisServerID).detail("Tenant", tenantInfo.name).backtrace();
-			throw unknown_tenant();
-		} else if (itr->id != tenantInfo.tenantId) {
-			TraceEvent(SevWarn, "StorageTenantIdMismatch", thisServerID)
-			    .detail("Tenant", tenantInfo.name)
-			    .detail("TenantId", tenantInfo.tenantId)
-			    .detail("ExistingId", itr->id)
-			    .backtrace();
-			throw unknown_tenant();
-=======
 			throw tenant_not_found();
->>>>>>> d47a2ab6
-		}
-
-		return *itr;
-	}
-
-	return {};
-}
-
-bool StorageServer::hasTenant(Version version, TenantInfo const& tenant, Optional<ReadOptions> const& options) {
-	if (!tenant.hasTenant()) {
-		return false;
-	}
-	auto metadata = getTenantEntry(version, tenant);
-	if (!metadata.present()) {
-		throw unknown_tenant();
-	}
-	auto lockAware = options.present() && options.get().lockAware;
-	if (!lockAware && metadata.get().tenantLockState == TenantLockState::LOCKED) {
-		throw tenant_locked();
-	}
-	return true;
+		}
+	}
 }
 
 std::vector<StorageServerShard> StorageServer::getStorageServerShards(KeyRangeRef range) {
@@ -2101,12 +2067,8 @@
 			                      req.options.get().debugID.get().first(),
 			                      "getValueQ.AfterVersion"); //.detail("TaskID", g_network->getCurrentTask());
 
+		data->checkTenantEntry(version, req.tenantInfo);
 		if (req.tenantInfo.hasTenant()) {
-			bool lockAware = req.options.present() && req.options.get().lockAware;
-			auto tenant = data->getTenantEntry(req.version, req.tenantInfo);
-			if (!lockAware && tenant.get().tenantLockState == TenantLockState::LOCKED) {
-				throw tenant_locked();
-			}
 			req.key = req.key.withPrefix(req.tenantInfo.prefix.get());
 		}
 		state uint64_t changeCounter = data->shardChangeCounter;
@@ -4135,7 +4097,8 @@
 		                                                                         : UID());
 		data->counters.readVersionWaitSample.addMeasurement(g_network->timer() - queueWaitEnd);
 
-		if (data->hasTenant(req.version, req.tenantInfo, req.options)) {
+		data->checkTenantEntry(version, req.tenantInfo);
+		if (req.tenantInfo.hasTenant()) {
 			req.begin.setKeyUnlimited(req.begin.getKey().withPrefix(req.tenantInfo.prefix.get(), req.arena));
 			req.end.setKeyUnlimited(req.end.getKey().withPrefix(req.tenantInfo.prefix.get(), req.arena));
 		}
@@ -5083,7 +5046,7 @@
 	return result;
 }
 
-bool rangeIntersectsAnyTenant(VersionedMap<int64_t, TenantMinimalMetadata>& tenantMap, KeyRangeRef range, Version ver) {
+bool rangeIntersectsAnyTenant(VersionedMap<int64_t, TenantName>& tenantMap, KeyRangeRef range, Version ver) {
 	auto view = tenantMap.at(ver);
 
 	// There are no tenants, so we don't need to do any work
@@ -5133,10 +5096,10 @@
 TEST_CASE("/fdbserver/storageserver/rangeIntersectsAnyTenant") {
 	std::set<int64_t> entries = { 0, 2, 3, 4, 6 };
 
-	VersionedMap<int64_t, TenantMinimalMetadata> tenantMap;
+	VersionedMap<int64_t, TenantName> tenantMap;
 	tenantMap.createNewVersion(1);
 	for (auto entry : entries) {
-		tenantMap.insert(entry, TenantMinimalMetadata(entry, ""_sr));
+		tenantMap.insert(entry, ""_sr);
 	}
 
 	// Before all tenants
@@ -5221,13 +5184,13 @@
 }
 
 TEST_CASE("/fdbserver/storageserver/randomRangeIntersectsAnyTenant") {
-	VersionedMap<int64_t, TenantMinimalMetadata> tenantMap;
+	VersionedMap<int64_t, TenantName> tenantMap;
 	std::set<Key> tenantPrefixes;
 	tenantMap.createNewVersion(1);
 	int numEntries = deterministicRandom()->randomInt(0, 20);
 	for (int i = 0; i < numEntries; ++i) {
 		int64_t tenantId = deterministicRandom()->randomInt64(0, std::numeric_limits<int64_t>::max());
-		tenantMap.insert(tenantId, TenantMinimalMetadata(tenantId, ""_sr));
+		tenantMap.insert(tenantId, ""_sr);
 		tenantPrefixes.insert(TenantAPI::idToPrefix(tenantId));
 	}
 
@@ -5292,7 +5255,8 @@
 		state Version version = wait(waitForVersion(data, commitVersion, req.version, span.context));
 		data->counters.readVersionWaitSample.addMeasurement(g_network->timer() - queueWaitEnd);
 
-		if (data->hasTenant(req.version, req.tenantInfo, req.options)) {
+		data->checkTenantEntry(req.version, req.tenantInfo);
+		if (req.tenantInfo.hasTenant()) {
 			req.begin.setKeyUnlimited(req.begin.getKey().withPrefix(req.tenantInfo.prefix.get(), req.arena));
 			req.end.setKeyUnlimited(req.end.getKey().withPrefix(req.tenantInfo.prefix.get(), req.arena));
 		}
@@ -5502,7 +5466,8 @@
 		Version commitVersion = getLatestCommitVersion(req.ssLatestCommitVersions, data->tag);
 		state Version version = wait(waitForVersion(data, commitVersion, req.version, span.context));
 
-		if (data->hasTenant(version, req.tenantInfo, req.options)) {
+		data->checkTenantEntry(version, req.tenantInfo);
+		if (req.tenantInfo.hasTenant()) {
 			req.begin.setKeyUnlimited(req.begin.getKey().withPrefix(req.tenantInfo.prefix.get(), req.arena));
 			req.end.setKeyUnlimited(req.end.getKey().withPrefix(req.tenantInfo.prefix.get(), req.arena));
 		}
@@ -5710,7 +5675,8 @@
 		state Version version = wait(waitForVersion(data, commitVersion, req.version, req.spanContext));
 		data->counters.readVersionWaitSample.addMeasurement(g_network->timer() - queueWaitEnd);
 
-		if (data->hasTenant(req.version, req.tenantInfo, req.options)) {
+		data->checkTenantEntry(version, req.tenantInfo);
+		if (req.tenantInfo.hasTenant()) {
 			req.sel.setKeyUnlimited(req.sel.getKey().withPrefix(req.tenantInfo.prefix.get(), req.arena));
 		}
 		state uint64_t changeCounter = data->shardChangeCounter;
@@ -8756,7 +8722,7 @@
 			if (m.type == MutationRef::SetValue) {
 				TenantName tenantName = m.param1.removePrefix(TenantMetadata::tenantMapPrivatePrefix());
 				TenantMapEntry entry = TenantMapEntry::decode(m.param2);
-				data->insertTenant(entry.prefix, entry.tenantMinimalMetadata, currentVersion, true);
+				data->insertTenant(entry.prefix, tenantName, currentVersion, true);
 			} else if (m.type == MutationRef::ClearRange) {
 				data->clearTenants(m.param1.removePrefix(TenantMetadata::tenantMapPrivatePrefix()),
 				                   m.param2.removePrefix(TenantMetadata::tenantMapPrivatePrefix()),
@@ -8854,21 +8820,17 @@
 	}
 };
 
-void StorageServer::insertTenant(StringRef tenantPrefix,
-                                 TenantMinimalMetadata tenantInfo,
-                                 Version version,
-                                 bool persist) {
+void StorageServer::insertTenant(StringRef tenantPrefix, TenantName tenantName, Version version, bool persist) {
 	if (version >= tenantMap.getLatestVersion()) {
 		int64_t tenantId = TenantAPI::prefixToId(tenantPrefix);
 		tenantMap.createNewVersion(version);
-		tenantMap.insert(tenantId, tenantInfo);
+		tenantMap.insert(tenantId, tenantName);
 
 		if (persist) {
 			auto& mLV = addVersionToMutationLog(version);
-			addMutationToMutationLog(mLV,
-			                         MutationRef(MutationRef::SetValue,
-			                                     tenantPrefix.withPrefix(persistTenantMapKeys.begin),
-			                                     ObjectWriter::toValue(tenantInfo, IncludeVersion())));
+			addMutationToMutationLog(
+			    mLV,
+			    MutationRef(MutationRef::SetValue, tenantPrefix.withPrefix(persistTenantMapKeys.begin), tenantName));
 		}
 
 		TraceEvent("InsertTenant", thisServerID).detail("Tenant", tenantId).detail("Version", version);
@@ -8883,7 +8845,7 @@
 		auto& mLV = addVersionToMutationLog(version);
 		std::set<int64_t> tenantsToClear;
 		for (auto itr = view.begin(); itr != view.end(); ++itr) {
-			if (itr->tenantName >= startTenant && itr->tenantName < endTenant) {
+			if (*itr >= startTenant && *itr < endTenant) {
 				// Trigger any watches on the prefix associated with the tenant.
 				Key tenantPrefix = TenantAPI::idToPrefix(itr.key());
 				TraceEvent("EraseTenant", thisServerID).detail("Tenant", itr.key()).detail("Version", version);
@@ -9882,8 +9844,7 @@
 
 	auto view = data->tenantMap.atLatest();
 	for (auto itr = view.begin(); itr != view.end(); ++itr) {
-		storage->set(KeyValueRef(TenantAPI::idToPrefix(itr.key()).withPrefix(persistTenantMapKeys.begin),
-		                         ObjectWriter::toValue(*itr, IncludeVersion())));
+		storage->set(KeyValueRef(TenantAPI::idToPrefix(itr.key()).withPrefix(persistTenantMapKeys.begin), *itr));
 	}
 }
 
@@ -10378,9 +10339,7 @@
 		auto const& result = tenantMap[tenantMapLoc];
 		int64_t tenantId = TenantAPI::prefixToId(result.key.substr(persistTenantMapKeys.begin.size()));
 
-		data->tenantMap.insert(
-		    tenantId,
-		    ArenaObjectReader::fromStringRef<TenantMinimalMetadata>(tenantMap.arena(), result.value, IncludeVersion()));
+		data->tenantMap.insert(tenantId, result.value);
 
 		TraceEvent("RestoringTenant", data->thisServerID)
 		    .detail("Key", tenantMap[tenantMapLoc].key)
@@ -10826,7 +10785,8 @@
 	getCurrentLineage()->modify(&TransactionLineage::txID) = req.spanContext.traceID;
 	try {
 		wait(success(waitForVersionNoTooOld(self, req.version)));
-		if (self->hasTenant(req.version, req.tenantInfo, req.options)) {
+		self->checkTenantEntry(latestVersion, req.tenantInfo);
+		if (req.tenantInfo.hasTenant()) {
 			req.key = req.key.withPrefix(req.tenantInfo.prefix.get());
 		}
 		stream.send(req);
@@ -11252,7 +11212,7 @@
 			    .detail("NumTenants", entries.results.size());
 
 			for (auto entry : entries.results) {
-				self->insertTenant(entry.second.prefix, entry.second.tenantMinimalMetadata, version, false);
+				self->insertTenant(entry.second.prefix, entry.first, version, false);
 			}
 			break;
 		} catch (Error& e) {
