/*
 * storageserver.actor.cpp
 *
 * This source file is part of the FoundationDB open source project
 *
 * Copyright 2013-2018 Apple Inc. and the FoundationDB project authors
 *
 * Licensed under the Apache License, Version 2.0 (the "License");
 * you may not use this file except in compliance with the License.
 * You may obtain a copy of the License at
 *
 *     http://www.apache.org/licenses/LICENSE-2.0
 *
 * Unless required by applicable law or agreed to in writing, software
 * distributed under the License is distributed on an "AS IS" BASIS,
 * WITHOUT WARRANTIES OR CONDITIONS OF ANY KIND, either express or implied.
 * See the License for the specific language governing permissions and
 * limitations under the License.
 */

#include <cinttypes>
#include <functional>
#include <type_traits>
#include <unordered_map>

#include "fdbrpc/fdbrpc.h"
#include "fdbrpc/LoadBalance.h"
#include "flow/ActorCollection.h"
#include "flow/Arena.h"
#include "flow/Hash3.h"
#include "flow/Histogram.h"
#include "flow/IRandom.h"
#include "flow/IndexedSet.h"
#include "flow/SystemMonitor.h"
#include "flow/Tracing.h"
#include "flow/Util.h"
#include "fdbclient/Atomic.h"
#include "fdbclient/DatabaseContext.h"
#include "fdbclient/KeyRangeMap.h"
#include "fdbclient/CommitProxyInterface.h"
#include "fdbclient/KeyBackedTypes.h"
#include "fdbclient/NativeAPI.actor.h"
#include "fdbclient/Notified.h"
#include "fdbclient/StatusClient.h"
#include "fdbclient/SystemData.h"
#include "fdbclient/TransactionLineage.h"
#include "fdbclient/VersionedMap.h"
#include "fdbserver/FDBExecHelper.actor.h"
#include "fdbserver/IKeyValueStore.h"
#include "fdbserver/Knobs.h"
#include "fdbserver/LatencyBandConfig.h"
#include "fdbserver/LogProtocolMessage.h"
#include "fdbserver/SpanContextMessage.h"
#include "fdbserver/LogSystem.h"
#include "fdbserver/MoveKeys.actor.h"
#include "fdbserver/MutationTracking.h"
#include "fdbserver/RecoveryState.h"
#include "fdbserver/StorageMetrics.h"
#include "fdbserver/ServerDBInfo.h"
#include "fdbserver/TLogInterface.h"
#include "fdbserver/WaitFailure.h"
#include "fdbserver/WorkerInterface.actor.h"
#include "fdbrpc/sim_validation.h"
#include "fdbrpc/Smoother.h"
#include "fdbrpc/Stats.h"
#include "flow/TDMetric.actor.h"
#include "flow/genericactors.actor.h"

#include "flow/actorcompiler.h" // This must be the last #include.

#ifndef __INTEL_COMPILER
#pragma region Data Structures
#endif

#define SHORT_CIRCUT_ACTUAL_STORAGE 0

namespace {
bool canReplyWith(Error e) {
	switch (e.code()) {
	case error_code_transaction_too_old:
	case error_code_future_version:
	case error_code_wrong_shard_server:
	case error_code_process_behind:
	case error_code_watch_cancelled:
		// case error_code_all_alternatives_failed:
		return true;
	default:
		return false;
	};
}
} // namespace

struct AddingShard : NonCopyable {
	KeyRange keys;
	Future<Void> fetchClient; // holds FetchKeys() actor
	Promise<Void> fetchComplete;
	Promise<Void> readWrite;

	// During the Fetching phase, it saves newer mutations whose version is greater or equal to fetchClient's
	// fetchVersion, while the shard is still busy catching up with fetchClient. It applies these updates after fetching
	// completes.
	std::deque<Standalone<VerUpdateRef>> updates;

	struct StorageServer* server;
	Version transferredVersion;

	// To learn more details of the phase transitions, see function fetchKeys(). The phases below are sorted in
	// chronological order and do not go back.
	enum Phase {
		WaitPrevious,
		// During Fetching phase, it fetches data before fetchVersion and write it to storage, then let updater know it
		// is ready to update the deferred updates` (see the comment of member variable `updates` above).
		Fetching,
		// During Waiting phase, it sends updater the deferred updates, and wait until they are durable.
		Waiting
		// The shard's state is changed from adding to readWrite then.
	};

	Phase phase;

	AddingShard(StorageServer* server, KeyRangeRef const& keys);

	// When fetchKeys "partially completes" (splits an adding shard in two), this is used to construct the left half
	AddingShard(AddingShard* prev, KeyRange const& keys)
	  : keys(keys), fetchClient(prev->fetchClient), server(prev->server), transferredVersion(prev->transferredVersion),
	    phase(prev->phase) {}
	~AddingShard() {
		if (!fetchComplete.isSet())
			fetchComplete.send(Void());
		if (!readWrite.isSet())
			readWrite.send(Void());
	}

	void addMutation(Version version, MutationRef const& mutation);

	bool isTransferred() const { return phase == Waiting; }
};

class ShardInfo : public ReferenceCounted<ShardInfo>, NonCopyable {
	ShardInfo(KeyRange keys, std::unique_ptr<AddingShard>&& adding, StorageServer* readWrite)
	  : adding(std::move(adding)), readWrite(readWrite), keys(keys) {}

public:
	// A shard has 3 mutual exclusive states: adding, readWrite and notAssigned.
	std::unique_ptr<AddingShard> adding;
	struct StorageServer* readWrite;
	KeyRange keys;
	uint64_t changeCounter;

	static ShardInfo* newNotAssigned(KeyRange keys) { return new ShardInfo(keys, nullptr, nullptr); }
	static ShardInfo* newReadWrite(KeyRange keys, StorageServer* data) { return new ShardInfo(keys, nullptr, data); }
	static ShardInfo* newAdding(StorageServer* data, KeyRange keys) {
		return new ShardInfo(keys, std::make_unique<AddingShard>(data, keys), nullptr);
	}
	static ShardInfo* addingSplitLeft(KeyRange keys, AddingShard* oldShard) {
		return new ShardInfo(keys, std::make_unique<AddingShard>(oldShard, keys), nullptr);
	}

	bool isReadable() const { return readWrite != nullptr; }
	bool notAssigned() const { return !readWrite && !adding; }
	bool assigned() const { return readWrite || adding; }
	bool isInVersionedData() const { return readWrite || (adding && adding->isTransferred()); }
	void addMutation(Version version, MutationRef const& mutation);
	bool isFetched() const { return readWrite || (adding && adding->fetchComplete.isSet()); }

	const char* debugDescribeState() const {
		if (notAssigned())
			return "NotAssigned";
		else if (adding && !adding->isTransferred())
			return "AddingFetching";
		else if (adding)
			return "AddingTransferred";
		else
			return "ReadWrite";
	}
};

struct StorageServerDisk {
	explicit StorageServerDisk(struct StorageServer* data, IKeyValueStore* storage) : data(data), storage(storage) {}

	void makeNewStorageServerDurable();
	bool makeVersionMutationsDurable(Version& prevStorageVersion, Version newStorageVersion, int64_t& bytesLeft);
	void makeVersionDurable(Version version);
	void makeTssQuarantineDurable();
	Future<bool> restoreDurableState();

	void changeLogProtocol(Version version, ProtocolVersion protocol);

	void writeMutation(MutationRef mutation);
	void writeKeyValue(KeyValueRef kv);
	void clearRange(KeyRangeRef keys);

	Future<Void> getError() { return storage->getError(); }
	Future<Void> init() { return storage->init(); }
	Future<Void> commit() { return storage->commit(); }

	// SOMEDAY: Put readNextKeyInclusive in IKeyValueStore
	Future<Key> readNextKeyInclusive(KeyRef key) { return readFirstKey(storage, KeyRangeRef(key, allKeys.end)); }
	Future<Optional<Value>> readValue(KeyRef key, Optional<UID> debugID = Optional<UID>()) {
		return storage->readValue(key, debugID);
	}
	Future<Optional<Value>> readValuePrefix(KeyRef key, int maxLength, Optional<UID> debugID = Optional<UID>()) {
		return storage->readValuePrefix(key, maxLength, debugID);
	}
	Future<RangeResult> readRange(KeyRangeRef keys, int rowLimit = 1 << 30, int byteLimit = 1 << 30) {
		return storage->readRange(keys, rowLimit, byteLimit);
	}

	KeyValueStoreType getKeyValueStoreType() const { return storage->getType(); }
	StorageBytes getStorageBytes() const { return storage->getStorageBytes(); }
	std::tuple<size_t, size_t, size_t> getSize() const { return storage->getSize(); }

private:
	struct StorageServer* data;
	IKeyValueStore* storage;

	void writeMutations(const VectorRef<MutationRef>& mutations, Version debugVersion, const char* debugContext);

	ACTOR static Future<Key> readFirstKey(IKeyValueStore* storage, KeyRangeRef range) {
		RangeResult r = wait(storage->readRange(range, 1));
		if (r.size())
			return r[0].key;
		else
			return range.end;
	}
};

struct UpdateEagerReadInfo {
	std::vector<KeyRef> keyBegin;
	std::vector<Key> keyEnd; // these are for ClearRange

	std::vector<std::pair<KeyRef, int>> keys;
	std::vector<Optional<Value>> value;

	Arena arena;

	void addMutations(VectorRef<MutationRef> const& mutations) {
		for (auto& m : mutations)
			addMutation(m);
	}

	void addMutation(MutationRef const& m) {
		// SOMEDAY: Theoretically we can avoid a read if there is an earlier overlapping ClearRange
		if (m.type == MutationRef::ClearRange && !m.param2.startsWith(systemKeys.end) &&
		    SERVER_KNOBS->ENABLE_CLEAR_RANGE_EAGER_READS)
			keyBegin.push_back(m.param2);
		else if (m.type == MutationRef::CompareAndClear) {
			if (SERVER_KNOBS->ENABLE_CLEAR_RANGE_EAGER_READS)
				keyBegin.push_back(keyAfter(m.param1, arena));
			if (keys.size() > 0 && keys.back().first == m.param1) {
				// Don't issue a second read, if the last read was equal to the current key.
				// CompareAndClear is likely to be used after another atomic operation on same key.
				keys.back().second = std::max(keys.back().second, m.param2.size() + 1);
			} else {
				keys.emplace_back(m.param1, m.param2.size() + 1);
			}
		} else if ((m.type == MutationRef::AppendIfFits) || (m.type == MutationRef::ByteMin) ||
		           (m.type == MutationRef::ByteMax))
			keys.emplace_back(m.param1, CLIENT_KNOBS->VALUE_SIZE_LIMIT);
		else if (isAtomicOp((MutationRef::Type)m.type))
			keys.emplace_back(m.param1, m.param2.size());
	}

	void finishKeyBegin() {
		if (SERVER_KNOBS->ENABLE_CLEAR_RANGE_EAGER_READS) {
			std::sort(keyBegin.begin(), keyBegin.end());
			keyBegin.resize(std::unique(keyBegin.begin(), keyBegin.end()) - keyBegin.begin());
		}
		std::sort(keys.begin(), keys.end(), [](const std::pair<KeyRef, int>& lhs, const std::pair<KeyRef, int>& rhs) {
			return (lhs.first < rhs.first) || (lhs.first == rhs.first && lhs.second > rhs.second);
		});
		keys.resize(std::unique(keys.begin(),
		                        keys.end(),
		                        [](const std::pair<KeyRef, int>& lhs, const std::pair<KeyRef, int>& rhs) {
			                        return lhs.first == rhs.first;
		                        }) -
		            keys.begin());
		// value gets populated in doEagerReads
	}

	Optional<Value>& getValue(KeyRef key) {
		int i = std::lower_bound(keys.begin(),
		                         keys.end(),
		                         std::pair<KeyRef, int>(key, 0),
		                         [](const std::pair<KeyRef, int>& lhs, const std::pair<KeyRef, int>& rhs) {
			                         return lhs.first < rhs.first;
		                         }) -
		        keys.begin();
		ASSERT(i < keys.size() && keys[i].first == key);
		return value[i];
	}

	KeyRef getKeyEnd(KeyRef key) {
		int i = std::lower_bound(keyBegin.begin(), keyBegin.end(), key) - keyBegin.begin();
		ASSERT(i < keyBegin.size() && keyBegin[i] == key);
		return keyEnd[i];
	}
};

const int VERSION_OVERHEAD =
    64 + sizeof(Version) + sizeof(Standalone<VerUpdateRef>) + // mutationLog, 64b overhead for map
    2 * (64 + sizeof(Version) +
         sizeof(Reference<VersionedMap<KeyRef, ValueOrClearToRef>::PTreeT>)); // versioned map [ x2 for
                                                                              // createNewVersion(version+1) ], 64b
                                                                              // overhead for map
// For both the mutation log and the versioned map.
static int mvccStorageBytes(MutationRef const& m) {
	return VersionedMap<KeyRef, ValueOrClearToRef>::overheadPerItem * 2 +
	       (MutationRef::OVERHEAD_BYTES + m.param1.size() + m.param2.size()) * 2;
}

struct FetchInjectionInfo {
	Arena arena;
	vector<VerUpdateRef> changes;
};

class ServerWatchMetadata : public ReferenceCounted<ServerWatchMetadata> {
public:
	Key key;
	Optional<Value> value;
	Version version;
	Future<Version> watch_impl;
	Promise<Version> versionPromise;
	Optional<TagSet> tags;
	Optional<UID> debugID;

	ServerWatchMetadata(Key key, Optional<Value> value, Version version, Optional<TagSet> tags, Optional<UID> debugID)
	  : key(key), value(value), version(version), tags(tags), debugID(debugID) {}
};

struct StorageServer {
	typedef VersionedMap<KeyRef, ValueOrClearToRef> VersionedData;

private:
	// versionedData contains sets and clears.

	// * Nonoverlapping: No clear overlaps a set or another clear, or adjoins another clear.
	// ~ Clears are maximal: If versionedData.at(v) contains a clear [b,e) then
	//      there is a key data[e]@v, or e==allKeys.end, or a shard boundary or former boundary at e

	// * Reads are possible: When k is in a readable shard, for any v in [storageVersion, version.get()],
	//      storage[k] + versionedData.at(v)[k] = database[k] @ v    (storage[k] might be @ any version in
	//      [durableVersion, storageVersion])

	// * Transferred shards are partially readable: When k is in an adding, transferred shard, for any v in
	// [transferredVersion, version.get()],
	//      storage[k] + versionedData.at(v)[k] = database[k] @ v

	// * versionedData contains versions [storageVersion(), version.get()].  It might also contain version
	// (version.get()+1), in which changeDurableVersion may be deleting ghosts, and/or it might
	//      contain later versions if applyUpdate is on the stack.

	// * Old shards are erased: versionedData.atLatest() has entries (sets or intersecting clears) only for keys in
	// readable or adding,transferred shards.
	//   Earlier versions may have extra entries for shards that *were* readable or adding,transferred when those
	//   versions were the latest, but they eventually are forgotten.

	// * Old mutations are erased: All items in versionedData.atLatest() have insertVersion() > durableVersion(), but
	// views
	//   at older versions may contain older items which are also in storage (this is OK because of idempotency)

	VersionedData versionedData;
	std::map<Version, Standalone<VerUpdateRef>> mutationLog; // versions (durableVersion, version]
	std::unordered_map<KeyRef, Reference<ServerWatchMetadata>> watchMap; // keep track of server watches

public:
	// Histograms
	struct FetchKeysHistograms {
		const Reference<Histogram> latency;
		const Reference<Histogram> bytes;
		const Reference<Histogram> bandwidth;

		FetchKeysHistograms()
		  : latency(Histogram::getHistogram(STORAGESERVER_HISTOGRAM_GROUP,
		                                    FETCH_KEYS_LATENCY_HISTOGRAM,
		                                    Histogram::Unit::microseconds)),
		    bytes(Histogram::getHistogram(STORAGESERVER_HISTOGRAM_GROUP,
		                                  FETCH_KEYS_BYTES_HISTOGRAM,
		                                  Histogram::Unit::bytes)),
		    bandwidth(Histogram::getHistogram(STORAGESERVER_HISTOGRAM_GROUP,
		                                      FETCH_KEYS_BYTES_PER_SECOND_HISTOGRAM,
		                                      Histogram::Unit::bytes_per_second)) {}
	} fetchKeysHistograms;

	Reference<Histogram> tlogCursorReadsLatencyHistogram;
	Reference<Histogram> ssVersionLockLatencyHistogram;
	Reference<Histogram> eagerReadsLatencyHistogram;
	Reference<Histogram> fetchKeysPTreeUpdatesLatencyHistogram;
	Reference<Histogram> tLogMsgsPTreeUpdatesLatencyHistogram;
	Reference<Histogram> storageUpdatesDurableLatencyHistogram;
	Reference<Histogram> storageCommitLatencyHistogram;
	Reference<Histogram> ssDurableVersionUpdateLatencyHistogram;

	// watch map operations
	Reference<ServerWatchMetadata> getWatchMetadata(KeyRef key) const;
	KeyRef setWatchMetadata(Reference<ServerWatchMetadata> metadata);
	void deleteWatchMetadata(KeyRef key);
	void clearWatchMetadata();

	class CurrentRunningFetchKeys {
		std::unordered_map<UID, double> startTimeMap;
		std::unordered_map<UID, KeyRange> keyRangeMap;

		static const StringRef emptyString;
		static const KeyRangeRef emptyKeyRange;

	public:
		void recordStart(const UID id, const KeyRange& keyRange) {
			startTimeMap[id] = now();
			keyRangeMap[id] = keyRange;
		}

		void recordFinish(const UID id) {
			startTimeMap.erase(id);
			keyRangeMap.erase(id);
		}

		std::pair<double, KeyRange> longestTime() const {
			if (numRunning() == 0) {
				return { -1, emptyKeyRange };
			}

			const double currentTime = now();
			double longest = 0;
			UID UIDofLongest;
			for (const auto& kv : startTimeMap) {
				const double currentRunningTime = currentTime - kv.second;
				if (longest <= currentRunningTime) {
					longest = currentRunningTime;
					UIDofLongest = kv.first;
				}
			}
			if (BUGGIFY) {
				UIDofLongest = deterministicRandom()->randomUniqueID();
			}
			auto it = keyRangeMap.find(UIDofLongest);
			if (it != keyRangeMap.end()) {
				return { longest, it->second };
			}
			return { -1, emptyKeyRange };
		}

		int numRunning() const { return startTimeMap.size(); }
	} currentRunningFetchKeys;

	Tag tag;
	// StorageTeamId for this storage server. Exists iff this is a ptxn storage server
	Optional<ptxn::StorageTeamID> storageTeamID;
	vector<std::pair<Version, Tag>> history;
	vector<std::pair<Version, Tag>> allHistory;
	Version poppedAllAfter;
	std::map<Version, Arena>
	    freeable; // for each version, an Arena that must be held until that version is < oldestVersion
	Arena lastArena;
	double cpuUsage;
	double diskUsage;

	std::map<Version, Standalone<VerUpdateRef>> const& getMutationLog() const { return mutationLog; }
	std::map<Version, Standalone<VerUpdateRef>>& getMutableMutationLog() { return mutationLog; }
	VersionedData const& data() const { return versionedData; }
	VersionedData& mutableData() { return versionedData; }

	double old_rate = 1.0;
	double currentRate() {
		auto versionLag = version.get() - durableVersion.get();
		double res;
		if (versionLag >= SERVER_KNOBS->STORAGE_DURABILITY_LAG_HARD_MAX) {
			res = 0.0;
		} else if (versionLag > SERVER_KNOBS->STORAGE_DURABILITY_LAG_SOFT_MAX) {
			res =
			    1.0 -
			    (double(versionLag - SERVER_KNOBS->STORAGE_DURABILITY_LAG_SOFT_MAX) /
			     double(SERVER_KNOBS->STORAGE_DURABILITY_LAG_HARD_MAX - SERVER_KNOBS->STORAGE_DURABILITY_LAG_SOFT_MAX));
		} else {
			res = 1.0;
		}
		if (res != old_rate) {
			TraceEvent(SevDebug, "LocalRatekeeperChange", thisServerID)
			    .detail("Old", old_rate)
			    .detail("New", res)
			    .detail("NonDurableVersions", versionLag);
			old_rate = res;
		}
		return res;
	}

	void addMutationToMutationLogOrStorage(
	    Version ver,
	    MutationRef m); // Appends m to mutationLog@ver, or to storage if ver==invalidVersion

	// Update the byteSample, and write the updates to the mutation log@ver, or to storage if ver==invalidVersion
	void byteSampleApplyMutation(MutationRef const& m, Version ver);
	void byteSampleApplySet(KeyValueRef kv, Version ver);
	void byteSampleApplyClear(KeyRangeRef range, Version ver);

	void popVersion(Version v, bool popAllTags = false) {
		// Disable pop if it's ptxn storage server
		if (storageTeamID.present()) {
			return;
		}

		if (logSystem && !isTss()) {
			if (v > poppedAllAfter) {
				popAllTags = true;
				poppedAllAfter = std::numeric_limits<Version>::max();
			}

			vector<std::pair<Version, Tag>>* hist = &history;
			vector<std::pair<Version, Tag>> allHistoryCopy;
			if (popAllTags) {
				allHistoryCopy = allHistory;
				hist = &allHistoryCopy;
			}

			while (hist->size() && v > hist->back().first) {
				logSystem->pop(v, hist->back().second);
				hist->pop_back();
			}
			if (hist->size()) {
				logSystem->pop(v, hist->back().second);
			} else {
				logSystem->pop(v, tag);
			}
		}
	}

	Standalone<VerUpdateRef>& addVersionToMutationLog(Version v) {
		// return existing version...
		auto m = mutationLog.find(v);
		if (m != mutationLog.end())
			return m->second;

		// ...or create a new one
		auto& u = mutationLog[v];
		u.version = v;
		if (lastArena.getSize() >= 65536)
			lastArena = Arena(4096);
		u.arena() = lastArena;
		counters.bytesInput += VERSION_OVERHEAD;
		return u;
	}

	MutationRef addMutationToMutationLog(Standalone<VerUpdateRef>& mLV, MutationRef const& m) {
		byteSampleApplyMutation(m, mLV.version);
		counters.bytesInput += mvccStorageBytes(m);
		return mLV.push_back_deep(mLV.arena(), m);
	}

	void setTssPair(UID pairId) {
		tssPairID = Optional<UID>(pairId);

		// Set up tss fault injection here, only if we are in simulated mode and with fault injection.
		// With fault injection enabled, the tss will start acting normal for a bit, then after the specified delay
		// start behaving incorrectly.
		if (g_network->isSimulated() && !g_simulator.speedUpSimulation &&
		    g_simulator.tssMode >= ISimulator::TSSMode::EnabledAddDelay) {
			tssFaultInjectTime = now() + deterministicRandom()->randomInt(60, 300);
			TraceEvent(SevWarnAlways, "TSSInjectFaultEnabled", thisServerID)
			    .detail("Mode", g_simulator.tssMode)
			    .detail("At", tssFaultInjectTime.get());
		}
	}

	// If a TSS is "in quarantine", it means it has incorrect data. It is effectively in a "zombie" state where it
	// rejects all read requests and ignores all non-private mutations and data movements, but otherwise is still part
	// of the cluster. The purpose of this state is to "freeze" the TSS state after a mismatch so a human operator can
	// investigate, but preventing a new storage process from replacing the TSS on the worker. It will still get removed
	// from the cluster if it falls behind on the mutation stream, or if its tss pair gets removed and its tag is no
	// longer valid.
	bool isTSSInQuarantine() { return tssPairID.present() && tssInQuarantine; }

	void startTssQuarantine() {
		if (!tssInQuarantine) {
			// persist quarantine so it's still quarantined if rebooted
			storage.makeTssQuarantineDurable();
		}
		tssInQuarantine = true;
	}

	StorageServerDisk storage;

	KeyRangeMap<Reference<ShardInfo>> shards;
	uint64_t shardChangeCounter; // max( shards->changecounter )

	KeyRangeMap<bool> cachedRangeMap; // indicates if a key-range is being cached

	// newestAvailableVersion[k]
	//   == invalidVersion -> k is unavailable at all versions
	//   <= storageVersion -> k is unavailable at all versions (but might be read anyway from storage if we are in the
	//   process of committing makeShardDurable)
	//   == v              -> k is readable (from storage+versionedData) @ [storageVersion,v], and not being updated
	//   when version increases
	//   == latestVersion  -> k is readable (from storage+versionedData) @ [storageVersion,version.get()], and thus
	//   stays available when version increases
	CoalescedKeyRangeMap<Version> newestAvailableVersion;

	CoalescedKeyRangeMap<Version> newestDirtyVersion; // Similar to newestAvailableVersion, but includes (only) keys
	                                                  // that were only partly available (due to cancelled fetchKeys)

	// The following are in rough order from newest to oldest
	Version lastTLogVersion, lastVersionWithData, restoredVersion;
	NotifiedVersion version;
	NotifiedVersion desiredOldestVersion; // We can increase oldestVersion (and then durableVersion) to this version
	                                      // when the disk permits
	NotifiedVersion oldestVersion; // See also storageVersion()
	NotifiedVersion durableVersion; // At least this version will be readable from storage after a power failure
	Version rebootAfterDurableVersion;
	int8_t primaryLocality;

	Deque<std::pair<Version, Version>> recoveryVersionSkips;
	int64_t versionLag; // An estimate for how many versions it takes for the data to move from the logs to this storage
	                    // server

	Optional<UID> sourceTLogID; // the tLog from which the latest batch of versions were fetched

	ProtocolVersion logProtocol;

	Reference<ILogSystem> logSystem;
	Reference<ILogSystem::IPeekCursor> logCursor;

	UID thisServerID;
	Optional<UID> tssPairID; // if this server is a tss, this is the id of its (ss) pair
	Optional<UID> ssPairID; // if this server is an ss, this is the id of its (tss) pair
	Optional<double> tssFaultInjectTime;
	bool tssInQuarantine;

	Key sk;
	Reference<AsyncVar<ServerDBInfo> const> db;
	Database cx;
	ActorCollection actors;

	StorageServerMetrics metrics;
	CoalescedKeyRangeMap<bool, int64_t, KeyBytesMetric<int64_t>> byteSampleClears;
	AsyncVar<bool> byteSampleClearsTooLarge;
	Future<Void> byteSampleRecovery;
	Future<Void> durableInProgress;

	AsyncMap<Key, bool> watches;
	int64_t watchBytes;
	int64_t numWatches;
	AsyncVar<bool> noRecentUpdates;
	double lastUpdate;

	Int64MetricHandle readQueueSizeMetric;

	std::string folder;

	// defined only during splitMutations()/addMutation()
	UpdateEagerReadInfo* updateEagerReads;

	FlowLock durableVersionLock;
	FlowLock fetchKeysParallelismLock;
	int64_t fetchKeysBytesBudget;
	AsyncVar<bool> fetchKeysBudgetUsed;
	vector<Promise<FetchInjectionInfo*>> readyFetchKeys;

	int64_t instanceID;

	Promise<Void> otherError;
	Promise<Void> coreStarted;
	bool shuttingDown;

	bool behind;
	bool versionBehind;

	bool debug_inApplyUpdate;
	double debug_lastValidateTime;

	int maxQueryQueue;
	int getAndResetMaxQueryQueueSize() {
		int val = maxQueryQueue;
		maxQueryQueue = 0;
		return val;
	}

	struct TransactionTagCounter {
		struct TagInfo {
			TransactionTag tag;
			double rate;
			double fractionalBusyness;

			TagInfo(TransactionTag const& tag, double rate, double fractionalBusyness)
			  : tag(tag), rate(rate), fractionalBusyness(fractionalBusyness) {}
		};

		TransactionTagMap<int64_t> intervalCounts;
		int64_t intervalTotalSampledCount = 0;
		TransactionTag busiestTag;
		int64_t busiestTagCount = 0;
		double intervalStart = 0;

		Optional<TagInfo> previousBusiestTag;

		int64_t costFunction(int64_t bytes) { return bytes / SERVER_KNOBS->READ_COST_BYTE_FACTOR + 1; }

		void addRequest(Optional<TagSet> const& tags, int64_t bytes) {
			if (tags.present()) {
				TEST(true); // Tracking tag on storage server
				double cost = costFunction(bytes);
				for (auto& tag : tags.get()) {
					int64_t& count = intervalCounts[TransactionTag(tag, tags.get().getArena())];
					count += cost;
					if (count > busiestTagCount) {
						busiestTagCount = count;
						busiestTag = tag;
					}
				}

				intervalTotalSampledCount += cost;
			}
		}

		void startNewInterval(UID id) {
			double elapsed = now() - intervalStart;
			previousBusiestTag.reset();
			if (intervalStart > 0 && CLIENT_KNOBS->READ_TAG_SAMPLE_RATE > 0 && elapsed > 0) {
				double rate = busiestTagCount / CLIENT_KNOBS->READ_TAG_SAMPLE_RATE / elapsed;
				if (rate > SERVER_KNOBS->MIN_TAG_READ_PAGES_RATE) {
					previousBusiestTag = TagInfo(busiestTag, rate, (double)busiestTagCount / intervalTotalSampledCount);
				}

				TraceEvent("BusiestReadTag", id)
				    .detail("Elapsed", elapsed)
				    .detail("Tag", printable(busiestTag))
				    .detail("TagCost", busiestTagCount)
				    .detail("TotalSampledCost", intervalTotalSampledCount)
				    .detail("Reported", previousBusiestTag.present())
				    .trackLatest(id.toString() + "/BusiestReadTag");
			}

			intervalCounts.clear();
			intervalTotalSampledCount = 0;
			busiestTagCount = 0;
			intervalStart = now();
		}

		Optional<TagInfo> getBusiestTag() const { return previousBusiestTag; }
	};

	TransactionTagCounter transactionTagCounter;

	Optional<LatencyBandConfig> latencyBandConfig;

	struct Counters {
		CounterCollection cc;
		Counter allQueries, getKeyQueries, getValueQueries, getRangeQueries, getRangeStreamQueries, finishedQueries,
		    lowPriorityQueries, rowsQueried, bytesQueried, watchQueries, emptyQueries;

		// Bytes of the mutations that have been added to the memory of the storage server. When the data is durable
		// and cleared from the memory, we do not subtract it but add it to bytesDurable.
		Counter bytesInput;
		// Bytes of the mutations that have been removed from memory because they durable. The counting is same as
		// bytesInput, instead of the actual bytes taken in the storages, so that (bytesInput - bytesDurable) can
		// reflect the current memory footprint of MVCC.
		Counter bytesDurable;
		// Bytes fetched by fetchKeys() for data movements. The size is counted as a collection of KeyValueRef.
		Counter bytesFetched;
		// Like bytesInput but without MVCC accounting. The size is counted as how much it takes when serialized. It
		// is basically the size of both parameters of the mutation and a 12 bytes overhead that keeps mutation type
		// and the lengths of both parameters.
		Counter mutationBytes;

		Counter sampledBytesCleared;
		// The number of key-value pairs fetched by fetchKeys()
		Counter kvFetched;
		Counter mutations, setMutations, clearRangeMutations, atomicMutations;
		Counter updateBatches, updateVersions;
		Counter loops;
		Counter fetchWaitingMS, fetchWaitingCount, fetchExecutingMS, fetchExecutingCount;
		Counter readsRejected;
		Counter wrongShardServer;
		Counter fetchedVersions;
		Counter fetchesFromLogs;

		LatencySample readLatencySample;
		LatencyBands readLatencyBands;

		Counters(StorageServer* self)
		  : cc("StorageServer", self->thisServerID.toString()), allQueries("QueryQueue", cc),
		    getKeyQueries("GetKeyQueries", cc), getValueQueries("GetValueQueries", cc),
		    getRangeQueries("GetRangeQueries", cc), getRangeStreamQueries("GetRangeStreamQueries", cc),
		    finishedQueries("FinishedQueries", cc), lowPriorityQueries("LowPriorityQueries", cc),
		    rowsQueried("RowsQueried", cc), bytesQueried("BytesQueried", cc), watchQueries("WatchQueries", cc),
		    emptyQueries("EmptyQueries", cc), bytesInput("BytesInput", cc), bytesDurable("BytesDurable", cc),
		    bytesFetched("BytesFetched", cc), mutationBytes("MutationBytes", cc),
		    sampledBytesCleared("SampledBytesCleared", cc), kvFetched("KVFetched", cc), mutations("Mutations", cc),
		    setMutations("SetMutations", cc), clearRangeMutations("ClearRangeMutations", cc),
		    atomicMutations("AtomicMutations", cc), updateBatches("UpdateBatches", cc),
		    updateVersions("UpdateVersions", cc), loops("Loops", cc), fetchWaitingMS("FetchWaitingMS", cc),
		    fetchWaitingCount("FetchWaitingCount", cc), fetchExecutingMS("FetchExecutingMS", cc),
		    fetchExecutingCount("FetchExecutingCount", cc), readsRejected("ReadsRejected", cc),
		    wrongShardServer("WrongShardServer", cc), fetchedVersions("FetchedVersions", cc),
		    fetchesFromLogs("FetchesFromLogs", cc), readLatencySample("ReadLatencyMetrics",
		                                                              self->thisServerID,
		                                                              SERVER_KNOBS->LATENCY_METRICS_LOGGING_INTERVAL,
		                                                              SERVER_KNOBS->LATENCY_SAMPLE_SIZE),
		    readLatencyBands("ReadLatencyBands", self->thisServerID, SERVER_KNOBS->STORAGE_LOGGING_DELAY) {
			specialCounter(cc, "LastTLogVersion", [self]() { return self->lastTLogVersion; });
			specialCounter(cc, "Version", [self]() { return self->version.get(); });
			specialCounter(cc, "StorageVersion", [self]() { return self->storageVersion(); });
			specialCounter(cc, "DurableVersion", [self]() { return self->durableVersion.get(); });
			specialCounter(cc, "DesiredOldestVersion", [self]() { return self->desiredOldestVersion.get(); });
			specialCounter(cc, "VersionLag", [self]() { return self->versionLag; });
			specialCounter(cc, "LocalRate", [self] { return int64_t(self->currentRate() * 100); });

			specialCounter(cc, "BytesReadSampleCount", [self]() { return self->metrics.bytesReadSample.queue.size(); });
			specialCounter(
			    cc, "FetchKeysFetchActive", [self]() { return self->fetchKeysParallelismLock.activePermits(); });
			specialCounter(cc, "FetchKeysWaiting", [self]() { return self->fetchKeysParallelismLock.waiters(); });
			specialCounter(cc, "QueryQueueMax", [self]() { return self->getAndResetMaxQueryQueueSize(); });
			specialCounter(cc, "BytesStored", [self]() { return self->metrics.byteSample.getEstimate(allKeys); });
			specialCounter(cc, "ActiveWatches", [self]() { return self->numWatches; });
			specialCounter(cc, "WatchBytes", [self]() { return self->watchBytes; });
			specialCounter(cc, "KvstoreSizeTotal", [self]() { return std::get<0>(self->storage.getSize()); });
			specialCounter(cc, "KvstoreNodeTotal", [self]() { return std::get<1>(self->storage.getSize()); });
			specialCounter(cc, "KvstoreInlineKey", [self]() { return std::get<2>(self->storage.getSize()); });
		}
	} counters;

	StorageServer(IKeyValueStore* storage,
	              Reference<AsyncVar<ServerDBInfo> const> const& db,
	              StorageServerInterface const& ssi)
	  : tlogCursorReadsLatencyHistogram(Histogram::getHistogram(STORAGESERVER_HISTOGRAM_GROUP,
	                                                            TLOG_CURSOR_READS_LATENCY_HISTOGRAM,
	                                                            Histogram::Unit::microseconds)),
	    ssVersionLockLatencyHistogram(Histogram::getHistogram(STORAGESERVER_HISTOGRAM_GROUP,
	                                                          SS_VERSION_LOCK_LATENCY_HISTOGRAM,
	                                                          Histogram::Unit::microseconds)),
	    eagerReadsLatencyHistogram(Histogram::getHistogram(STORAGESERVER_HISTOGRAM_GROUP,
	                                                       EAGER_READS_LATENCY_HISTOGRAM,
	                                                       Histogram::Unit::microseconds)),
	    fetchKeysPTreeUpdatesLatencyHistogram(Histogram::getHistogram(STORAGESERVER_HISTOGRAM_GROUP,
	                                                                  FETCH_KEYS_PTREE_UPDATES_LATENCY_HISTOGRAM,
	                                                                  Histogram::Unit::microseconds)),
	    tLogMsgsPTreeUpdatesLatencyHistogram(Histogram::getHistogram(STORAGESERVER_HISTOGRAM_GROUP,
	                                                                 TLOG_MSGS_PTREE_UPDATES_LATENCY_HISTOGRAM,
	                                                                 Histogram::Unit::microseconds)),
	    storageUpdatesDurableLatencyHistogram(Histogram::getHistogram(STORAGESERVER_HISTOGRAM_GROUP,
	                                                                  STORAGE_UPDATES_DURABLE_LATENCY_HISTOGRAM,
	                                                                  Histogram::Unit::microseconds)),
	    storageCommitLatencyHistogram(Histogram::getHistogram(STORAGESERVER_HISTOGRAM_GROUP,
	                                                          STORAGE_COMMIT_LATENCY_HISTOGRAM,
	                                                          Histogram::Unit::microseconds)),
	    ssDurableVersionUpdateLatencyHistogram(Histogram::getHistogram(STORAGESERVER_HISTOGRAM_GROUP,
	                                                                   SS_DURABLE_VERSION_UPDATE_LATENCY_HISTOGRAM,
	                                                                   Histogram::Unit::microseconds)),
	    tag(invalidTag), poppedAllAfter(std::numeric_limits<Version>::max()), cpuUsage(0.0), diskUsage(0.0),
	    storage(this, storage), shardChangeCounter(0), lastTLogVersion(0), lastVersionWithData(0), restoredVersion(0),
	    rebootAfterDurableVersion(std::numeric_limits<Version>::max()), primaryLocality(tagLocalityInvalid),
	    versionLag(0), logProtocol(0), thisServerID(ssi.id()), tssInQuarantine(false), db(db), actors(false),
	    byteSampleClears(false, LiteralStringRef("\xff\xff\xff")), durableInProgress(Void()), watchBytes(0),
	    numWatches(0), noRecentUpdates(false), lastUpdate(now()),
	    readQueueSizeMetric(LiteralStringRef("StorageServer.ReadQueueSize")), updateEagerReads(nullptr),
	    fetchKeysParallelismLock(SERVER_KNOBS->FETCH_KEYS_PARALLELISM),
	    fetchKeysBytesBudget(SERVER_KNOBS->STORAGE_FETCH_BYTES), fetchKeysBudgetUsed(false),
	    instanceID(deterministicRandom()->randomUniqueID().first()), shuttingDown(false), behind(false),
	    versionBehind(false), debug_inApplyUpdate(false), debug_lastValidateTime(0), maxQueryQueue(0), counters(this) {
		version.initMetric(LiteralStringRef("StorageServer.Version"), counters.cc.id);
		oldestVersion.initMetric(LiteralStringRef("StorageServer.OldestVersion"), counters.cc.id);
		durableVersion.initMetric(LiteralStringRef("StorageServer.DurableVersion"), counters.cc.id);
		desiredOldestVersion.initMetric(LiteralStringRef("StorageServer.DesiredOldestVersion"), counters.cc.id);

		if (db->get().isTestEnvironment) {
			newestAvailableVersion.insert(allKeys, latestVersion);
			newestDirtyVersion.insert(allKeys, latestVersion);
			addShard(ShardInfo::newReadWrite(allKeys, this));
		} else {
			newestAvailableVersion.insert(allKeys, invalidVersion);
			newestDirtyVersion.insert(allKeys, invalidVersion);
			addShard(ShardInfo::newNotAssigned(allKeys));
		}

		cx = openDBOnServer(db, TaskPriority::DefaultEndpoint, LockAware::True);
	}

	// Puts the given shard into shards.  The caller is responsible for adding shards
	//   for all ranges in shards.getAffectedRangesAfterInsertion(newShard->keys)), because these
	//   shards are invalidated by the call.
	void addShard(ShardInfo* newShard) {
		ASSERT(!newShard->keys.empty());
		newShard->changeCounter = ++shardChangeCounter;
		//TraceEvent("AddShard", this->thisServerID).detail("KeyBegin", newShard->keys.begin).detail("KeyEnd", newShard->keys.end).detail("State", newShard->isReadable() ? "Readable" : newShard->notAssigned() ? "NotAssigned" : "Adding").detail("Version", this->version.get());
		/*auto affected = shards.getAffectedRangesAfterInsertion( newShard->keys, Reference<ShardInfo>() );
		for(auto i = affected.begin(); i != affected.end(); ++i)
		    shards.insert( *i, Reference<ShardInfo>() );*/
		shards.insert(newShard->keys, Reference<ShardInfo>(newShard));
	}
	void addMutation(Version version,
	                 MutationRef const& mutation,
	                 KeyRangeRef const& shard,
	                 UpdateEagerReadInfo* eagerReads);
	void setInitialVersion(Version ver) {
		version = ver;
		desiredOldestVersion = ver;
		oldestVersion = ver;
		durableVersion = ver;
		lastVersionWithData = ver;
		restoredVersion = ver;

		mutableData().createNewVersion(ver);
		mutableData().forgetVersionsBefore(ver);
	}

	bool isTss() const { return tssPairID.present(); }

	bool isSSWithTSSPair() const { return ssPairID.present(); }

	void setSSWithTssPair(UID idOfTSS) { ssPairID = Optional<UID>(idOfTSS); }

	void clearSSWithTssPair() { ssPairID = Optional<UID>(); }

	// This is the maximum version that might be read from storage (the minimum version is durableVersion)
	Version storageVersion() const { return oldestVersion.get(); }

	bool isReadable(KeyRangeRef const& keys) {
		auto sh = shards.intersectingRanges(keys);
		for (auto i = sh.begin(); i != sh.end(); ++i)
			if (!i->value()->isReadable())
				return false;
		return true;
	}

	void checkChangeCounter(uint64_t oldShardChangeCounter, KeyRef const& key) {
		if (oldShardChangeCounter != shardChangeCounter && shards[key]->changeCounter > oldShardChangeCounter) {
			TEST(true); // shard change during getValueQ
			throw wrong_shard_server();
		}
	}

	void checkChangeCounter(uint64_t oldShardChangeCounter, KeyRangeRef const& keys) {
		if (oldShardChangeCounter != shardChangeCounter) {
			auto sh = shards.intersectingRanges(keys);
			for (auto i = sh.begin(); i != sh.end(); ++i)
				if (i->value()->changeCounter > oldShardChangeCounter) {
					TEST(true); // shard change during range operation
					throw wrong_shard_server();
				}
		}
	}

	Counter::Value queueSize() { return counters.bytesInput.getValue() - counters.bytesDurable.getValue(); }

	// penalty used by loadBalance() to balance requests among SSes. We prefer SS with less write queue size.
	double getPenalty() {
		return std::max(std::max(1.0,
		                         (queueSize() - (SERVER_KNOBS->TARGET_BYTES_PER_STORAGE_SERVER -
		                                         2.0 * SERVER_KNOBS->SPRING_BYTES_STORAGE_SERVER)) /
		                             SERVER_KNOBS->SPRING_BYTES_STORAGE_SERVER),
		                (currentRate() < 1e-6 ? 1e6 : 1.0 / currentRate()));
	}

	// Normally the storage server prefers to serve read requests over making mutations
	// durable to disk. However, when the storage server falls to far behind on
	// making mutations durable, this function will change the priority to prefer writes.
	Future<Void> getQueryDelay() {
		if ((version.get() - durableVersion.get() > SERVER_KNOBS->LOW_PRIORITY_DURABILITY_LAG) ||
		    (queueSize() > SERVER_KNOBS->LOW_PRIORITY_STORAGE_QUEUE_BYTES)) {
			++counters.lowPriorityQueries;
			return delay(0, TaskPriority::LowPriorityRead);
		}
		return delay(0, TaskPriority::DefaultEndpoint);
	}

	template <class Reply>
	using isLoadBalancedReply = std::is_base_of<LoadBalancedReply, Reply>;

	template <class Reply>
	typename std::enable_if<isLoadBalancedReply<Reply>::value, void>::type
	sendErrorWithPenalty(const ReplyPromise<Reply>& promise, const Error& err, double penalty) {
		if (err.code() == error_code_wrong_shard_server) {
			++counters.wrongShardServer;
		}
		Reply reply;
		reply.error = err;
		reply.penalty = penalty;
		promise.send(reply);
	}

	template <class Reply>
	typename std::enable_if<!isLoadBalancedReply<Reply>::value, void>::type
	sendErrorWithPenalty(const ReplyPromise<Reply>& promise, const Error& err, double) {
		if (err.code() == error_code_wrong_shard_server) {
			++counters.wrongShardServer;
		}
		promise.sendError(err);
	}

	template <class Request>
	bool shouldRead(const Request& request) {
		auto rate = currentRate();
		if (isTSSInQuarantine() || (rate < SERVER_KNOBS->STORAGE_DURABILITY_LAG_REJECT_THRESHOLD &&
		                            deterministicRandom()->random01() >
		                                std::max(SERVER_KNOBS->STORAGE_DURABILITY_LAG_MIN_RATE,
		                                         rate / SERVER_KNOBS->STORAGE_DURABILITY_LAG_REJECT_THRESHOLD))) {
			sendErrorWithPenalty(request.reply, server_overloaded(), getPenalty());
			++counters.readsRejected;
			return false;
		}
		return true;
	}

	template <class Request, class HandleFunction>
	Future<Void> readGuard(const Request& request, const HandleFunction& fun) {
		bool read = shouldRead(request);
		if (!read) {
			return Void();
		}
		return fun(this, request);
	}
};

const StringRef StorageServer::CurrentRunningFetchKeys::emptyString = LiteralStringRef("");
const KeyRangeRef StorageServer::CurrentRunningFetchKeys::emptyKeyRange =
    KeyRangeRef(StorageServer::CurrentRunningFetchKeys::emptyString,
                StorageServer::CurrentRunningFetchKeys::emptyString);

// If and only if key:=value is in (storage+versionedData),    // NOT ACTUALLY: and key < allKeys.end,
//   and H(key) < |key+value|/bytesPerSample,
//     let sampledSize = max(|key+value|,bytesPerSample)
//     persistByteSampleKeys.begin()+key := sampledSize is in storage
//     (key,sampledSize) is in byteSample

// So P(key is sampled) * sampledSize == |key+value|

void StorageServer::byteSampleApplyMutation(MutationRef const& m, Version ver) {
	if (m.type == MutationRef::ClearRange)
		byteSampleApplyClear(KeyRangeRef(m.param1, m.param2), ver);
	else if (m.type == MutationRef::SetValue)
		byteSampleApplySet(KeyValueRef(m.param1, m.param2), ver);
	else
		ASSERT(false); // Mutation of unknown type modfying byte sample
}

// watchMap Operations
Reference<ServerWatchMetadata> StorageServer::getWatchMetadata(KeyRef key) const {
	const auto it = watchMap.find(key);
	if (it == watchMap.end())
		return Reference<ServerWatchMetadata>();
	return it->second;
}

KeyRef StorageServer::setWatchMetadata(Reference<ServerWatchMetadata> metadata) {
	KeyRef keyRef = metadata->key.contents();

	watchMap[keyRef] = metadata;
	return keyRef;
}

void StorageServer::deleteWatchMetadata(KeyRef key) {
	watchMap.erase(key);
}

void StorageServer::clearWatchMetadata() {
	watchMap.clear();
}

#ifndef __INTEL_COMPILER
#pragma endregion
#endif

/////////////////////////////////// Validation ///////////////////////////////////////
#ifndef __INTEL_COMPILER
#pragma region Validation
#endif
bool validateRange(StorageServer::VersionedData::ViewAtVersion const& view,
                   KeyRangeRef range,
                   Version version,
                   UID id,
                   Version minInsertVersion) {
	// * Nonoverlapping: No clear overlaps a set or another clear, or adjoins another clear.
	// * Old mutations are erased: All items in versionedData.atLatest() have insertVersion() > durableVersion()

	//TraceEvent("ValidateRange", id).detail("KeyBegin", range.begin).detail("KeyEnd", range.end).detail("Version", version);
	KeyRef k;
	bool ok = true;
	bool kIsClear = false;
	auto i = view.lower_bound(range.begin);
	if (i != view.begin())
		--i;
	for (; i != view.end() && i.key() < range.end; ++i) {
		ASSERT(i.insertVersion() > minInsertVersion);
		if (kIsClear && i->isClearTo() ? i.key() <= k : i.key() < k) {
			TraceEvent(SevError, "InvalidRange", id)
			    .detail("Key1", k)
			    .detail("Key2", i.key())
			    .detail("Version", version);
			ok = false;
		}
		// ASSERT( i.key() >= k );
		kIsClear = i->isClearTo();
		k = kIsClear ? i->getEndKey() : i.key();
	}
	return ok;
}

void validate(StorageServer* data, bool force = false) {
	try {
		if (force || (EXPENSIVE_VALIDATION)) {
			data->newestAvailableVersion.validateCoalesced();
			data->newestDirtyVersion.validateCoalesced();

			for (auto s = data->shards.ranges().begin(); s != data->shards.ranges().end(); ++s) {
				ASSERT(s->value()->keys == s->range());
				ASSERT(!s->value()->keys.empty());
			}

			for (auto s = data->shards.ranges().begin(); s != data->shards.ranges().end(); ++s)
				if (s->value()->isReadable()) {
					auto ar = data->newestAvailableVersion.intersectingRanges(s->range());
					for (auto a = ar.begin(); a != ar.end(); ++a)
						ASSERT(a->value() == latestVersion);
				}

			// * versionedData contains versions [storageVersion(), version.get()].  It might also contain version
			// (version.get()+1), in which changeDurableVersion may be deleting ghosts, and/or it might
			//      contain later versions if applyUpdate is on the stack.
			ASSERT(data->data().getOldestVersion() == data->storageVersion());
			ASSERT(data->data().getLatestVersion() == data->version.get() ||
			       data->data().getLatestVersion() == data->version.get() + 1 ||
			       (data->debug_inApplyUpdate && data->data().getLatestVersion() > data->version.get()));

			auto latest = data->data().atLatest();

			// * Old shards are erased: versionedData.atLatest() has entries (sets or clear *begins*) only for keys in
			// readable or adding,transferred shards.
			for (auto s = data->shards.ranges().begin(); s != data->shards.ranges().end(); ++s) {
				ShardInfo* shard = s->value().getPtr();
				if (!shard->isInVersionedData()) {
					if (latest.lower_bound(s->begin()) != latest.lower_bound(s->end())) {
						TraceEvent(SevError, "VF", data->thisServerID)
						    .detail("LastValidTime", data->debug_lastValidateTime)
						    .detail("KeyBegin", s->begin())
						    .detail("KeyEnd", s->end())
						    .detail("FirstKey", latest.lower_bound(s->begin()).key())
						    .detail("FirstInsertV", latest.lower_bound(s->begin()).insertVersion());
					}
					ASSERT(latest.lower_bound(s->begin()) == latest.lower_bound(s->end()));
				}
			}

			latest.validate();
			validateRange(latest, allKeys, data->version.get(), data->thisServerID, data->durableVersion.get());

			data->debug_lastValidateTime = now();
		}
	} catch (...) {
		TraceEvent(SevError, "ValidationFailure", data->thisServerID)
		    .detail("LastValidTime", data->debug_lastValidateTime);
		throw;
	}
}
#ifndef __INTEL_COMPILER
#pragma endregion
#endif

void updateProcessStats(StorageServer* self) {
	if (g_network->isSimulated()) {
		// diskUsage and cpuUsage are not relevant in the simulator,
		// and relying on the actual values could break seed determinism
		self->cpuUsage = 100.0;
		self->diskUsage = 100.0;
		return;
	}

	SystemStatistics sysStats = getSystemStatistics();
	if (sysStats.initialized) {
		self->cpuUsage = 100 * sysStats.processCPUSeconds / sysStats.elapsed;
		self->diskUsage = 100 * std::max(0.0, (sysStats.elapsed - sysStats.processDiskIdleSeconds) / sysStats.elapsed);
	}
}

///////////////////////////////////// Queries /////////////////////////////////
#ifndef __INTEL_COMPILER
#pragma region Queries
#endif

ACTOR Future<Version> waitForVersionActor(StorageServer* data, Version version, SpanID spanContext) {
	state Span span("SS.WaitForVersion"_loc, { spanContext });
	choose {
		when(wait(data->version.whenAtLeast(version))) {
			// FIXME: A bunch of these can block with or without the following delay 0.
			// wait( delay(0) );  // don't do a whole bunch of these at once
			if (version < data->oldestVersion.get())
				throw transaction_too_old(); // just in case
			return version;
		}
		when(wait(delay(SERVER_KNOBS->FUTURE_VERSION_DELAY))) {
			if (deterministicRandom()->random01() < 0.001)
				TraceEvent(SevWarn, "ShardServerFutureVersion1000x", data->thisServerID)
				    .detail("Version", version)
				    .detail("MyVersion", data->version.get())
				    .detail("ServerID", data->thisServerID);
			throw future_version();
		}
	}
}

Future<Version> waitForVersion(StorageServer* data, Version version, SpanID spanContext) {
	if (version == latestVersion) {
		version = std::max(Version(1), data->version.get());
	}

	if (version < data->oldestVersion.get() || version <= 0) {
		return transaction_too_old();
	} else if (version <= data->version.get()) {
		return version;
	}

	if ((data->behind || data->versionBehind) && version > data->version.get()) {
		return process_behind();
	}

	if (deterministicRandom()->random01() < 0.001) {
		TraceEvent("WaitForVersion1000x").log();
	}
	return waitForVersionActor(data, version, spanContext);
}

ACTOR Future<Version> waitForVersionNoTooOld(StorageServer* data, Version version) {
	// This could become an Actor transparently, but for now it just does the lookup
	if (version == latestVersion)
		version = std::max(Version(1), data->version.get());
	if (version <= data->version.get())
		return version;
	choose {
		when(wait(data->version.whenAtLeast(version))) { return version; }
		when(wait(delay(SERVER_KNOBS->FUTURE_VERSION_DELAY))) {
			if (deterministicRandom()->random01() < 0.001)
				TraceEvent(SevWarn, "ShardServerFutureVersion1000x", data->thisServerID)
				    .detail("Version", version)
				    .detail("MyVersion", data->version.get())
				    .detail("ServerID", data->thisServerID);
			throw future_version();
		}
	}
}

ACTOR Future<Void> getValueQ(StorageServer* data, GetValueRequest req) {
	state int64_t resultSize = 0;
	Span span("SS:getValue"_loc, { req.spanContext });
	span.addTag("key"_sr, req.key);
	// Temporarily disabled -- this path is hit a lot
	// getCurrentLineage()->modify(&TransactionLineage::txID) = req.spanContext.first();

	try {
		++data->counters.getValueQueries;
		++data->counters.allQueries;
		++data->readQueueSizeMetric;
		data->maxQueryQueue = std::max<int>(
		    data->maxQueryQueue, data->counters.allQueries.getValue() - data->counters.finishedQueries.getValue());

		// Active load balancing runs at a very high priority (to obtain accurate queue lengths)
		// so we need to downgrade here
		wait(data->getQueryDelay());

		if (req.debugID.present())
			g_traceBatch.addEvent("GetValueDebug",
			                      req.debugID.get().first(),
			                      "getValueQ.DoRead"); //.detail("TaskID", g_network->getCurrentTask());

		state Optional<Value> v;
		state Version version = wait(waitForVersion(data, req.version, req.spanContext));
		if (req.debugID.present())
			g_traceBatch.addEvent("GetValueDebug",
			                      req.debugID.get().first(),
			                      "getValueQ.AfterVersion"); //.detail("TaskID", g_network->getCurrentTask());

		state uint64_t changeCounter = data->shardChangeCounter;

		if (!data->shards[req.key]->isReadable()) {
			//TraceEvent("WrongShardServer", data->thisServerID).detail("Key", req.key).detail("Version", version).detail("In", "getValueQ");
			throw wrong_shard_server();
		}

		state int path = 0;
		auto i = data->data().at(version).lastLessOrEqual(req.key);
		if (i && i->isValue() && i.key() == req.key) {
			v = (Value)i->getValue();
			path = 1;
		} else if (!i || !i->isClearTo() || i->getEndKey() <= req.key) {
			path = 2;
			Optional<Value> vv = wait(data->storage.readValue(req.key, req.debugID));
			// Validate that while we were reading the data we didn't lose the version or shard
			if (version < data->storageVersion()) {
				TEST(true); // transaction_too_old after readValue
				throw transaction_too_old();
			}
			data->checkChangeCounter(changeCounter, req.key);
			v = vv;
		}

		DEBUG_MUTATION("ShardGetValue",
		               version,
		               MutationRef(MutationRef::DebugKey, req.key, v.present() ? v.get() : LiteralStringRef("<null>")),
<<<<<<< HEAD
					   data->thisServerID);
=======
		               data->thisServerID);
>>>>>>> 3727c02b
		DEBUG_MUTATION("ShardGetPath",
		               version,
		               MutationRef(MutationRef::DebugKey,
		                           req.key,
		                           path == 0   ? LiteralStringRef("0")
		                           : path == 1 ? LiteralStringRef("1")
		                                       : LiteralStringRef("2")),
<<<<<<< HEAD
					   data->thisServerID);
=======
		               data->thisServerID);
>>>>>>> 3727c02b

		/*
		StorageMetrics m;
		m.bytesPerKSecond = req.key.size() + (v.present() ? v.get().size() : 0);
		m.iosPerKSecond = 1;
		data->metrics.notify(req.key, m);
		*/

		if (v.present()) {
			++data->counters.rowsQueried;
			resultSize = v.get().size();
			data->counters.bytesQueried += resultSize;
		} else {
			++data->counters.emptyQueries;
		}

		if (SERVER_KNOBS->READ_SAMPLING_ENABLED) {
			// If the read yields no value, randomly sample the empty read.
			int64_t bytesReadPerKSecond =
			    v.present() ? std::max((int64_t)(req.key.size() + v.get().size()), SERVER_KNOBS->EMPTY_READ_PENALTY)
			                : SERVER_KNOBS->EMPTY_READ_PENALTY;
			data->metrics.notifyBytesReadPerKSecond(req.key, bytesReadPerKSecond);
		}

		if (req.debugID.present())
			g_traceBatch.addEvent("GetValueDebug",
			                      req.debugID.get().first(),
			                      "getValueQ.AfterRead"); //.detail("TaskID", g_network->getCurrentTask());

		// Check if the desired key might be cached
		auto cached = data->cachedRangeMap[req.key];
		// if (cached)
		//	TraceEvent(SevDebug, "SSGetValueCached").detail("Key", req.key);

		GetValueReply reply(v, cached);
		reply.penalty = data->getPenalty();
		req.reply.send(reply);
	} catch (Error& e) {
		if (!canReplyWith(e))
			throw;
		data->sendErrorWithPenalty(req.reply, e, data->getPenalty());
	}

	data->transactionTagCounter.addRequest(req.tags, resultSize);

	++data->counters.finishedQueries;
	--data->readQueueSizeMetric;

	double duration = g_network->timer() - req.requestTime();
	data->counters.readLatencySample.addMeasurement(duration);
	if (data->latencyBandConfig.present()) {
		int maxReadBytes =
		    data->latencyBandConfig.get().readConfig.maxReadBytes.orDefault(std::numeric_limits<int>::max());
		data->counters.readLatencyBands.addMeasurement(duration, resultSize > maxReadBytes);
	}

	return Void();
};

// Pessimistic estimate the number of overhead bytes used by each
// watch. Watch key references are stored in an AsyncMap<Key,bool>, and actors
// must be kept alive until the watch is finished.
extern size_t WATCH_OVERHEAD_WATCHQ, WATCH_OVERHEAD_WATCHIMPL;

ACTOR Future<Version> watchWaitForValueChange(StorageServer* data, SpanID parent, KeyRef key) {
	state Location spanLocation = "SS:watchWaitForValueChange"_loc;
	state Span span(spanLocation, { parent });
	state Reference<ServerWatchMetadata> metadata = data->getWatchMetadata(key);

	if (metadata->debugID.present())
		g_traceBatch.addEvent("WatchValueDebug",
		                      metadata->debugID.get().first(),
		                      "watchValueSendReply.Before"); //.detail("TaskID", g_network->getCurrentTask());

	wait(success(waitForVersionNoTooOld(data, metadata->version)));
	if (metadata->debugID.present())
		g_traceBatch.addEvent("WatchValueDebug",
		                      metadata->debugID.get().first(),
		                      "watchValueSendReply.AfterVersion"); //.detail("TaskID", g_network->getCurrentTask());

	state Version minVersion = data->data().latestVersion;
	state Future<Void> watchFuture = data->watches.onChange(metadata->key);
	loop {
		try {
			metadata = data->getWatchMetadata(key);
			state Version latest = data->version.get();
			TEST(latest >= minVersion &&
			     latest < data->data().latestVersion); // Starting watch loop with latestVersion > data->version
			GetValueRequest getReq(span.context, metadata->key, latest, metadata->tags, metadata->debugID);
			state Future<Void> getValue = getValueQ(
			    data, getReq); // we are relying on the delay zero at the top of getValueQ, if removed we need one here
			GetValueReply reply = wait(getReq.reply.getFuture());
			span = Span(spanLocation, parent);

			if (reply.error.present()) {
				ASSERT(reply.error.get().code() != error_code_future_version);
				throw reply.error.get();
			}
			if (BUGGIFY) {
				throw transaction_too_old();
			}

			DEBUG_MUTATION(
			    "ShardWatchValue",
			    latest,
			    MutationRef(MutationRef::DebugKey,
			                metadata->key,
			                reply.value.present() ? StringRef(reply.value.get()) : LiteralStringRef("<null>")),
<<<<<<< HEAD
				data->thisServerID);
=======
			    data->thisServerID);
>>>>>>> 3727c02b

			if (metadata->debugID.present())
				g_traceBatch.addEvent(
				    "WatchValueDebug",
				    metadata->debugID.get().first(),
				    "watchValueSendReply.AfterRead"); //.detail("TaskID", g_network->getCurrentTask());

			if (reply.value != metadata->value && latest >= metadata->version) {
				return latest; // fire watch
			}

			if (data->watchBytes > SERVER_KNOBS->MAX_STORAGE_SERVER_WATCH_BYTES) {
				TEST(true); // Too many watches, reverting to polling
				throw watch_cancelled();
			}

			state int64_t watchBytes =
			    (metadata->key.expectedSize() + metadata->value.expectedSize() + key.expectedSize() +
			     sizeof(Reference<ServerWatchMetadata>) + sizeof(ServerWatchMetadata) + WATCH_OVERHEAD_WATCHIMPL);

			data->watchBytes += watchBytes;
			try {
				if (latest < minVersion) {
					// If the version we read is less than minVersion, then we may fail to be notified of any changes
					// that occur up to or including minVersion To prevent that, we'll check the key again once the
					// version reaches our minVersion
					watchFuture = watchFuture || data->version.whenAtLeast(minVersion);
				}
				if (BUGGIFY) {
					// Simulate a trigger on the watch that results in the loop going around without the value changing
					watchFuture = watchFuture || delay(deterministicRandom()->random01());
				}
				wait(watchFuture);
				data->watchBytes -= watchBytes;
			} catch (Error& e) {
				data->watchBytes -= watchBytes;
				throw;
			}
		} catch (Error& e) {
			if (e.code() != error_code_transaction_too_old) {
				throw e;
			}

			TEST(true); // Reading a watched key failed with transaction_too_old
		}

		watchFuture = data->watches.onChange(metadata->key);
		wait(data->version.whenAtLeast(data->data().latestVersion));
	}
}

void checkCancelWatchImpl(StorageServer* data, WatchValueRequest req) {
	Reference<ServerWatchMetadata> metadata = data->getWatchMetadata(req.key.contents());
	if (metadata.isValid() && metadata->versionPromise.getFutureReferenceCount() == 1) {
		// last watch timed out so cancel watch_impl and delete key from the map
		data->deleteWatchMetadata(req.key.contents());
		metadata->watch_impl.cancel();
	}
}

ACTOR Future<Void> watchValueSendReply(StorageServer* data,
                                       WatchValueRequest req,
                                       Future<Version> resp,
                                       SpanID spanContext) {
	state Span span("SS:watchValue"_loc, { spanContext });
	state double startTime = now();
	++data->counters.watchQueries;
	++data->numWatches;
	data->watchBytes += WATCH_OVERHEAD_WATCHQ;

	loop {
		double timeoutDelay = -1;
		if (data->noRecentUpdates.get()) {
			timeoutDelay = std::max(CLIENT_KNOBS->FAST_WATCH_TIMEOUT - (now() - startTime), 0.0);
		} else if (!BUGGIFY) {
			timeoutDelay = std::max(CLIENT_KNOBS->WATCH_TIMEOUT - (now() - startTime), 0.0);
		}

		try {
			choose {
				when(Version ver = wait(resp)) {
					// fire watch
					req.reply.send(WatchValueReply{ ver });
					checkCancelWatchImpl(data, req);
					--data->numWatches;
					data->watchBytes -= WATCH_OVERHEAD_WATCHQ;
					return Void();
				}
				when(wait(timeoutDelay < 0 ? Never() : delay(timeoutDelay))) {
					// watch timed out
					data->sendErrorWithPenalty(req.reply, timed_out(), data->getPenalty());
					checkCancelWatchImpl(data, req);
					--data->numWatches;
					data->watchBytes -= WATCH_OVERHEAD_WATCHQ;
					return Void();
				}
				when(wait(data->noRecentUpdates.onChange())) {}
			}
		} catch (Error& e) {
			data->watchBytes -= WATCH_OVERHEAD_WATCHQ;
			checkCancelWatchImpl(data, req);
			--data->numWatches;

			if (!canReplyWith(e))
				throw e;
			data->sendErrorWithPenalty(req.reply, e, data->getPenalty());
			return Void();
		}
	}
}

#ifdef NO_INTELLISENSE
size_t WATCH_OVERHEAD_WATCHQ =
    sizeof(WatchValueSendReplyActorState<WatchValueSendReplyActor>) + sizeof(WatchValueSendReplyActor);
size_t WATCH_OVERHEAD_WATCHIMPL =
    sizeof(WatchWaitForValueChangeActorState<WatchWaitForValueChangeActor>) + sizeof(WatchWaitForValueChangeActor);
#else
size_t WATCH_OVERHEAD_WATCHQ = 0; // only used in IDE so value is irrelevant
size_t WATCH_OVERHEAD_WATCHIMPL = 0;
#endif

ACTOR Future<Void> getShardState_impl(StorageServer* data, GetShardStateRequest req) {
	ASSERT(req.mode != GetShardStateRequest::NO_WAIT);

	loop {
		std::vector<Future<Void>> onChange;

		for (auto t : data->shards.intersectingRanges(req.keys)) {
			if (!t.value()->assigned()) {
				onChange.push_back(delay(SERVER_KNOBS->SHARD_READY_DELAY));
				break;
			}

			if (req.mode == GetShardStateRequest::READABLE && !t.value()->isReadable())
				onChange.push_back(t.value()->adding->readWrite.getFuture());

			if (req.mode == GetShardStateRequest::FETCHING && !t.value()->isFetched())
				onChange.push_back(t.value()->adding->fetchComplete.getFuture());
		}

		if (!onChange.size()) {
			req.reply.send(GetShardStateReply{ data->version.get(), data->durableVersion.get() });
			return Void();
		}

		wait(waitForAll(onChange));
		wait(delay(0)); // onChange could have been triggered by cancellation, let things settle before rechecking
	}
}

ACTOR Future<Void> getShardStateQ(StorageServer* data, GetShardStateRequest req) {
	choose {
		when(wait(getShardState_impl(data, req))) {}
		when(wait(delay(g_network->isSimulated() ? 10 : 60))) {
			data->sendErrorWithPenalty(req.reply, timed_out(), data->getPenalty());
		}
	}
	return Void();
}

void merge(Arena& arena,
           VectorRef<KeyValueRef, VecSerStrategy::String>& output,
           VectorRef<KeyValueRef> const& vm_output,
           RangeResult const& base,
           int& vCount,
           int limit,
           bool stopAtEndOfBase,
           int& pos,
           int limitBytes = 1 << 30)
// Combines data from base (at an older version) with sets from newer versions in [start, end) and appends the first (up
// to) |limit| rows to output If limit<0, base and output are in descending order, and start->key()>end->key(), but
// start is still inclusive and end is exclusive
{
	ASSERT(limit != 0);
	// Add a dependency of the new arena on the result from the KVS so that we don't have to copy any of the KVS
	// results.
	arena.dependsOn(base.arena());

	bool forward = limit > 0;
	if (!forward)
		limit = -limit;
	int adjustedLimit = limit + output.size();
	int accumulatedBytes = 0;
	KeyValueRef const* baseStart = base.begin();
	KeyValueRef const* baseEnd = base.end();
	while (baseStart != baseEnd && vCount > 0 && output.size() < adjustedLimit && accumulatedBytes < limitBytes) {
		if (forward ? baseStart->key < vm_output[pos].key : baseStart->key > vm_output[pos].key) {
			output.push_back(arena, *baseStart++);
		} else {
			output.push_back_deep(arena, vm_output[pos]);
			if (baseStart->key == vm_output[pos].key)
				++baseStart;
			++pos;
			vCount--;
		}
		accumulatedBytes += sizeof(KeyValueRef) + output.end()[-1].expectedSize();
	}
	while (baseStart != baseEnd && output.size() < adjustedLimit && accumulatedBytes < limitBytes) {
		output.push_back(arena, *baseStart++);
		accumulatedBytes += sizeof(KeyValueRef) + output.end()[-1].expectedSize();
	}
	if (!stopAtEndOfBase) {
		while (vCount > 0 && output.size() < adjustedLimit && accumulatedBytes < limitBytes) {
			output.push_back_deep(arena, vm_output[pos]);
			accumulatedBytes += sizeof(KeyValueRef) + output.end()[-1].expectedSize();
			++pos;
			vCount--;
		}
	}
}

// If limit>=0, it returns the first rows in the range (sorted ascending), otherwise the last rows (sorted descending).
// readRange has O(|result|) + O(log |data|) cost
ACTOR Future<GetKeyValuesReply> readRange(StorageServer* data,
                                          Version version,
                                          KeyRange range,
                                          int limit,
                                          int* pLimitBytes,
                                          SpanID parentSpan) {
	state GetKeyValuesReply result;
	state StorageServer::VersionedData::ViewAtVersion view = data->data().at(version);
	state StorageServer::VersionedData::iterator vCurrent = view.end();
	state KeyRef readBegin;
	state KeyRef readEnd;
	state Key readBeginTemp;
	state int vCount = 0;
	state Span span("SS:readRange"_loc, parentSpan);

	// for caching the storage queue results during the first PTree traversal
	state VectorRef<KeyValueRef> resultCache;

	// for remembering the position in the resultCache
	state int pos = 0;

	// Check if the desired key-range is cached
	auto containingRange = data->cachedRangeMap.rangeContaining(range.begin);
	if (containingRange.value() && containingRange->range().end >= range.end) {
		//TraceEvent(SevDebug, "SSReadRangeCached").detail("Size",data->cachedRangeMap.size()).detail("ContainingRangeBegin",containingRange->range().begin).detail("ContainingRangeEnd",containingRange->range().end).
		//	detail("Begin", range.begin).detail("End",range.end);
		result.cached = true;
	} else
		result.cached = false;

	// if (limit >= 0) we are reading forward, else backward
	if (limit >= 0) {
		// We might care about a clear beginning before start that
		//  runs into range
		vCurrent = view.lastLessOrEqual(range.begin);
		if (vCurrent && vCurrent->isClearTo() && vCurrent->getEndKey() > range.begin)
			readBegin = vCurrent->getEndKey();
		else
			readBegin = range.begin;

		vCurrent = view.lower_bound(readBegin);

		while (limit > 0 && *pLimitBytes > 0 && readBegin < range.end) {
			ASSERT(!vCurrent || vCurrent.key() >= readBegin);
			ASSERT(data->storageVersion() <= version);

			/* Traverse the PTree further, if thare are no unconsumed resultCache items */
			if (pos == resultCache.size()) {
				if (vCurrent) {
					auto b = vCurrent;
					--b;
					ASSERT(!b || b.key() < readBegin);
				}

				// Read up to limit items from the view, stopping at the next clear (or the end of the range)
				int vSize = 0;
				while (vCurrent && vCurrent.key() < range.end && !vCurrent->isClearTo() && vCount < limit &&
				       vSize < *pLimitBytes) {
					// Store the versionedData results in resultCache
					resultCache.emplace_back(result.arena, vCurrent.key(), vCurrent->getValue());
					vSize += sizeof(KeyValueRef) + resultCache.cback().expectedSize();
					++vCount;
					++vCurrent;
				}
			}

			// Read the data on disk up to vCurrent (or the end of the range)
			readEnd = vCurrent ? std::min(vCurrent.key(), range.end) : range.end;
			RangeResult atStorageVersion =
			    wait(data->storage.readRange(KeyRangeRef(readBegin, readEnd), limit, *pLimitBytes));

			ASSERT(atStorageVersion.size() <= limit);
			if (data->storageVersion() > version)
				throw transaction_too_old();

			// merge the sets in resultCache with the sets on disk, stopping at the last key from disk if there is
			// 'more'
			int prevSize = result.data.size();
			merge(result.arena,
			      result.data,
			      resultCache,
			      atStorageVersion,
			      vCount,
			      limit,
			      atStorageVersion.more,
			      pos,
			      *pLimitBytes);
			limit -= result.data.size() - prevSize;

			for (auto i = result.data.begin() + prevSize; i != result.data.end(); i++) {
				*pLimitBytes -= sizeof(KeyValueRef) + i->expectedSize();
			}

			if (limit <= 0 || *pLimitBytes <= 0) {
				break;
			}

			// Setup for the next iteration
			// If we hit our limits reading from disk but then combining with MVCC gave us back more room
			if (atStorageVersion
			        .more) { // if there might be more data, begin reading right after what we already found to find out
				ASSERT(result.data.end()[-1].key == atStorageVersion.end()[-1].key);
				readBegin = readBeginTemp = keyAfter(result.data.end()[-1].key);
			} else if (vCurrent && vCurrent->isClearTo()) { // if vCurrent is a clear, skip it.
				ASSERT(vCurrent->getEndKey() > readBegin);
				readBegin = vCurrent->getEndKey(); // next disk read should start at the end of the clear
				++vCurrent;
			} else {
				ASSERT(readEnd == range.end);
				break;
			}
		}
	} else {
		vCurrent = view.lastLess(range.end);

		// A clear might extend all the way to range.end
		if (vCurrent && vCurrent->isClearTo() && vCurrent->getEndKey() >= range.end) {
			readEnd = vCurrent.key();
			--vCurrent;
		} else {
			readEnd = range.end;
		}

		while (limit < 0 && *pLimitBytes > 0 && readEnd > range.begin) {
			ASSERT(!vCurrent || vCurrent.key() < readEnd);
			ASSERT(data->storageVersion() <= version);

			/* Traverse the PTree further, if thare are no unconsumed resultCache items */
			if (pos == resultCache.size()) {
				if (vCurrent) {
					auto b = vCurrent;
					++b;
					ASSERT(!b || b.key() >= readEnd);
				}

				vCount = 0;
				int vSize = 0;
				while (vCurrent && vCurrent.key() >= range.begin && !vCurrent->isClearTo() && vCount < -limit &&
				       vSize < *pLimitBytes) {
					// Store the versionedData results in resultCache
					resultCache.emplace_back(result.arena, vCurrent.key(), vCurrent->getValue());
					vSize += sizeof(KeyValueRef) + resultCache.cback().expectedSize();
					++vCount;
					--vCurrent;
				}
			}

			readBegin = vCurrent ? std::max(vCurrent->isClearTo() ? vCurrent->getEndKey() : vCurrent.key(), range.begin)
			                     : range.begin;
			RangeResult atStorageVersion =
			    wait(data->storage.readRange(KeyRangeRef(readBegin, readEnd), limit, *pLimitBytes));

			ASSERT(atStorageVersion.size() <= -limit);
			if (data->storageVersion() > version)
				throw transaction_too_old();

			int prevSize = result.data.size();
			merge(result.arena,
			      result.data,
			      resultCache,
			      atStorageVersion,
			      vCount,
			      limit,
			      atStorageVersion.more,
			      pos,
			      *pLimitBytes);
			limit += result.data.size() - prevSize;

			for (auto i = result.data.begin() + prevSize; i != result.data.end(); i++) {
				*pLimitBytes -= sizeof(KeyValueRef) + i->expectedSize();
			}

			if (limit >= 0 || *pLimitBytes <= 0) {
				break;
			}

			if (atStorageVersion.more) {
				ASSERT(result.data.end()[-1].key == atStorageVersion.end()[-1].key);
				readEnd = result.data.end()[-1].key;
			} else if (vCurrent && vCurrent->isClearTo()) {
				ASSERT(vCurrent.key() < readEnd);
				readEnd = vCurrent.key();
				--vCurrent;
			} else {
				ASSERT(readBegin == range.begin);
				break;
			}
		}
	}

	// all but the last item are less than *pLimitBytes
	ASSERT(result.data.size() == 0 || *pLimitBytes + result.data.end()[-1].expectedSize() + sizeof(KeyValueRef) > 0);
	result.more = limit == 0 || *pLimitBytes <= 0; // FIXME: Does this have to be exact?
	result.version = version;
	return result;
}

// bool selectorInRange( KeySelectorRef const& sel, KeyRangeRef const& range ) {
// Returns true if the given range suffices to at least begin to resolve the given KeySelectorRef
//	return sel.getKey() >= range.begin && (sel.isBackward() ? sel.getKey() <= range.end : sel.getKey() < range.end);
//}

ACTOR Future<Key> findKey(StorageServer* data,
                          KeySelectorRef sel,
                          Version version,
                          KeyRange range,
                          int* pOffset,
                          SpanID parentSpan)
// Attempts to find the key indicated by sel in the data at version, within range.
// Precondition: selectorInRange(sel, range)
// If it is found, offset is set to 0 and a key is returned which falls inside range.
// If the search would depend on any key outside range OR if the key selector offset is too large (range read returns
// too many bytes), it returns either
//   a negative offset and a key in [range.begin, sel.getKey()], indicating the key is (the first key <= returned key) +
//   offset, or a positive offset and a key in (sel.getKey(), range.end], indicating the key is (the first key >=
//   returned key) + offset-1
// The range passed in to this function should specify a shard.  If range.begin is repeatedly not the beginning of a
// shard, then it is possible to get stuck looping here
{
	ASSERT(version != latestVersion);
	ASSERT(selectorInRange(sel, range) && version >= data->oldestVersion.get());

	// Count forward or backward distance items, skipping the first one if it == key and skipEqualKey
	state bool forward = sel.offset > 0; // If forward, result >= sel.getKey(); else result <= sel.getKey()
	state int sign = forward ? +1 : -1;
	state bool skipEqualKey = sel.orEqual == forward;
	state int distance = forward ? sel.offset : 1 - sel.offset;
	state Span span("SS.findKey"_loc, { parentSpan });

	// Don't limit the number of bytes if this is a trivial key selector (there will be at most two items returned from
	// the read range in this case)
	state int maxBytes;
	if (sel.offset <= 1 && sel.offset >= 0)
		maxBytes = std::numeric_limits<int>::max();
	else
		maxBytes = (g_network->isSimulated() && g_simulator.tssMode == ISimulator::TSSMode::Disabled && BUGGIFY)
		               ? SERVER_KNOBS->BUGGIFY_LIMIT_BYTES
		               : SERVER_KNOBS->STORAGE_LIMIT_BYTES;

	state GetKeyValuesReply rep = wait(
	    readRange(data,
	              version,
	              forward ? KeyRangeRef(sel.getKey(), range.end) : KeyRangeRef(range.begin, keyAfter(sel.getKey())),
	              (distance + skipEqualKey) * sign,
	              &maxBytes,
	              span.context));
	state bool more = rep.more && rep.data.size() != distance + skipEqualKey;

	// If we get only one result in the reverse direction as a result of the data being too large, we could get stuck in
	// a loop
	if (more && !forward && rep.data.size() == 1) {
		TEST(true); // Reverse key selector returned only one result in range read
		maxBytes = std::numeric_limits<int>::max();
		GetKeyValuesReply rep2 = wait(
		    readRange(data, version, KeyRangeRef(range.begin, keyAfter(sel.getKey())), -2, &maxBytes, span.context));
		rep = rep2;
		more = rep.more && rep.data.size() != distance + skipEqualKey;
		ASSERT(rep.data.size() == 2 || !more);
	}

	int index = distance - 1;
	if (skipEqualKey && rep.data.size() && rep.data[0].key == sel.getKey())
		++index;

	if (index < rep.data.size()) {
		*pOffset = 0;

		if (SERVER_KNOBS->READ_SAMPLING_ENABLED) {
			int64_t bytesReadPerKSecond =
			    std::max((int64_t)rep.data[index].key.size(), SERVER_KNOBS->EMPTY_READ_PENALTY);
			data->metrics.notifyBytesReadPerKSecond(sel.getKey(), bytesReadPerKSecond);
		}

		return rep.data[index].key;
	} else {
		if (SERVER_KNOBS->READ_SAMPLING_ENABLED) {
			int64_t bytesReadPerKSecond = SERVER_KNOBS->EMPTY_READ_PENALTY;
			data->metrics.notifyBytesReadPerKSecond(sel.getKey(), bytesReadPerKSecond);
		}

		// FIXME: If range.begin=="" && !forward, return success?
		*pOffset = index - rep.data.size() + 1;
		if (!forward)
			*pOffset = -*pOffset;

		if (more) {
			TEST(true); // Key selector read range had more results

			ASSERT(rep.data.size());
			Key returnKey = forward ? keyAfter(rep.data.back().key) : rep.data.back().key;

			// This is possible if key/value pairs are very large and only one result is returned on a last less than
			// query SOMEDAY: graceful handling of exceptionally sized values
			ASSERT(returnKey != sel.getKey());
			return returnKey;
		} else {
			return forward ? range.end : range.begin;
		}
	}
}

KeyRange getShardKeyRange(StorageServer* data, const KeySelectorRef& sel)
// Returns largest range such that the shard state isReadable and selectorInRange(sel, range) or wrong_shard_server if
// no such range exists
{
	auto i = sel.isBackward() ? data->shards.rangeContainingKeyBefore(sel.getKey())
	                          : data->shards.rangeContaining(sel.getKey());
	if (!i->value()->isReadable())
		throw wrong_shard_server();
	ASSERT(selectorInRange(sel, i->range()));
	return i->range();
}

ACTOR Future<Void> getKeyValuesQ(StorageServer* data, GetKeyValuesRequest req)
// Throws a wrong_shard_server if the keys in the request or result depend on data outside this server OR if a large
// selector offset prevents all data from being read in one range read
{
	state Span span("SS:getKeyValues"_loc, { req.spanContext });
	state int64_t resultSize = 0;
	getCurrentLineage()->modify(&TransactionLineage::txID) = req.spanContext.first();

	++data->counters.getRangeQueries;
	++data->counters.allQueries;
	++data->readQueueSizeMetric;
	data->maxQueryQueue = std::max<int>(
	    data->maxQueryQueue, data->counters.allQueries.getValue() - data->counters.finishedQueries.getValue());

	// Active load balancing runs at a very high priority (to obtain accurate queue lengths)
	// so we need to downgrade here
	if (SERVER_KNOBS->FETCH_KEYS_LOWER_PRIORITY && req.isFetchKeys) {
		wait(delay(0, TaskPriority::FetchKeys));
	} else {
		wait(data->getQueryDelay());
	}

	try {
		if (req.debugID.present())
			g_traceBatch.addEvent("TransactionDebug", req.debugID.get().first(), "storageserver.getKeyValues.Before");
		state Version version = wait(waitForVersion(data, req.version, span.context));

		state uint64_t changeCounter = data->shardChangeCounter;
		//		try {
		state KeyRange shard = getShardKeyRange(data, req.begin);

		if (req.debugID.present())
			g_traceBatch.addEvent(
			    "TransactionDebug", req.debugID.get().first(), "storageserver.getKeyValues.AfterVersion");
		//.detail("ShardBegin", shard.begin).detail("ShardEnd", shard.end);
		//} catch (Error& e) { TraceEvent("WrongShardServer", data->thisServerID).detail("Begin",
		// req.begin.toString()).detail("End", req.end.toString()).detail("Version", version).detail("Shard",
		//"None").detail("In", "getKeyValues>getShardKeyRange"); throw e; }

		if (!selectorInRange(req.end, shard) && !(req.end.isFirstGreaterOrEqual() && req.end.getKey() == shard.end)) {
			//			TraceEvent("WrongShardServer1", data->thisServerID).detail("Begin",
			// req.begin.toString()).detail("End", req.end.toString()).detail("Version", version).detail("ShardBegin",
			// shard.begin).detail("ShardEnd", shard.end).detail("In", "getKeyValues>checkShardExtents");
			throw wrong_shard_server();
		}

		state int offset1 = 0;
		state int offset2;
		state Future<Key> fBegin = req.begin.isFirstGreaterOrEqual()
		                               ? Future<Key>(req.begin.getKey())
		                               : findKey(data, req.begin, version, shard, &offset1, span.context);
		state Future<Key> fEnd = req.end.isFirstGreaterOrEqual()
		                             ? Future<Key>(req.end.getKey())
		                             : findKey(data, req.end, version, shard, &offset2, span.context);
		state Key begin = wait(fBegin);
		state Key end = wait(fEnd);

		if (req.debugID.present())
			g_traceBatch.addEvent(
			    "TransactionDebug", req.debugID.get().first(), "storageserver.getKeyValues.AfterKeys");
		//.detail("Off1",offset1).detail("Off2",offset2).detail("ReqBegin",req.begin.getKey()).detail("ReqEnd",req.end.getKey());

		// Offsets of zero indicate begin/end keys in this shard, which obviously means we can answer the query
		// An end offset of 1 is also OK because the end key is exclusive, so if the first key of the next shard is the
		// end the last actual key returned must be from this shard. A begin offset of 1 is also OK because then either
		// begin is past end or equal to end (so the result is definitely empty)
		if ((offset1 && offset1 != 1) || (offset2 && offset2 != 1)) {
			TEST(true); // wrong_shard_server due to offset
			// We could detect when offset1 takes us off the beginning of the database or offset2 takes us off the end,
			// and return a clipped range rather than an error (since that is what the NativeAPI.getRange will do anyway
			// via its "slow path"), but we would have to add some flags to the response to encode whether we went off
			// the beginning and the end, since it needs that information.
			//TraceEvent("WrongShardServer2", data->thisServerID).detail("Begin", req.begin.toString()).detail("End", req.end.toString()).detail("Version", version).detail("ShardBegin", shard.begin).detail("ShardEnd", shard.end).detail("In", "getKeyValues>checkOffsets").detail("BeginKey", begin).detail("EndKey", end).detail("BeginOffset", offset1).detail("EndOffset", offset2);
			throw wrong_shard_server();
		}

		if (begin >= end) {
			if (req.debugID.present())
				g_traceBatch.addEvent("TransactionDebug", req.debugID.get().first(), "storageserver.getKeyValues.Send");
			//.detail("Begin",begin).detail("End",end);

			GetKeyValuesReply none;
			none.version = version;
			none.more = false;
			none.penalty = data->getPenalty();

			data->checkChangeCounter(changeCounter,
			                         KeyRangeRef(std::min<KeyRef>(req.begin.getKey(), req.end.getKey()),
			                                     std::max<KeyRef>(req.begin.getKey(), req.end.getKey())));
			req.reply.send(none);
		} else {
			state int remainingLimitBytes = req.limitBytes;

			GetKeyValuesReply _r =
			    wait(readRange(data, version, KeyRangeRef(begin, end), req.limit, &remainingLimitBytes, span.context));
			GetKeyValuesReply r = _r;

			if (req.debugID.present())
				g_traceBatch.addEvent(
				    "TransactionDebug", req.debugID.get().first(), "storageserver.getKeyValues.AfterReadRange");
			//.detail("Begin",begin).detail("End",end).detail("SizeOf",r.data.size());
			data->checkChangeCounter(
			    changeCounter,
			    KeyRangeRef(std::min<KeyRef>(begin, std::min<KeyRef>(req.begin.getKey(), req.end.getKey())),
			                std::max<KeyRef>(end, std::max<KeyRef>(req.begin.getKey(), req.end.getKey()))));
			if (EXPENSIVE_VALIDATION) {
				for (int i = 0; i < r.data.size(); i++)
					ASSERT(r.data[i].key >= begin && r.data[i].key < end);
				ASSERT(r.data.size() <= std::abs(req.limit));
			}

			/*for( int i = 0; i < r.data.size(); i++ ) {
			    StorageMetrics m;
			    m.bytesPerKSecond = r.data[i].expectedSize();
			    m.iosPerKSecond = 1; //FIXME: this should be 1/r.data.size(), but we cannot do that because it is an int
			    data->metrics.notify(r.data[i].key, m);
			}*/

			// For performance concerns, the cost of a range read is billed to the start key and end key of the range.
			int64_t totalByteSize = 0;
			for (int i = 0; i < r.data.size(); i++) {
				totalByteSize += r.data[i].expectedSize();
			}
			if (totalByteSize > 0 && SERVER_KNOBS->READ_SAMPLING_ENABLED) {
				int64_t bytesReadPerKSecond = std::max(totalByteSize, SERVER_KNOBS->EMPTY_READ_PENALTY) / 2;
				data->metrics.notifyBytesReadPerKSecond(r.data[0].key, bytesReadPerKSecond);
				data->metrics.notifyBytesReadPerKSecond(r.data[r.data.size() - 1].key, bytesReadPerKSecond);
			}

			r.penalty = data->getPenalty();
			req.reply.send(r);

			resultSize = req.limitBytes - remainingLimitBytes;
			data->counters.bytesQueried += resultSize;
			data->counters.rowsQueried += r.data.size();
			if (r.data.size() == 0) {
				++data->counters.emptyQueries;
			}
		}
	} catch (Error& e) {
		if (!canReplyWith(e))
			throw;
		data->sendErrorWithPenalty(req.reply, e, data->getPenalty());
	}

	data->transactionTagCounter.addRequest(req.tags, resultSize);
	++data->counters.finishedQueries;
	--data->readQueueSizeMetric;

	double duration = g_network->timer() - req.requestTime();
	data->counters.readLatencySample.addMeasurement(duration);
	if (data->latencyBandConfig.present()) {
		int maxReadBytes =
		    data->latencyBandConfig.get().readConfig.maxReadBytes.orDefault(std::numeric_limits<int>::max());
		int maxSelectorOffset =
		    data->latencyBandConfig.get().readConfig.maxKeySelectorOffset.orDefault(std::numeric_limits<int>::max());
		data->counters.readLatencyBands.addMeasurement(duration,
		                                               resultSize > maxReadBytes ||
		                                                   abs(req.begin.offset) > maxSelectorOffset ||
		                                                   abs(req.end.offset) > maxSelectorOffset);
	}

	return Void();
}

ACTOR Future<Void> getKeyValuesStreamQ(StorageServer* data, GetKeyValuesStreamRequest req)
// Throws a wrong_shard_server if the keys in the request or result depend on data outside this server OR if a large
// selector offset prevents all data from being read in one range read
{
	state Span span("SS:getKeyValuesStream"_loc, { req.spanContext });
	state int64_t resultSize = 0;

	req.reply.setByteLimit(SERVER_KNOBS->RANGESTREAM_LIMIT_BYTES);
	++data->counters.getRangeStreamQueries;
	++data->counters.allQueries;
	++data->readQueueSizeMetric;
	data->maxQueryQueue = std::max<int>(
	    data->maxQueryQueue, data->counters.allQueries.getValue() - data->counters.finishedQueries.getValue());

	// Active load balancing runs at a very high priority (to obtain accurate queue lengths)
	// so we need to downgrade here
	if (SERVER_KNOBS->FETCH_KEYS_LOWER_PRIORITY && req.isFetchKeys) {
		wait(delay(0, TaskPriority::FetchKeys));
	} else {
		wait(delay(0, TaskPriority::DefaultEndpoint));
	}

	try {
		if (req.debugID.present())
			g_traceBatch.addEvent(
			    "TransactionDebug", req.debugID.get().first(), "storageserver.getKeyValuesStream.Before");
		state Version version = wait(waitForVersion(data, req.version, span.context));

		state uint64_t changeCounter = data->shardChangeCounter;
		//		try {
		state KeyRange shard = getShardKeyRange(data, req.begin);

		if (req.debugID.present())
			g_traceBatch.addEvent(
			    "TransactionDebug", req.debugID.get().first(), "storageserver.getKeyValuesStream.AfterVersion");
		//.detail("ShardBegin", shard.begin).detail("ShardEnd", shard.end);
		//} catch (Error& e) { TraceEvent("WrongShardServer", data->thisServerID).detail("Begin",
		// req.begin.toString()).detail("End", req.end.toString()).detail("Version", version).detail("Shard",
		//"None").detail("In", "getKeyValues>getShardKeyRange"); throw e; }

		if (!selectorInRange(req.end, shard) && !(req.end.isFirstGreaterOrEqual() && req.end.getKey() == shard.end)) {
			//			TraceEvent("WrongShardServer1", data->thisServerID).detail("Begin",
			// req.begin.toString()).detail("End", req.end.toString()).detail("Version", version).detail("ShardBegin",
			// shard.begin).detail("ShardEnd", shard.end).detail("In", "getKeyValues>checkShardExtents");
			throw wrong_shard_server();
		}

		state int offset1 = 0;
		state int offset2;
		state Future<Key> fBegin = req.begin.isFirstGreaterOrEqual()
		                               ? Future<Key>(req.begin.getKey())
		                               : findKey(data, req.begin, version, shard, &offset1, span.context);
		state Future<Key> fEnd = req.end.isFirstGreaterOrEqual()
		                             ? Future<Key>(req.end.getKey())
		                             : findKey(data, req.end, version, shard, &offset2, span.context);
		state Key begin = wait(fBegin);
		state Key end = wait(fEnd);
		if (req.debugID.present())
			g_traceBatch.addEvent(
			    "TransactionDebug", req.debugID.get().first(), "storageserver.getKeyValuesStream.AfterKeys");
		//.detail("Off1",offset1).detail("Off2",offset2).detail("ReqBegin",req.begin.getKey()).detail("ReqEnd",req.end.getKey());

		// Offsets of zero indicate begin/end keys in this shard, which obviously means we can answer the query
		// An end offset of 1 is also OK because the end key is exclusive, so if the first key of the next shard is the
		// end the last actual key returned must be from this shard. A begin offset of 1 is also OK because then either
		// begin is past end or equal to end (so the result is definitely empty)
		if ((offset1 && offset1 != 1) || (offset2 && offset2 != 1)) {
			TEST(true); // wrong_shard_server due to offset in rangeStream
			// We could detect when offset1 takes us off the beginning of the database or offset2 takes us off the end,
			// and return a clipped range rather than an error (since that is what the NativeAPI.getRange will do anyway
			// via its "slow path"), but we would have to add some flags to the response to encode whether we went off
			// the beginning and the end, since it needs that information.
			//TraceEvent("WrongShardServer2", data->thisServerID).detail("Begin", req.begin.toString()).detail("End", req.end.toString()).detail("Version", version).detail("ShardBegin", shard.begin).detail("ShardEnd", shard.end).detail("In", "getKeyValues>checkOffsets").detail("BeginKey", begin).detail("EndKey", end).detail("BeginOffset", offset1).detail("EndOffset", offset2);
			throw wrong_shard_server();
		}

		if (begin >= end) {
			if (req.debugID.present())
				g_traceBatch.addEvent(
				    "TransactionDebug", req.debugID.get().first(), "storageserver.getKeyValuesStream.Send");
			//.detail("Begin",begin).detail("End",end);

			GetKeyValuesStreamReply none;
			none.version = version;
			none.more = false;

			data->checkChangeCounter(changeCounter,
			                         KeyRangeRef(std::min<KeyRef>(req.begin.getKey(), req.end.getKey()),
			                                     std::max<KeyRef>(req.begin.getKey(), req.end.getKey())));
			req.reply.send(none);
			req.reply.sendError(end_of_stream());
		} else {
			loop {
				wait(req.reply.onReady());

				if (version < data->oldestVersion.get()) {
					throw transaction_too_old();
				}

				state int byteLimit = CLIENT_KNOBS->REPLY_BYTE_LIMIT;
				GetKeyValuesReply _r =
				    wait(readRange(data, version, KeyRangeRef(begin, end), req.limit, &byteLimit, span.context));
				GetKeyValuesStreamReply r(_r);

				if (req.debugID.present())
					g_traceBatch.addEvent("TransactionDebug",
					                      req.debugID.get().first(),
					                      "storageserver.getKeyValuesStream.AfterReadRange");
				//.detail("Begin",begin).detail("End",end).detail("SizeOf",r.data.size());
				data->checkChangeCounter(
				    changeCounter,
				    KeyRangeRef(std::min<KeyRef>(begin, std::min<KeyRef>(req.begin.getKey(), req.end.getKey())),
				                std::max<KeyRef>(end, std::max<KeyRef>(req.begin.getKey(), req.end.getKey()))));
				if (EXPENSIVE_VALIDATION) {
					for (int i = 0; i < r.data.size(); i++)
						ASSERT(r.data[i].key >= begin && r.data[i].key < end);
					ASSERT(r.data.size() <= std::abs(req.limit));
				}

				/*for( int i = 0; i < r.data.size(); i++ ) {
				    StorageMetrics m;
				    m.bytesPerKSecond = r.data[i].expectedSize();
				    m.iosPerKSecond = 1; //FIXME: this should be 1/r.data.size(), but we cannot do that because it is an
				int data->metrics.notify(r.data[i].key, m);
				}*/

				// For performance concerns, the cost of a range read is billed to the start key and end key of the
				// range.
				int64_t totalByteSize = 0;
				for (int i = 0; i < r.data.size(); i++) {
					totalByteSize += r.data[i].expectedSize();
				}
				if (totalByteSize > 0 && SERVER_KNOBS->READ_SAMPLING_ENABLED) {
					int64_t bytesReadPerKSecond = std::max(totalByteSize, SERVER_KNOBS->EMPTY_READ_PENALTY) / 2;
					data->metrics.notifyBytesReadPerKSecond(r.data[0].key, bytesReadPerKSecond);
					data->metrics.notifyBytesReadPerKSecond(r.data[r.data.size() - 1].key, bytesReadPerKSecond);
				}

				req.reply.send(r);

				data->counters.rowsQueried += r.data.size();
				if (r.data.size() == 0) {
					++data->counters.emptyQueries;
				}
				if (!r.more) {
					req.reply.sendError(end_of_stream());
					break;
				}
				ASSERT(r.data.size());

				if (req.limit >= 0) {
					begin = keyAfter(r.data.back().key);
				} else {
					end = r.data.back().key;
				}

				if (SERVER_KNOBS->FETCH_KEYS_LOWER_PRIORITY && req.isFetchKeys) {
					wait(delay(0, TaskPriority::FetchKeys));
				} else {
					wait(delay(0, TaskPriority::DefaultEndpoint));
				}

				data->transactionTagCounter.addRequest(req.tags, resultSize);
			}
		}
	} catch (Error& e) {
		if (e.code() != error_code_operation_obsolete) {
			if (!canReplyWith(e))
				throw;
			req.reply.sendError(e);
		}
	}

	data->transactionTagCounter.addRequest(req.tags, resultSize);
	++data->counters.finishedQueries;
	--data->readQueueSizeMetric;

	return Void();
}

ACTOR Future<Void> getKeyQ(StorageServer* data, GetKeyRequest req) {
	state Span span("SS:getKey"_loc, { req.spanContext });
	state int64_t resultSize = 0;
	getCurrentLineage()->modify(&TransactionLineage::txID) = req.spanContext.first();

	++data->counters.getKeyQueries;
	++data->counters.allQueries;
	++data->readQueueSizeMetric;
	data->maxQueryQueue = std::max<int>(
	    data->maxQueryQueue, data->counters.allQueries.getValue() - data->counters.finishedQueries.getValue());

	// Active load balancing runs at a very high priority (to obtain accurate queue lengths)
	// so we need to downgrade here
	wait(data->getQueryDelay());

	try {
		state Version version = wait(waitForVersion(data, req.version, req.spanContext));

		state uint64_t changeCounter = data->shardChangeCounter;
		state KeyRange shard = getShardKeyRange(data, req.sel);

		state int offset;
		Key k = wait(findKey(data, req.sel, version, shard, &offset, req.spanContext));

		data->checkChangeCounter(
		    changeCounter, KeyRangeRef(std::min<KeyRef>(req.sel.getKey(), k), std::max<KeyRef>(req.sel.getKey(), k)));

		KeySelector updated;
		if (offset < 0)
			updated = firstGreaterOrEqual(k) +
			          offset; // first thing on this shard OR (large offset case) smallest key retrieved in range read
		else if (offset > 0)
			updated =
			    firstGreaterOrEqual(k) + offset -
			    1; // first thing on next shard OR (large offset case) keyAfter largest key retrieved in range read
		else
			updated = KeySelectorRef(k, true, 0); // found

		resultSize = k.size();
		data->counters.bytesQueried += resultSize;
		++data->counters.rowsQueried;

		// Check if the desired key might be cached
		auto cached = data->cachedRangeMap[k];
		// if (cached)
		//	TraceEvent(SevDebug, "SSGetKeyCached").detail("Key", k).detail("Begin",
		// shard.begin.printable()).detail("End", shard.end.printable());

		GetKeyReply reply(updated, cached);
		reply.penalty = data->getPenalty();

		req.reply.send(reply);
	} catch (Error& e) {
		// if (e.code() == error_code_wrong_shard_server) TraceEvent("WrongShardServer").detail("In","getKey");
		if (!canReplyWith(e))
			throw;
		data->sendErrorWithPenalty(req.reply, e, data->getPenalty());
	}

	// SOMEDAY: The size reported here is an undercount of the bytes read due to the fact that we have to scan for the
	// key It would be more accurate to count all the read bytes, but it's not critical because this function is only
	// used if read-your-writes is disabled
	data->transactionTagCounter.addRequest(req.tags, resultSize);

	++data->counters.finishedQueries;
	--data->readQueueSizeMetric;

	double duration = g_network->timer() - req.requestTime();
	data->counters.readLatencySample.addMeasurement(duration);
	if (data->latencyBandConfig.present()) {
		int maxReadBytes =
		    data->latencyBandConfig.get().readConfig.maxReadBytes.orDefault(std::numeric_limits<int>::max());
		int maxSelectorOffset =
		    data->latencyBandConfig.get().readConfig.maxKeySelectorOffset.orDefault(std::numeric_limits<int>::max());
		data->counters.readLatencyBands.addMeasurement(
		    duration, resultSize > maxReadBytes || abs(req.sel.offset) > maxSelectorOffset);
	}

	return Void();
}

void getQueuingMetrics(StorageServer* self, StorageQueuingMetricsRequest const& req) {
	StorageQueuingMetricsReply reply;
	reply.localTime = now();
	reply.instanceID = self->instanceID;
	reply.bytesInput = self->counters.bytesInput.getValue();
	reply.bytesDurable = self->counters.bytesDurable.getValue();

	reply.storageBytes = self->storage.getStorageBytes();
	reply.localRateLimit = self->currentRate();

	reply.version = self->version.get();
	reply.cpuUsage = self->cpuUsage;
	reply.diskUsage = self->diskUsage;
	reply.durableVersion = self->durableVersion.get();

	Optional<StorageServer::TransactionTagCounter::TagInfo> busiestTag = self->transactionTagCounter.getBusiestTag();
	reply.busiestTag = busiestTag.map<TransactionTag>(
	    [](StorageServer::TransactionTagCounter::TagInfo tagInfo) { return tagInfo.tag; });
	reply.busiestTagFractionalBusyness = busiestTag.present() ? busiestTag.get().fractionalBusyness : 0.0;
	reply.busiestTagRate = busiestTag.present() ? busiestTag.get().rate : 0.0;

	req.reply.send(reply);
}

#ifndef __INTEL_COMPILER
#pragma endregion
#endif

/////////////////////////// Updates ////////////////////////////////
#ifndef __INTEL_COMPILER
#pragma region Updates
#endif

ACTOR Future<Void> doEagerReads(StorageServer* data, UpdateEagerReadInfo* eager) {
	eager->finishKeyBegin();

	if (SERVER_KNOBS->ENABLE_CLEAR_RANGE_EAGER_READS) {
		vector<Future<Key>> keyEnd(eager->keyBegin.size());
		for (int i = 0; i < keyEnd.size(); i++)
			keyEnd[i] = data->storage.readNextKeyInclusive(eager->keyBegin[i]);

		state Future<vector<Key>> futureKeyEnds = getAll(keyEnd);
		state vector<Key> keyEndVal = wait(futureKeyEnds);
		eager->keyEnd = keyEndVal;
	}

	vector<Future<Optional<Value>>> value(eager->keys.size());
	for (int i = 0; i < value.size(); i++)
		value[i] = data->storage.readValuePrefix(eager->keys[i].first, eager->keys[i].second);

	state Future<vector<Optional<Value>>> futureValues = getAll(value);
	vector<Optional<Value>> optionalValues = wait(futureValues);
	eager->value = optionalValues;

	return Void();
}

bool changeDurableVersion(StorageServer* data, Version desiredDurableVersion) {
	// Remove entries from the latest version of data->versionedData that haven't changed since they were inserted
	//   before or at desiredDurableVersion, to maintain the invariants for versionedData.
	// Such entries remain in older versions of versionedData until they are forgotten, because it is expensive to dig
	// them out. We also remove everything up to and including newDurableVersion from mutationLog, and everything
	//   up to but excluding desiredDurableVersion from freeable
	// May return false if only part of the work has been done, in which case the caller must call again with the same
	// parameters

	auto& verData = data->mutableData();
	ASSERT(verData.getLatestVersion() == data->version.get() || verData.getLatestVersion() == data->version.get() + 1);

	Version nextDurableVersion = desiredDurableVersion;

	auto mlv = data->getMutationLog().begin();
	if (mlv != data->getMutationLog().end() && mlv->second.version <= desiredDurableVersion) {
		auto& v = mlv->second;
		nextDurableVersion = v.version;
		data->freeable[data->version.get()].dependsOn(v.arena());

		if (verData.getLatestVersion() <= data->version.get())
			verData.createNewVersion(data->version.get() + 1);

		int64_t bytesDurable = VERSION_OVERHEAD;
		for (const auto& m : v.mutations) {
			bytesDurable += mvccStorageBytes(m);
			auto i = verData.atLatest().find(m.param1);
			if (i) {
				ASSERT(i.key() == m.param1);
				ASSERT(i.insertVersion() >= nextDurableVersion);
				if (i.insertVersion() == nextDurableVersion)
					verData.erase(i);
			}
			if (m.type == MutationRef::SetValue) {
				// A set can split a clear, so there might be another entry immediately after this one that should also
				// be cleaned up
				i = verData.atLatest().upper_bound(m.param1);
				if (i) {
					ASSERT(i.insertVersion() >= nextDurableVersion);
					if (i.insertVersion() == nextDurableVersion)
						verData.erase(i);
				}
			}
		}
		data->counters.bytesDurable += bytesDurable;
	}

	if (EXPENSIVE_VALIDATION) {
		// Check that the above loop did its job
		auto view = data->data().atLatest();
		for (auto i = view.begin(); i != view.end(); ++i)
			ASSERT(i.insertVersion() > nextDurableVersion);
	}
	data->getMutableMutationLog().erase(data->getMutationLog().begin(),
	                                    data->getMutationLog().upper_bound(nextDurableVersion));
	data->freeable.erase(data->freeable.begin(), data->freeable.lower_bound(nextDurableVersion));

	Future<Void> checkFatalError = data->otherError.getFuture();
	data->durableVersion.set(nextDurableVersion);
	setDataDurableVersion(data->thisServerID, data->durableVersion.get());
	if (checkFatalError.isReady())
		checkFatalError.get();

	// TraceEvent("ForgotVersionsBefore", data->thisServerID).detail("Version", nextDurableVersion);
	validate(data);

	return nextDurableVersion == desiredDurableVersion;
}

Optional<MutationRef> clipMutation(MutationRef const& m, KeyRangeRef range) {
	if (isSingleKeyMutation((MutationRef::Type)m.type)) {
		if (range.contains(m.param1))
			return m;
	} else if (m.type == MutationRef::ClearRange) {
		KeyRangeRef i = range & KeyRangeRef(m.param1, m.param2);
		if (!i.empty())
			return MutationRef((MutationRef::Type)m.type, i.begin, i.end);
	} else
		ASSERT(false);
	return Optional<MutationRef>();
}

// Return true if the mutation need to be applied, otherwise (it's a CompareAndClear mutation and failed the comparison)
// false.
bool expandMutation(MutationRef& m,
                    StorageServer::VersionedData const& data,
                    UpdateEagerReadInfo* eager,
                    KeyRef eagerTrustedEnd,
                    Arena& ar) {
	// After this function call, m should be copied into an arena immediately (before modifying data, shards, or eager)
	if (m.type == MutationRef::ClearRange) {
		// Expand the clear
		const auto& d = data.atLatest();

		// If another clear overlaps the beginning of this one, engulf it
		auto i = d.lastLess(m.param1);
		if (i && i->isClearTo() && i->getEndKey() >= m.param1)
			m.param1 = i.key();

		// If another clear overlaps the end of this one, engulf it; otherwise expand
		i = d.lastLessOrEqual(m.param2);
		if (i && i->isClearTo() && i->getEndKey() >= m.param2) {
			m.param2 = i->getEndKey();
		} else if (SERVER_KNOBS->ENABLE_CLEAR_RANGE_EAGER_READS) {
			// Expand to the next set or clear (from storage or latestVersion), and if it
			// is a clear, engulf it as well
			i = d.lower_bound(m.param2);
			KeyRef endKeyAtStorageVersion =
			    m.param2 == eagerTrustedEnd ? eagerTrustedEnd : std::min(eager->getKeyEnd(m.param2), eagerTrustedEnd);
			if (!i || endKeyAtStorageVersion < i.key())
				m.param2 = endKeyAtStorageVersion;
			else if (i->isClearTo())
				m.param2 = i->getEndKey();
			else
				m.param2 = i.key();
		}
	} else if (m.type != MutationRef::SetValue && (m.type)) {

		Optional<StringRef> oldVal;
		auto it = data.atLatest().lastLessOrEqual(m.param1);
		if (it != data.atLatest().end() && it->isValue() && it.key() == m.param1)
			oldVal = it->getValue();
		else if (it != data.atLatest().end() && it->isClearTo() && it->getEndKey() > m.param1) {
			TEST(true); // Atomic op right after a clear.
		} else {
			Optional<Value>& oldThing = eager->getValue(m.param1);
			if (oldThing.present())
				oldVal = oldThing.get();
		}

		switch (m.type) {
		case MutationRef::AddValue:
			m.param2 = doLittleEndianAdd(oldVal, m.param2, ar);
			break;
		case MutationRef::And:
			m.param2 = doAnd(oldVal, m.param2, ar);
			break;
		case MutationRef::Or:
			m.param2 = doOr(oldVal, m.param2, ar);
			break;
		case MutationRef::Xor:
			m.param2 = doXor(oldVal, m.param2, ar);
			break;
		case MutationRef::AppendIfFits:
			m.param2 = doAppendIfFits(oldVal, m.param2, ar);
			break;
		case MutationRef::Max:
			m.param2 = doMax(oldVal, m.param2, ar);
			break;
		case MutationRef::Min:
			m.param2 = doMin(oldVal, m.param2, ar);
			break;
		case MutationRef::ByteMin:
			m.param2 = doByteMin(oldVal, m.param2, ar);
			break;
		case MutationRef::ByteMax:
			m.param2 = doByteMax(oldVal, m.param2, ar);
			break;
		case MutationRef::MinV2:
			m.param2 = doMinV2(oldVal, m.param2, ar);
			break;
		case MutationRef::AndV2:
			m.param2 = doAndV2(oldVal, m.param2, ar);
			break;
		case MutationRef::CompareAndClear:
			if (oldVal.present() && m.param2 == oldVal.get()) {
				m.type = MutationRef::ClearRange;
				m.param2 = keyAfter(m.param1, ar);
				return expandMutation(m, data, eager, eagerTrustedEnd, ar);
			}
			return false;
		}
		m.type = MutationRef::SetValue;
	}

	return true;
}

void applyMutation(StorageServer* self, MutationRef const& m, Arena& arena, StorageServer::VersionedData& data) {
	// m is expected to be in arena already
	// Clear split keys are added to arena
	StorageMetrics metrics;
	metrics.bytesPerKSecond = mvccStorageBytes(m) / 2;
	metrics.iosPerKSecond = 1;
	self->metrics.notify(m.param1, metrics);

	if (m.type == MutationRef::SetValue) {
		// VersionedMap (data) is bookkeeping all empty ranges. If the key to be set is new, it is supposed to be in a
		// range what was empty. Break the empty range into halves.
		auto prev = data.atLatest().lastLessOrEqual(m.param1);
		if (prev && prev->isClearTo() && prev->getEndKey() > m.param1) {
			ASSERT(prev.key() <= m.param1);
			KeyRef end = prev->getEndKey();
			// the insert version of the previous clear is preserved for the "left half", because in
			// changeDurableVersion() the previous clear is still responsible for removing it insert() invalidates prev,
			// so prev.key() is not safe to pass to it by reference
			data.insert(KeyRef(prev.key()),
			            ValueOrClearToRef::clearTo(m.param1),
			            prev.insertVersion()); // overwritten by below insert if empty
			KeyRef nextKey = keyAfter(m.param1, arena);
			if (end != nextKey) {
				ASSERT(end > nextKey);
				// the insert version of the "right half" is not preserved, because in changeDurableVersion() this set
				// is responsible for removing it
				// FIXME: This copy is technically an asymptotic problem, definitely a waste of memory (copy of keyAfter
				// is a waste, but not asymptotic)
				data.insert(nextKey, ValueOrClearToRef::clearTo(KeyRef(arena, end)));
			}
		}
		data.insert(m.param1, ValueOrClearToRef::value(m.param2));
		self->watches.trigger(m.param1);
	} else if (m.type == MutationRef::ClearRange) {
		data.erase(m.param1, m.param2);
		ASSERT(m.param2 > m.param1);
		ASSERT(!data.isClearContaining(data.atLatest(), m.param1));
		data.insert(m.param1, ValueOrClearToRef::clearTo(m.param2));
		self->watches.triggerRange(m.param1, m.param2);
	}
}

void removeDataRange(StorageServer* ss,
                     Standalone<VerUpdateRef>& mLV,
                     KeyRangeMap<Reference<ShardInfo>>& shards,
                     KeyRangeRef range) {
	// modify the latest version of data to remove all sets and trim all clears to exclude range.
	// Add a clear to mLV (mutationLog[data.getLatestVersion()]) that ensures all keys in range are removed from the
	// disk when this latest version becomes durable mLV is also modified if necessary to ensure that split clears can
	// be forgotten

	MutationRef clearRange(MutationRef::ClearRange, range.begin, range.end);
	clearRange = ss->addMutationToMutationLog(mLV, clearRange);

	auto& data = ss->mutableData();

	// Expand the range to the right to include other shards not in versionedData
	for (auto r = shards.rangeContaining(range.end); r != shards.ranges().end() && !r->value()->isInVersionedData();
	     ++r)
		range = KeyRangeRef(range.begin, r->end());

	auto endClear = data.atLatest().lastLess(range.end);
	if (endClear && endClear->isClearTo() && endClear->getEndKey() > range.end) {
		// This clear has been bumped up to insertVersion==data.getLatestVersion and needs a corresponding mutation log
		// entry to forget
		MutationRef m(MutationRef::ClearRange, range.end, endClear->getEndKey());
		m = ss->addMutationToMutationLog(mLV, m);
		data.insert(m.param1, ValueOrClearToRef::clearTo(m.param2));
	}

	auto beginClear = data.atLatest().lastLess(range.begin);
	if (beginClear && beginClear->isClearTo() && beginClear->getEndKey() > range.begin) {
		// We don't need any special mutationLog entry - because the begin key and insert version are unchanged the
		// original clear
		//   mutation works to forget this one - but we need range.begin in the right arena
		KeyRef rb(mLV.arena(), range.begin);
		// insert() invalidates beginClear, so beginClear.key() is not safe to pass to it by reference
		data.insert(KeyRef(beginClear.key()), ValueOrClearToRef::clearTo(rb), beginClear.insertVersion());
	}

	data.erase(range.begin, range.end);
}

void setAvailableStatus(StorageServer* self, KeyRangeRef keys, bool available);
void setAssignedStatus(StorageServer* self, KeyRangeRef keys, bool nowAssigned);

void coalesceShards(StorageServer* data, KeyRangeRef keys) {
	auto shardRanges = data->shards.intersectingRanges(keys);
	auto fullRange = data->shards.ranges();

	auto iter = shardRanges.begin();
	if (iter != fullRange.begin())
		--iter;
	auto iterEnd = shardRanges.end();
	if (iterEnd != fullRange.end())
		++iterEnd;

	bool lastReadable = false;
	bool lastNotAssigned = false;
	KeyRangeMap<Reference<ShardInfo>>::iterator lastRange;

	for (; iter != iterEnd; ++iter) {
		if (lastReadable && iter->value()->isReadable()) {
			KeyRange range = KeyRangeRef(lastRange->begin(), iter->end());
			data->addShard(ShardInfo::newReadWrite(range, data));
			iter = data->shards.rangeContaining(range.begin);
		} else if (lastNotAssigned && iter->value()->notAssigned()) {
			KeyRange range = KeyRangeRef(lastRange->begin(), iter->end());
			data->addShard(ShardInfo::newNotAssigned(range));
			iter = data->shards.rangeContaining(range.begin);
		}

		lastReadable = iter->value()->isReadable();
		lastNotAssigned = iter->value()->notAssigned();
		lastRange = iter;
	}
}

template <class T>
void addMutation(T& target, Version version, MutationRef const& mutation) {
	target.addMutation(version, mutation);
}

template <class T>
void addMutation(Reference<T>& target, Version version, MutationRef const& mutation) {
	addMutation(*target, version, mutation);
}

template <class T>
void splitMutations(StorageServer* data, KeyRangeMap<T>& map, VerUpdateRef const& update) {
	for (int i = 0; i < update.mutations.size(); i++) {
		splitMutation(data, map, update.mutations[i], update.version);
	}
}

template <class T>
void splitMutation(StorageServer* data, KeyRangeMap<T>& map, MutationRef const& m, Version ver) {
	if (isSingleKeyMutation((MutationRef::Type)m.type)) {
		if (!SHORT_CIRCUT_ACTUAL_STORAGE || !normalKeys.contains(m.param1))
			addMutation(map.rangeContaining(m.param1)->value(), ver, m);
	} else if (m.type == MutationRef::ClearRange) {
		KeyRangeRef mKeys(m.param1, m.param2);
		if (!SHORT_CIRCUT_ACTUAL_STORAGE || !normalKeys.contains(mKeys)) {
			auto r = map.intersectingRanges(mKeys);
			for (auto i = r.begin(); i != r.end(); ++i) {
				KeyRangeRef k = mKeys & i->range();
				addMutation(i->value(), ver, MutationRef((MutationRef::Type)m.type, k.begin, k.end));
			}
		}
	} else
		ASSERT(false); // Unknown mutation type in splitMutations
}

ACTOR Future<Void> logFetchKeysWarning(AddingShard* shard) {
	state double startTime = now();
	loop {
		state double waitSeconds = BUGGIFY ? 5.0 : 600.0;
		wait(delay(waitSeconds));

		const auto traceEventLevel =
		    waitSeconds > SERVER_KNOBS->FETCH_KEYS_TOO_LONG_TIME_CRITERIA ? SevWarnAlways : SevInfo;
		TraceEvent(traceEventLevel, "FetchKeysTooLong")
		    .detail("Duration", now() - startTime)
		    .detail("Phase", shard->phase)
		    .detail("Begin", shard->keys.begin.printable())
		    .detail("End", shard->keys.end.printable());
	}
}

class FetchKeysMetricReporter {
	const UID uid;
	const double startTime;
	int fetchedBytes;
	StorageServer::FetchKeysHistograms& histograms;
	StorageServer::CurrentRunningFetchKeys& currentRunning;
	Counter& bytesFetchedCounter;
	Counter& kvFetchedCounter;

public:
	FetchKeysMetricReporter(const UID& uid_,
	                        const double startTime_,
	                        const KeyRange& keyRange,
	                        StorageServer::FetchKeysHistograms& histograms_,
	                        StorageServer::CurrentRunningFetchKeys& currentRunning_,
	                        Counter& bytesFetchedCounter,
	                        Counter& kvFetchedCounter)
	  : uid(uid_), startTime(startTime_), fetchedBytes(0), histograms(histograms_), currentRunning(currentRunning_),
	    bytesFetchedCounter(bytesFetchedCounter), kvFetchedCounter(kvFetchedCounter) {

		currentRunning.recordStart(uid, keyRange);
	}

	void addFetchedBytes(const int bytes, const int kvCount) {
		fetchedBytes += bytes;
		bytesFetchedCounter += bytes;
		kvFetchedCounter += kvCount;
	}

	~FetchKeysMetricReporter() {
		double latency = now() - startTime;

		// If fetchKeys is *NOT* run, i.e. returning immediately, still report a record.
		if (latency == 0)
			latency = 1e6;

		const uint32_t bandwidth = fetchedBytes / latency;

		histograms.latency->sampleSeconds(latency);
		histograms.bytes->sample(fetchedBytes);
		histograms.bandwidth->sample(bandwidth);

		currentRunning.recordFinish(uid);
	}
};

ACTOR Future<Void> tryGetRange(PromiseStream<RangeResult> results, Transaction* tr, KeyRange keys) {
	state KeySelectorRef begin = firstGreaterOrEqual(keys.begin);
	state KeySelectorRef end = firstGreaterOrEqual(keys.end);

	try {
		loop {
			GetRangeLimits limits(GetRangeLimits::ROW_LIMIT_UNLIMITED, SERVER_KNOBS->FETCH_BLOCK_BYTES);
			limits.minRows = 0;
			state RangeResult rep = wait(tr->getRange(begin, end, limits, Snapshot::True));
			if (!rep.more) {
				rep.readThrough = keys.end;
			}
			results.send(rep);

			if (!rep.more) {
				results.sendError(end_of_stream());
				return Void();
			}

			if (rep.readThrough.present()) {
				begin = firstGreaterOrEqual(rep.readThrough.get());
			} else {
				begin = firstGreaterThan(rep.end()[-1].key);
			}
		}
	} catch (Error& e) {
		if (e.code() == error_code_actor_cancelled) {
			throw;
		}
		results.sendError(e);
		throw;
	}
}

ACTOR Future<Void> fetchKeys(StorageServer* data, AddingShard* shard) {
	state const UID fetchKeysID = deterministicRandom()->randomUniqueID();
	state TraceInterval interval("FetchKeys");
	state KeyRange keys = shard->keys;
	state Future<Void> warningLogger = logFetchKeysWarning(shard);
	state const double startTime = now();
	state FetchKeysMetricReporter metricReporter(fetchKeysID,
	                                             startTime,
	                                             keys,
	                                             data->fetchKeysHistograms,
	                                             data->currentRunningFetchKeys,
	                                             data->counters.bytesFetched,
	                                             data->counters.kvFetched);

	// delay(0) to force a return to the run loop before the work of fetchKeys is started.
	//  This allows adding->start() to be called inline with CSK.
	wait(data->coreStarted.getFuture() && delay(0));

	try {
		DEBUG_KEY_RANGE("fetchKeysBegin", data->version.get(), shard->keys, data->thisServerID);

		TraceEvent(SevDebug, interval.begin(), data->thisServerID)
		    .detail("KeyBegin", shard->keys.begin)
		    .detail("KeyEnd", shard->keys.end);

		validate(data);

		// Wait (if necessary) for the latest version at which any key in keys was previously available (+1) to be
		// durable
		auto navr = data->newestAvailableVersion.intersectingRanges(keys);
		Version lastAvailable = invalidVersion;
		for (auto r = navr.begin(); r != navr.end(); ++r) {
			ASSERT(r->value() != latestVersion);
			lastAvailable = std::max(lastAvailable, r->value());
		}
		auto ndvr = data->newestDirtyVersion.intersectingRanges(keys);
		for (auto r = ndvr.begin(); r != ndvr.end(); ++r)
			lastAvailable = std::max(lastAvailable, r->value());

		if (lastAvailable != invalidVersion && lastAvailable >= data->durableVersion.get()) {
			TEST(true); // FetchKeys waits for previous available version to be durable
			wait(data->durableVersion.whenAtLeast(lastAvailable + 1));
		}

		TraceEvent(SevDebug, "FetchKeysVersionSatisfied", data->thisServerID).detail("FKID", interval.pairID);

		wait(data->fetchKeysParallelismLock.take(TaskPriority::DefaultYield));
		state FlowLock::Releaser holdingFKPL(data->fetchKeysParallelismLock);

		state double executeStart = now();
		++data->counters.fetchWaitingCount;
		data->counters.fetchWaitingMS += 1000 * (executeStart - startTime);

		// Fetch keys gets called while the update actor is processing mutations. data->version will not be updated
		// until all mutations for a version have been processed. We need to take the durableVersionLock to ensure
		// data->version is greater than the version of the mutation which caused the fetch to be initiated.
		wait(data->durableVersionLock.take());

		shard->phase = AddingShard::Fetching;

		data->durableVersionLock.release();

		wait(delay(0));

		// Get the history
		state int debug_getRangeRetries = 0;
		state int debug_nextRetryToLog = 1;

		// FIXME: The client cache does not notice when servers are added to a team. To read from a local storage server
		// we must refresh the cache manually.
		data->cx->invalidateCache(keys);

		loop {
			state Transaction tr(data->cx);
			state Version fetchVersion = data->version.get();

			TraceEvent(SevDebug, "FetchKeysUnblocked", data->thisServerID)
			    .detail("FKID", interval.pairID)
			    .detail("Version", fetchVersion);

			while (!shard->updates.empty() && shard->updates[0].version <= fetchVersion)
				shard->updates.pop_front();
			tr.setVersion(fetchVersion);
			tr.info.taskID = TaskPriority::FetchKeys;
			state PromiseStream<RangeResult> results;
			state Future<Void> hold = SERVER_KNOBS->FETCH_USING_STREAMING
			                              ? tr.getRangeStream(results, keys, GetRangeLimits(), Snapshot::True)
			                              : tryGetRange(results, &tr, keys);
			state Key nfk = keys.begin;

			try {
				loop {
					TEST(true); // Fetching keys for transferred shard
					while (data->fetchKeysBudgetUsed.get()) {
						wait(data->fetchKeysBudgetUsed.onChange());
					}
					state RangeResult this_block = waitNext(results.getFuture());

					state int expectedBlockSize =
					    (int)this_block.expectedSize() + (8 - (int)sizeof(KeyValueRef)) * this_block.size();

					TraceEvent(SevDebug, "FetchKeysBlock", data->thisServerID)
					    .detail("FKID", interval.pairID)
					    .detail("BlockRows", this_block.size())
					    .detail("BlockBytes", expectedBlockSize)
					    .detail("KeyBegin", keys.begin)
					    .detail("KeyEnd", keys.end)
					    .detail("Last", this_block.size() ? this_block.end()[-1].key : std::string())
					    .detail("Version", fetchVersion)
					    .detail("More", this_block.more);
<<<<<<< HEAD
					DEBUG_KEY_RANGE("fetchRange", fetchVersion, keys);
					if(MUTATION_TRACKING_ENABLED) {
						for (auto k = this_block.begin(); k != this_block.end(); ++k)
							DEBUG_MUTATION("fetch", fetchVersion, MutationRef(MutationRef::SetValue, k->key, k->value));
=======

					DEBUG_KEY_RANGE("fetchRange", fetchVersion, keys, data->thisServerID);
					if (MUTATION_TRACKING_ENABLED) {
						for (auto k = this_block.begin(); k != this_block.end(); ++k) {
							DEBUG_MUTATION("fetch",
							               fetchVersion,
							               MutationRef(MutationRef::SetValue, k->key, k->value),
							               data->thisServerID);
						}
>>>>>>> 3727c02b
					}

					metricReporter.addFetchedBytes(expectedBlockSize, this_block.size());

					// Write this_block to storage
					state KeyValueRef* kvItr = this_block.begin();
					for (; kvItr != this_block.end(); ++kvItr) {
						data->storage.writeKeyValue(*kvItr);
						wait(yield());
					}

					kvItr = this_block.begin();
					for (; kvItr != this_block.end(); ++kvItr) {
						data->byteSampleApplySet(*kvItr, invalidVersion);
						wait(yield());
					}

					ASSERT(this_block.readThrough.present() || this_block.size());
					nfk = this_block.readThrough.present() ? this_block.readThrough.get()
					                                       : keyAfter(this_block.end()[-1].key);
					this_block = RangeResult();

					data->fetchKeysBytesBudget -= expectedBlockSize;
					if (data->fetchKeysBytesBudget <= 0) {
						data->fetchKeysBudgetUsed.set(true);
					}
				}
			} catch (Error& e) {
				if (e.code() != error_code_end_of_stream && e.code() != error_code_connection_failed &&
				    e.code() != error_code_transaction_too_old && e.code() != error_code_future_version &&
				    e.code() != error_code_process_behind) {
					throw;
				}
				if (nfk == keys.begin) {
					TraceEvent("FKBlockFail", data->thisServerID)
					    .error(e, true)
					    .suppressFor(1.0)
					    .detail("FKID", interval.pairID);

					// FIXME: remove when we no longer support upgrades from 5.X
					if (debug_getRangeRetries >= 100) {
						data->cx->enableLocalityLoadBalance = EnableLocalityLoadBalance::False;
						TraceEvent(SevWarnAlways, "FKDisableLB").detail("FKID", fetchKeysID);
					}

					debug_getRangeRetries++;
					if (debug_nextRetryToLog == debug_getRangeRetries) {
						debug_nextRetryToLog += std::min(debug_nextRetryToLog, 1024);
						TraceEvent(SevWarn, "FetchPast", data->thisServerID)
						    .detail("TotalAttempts", debug_getRangeRetries)
						    .detail("FKID", interval.pairID)
						    .detail("N", fetchVersion)
						    .detail("E", data->version.get());
					}
					wait(delayJittered(FLOW_KNOBS->PREVENT_FAST_SPIN_DELAY));
					continue;
				}
				if (nfk < keys.end) {
					std::deque<Standalone<VerUpdateRef>> updatesToSplit = std::move(shard->updates);

					// This actor finishes committing the keys [keys.begin,nfk) that we already fetched.
					// The remaining unfetched keys [nfk,keys.end) will become a separate AddingShard with its own
					// fetchKeys.
					shard->server->addShard(ShardInfo::addingSplitLeft(KeyRangeRef(keys.begin, nfk), shard));
					shard->server->addShard(ShardInfo::newAdding(data, KeyRangeRef(nfk, keys.end)));
					shard = data->shards.rangeContaining(keys.begin).value()->adding.get();
					warningLogger = logFetchKeysWarning(shard);
					AddingShard* otherShard = data->shards.rangeContaining(nfk).value()->adding.get();
					keys = shard->keys;

					// Split our prior updates.  The ones that apply to our new, restricted key range will go back into
					// shard->updates, and the ones delivered to the new shard will be discarded because it is in
					// WaitPrevious phase (hasn't chosen a fetchVersion yet). What we are doing here is expensive and
					// could get more expensive if we started having many more blocks per shard. May need optimization
					// in the future.
					std::deque<Standalone<VerUpdateRef>>::iterator u = updatesToSplit.begin();
					for (; u != updatesToSplit.end(); ++u) {
						splitMutations(data, data->shards, *u);
					}

					TEST(true); // fetchkeys has more
					TEST(shard->updates.size()); // Shard has updates
					ASSERT(otherShard->updates.empty());
				}
				break;
			}
		}

		// FIXME: remove when we no longer support upgrades from 5.X
		data->cx->enableLocalityLoadBalance = EnableLocalityLoadBalance::True;
		TraceEvent(SevWarnAlways, "FKReenableLB").detail("FKID", fetchKeysID);

		// We have completed the fetch and write of the data, now we wait for MVCC window to pass.
		//  As we have finished this work, we will allow more work to start...
		shard->fetchComplete.send(Void());

		TraceEvent(SevDebug, "FKBeforeFinalCommit", data->thisServerID)
		    .detail("FKID", interval.pairID)
		    .detail("SV", data->storageVersion())
		    .detail("DV", data->durableVersion.get());
		// Directly commit()ing the IKVS would interfere with updateStorage, possibly resulting in an incomplete version
		// being recovered. Instead we wait for the updateStorage loop to commit something (and consequently also what
		// we have written)

		holdingFKPL.release();
		wait(data->durableVersion.whenAtLeast(data->storageVersion() + 1));

		TraceEvent(SevDebug, "FKAfterFinalCommit", data->thisServerID)
		    .detail("FKID", interval.pairID)
		    .detail("SV", data->storageVersion())
		    .detail("DV", data->durableVersion.get());

		// Wait to run during update(), after a new batch of versions is received from the tlog but before eager reads
		// take place.
		Promise<FetchInjectionInfo*> p;
		data->readyFetchKeys.push_back(p);

		// After we add to the promise readyFetchKeys, update() would provide a pointer to FetchInjectionInfo that we
		// can put mutation in.
		FetchInjectionInfo* batch = wait(p.getFuture());
		TraceEvent(SevDebug, "FKUpdateBatch", data->thisServerID).detail("FKID", interval.pairID);

		shard->phase = AddingShard::Waiting;

		// Choose a transferredVersion.  This choice and timing ensure that
		//   * The transferredVersion can be mutated in versionedData
		//   * The transferredVersion isn't yet committed to storage (so we can write the availability status change)
		//   * The transferredVersion is <= the version of any of the updates in batch, and if there is an equal version
		//     its mutations haven't been processed yet
		shard->transferredVersion = data->version.get() + 1;
		// shard->transferredVersion = batch->changes[0].version;  //< FIXME: This obeys the documented properties, and
		// seems "safer" because it never introduces extra versions into the data structure, but violates some ASSERTs
		// currently
		data->mutableData().createNewVersion(shard->transferredVersion);
		ASSERT(shard->transferredVersion > data->storageVersion());
		ASSERT(shard->transferredVersion == data->data().getLatestVersion());

		TraceEvent(SevDebug, "FetchKeysHaveData", data->thisServerID)
		    .detail("FKID", interval.pairID)
		    .detail("Version", shard->transferredVersion)
		    .detail("StorageVersion", data->storageVersion());
		validate(data);

		// Put the updates that were collected during the FinalCommit phase into the batch at the transferredVersion.
		// Eager reads will be done for them by update(), and the mutations will come back through
		// AddingShard::addMutations and be applied to versionedMap and mutationLog as normal. The lie about their
		// version is acceptable because this shard will never be read at versions < transferredVersion
		for (auto i = shard->updates.begin(); i != shard->updates.end(); ++i) {
			i->version = shard->transferredVersion;
			batch->arena.dependsOn(i->arena());
		}

		int startSize = batch->changes.size();
		TEST(startSize); // Adding fetch data to a batch which already has changes
		batch->changes.resize(batch->changes.size() + shard->updates.size());

		// FIXME: pass the deque back rather than copy the data
		std::copy(shard->updates.begin(), shard->updates.end(), batch->changes.begin() + startSize);
		Version checkv = shard->transferredVersion;

		for (auto b = batch->changes.begin() + startSize; b != batch->changes.end(); ++b) {
			ASSERT(b->version >= checkv);
			checkv = b->version;
<<<<<<< HEAD
			if(MUTATION_TRACKING_ENABLED) {
				for (auto& m : b->mutations)
					DEBUG_MUTATION("fetchKeysFinalCommitInject", batch->changes[0].version, m);
=======
			if (MUTATION_TRACKING_ENABLED) {
				for (auto& m : b->mutations) {
					DEBUG_MUTATION("fetchKeysFinalCommitInject", batch->changes[0].version, m, data->thisServerID);
				}
>>>>>>> 3727c02b
			}
		}

		shard->updates.clear();

		setAvailableStatus(data,
		                   keys,
		                   true); // keys will be available when getLatestVersion()==transferredVersion is durable

		// Note that since it receives a pointer to FetchInjectionInfo, the thread does not leave this actor until this
		// point.

		// Wait for the transferredVersion (and therefore the shard data) to be committed and durable.
		wait(data->durableVersion.whenAtLeast(shard->transferredVersion));

		ASSERT(data->shards[shard->keys.begin]->assigned() &&
		       data->shards[shard->keys.begin]->keys ==
		           shard->keys); // We aren't changing whether the shard is assigned
		data->newestAvailableVersion.insert(shard->keys, latestVersion);
		shard->readWrite.send(Void());
		data->addShard(ShardInfo::newReadWrite(shard->keys, data)); // invalidates shard!
		coalesceShards(data, keys);

		validate(data);

		++data->counters.fetchExecutingCount;
		data->counters.fetchExecutingMS += 1000 * (now() - executeStart);

		TraceEvent(SevDebug, interval.end(), data->thisServerID);
	} catch (Error& e) {
		TraceEvent(SevDebug, interval.end(), data->thisServerID).error(e, true).detail("Version", data->version.get());

		if (e.code() == error_code_actor_cancelled && !data->shuttingDown && shard->phase >= AddingShard::Fetching) {
			if (shard->phase < AddingShard::Waiting) {
				data->storage.clearRange(keys);
				data->byteSampleApplyClear(keys, invalidVersion);
			} else {
				ASSERT(data->data().getLatestVersion() > data->version.get());
				removeDataRange(
				    data, data->addVersionToMutationLog(data->data().getLatestVersion()), data->shards, keys);
				setAvailableStatus(data, keys, false);
				// Prevent another, overlapping fetchKeys from entering the Fetching phase until
				// data->data().getLatestVersion() is durable
				data->newestDirtyVersion.insert(keys, data->data().getLatestVersion());
			}
		}

		TraceEvent(SevError, "FetchKeysError", data->thisServerID)
		    .error(e)
		    .detail("Elapsed", now() - startTime)
		    .detail("KeyBegin", keys.begin)
		    .detail("KeyEnd", keys.end);
		if (e.code() != error_code_actor_cancelled)
			data->otherError.sendError(e); // Kill the storage server.  Are there any recoverable errors?
		throw; // goes nowhere
	}

	return Void();
};

AddingShard::AddingShard(StorageServer* server, KeyRangeRef const& keys)
  : keys(keys), server(server), transferredVersion(invalidVersion), phase(WaitPrevious) {
	fetchClient = fetchKeys(server, this);
}

void AddingShard::addMutation(Version version, MutationRef const& mutation) {
	if (mutation.type == mutation.ClearRange) {
		ASSERT(keys.begin <= mutation.param1 && mutation.param2 <= keys.end);
	} else if (isSingleKeyMutation((MutationRef::Type)mutation.type)) {
		ASSERT(keys.contains(mutation.param1));
	}

	if (phase == WaitPrevious) {
		// Updates can be discarded
	} else if (phase == Fetching) {
		// Save incoming mutations (See the comments of member variable `updates`).

		// Create a new VerUpdateRef in updates queue if it is a new version.
		if (!updates.size() || version > updates.end()[-1].version) {
			VerUpdateRef v;
			v.version = version;
			v.isPrivateData = false;
			updates.push_back(v);
		} else {
			ASSERT(version == updates.end()[-1].version);
		}
		// Add the mutation to the version.
		updates.back().mutations.push_back_deep(updates.back().arena(), mutation);
	} else if (phase == Waiting) {
		server->addMutation(version, mutation, keys, server->updateEagerReads);
	} else
		ASSERT(false);
}

void ShardInfo::addMutation(Version version, MutationRef const& mutation) {
	ASSERT((void*)this);
	ASSERT(keys.contains(mutation.param1));
	if (adding)
		adding->addMutation(version, mutation);
	else if (readWrite)
		readWrite->addMutation(version, mutation, this->keys, readWrite->updateEagerReads);
	else if (mutation.type != MutationRef::ClearRange) {
<<<<<<< HEAD
		TraceEvent(SevError, "DeliveredToNotAssigned")
		    .detail("Version", version)
		    .detail("Mutation", mutation);
=======
		TraceEvent(SevError, "DeliveredToNotAssigned").detail("Version", version).detail("Mutation", mutation);
>>>>>>> 3727c02b
		ASSERT(false); // Mutation delivered to notAssigned shard!
	}
}

enum ChangeServerKeysContext { CSK_UPDATE, CSK_RESTORE };
const char* changeServerKeysContextName[] = { "Update", "Restore" };

void changeServerKeys(StorageServer* data,
                      const KeyRangeRef& keys,
                      bool nowAssigned,
                      Version version,
                      ChangeServerKeysContext context) {
	ASSERT(!keys.empty());

	// TraceEvent("ChangeServerKeys", data->thisServerID)
	//     .detail("KeyBegin", keys.begin)
	//     .detail("KeyEnd", keys.end)
	//     .detail("NowAssigned", nowAssigned)
	//     .detail("Version", version)
	//     .detail("Context", changeServerKeysContextName[(int)context]);
	validate(data);

	// TODO(alexmiller): Figure out how to selectively enable spammy data distribution events.
	DEBUG_KEY_RANGE(nowAssigned ? "KeysAssigned" : "KeysUnassigned", version, keys, data->thisServerID);

	bool isDifferent = false;
	auto existingShards = data->shards.intersectingRanges(keys);
	for (auto it = existingShards.begin(); it != existingShards.end(); ++it) {
		if (nowAssigned != it->value()->assigned()) {
			isDifferent = true;
			TraceEvent("CSKRangeDifferent", data->thisServerID)
			    .detail("KeyBegin", it->range().begin)
			    .detail("KeyEnd", it->range().end);
			break;
		}
	}
	if (!isDifferent) {
		// TraceEvent("CSKShortCircuit", data->thisServerID).detail("KeyBegin", keys.begin).detail("KeyEnd", keys.end);
		return;
	}

	// Save a backup of the ShardInfo references before we start messing with shards, in order to defer fetchKeys
	// cancellation (and its potential call to removeDataRange()) until shards is again valid
	vector<Reference<ShardInfo>> oldShards;
	auto os = data->shards.intersectingRanges(keys);
	for (auto r = os.begin(); r != os.end(); ++r)
		oldShards.push_back(r->value());

	// As addShard (called below)'s documentation requires, reinitialize any overlapping range(s)
	auto ranges = data->shards.getAffectedRangesAfterInsertion(
	    keys, Reference<ShardInfo>()); // null reference indicates the range being changed
	for (int i = 0; i < ranges.size(); i++) {
		if (!ranges[i].value) {
			ASSERT((KeyRangeRef&)ranges[i] == keys); // there shouldn't be any nulls except for the range being inserted
		} else if (ranges[i].value->notAssigned())
			data->addShard(ShardInfo::newNotAssigned(ranges[i]));
		else if (ranges[i].value->isReadable())
			data->addShard(ShardInfo::newReadWrite(ranges[i], data));
		else {
			ASSERT(ranges[i].value->adding);
			data->addShard(ShardInfo::newAdding(data, ranges[i]));
			TEST(true); // ChangeServerKeys reFetchKeys
		}
	}

	// Shard state depends on nowAssigned and whether the data is available (actually assigned in memory or on the disk)
	// up to the given version.  The latter depends on data->newestAvailableVersion, so loop over the ranges of that.
	// SOMEDAY: Could this just use shards?  Then we could explicitly do the removeDataRange here when an
	// adding/transferred shard is cancelled
	auto vr = data->newestAvailableVersion.intersectingRanges(keys);
	std::vector<std::pair<KeyRange, Version>> changeNewestAvailable;
	std::vector<KeyRange> removeRanges;
	for (auto r = vr.begin(); r != vr.end(); ++r) {
		KeyRangeRef range = keys & r->range();
		bool dataAvailable = r->value() == latestVersion || r->value() >= version;
		// TraceEvent("CSKRange", data->thisServerID)
		//     .detail("KeyBegin", range.begin)
		//     .detail("KeyEnd", range.end)
		//     .detail("Available", dataAvailable)
		//     .detail("NowAssigned", nowAssigned)
		//     .detail("NewestAvailable", r->value())
		//     .detail("ShardState0", data->shards[range.begin]->debugDescribeState());
		if (!nowAssigned) {
			if (dataAvailable) {
				ASSERT(r->value() ==
				       latestVersion); // Not that we care, but this used to be checked instead of dataAvailable
				ASSERT(data->mutableData().getLatestVersion() > version || context == CSK_RESTORE);
				changeNewestAvailable.emplace_back(range, version);
				removeRanges.push_back(range);
			}
			data->addShard(ShardInfo::newNotAssigned(range));
			data->watches.triggerRange(range.begin, range.end);
		} else if (!dataAvailable) {
			// SOMEDAY: Avoid restarting adding/transferred shards
			if (version == 0) { // bypass fetchkeys; shard is known empty at version 0
				changeNewestAvailable.emplace_back(range, latestVersion);
				data->addShard(ShardInfo::newReadWrite(range, data));
				setAvailableStatus(data, range, true);
			} else {
				auto& shard = data->shards[range.begin];
				if (!shard->assigned() || shard->keys != range)
					data->addShard(ShardInfo::newAdding(data, range));
			}
		} else {
			changeNewestAvailable.emplace_back(range, latestVersion);
			data->addShard(ShardInfo::newReadWrite(range, data));
		}
	}
	// Update newestAvailableVersion when a shard becomes (un)available (in a separate loop to avoid invalidating vr
	// above)
	for (auto r = changeNewestAvailable.begin(); r != changeNewestAvailable.end(); ++r)
		data->newestAvailableVersion.insert(r->first, r->second);

	if (!nowAssigned)
		data->metrics.notifyNotReadable(keys);

	coalesceShards(data, KeyRangeRef(ranges[0].begin, ranges[ranges.size() - 1].end));

	// Now it is OK to do removeDataRanges, directly and through fetchKeys cancellation (and we have to do so before
	// validate())
	oldShards.clear();
	ranges.clear();
	for (auto r = removeRanges.begin(); r != removeRanges.end(); ++r) {
		removeDataRange(data, data->addVersionToMutationLog(data->data().getLatestVersion()), data->shards, *r);
		setAvailableStatus(data, *r, false);
	}
	validate(data);
}

void rollback(StorageServer* data, Version rollbackVersion, Version nextVersion) {
	TEST(true); // call to shard rollback
	DEBUG_KEY_RANGE("Rollback", rollbackVersion, allKeys, data->thisServerID);

	// We used to do a complicated dance to roll back in MVCC history.  It's much simpler, and more testable,
	// to simply restart the storage server actor and restore from the persistent disk state, and then roll
	// forward from the TLog's history.  It's not quite as efficient, but we rarely have to do this in practice.

	// FIXME: This code is relying for liveness on an undocumented property of the log system implementation: that after
	// a rollback the rolled back versions will eventually be missing from the peeked log.  A more sophisticated
	// approach would be to make the rollback range durable and, after reboot, skip over those versions if they appear
	// in peek results.

	throw please_reboot();
}

void StorageServer::addMutation(Version version,
                                MutationRef const& mutation,
                                KeyRangeRef const& shard,
                                UpdateEagerReadInfo* eagerReads) {
	MutationRef expanded = mutation;
	auto& mLog = addVersionToMutationLog(version);

	if (!expandMutation(expanded, data(), eagerReads, shard.end, mLog.arena())) {
		return;
	}
	expanded = addMutationToMutationLog(mLog, expanded);
	DEBUG_MUTATION("applyMutation", version, expanded, thisServerID)
	    .detail("ShardBegin", shard.begin)
	    .detail("ShardEnd", shard.end);
	applyMutation(this, expanded, mLog.arena(), mutableData());
	// printf("\nSSUpdate: Printing versioned tree after applying mutation\n");
	// mutableData().printTree(version);
}

struct OrderByVersion {
	bool operator()(const VerUpdateRef& a, const VerUpdateRef& b) {
		if (a.version != b.version)
			return a.version < b.version;
		if (a.isPrivateData != b.isPrivateData)
			return a.isPrivateData;
		return false;
	}
};

#define PERSIST_PREFIX "\xff\xff"

// Immutable
static const KeyValueRef persistFormat(LiteralStringRef(PERSIST_PREFIX "Format"),
                                       LiteralStringRef("FoundationDB/StorageServer/1/4"));
static const KeyRangeRef persistFormatReadableRange(LiteralStringRef("FoundationDB/StorageServer/1/2"),
                                                    LiteralStringRef("FoundationDB/StorageServer/1/5"));
static const KeyRef persistID = LiteralStringRef(PERSIST_PREFIX "ID");
static const KeyRef persistTssPairID = LiteralStringRef(PERSIST_PREFIX "tssPairID");
static const KeyRef persistTssQuarantine = LiteralStringRef(PERSIST_PREFIX "tssQ");

// (Potentially) change with the durable version or when fetchKeys completes
static const KeyRef persistVersion = LiteralStringRef(PERSIST_PREFIX "Version");
static const KeyRangeRef persistShardAssignedKeys =
    KeyRangeRef(LiteralStringRef(PERSIST_PREFIX "ShardAssigned/"), LiteralStringRef(PERSIST_PREFIX "ShardAssigned0"));
static const KeyRangeRef persistShardAvailableKeys =
    KeyRangeRef(LiteralStringRef(PERSIST_PREFIX "ShardAvailable/"), LiteralStringRef(PERSIST_PREFIX "ShardAvailable0"));
static const KeyRangeRef persistByteSampleKeys =
    KeyRangeRef(LiteralStringRef(PERSIST_PREFIX "BS/"), LiteralStringRef(PERSIST_PREFIX "BS0"));
static const KeyRangeRef persistByteSampleSampleKeys =
    KeyRangeRef(LiteralStringRef(PERSIST_PREFIX "BS/" PERSIST_PREFIX "BS/"),
                LiteralStringRef(PERSIST_PREFIX "BS/" PERSIST_PREFIX "BS0"));
static const KeyRef persistLogProtocol = LiteralStringRef(PERSIST_PREFIX "LogProtocol");
static const KeyRef persistPrimaryLocality = LiteralStringRef(PERSIST_PREFIX "PrimaryLocality");
// data keys are unmangled (but never start with PERSIST_PREFIX because they are always in allKeys)

class StorageUpdater {
public:
	StorageUpdater()
	  : currentVersion(invalidVersion), fromVersion(invalidVersion), restoredVersion(invalidVersion),
	    processedStartKey(false), processedCacheStartKey(false) {}
	StorageUpdater(Version fromVersion, Version restoredVersion)
	  : currentVersion(fromVersion), fromVersion(fromVersion), restoredVersion(restoredVersion),
	    processedStartKey(false), processedCacheStartKey(false) {}

	void applyMutation(StorageServer* data, MutationRef const& m, Version ver) {
		//TraceEvent("SSNewVersion", data->thisServerID).detail("VerWas", data->mutableData().latestVersion).detail("ChVer", ver);

		if (currentVersion != ver) {
			fromVersion = currentVersion;
			currentVersion = ver;
			data->mutableData().createNewVersion(ver);
		}

		if (m.param1.startsWith(systemKeys.end)) {
			if ((m.type == MutationRef::SetValue) && m.param1.substr(1).startsWith(storageCachePrefix))
				applyPrivateCacheData(data, m);
			else {
				applyPrivateData(data, m);
			}
		} else {
			// FIXME: enable when DEBUG_MUTATION is active
			// for(auto m = changes[c].mutations.begin(); m; ++m) {
			//	DEBUG_MUTATION("SSUpdateMutation", changes[c].version, *m, data->thisServerID);
			//}

			splitMutation(data, data->shards, m, ver);
		}

		if (data->otherError.getFuture().isReady())
			data->otherError.getFuture().get();
	}

	Version currentVersion;

private:
	Version fromVersion;
	Version restoredVersion;

	KeyRef startKey;
	bool nowAssigned;
	bool processedStartKey;

	KeyRef cacheStartKey;
	bool processedCacheStartKey;

	void applyPrivateData(StorageServer* data, MutationRef const& m) {
		TraceEvent(SevDebug, "SSPrivateMutation", data->thisServerID).detail("Mutation", m);

		if (processedStartKey) {
			// Because of the implementation of the krm* functions, we expect changes in pairs, [begin,end)
			// We can also ignore clearRanges, because they are always accompanied by such a pair of sets with the same
			// keys
			ASSERT(m.type == MutationRef::SetValue && m.param1.startsWith(data->sk));
			KeyRangeRef keys(startKey.removePrefix(data->sk), m.param1.removePrefix(data->sk));

			// ignore data movements for tss in quarantine
			if (!data->isTSSInQuarantine()) {
				// add changes in shard assignment to the mutation log
				setAssignedStatus(data, keys, nowAssigned);

				// The changes for version have already been received (and are being processed now).  We need to fetch
				// the data for change.version-1 (changes from versions < change.version)
				changeServerKeys(data, keys, nowAssigned, currentVersion - 1, CSK_UPDATE);
			}

			processedStartKey = false;
		} else if (m.type == MutationRef::SetValue && m.param1.startsWith(data->sk)) {
			// Because of the implementation of the krm* functions, we expect changes in pairs, [begin,end)
			// We can also ignore clearRanges, because they are always accompanied by such a pair of sets with the same
			// keys
			startKey = m.param1;
			nowAssigned = m.param2 != serverKeysFalse;
			processedStartKey = true;
		} else if (m.type == MutationRef::SetValue && m.param1 == lastEpochEndPrivateKey) {
			// lastEpochEnd transactions are guaranteed by the master to be alone in their own batch (version)
			// That means we don't have to worry about the impact on changeServerKeys
			// ASSERT( /*isFirstVersionUpdateFromTLog && */!std::next(it) );

			Version rollbackVersion;
			BinaryReader br(m.param2, Unversioned());
			br >> rollbackVersion;

			if (rollbackVersion < fromVersion && rollbackVersion > restoredVersion) {
				TEST(true); // ShardApplyPrivateData shard rollback
				TraceEvent(SevWarn, "Rollback", data->thisServerID)
				    .detail("FromVersion", fromVersion)
				    .detail("ToVersion", rollbackVersion)
				    .detail("AtVersion", currentVersion)
				    .detail("StorageVersion", data->storageVersion());
				ASSERT(rollbackVersion >= data->storageVersion());
				rollback(data, rollbackVersion, currentVersion);
			}

			data->recoveryVersionSkips.emplace_back(rollbackVersion, currentVersion - rollbackVersion);
		} else if (m.type == MutationRef::SetValue && m.param1 == killStoragePrivateKey) {
			throw worker_removed();
		} else if ((m.type == MutationRef::SetValue || m.type == MutationRef::ClearRange) &&
		           m.param1.substr(1).startsWith(serverTagPrefix)) {
			UID serverTagKey = decodeServerTagKey(m.param1.substr(1));
			bool matchesThisServer = serverTagKey == data->thisServerID;
			bool matchesTssPair = data->isTss() ? serverTagKey == data->tssPairID.get() : false;
			if ((m.type == MutationRef::SetValue && !data->isTss() && !matchesThisServer) ||
			    (m.type == MutationRef::ClearRange &&
			     ((!data->isTSSInQuarantine() && matchesThisServer) || (data->isTss() && matchesTssPair)))) {
				throw worker_removed();
			}
			if (!data->isTss() && m.type == MutationRef::ClearRange && data->ssPairID.present() &&
			    serverTagKey == data->ssPairID.get()) {
				data->clearSSWithTssPair();
			}
		} else if (m.type == MutationRef::SetValue && m.param1 == rebootWhenDurablePrivateKey) {
			data->rebootAfterDurableVersion = currentVersion;
			TraceEvent("RebootWhenDurableSet", data->thisServerID)
			    .detail("DurableVersion", data->durableVersion.get())
			    .detail("RebootAfterDurableVersion", data->rebootAfterDurableVersion);
		} else if (m.type == MutationRef::SetValue && m.param1 == primaryLocalityPrivateKey) {
			data->primaryLocality = BinaryReader::fromStringRef<int8_t>(m.param2, Unversioned());
			auto& mLV = data->addVersionToMutationLog(data->data().getLatestVersion());
			data->addMutationToMutationLog(mLV, MutationRef(MutationRef::SetValue, persistPrimaryLocality, m.param2));
		} else if (m.param1.substr(1).startsWith(tssMappingKeys.begin) &&
		           (m.type == MutationRef::SetValue || m.type == MutationRef::ClearRange)) {
			if (!data->isTss()) {
				UID ssId = Codec<UID>::unpack(Tuple::unpack(m.param1.substr(1).removePrefix(tssMappingKeys.begin)));
				ASSERT(ssId == data->thisServerID);
				if (m.type == MutationRef::SetValue) {
					UID tssId = Codec<UID>::unpack(Tuple::unpack(m.param2));
					data->setSSWithTssPair(tssId);
				} else {
					data->clearSSWithTssPair();
				}
			}
		} else if (m.param1.substr(1).startsWith(tssQuarantineKeys.begin) &&
		           (m.type == MutationRef::SetValue || m.type == MutationRef::ClearRange)) {
			if (data->isTss()) {
				UID ssId = decodeTssQuarantineKey(m.param1.substr(1));
				ASSERT(ssId == data->thisServerID);
				if (m.type == MutationRef::SetValue) {
					TEST(true); // Putting TSS in quarantine
					TraceEvent(SevWarn, "TSSQuarantineStart", data->thisServerID).log();
					data->startTssQuarantine();
				} else {
					TraceEvent(SevWarn, "TSSQuarantineStop", data->thisServerID).log();
					// dipose of this TSS
					throw worker_removed();
				}
			}
		} else {
			ASSERT(false); // Unknown private mutation
		}
	}

	void applyPrivateCacheData(StorageServer* data, MutationRef const& m) {
		//TraceEvent(SevDebug, "SSPrivateCacheMutation", data->thisServerID).detail("Mutation", m);

		if (processedCacheStartKey) {
			// Because of the implementation of the krm* functions, we expect changes in pairs, [begin,end)
			ASSERT((m.type == MutationRef::SetValue) && m.param1.substr(1).startsWith(storageCachePrefix));
			KeyRangeRef keys(cacheStartKey.removePrefix(systemKeys.begin).removePrefix(storageCachePrefix),
			                 m.param1.removePrefix(systemKeys.begin).removePrefix(storageCachePrefix));
			data->cachedRangeMap.insert(keys, true);

			// Figure out the affected shard ranges and maintain the cached key-range information in the in-memory map
			// TODO revisit- we are not splitting the cached ranges based on shards as of now.
			if (0) {
				auto cachedRanges = data->shards.intersectingRanges(keys);
				for (auto shard = cachedRanges.begin(); shard != cachedRanges.end(); ++shard) {
					KeyRangeRef intersectingRange = shard.range() & keys;
					TraceEvent(SevDebug, "SSPrivateCacheMutationInsertUnexpected", data->thisServerID)
					    .detail("Begin", intersectingRange.begin)
					    .detail("End", intersectingRange.end);
					data->cachedRangeMap.insert(intersectingRange, true);
				}
			}
			processedStartKey = false;
		} else if ((m.type == MutationRef::SetValue) && m.param1.substr(1).startsWith(storageCachePrefix)) {
			// Because of the implementation of the krm* functions, we expect changes in pairs, [begin,end)
			cacheStartKey = m.param1;
			processedCacheStartKey = true;
		} else {
			ASSERT(false); // Unknown private mutation
		}
	}
};

ACTOR Future<Void> tssDelayForever() {
	loop {
		wait(delay(5.0));
		if (g_simulator.speedUpSimulation) {
			return Void();
		}
	}
}

ACTOR Future<Void> update(StorageServer* data, bool* pReceivedUpdate) {
	state double start;
	try {
		// If we are disk bound and durableVersion is very old, we need to block updates or we could run out of memory
		// This is often referred to as the storage server e-brake (emergency brake)
		state double waitStartT = 0;
		while (data->queueSize() >= SERVER_KNOBS->STORAGE_HARD_LIMIT_BYTES &&
		       data->durableVersion.get() < data->desiredOldestVersion.get()) {
			if (now() - waitStartT >= 1) {
				TraceEvent(SevWarn, "StorageServerUpdateLag", data->thisServerID)
				    .detail("Version", data->version.get())
				    .detail("DurableVersion", data->durableVersion.get());
				waitStartT = now();
			}

			data->behind = true;
			wait(delayJittered(.005, TaskPriority::TLogPeekReply));
		}

		if (g_network->isSimulated() && data->isTss() && g_simulator.tssMode == ISimulator::TSSMode::EnabledAddDelay &&
		    !g_simulator.speedUpSimulation && data->tssFaultInjectTime.present() &&
		    data->tssFaultInjectTime.get() < now()) {
			if (deterministicRandom()->random01() < 0.01) {
				TraceEvent(SevWarnAlways, "TSSInjectDelayForever", data->thisServerID).log();
				// small random chance to just completely get stuck here, each tss should eventually hit this in this
				// mode
				wait(tssDelayForever());
			} else {
				// otherwise pause for part of a second
				double delayTime = deterministicRandom()->random01();
				TraceEvent(SevWarnAlways, "TSSInjectDelay", data->thisServerID).detail("Delay", delayTime);
				wait(delay(delayTime));
			}
		}

		while (data->byteSampleClearsTooLarge.get()) {
			wait(data->byteSampleClearsTooLarge.onChange());
		}

		state Reference<ILogSystem::IPeekCursor> cursor = data->logCursor;
		ASSERT(cursor.isValid());

		state double beforeTLogCursorReads = now();
		loop {
			wait(cursor->getMore());
			if (!cursor->isExhausted()) {
				break;
			}
		}
		data->tlogCursorReadsLatencyHistogram->sampleSeconds(now() - beforeTLogCursorReads);
		if (cursor->popped() > 0) {
			throw worker_removed();
		}

		++data->counters.updateBatches;
		data->lastTLogVersion = cursor->getMaxKnownVersion();
		data->versionLag = std::max<int64_t>(0, data->lastTLogVersion - data->version.get());

		ASSERT(*pReceivedUpdate == false);
		*pReceivedUpdate = true;

		start = now();
		wait(data->durableVersionLock.take(TaskPriority::TLogPeekReply, 1));
		state FlowLock::Releaser holdingDVL(data->durableVersionLock);
		if (now() - start > 0.1)
			TraceEvent("SSSlowTakeLock1", data->thisServerID)
			    .detailf("From", "%016llx", debug_lastLoadBalanceResultEndpointToken)
			    .detail("Duration", now() - start)
			    .detail("Version", data->version.get());
		data->ssVersionLockLatencyHistogram->sampleSeconds(now() - start);

		start = now();
		state UpdateEagerReadInfo eager;
		state FetchInjectionInfo fii;
		state Reference<ILogSystem::IPeekCursor> cloneCursor2;

		loop {
			state uint64_t changeCounter = data->shardChangeCounter;
			bool epochEnd = false;
			bool hasPrivateData = false;
			bool firstMutation = true;
			bool dbgLastMessageWasProtocol = false;

			Reference<ILogSystem::IPeekCursor> cloneCursor1 = cursor->cloneNoMore();
			cloneCursor2 = cursor->cloneNoMore();

			cloneCursor1->setProtocolVersion(data->logProtocol);

			for (; cloneCursor1->hasMessage(); cloneCursor1->nextMessage()) {
				ArenaReader& cloneReader = *cloneCursor1->reader();

				if (LogProtocolMessage::isNextIn(cloneReader)) {
					LogProtocolMessage lpm;
					cloneReader >> lpm;
					//TraceEvent(SevDebug, "SSReadingLPM", data->thisServerID).detail("Mutation", lpm);
					dbgLastMessageWasProtocol = true;
					cloneCursor1->setProtocolVersion(cloneReader.protocolVersion());
				} else if (cloneReader.protocolVersion().hasSpanContext() &&
				           SpanContextMessage::isNextIn(cloneReader)) {
					SpanContextMessage scm;
					cloneReader >> scm;
				} else {
					MutationRef msg;
					cloneReader >> msg;
					// TraceEvent(SevDebug, "SSReadingLog", data->thisServerID).detail("Mutation", msg);

					if (firstMutation && msg.param1.startsWith(systemKeys.end))
						hasPrivateData = true;
					firstMutation = false;

					if (msg.param1 == lastEpochEndPrivateKey) {
						epochEnd = true;
						ASSERT(dbgLastMessageWasProtocol);
					}

					eager.addMutation(msg);
					dbgLastMessageWasProtocol = false;
				}
			}

			// Any fetchKeys which are ready to transition their shards to the adding,transferred state do so now.
			// If there is an epoch end we skip this step, to increase testability and to prevent inserting a version in
			// the middle of a rolled back version range.
			while (!hasPrivateData && !epochEnd && !data->readyFetchKeys.empty()) {
				auto fk = data->readyFetchKeys.back();
				data->readyFetchKeys.pop_back();
				fk.send(&fii);
				// fetchKeys() would put the data it fetched into the fii. The thread will not return back to this actor
				// until it was completed.
			}

			for (auto& c : fii.changes)
				eager.addMutations(c.mutations);

			wait(doEagerReads(data, &eager));
			if (data->shardChangeCounter == changeCounter)
				break;
			TEST(true); // A fetchKeys completed while we were doing this, so eager might be outdated.  Read it again.
			// SOMEDAY: Theoretically we could check the change counters of individual shards and retry the reads only
			// selectively
			eager = UpdateEagerReadInfo();
		}
		data->eagerReadsLatencyHistogram->sampleSeconds(now() - start);

		// TODO: Why is is named SSSlowTakeLock2?
		if (now() - start > 0.1)
			TraceEvent("SSSlowTakeLock2", data->thisServerID)
			    .detailf("From", "%016llx", debug_lastLoadBalanceResultEndpointToken)
			    .detail("Duration", now() - start)
			    .detail("Version", data->version.get());

		data->updateEagerReads = &eager;

		// Start updating storage (in memory).

		data->debug_inApplyUpdate = true;

		state StorageUpdater updater(data->lastVersionWithData, data->restoredVersion);

		if (EXPENSIVE_VALIDATION)
			data->data().atLatest().validate();
		validate(data);

		// Apply the mutations from FetchInjectionInfo.

		state bool injectedChanges = false;
		state int changeNum = 0;
		// Number of bytes updated since last time we yield the thread.
		state int mutationBytes = 0;
		state double beforeFetchKeysUpdates = now();
		for (; changeNum < fii.changes.size(); changeNum++) {
			state int mutationNum = 0;
			state VerUpdateRef* pUpdate = &fii.changes[changeNum];
			for (; mutationNum < pUpdate->mutations.size(); mutationNum++) {
				updater.applyMutation(data, pUpdate->mutations[mutationNum], pUpdate->version);
				mutationBytes += pUpdate->mutations[mutationNum].totalSize();
				// data->counters.mutationBytes or data->counters.mutations should not be updated because they should
				// have counted when the mutations arrive from cursor initially.
				injectedChanges = true;
				if (mutationBytes > SERVER_KNOBS->DESIRED_UPDATE_BYTES) {
					mutationBytes = 0;
					wait(delay(SERVER_KNOBS->UPDATE_DELAY));
				}
			}
		}
		data->fetchKeysPTreeUpdatesLatencyHistogram->sampleSeconds(now() - beforeFetchKeysUpdates);

		// Apply the mutations from the cursor.

		state Version ver = invalidVersion;
		cloneCursor2->setProtocolVersion(data->logProtocol);
		state SpanID spanContext = SpanID();
		state double beforeTLogMsgsUpdates = now();
		for (; cloneCursor2->hasMessage(); cloneCursor2->nextMessage()) {
			if (mutationBytes > SERVER_KNOBS->DESIRED_UPDATE_BYTES) {
				mutationBytes = 0;
				// Instead of just yielding, leave time for the storage server to respond to reads
				wait(delay(SERVER_KNOBS->UPDATE_DELAY));
			}

			if (cloneCursor2->version().version > ver) {
				ASSERT(cloneCursor2->version().version > data->version.get());
			}

			auto& rd = *cloneCursor2->reader();

			if (cloneCursor2->version().version > ver && cloneCursor2->version().version > data->version.get()) {
				++data->counters.updateVersions;
				ver = cloneCursor2->version().version;
			}

			if (LogProtocolMessage::isNextIn(rd)) {
				LogProtocolMessage lpm;
				rd >> lpm;

				data->logProtocol = rd.protocolVersion();
				data->storage.changeLogProtocol(ver, data->logProtocol);
				cloneCursor2->setProtocolVersion(rd.protocolVersion());
			} else if (rd.protocolVersion().hasSpanContext() && SpanContextMessage::isNextIn(rd)) {
				SpanContextMessage scm;
				rd >> scm;
				spanContext = scm.spanContext;
			} else {
				MutationRef msg;
				rd >> msg;

				Span span("SS:update"_loc, { spanContext });
				span.addTag("key"_sr, msg.param1);

				// Drop non-private mutations if TSS fault injection is enabled in simulation, or if this is a TSS in
				// quarantine.
				if (g_network->isSimulated() && data->isTss() && !g_simulator.speedUpSimulation &&
				    g_simulator.tssMode == ISimulator::TSSMode::EnabledDropMutations &&
				    data->tssFaultInjectTime.present() && data->tssFaultInjectTime.get() < now() &&
				    (msg.type == MutationRef::SetValue || msg.type == MutationRef::ClearRange) &&
				    (msg.param1.size() < 2 || msg.param1[0] != 0xff || msg.param1[1] != 0xff) &&
				    deterministicRandom()->random01() < 0.05) {
					TraceEvent(SevWarnAlways, "TSSInjectDropMutation", data->thisServerID)
					    .detail("Mutation", msg)
					    .detail("Version", cloneCursor2->version().toString());
				} else if (data->isTSSInQuarantine() &&
				           (msg.param1.size() < 2 || msg.param1[0] != 0xff || msg.param1[1] != 0xff)) {
					TraceEvent("TSSQuarantineDropMutation", data->thisServerID)
					    .suppressFor(10.0)
					    .detail("Version", cloneCursor2->version().toString());
				} else if (ver != invalidVersion) { // This change belongs to a version < minVersion
					DEBUG_MUTATION("SSPeek", ver, msg, data->thisServerID);
					if (ver == 1) {
						//TraceEvent("SSPeekMutation", data->thisServerID).log();
						// The following trace event may produce a value with special characters
<<<<<<< HEAD
						TraceEvent("SSPeekMutation", data->thisServerID).detail("Mutation", msg).detail("Version", cloneCursor2->version().toString());
=======
						TraceEvent("SSPeekMutation", data->thisServerID)
						    .detail("Mutation", msg)
						    .detail("Version", cloneCursor2->version().toString());
>>>>>>> 3727c02b
					}

					updater.applyMutation(data, msg, ver);
					mutationBytes += msg.totalSize();
					data->counters.mutationBytes += msg.totalSize();
					++data->counters.mutations;
					switch (msg.type) {
					case MutationRef::SetValue:
						++data->counters.setMutations;
						break;
					case MutationRef::ClearRange:
						++data->counters.clearRangeMutations;
						break;
					case MutationRef::AddValue:
					case MutationRef::And:
					case MutationRef::AndV2:
					case MutationRef::AppendIfFits:
					case MutationRef::ByteMax:
					case MutationRef::ByteMin:
					case MutationRef::Max:
					case MutationRef::Min:
					case MutationRef::MinV2:
					case MutationRef::Or:
					case MutationRef::Xor:
					case MutationRef::CompareAndClear:
						++data->counters.atomicMutations;
						break;
					}
				} else
					TraceEvent(SevError, "DiscardingPeekedData", data->thisServerID)
					    .detail("Mutation", msg)
					    .detail("Version", cloneCursor2->version().toString());
			}
		}
		data->tLogMsgsPTreeUpdatesLatencyHistogram->sampleSeconds(now() - beforeTLogMsgsUpdates);

		if (ver != invalidVersion) {
			data->lastVersionWithData = ver;
		}

		// TODO: Question: why minus 1?
		// version() is the smallest possible version the subsequent message might have. We are guaranteed to already
		// have all data at version ver (i.e. version() - 1) and before. But it is possible the next message will have
		// same version as the last updated one, so `ver` here may be smaller than the (partially) updated version by 1.
		// This doesn't sound right.
		ver = cloneCursor2->version().version - 1;

		if (injectedChanges)
			data->lastVersionWithData = ver;

		data->updateEagerReads = nullptr;
		data->debug_inApplyUpdate = false;

		if (ver == invalidVersion && !fii.changes.empty()) {
			ver = updater.currentVersion;
		}

		// The fully supported version (all data at or before this version have arrived) is increased. Update the
		// version and possibly change the desired oldest version
		if (ver != invalidVersion && ver > data->version.get()) {
			// TODO(alexmiller): Update to version tracking.
			// DEBUG_KEY_RANGE("SSUpdate", ver, KeyRangeRef());

			data->mutableData().createNewVersion(ver);
			if (data->otherError.getFuture().isReady())
				data->otherError.getFuture().get();

			data->counters.fetchedVersions += (ver - data->version.get());
			++data->counters.fetchesFromLogs;
			Optional<UID> curSourceTLogID = cursor->getCurrentPeekLocation();

			if (curSourceTLogID != data->sourceTLogID) {
				data->sourceTLogID = curSourceTLogID;

				TraceEvent("StorageServerSourceTLogID", data->thisServerID)
				    .detail("SourceTLogID",
				            data->sourceTLogID.present() ? data->sourceTLogID.get().toString() : "unknown")
				    .trackLatest(data->thisServerID.toString() + "/StorageServerSourceTLogID");
			}

			data->noRecentUpdates.set(false);
			data->lastUpdate = now();
			data->version.set(ver); // Triggers replies to waiting gets for new version(s)

			setDataVersion(data->thisServerID, data->version.get());
			if (data->otherError.getFuture().isReady())
				data->otherError.getFuture().get();

			Version maxVersionsInMemory = SERVER_KNOBS->MAX_READ_TRANSACTION_LIFE_VERSIONS;
			for (int i = 0; i < data->recoveryVersionSkips.size(); i++) {
				maxVersionsInMemory += data->recoveryVersionSkips[i].second;
			}

			// Trigger updateStorage if necessary
			Version proposedOldestVersion =
			    std::max(data->version.get(), cursor->getMinKnownCommittedVersion()) - maxVersionsInMemory;
			if (data->primaryLocality == tagLocalitySpecial || data->tag.locality == data->primaryLocality) {
				proposedOldestVersion = std::max(proposedOldestVersion, data->lastTLogVersion - maxVersionsInMemory);
			}
			proposedOldestVersion = std::min(proposedOldestVersion, data->version.get() - 1);
			proposedOldestVersion = std::max(proposedOldestVersion, data->oldestVersion.get());
			proposedOldestVersion = std::max(proposedOldestVersion, data->desiredOldestVersion.get());

			//TraceEvent("StorageServerUpdated", data->thisServerID).detail("Ver", ver).detail("DataVersion", data->version.get())
			//	.detail("LastTLogVersion", data->lastTLogVersion).detail("NewOldest",
			// data->oldestVersion.get()).detail("DesiredOldest",data->desiredOldestVersion.get())
			//	.detail("MaxVersionInMemory", maxVersionsInMemory).detail("Proposed",
			// proposedOldestVersion).detail("PrimaryLocality", data->primaryLocality).detail("Tag",
			// data->tag.toString());

			while (!data->recoveryVersionSkips.empty() &&
			       proposedOldestVersion > data->recoveryVersionSkips.front().first) {
				data->recoveryVersionSkips.pop_front();
			}
			data->desiredOldestVersion.set(proposedOldestVersion);
			// It triggers updateStorage if the new desiredOldestVersion is greater than storageVersion() (i.e.
			// oldestVersion)
		}

		validate(data);

		data->logCursor->advanceTo(cloneCursor2->version());
		if (cursor->version().version >= data->lastTLogVersion) {
			if (data->behind) {
				TraceEvent("StorageServerNoLongerBehind", data->thisServerID)
				    .detail("CursorVersion", cursor->version().version)
				    .detail("TLogVersion", data->lastTLogVersion);
			}
			data->behind = false;
		}

		return Void(); // update will get called again ASAP
	} catch (Error& err) {
		state Error e = err;
		if (e.code() != error_code_worker_removed && e.code() != error_code_please_reboot) {
			TraceEvent(SevError, "SSUpdateError", data->thisServerID).error(e).backtrace();
		} else if (e.code() == error_code_please_reboot) {
			wait(data->durableInProgress);
		}
		throw e;
	}
}

ACTOR Future<Void> updateStorage(StorageServer* data) {
	loop {
		ASSERT(data->durableVersion.get() == data->storageVersion());
		if (g_network->isSimulated()) {
			double endTime =
			    g_simulator.checkDisabled(format("%s/updateStorage", data->thisServerID.toString().c_str()));
			if (endTime > now()) {
				wait(delay(endTime - now(), TaskPriority::UpdateStorage));
			}
		}
		wait(data->desiredOldestVersion.whenAtLeast(data->storageVersion() + 1));
		wait(delay(0, TaskPriority::UpdateStorage));

		state Promise<Void> durableInProgress;
		data->durableInProgress = durableInProgress.getFuture();

		state Version startOldestVersion = data->storageVersion();
		state Version newOldestVersion = data->storageVersion();
		state Version desiredVersion = data->desiredOldestVersion.get();
		state int64_t bytesLeft = SERVER_KNOBS->STORAGE_COMMIT_BYTES;

		// Write mutations to storage until we reach the desiredVersion or have written too much (bytesleft)
		state double beforeStorageUpdates = now();
		loop {
			state bool done = data->storage.makeVersionMutationsDurable(newOldestVersion, desiredVersion, bytesLeft);
			// We want to forget things from these data structures atomically with changing oldestVersion (and "before",
			// since oldestVersion.set() may trigger waiting actors) forgetVersionsBeforeAsync visibly forgets
			// immediately (without waiting) but asynchronously frees memory.
			Future<Void> finishedForgetting =
			    data->mutableData().forgetVersionsBeforeAsync(newOldestVersion, TaskPriority::UpdateStorage);
			data->oldestVersion.set(newOldestVersion);
			wait(finishedForgetting);
			wait(yield(TaskPriority::UpdateStorage));
			if (done)
				break;
		}

		// Set the new durable version as part of the outstanding change set, before commit
		if (startOldestVersion != newOldestVersion)
			data->storage.makeVersionDurable(newOldestVersion);
		data->storageUpdatesDurableLatencyHistogram->sampleSeconds(now() - beforeStorageUpdates);

		debug_advanceMaxCommittedVersion(data->thisServerID, newOldestVersion);
		state double beforeStorageCommit = now();
		state Future<Void> durable = data->storage.commit();
		state Future<Void> durableDelay = Void();

		if (bytesLeft > 0) {
			durableDelay = delay(SERVER_KNOBS->STORAGE_COMMIT_INTERVAL, TaskPriority::UpdateStorage);
		}

		wait(ioTimeoutError(durable, SERVER_KNOBS->MAX_STORAGE_COMMIT_TIME));
		data->storageCommitLatencyHistogram->sampleSeconds(now() - beforeStorageCommit);

		debug_advanceMinCommittedVersion(data->thisServerID, newOldestVersion);

		if (newOldestVersion > data->rebootAfterDurableVersion) {
			TraceEvent("RebootWhenDurableTriggered", data->thisServerID)
			    .detail("NewOldestVersion", newOldestVersion)
			    .detail("RebootAfterDurableVersion", data->rebootAfterDurableVersion);
			// To avoid brokenPromise error, which is caused by the sender of the durableInProgress (i.e., this process)
			// never sets durableInProgress, we should set durableInProgress before send the please_reboot() error.
			// Otherwise, in the race situation when storage server receives both reboot and
			// brokenPromise of durableInProgress, the worker of the storage server will die.
			// We will eventually end up with no worker for storage server role.
			// The data distributor's buildTeam() will get stuck in building a team
			durableInProgress.sendError(please_reboot());
			throw please_reboot();
		}

		durableInProgress.send(Void());
		wait(delay(0, TaskPriority::UpdateStorage)); // Setting durableInProgess could cause the storage server to shut
		                                             // down, so delay to check for cancellation

		// Taking and releasing the durableVersionLock ensures that no eager reads both begin before the commit was
		// effective and are applied after we change the durable version. Also ensure that we have to lock while calling
		// changeDurableVersion, because otherwise the latest version of mutableData might be partially loaded.
		state double beforeSSDurableVersionUpdate = now();
		wait(data->durableVersionLock.take());
		data->popVersion(data->durableVersion.get() + 1);

		while (!changeDurableVersion(data, newOldestVersion)) {
			if (g_network->check_yield(TaskPriority::UpdateStorage)) {
				data->durableVersionLock.release();
				wait(delay(0, TaskPriority::UpdateStorage));
				wait(data->durableVersionLock.take());
			}
		}

		data->durableVersionLock.release();
		data->ssDurableVersionUpdateLatencyHistogram->sampleSeconds(now() - beforeSSDurableVersionUpdate);

		//TraceEvent("StorageServerDurable", data->thisServerID).detail("Version", newOldestVersion);
		data->fetchKeysBytesBudget = SERVER_KNOBS->STORAGE_FETCH_BYTES;
		data->fetchKeysBudgetUsed.set(false);
		if (!data->fetchKeysBudgetUsed.get()) {
			wait(durableDelay || data->fetchKeysBudgetUsed.onChange());
		}
	}
}

#ifndef __INTEL_COMPILER
#pragma endregion
#endif

////////////////////////////////// StorageServerDisk ///////////////////////////////////////
#ifndef __INTEL_COMPILER
#pragma region StorageServerDisk
#endif

void StorageServerDisk::makeNewStorageServerDurable() {
	storage->set(persistFormat);
	storage->set(KeyValueRef(persistID, BinaryWriter::toValue(data->thisServerID, Unversioned())));
	if (data->tssPairID.present()) {
		storage->set(KeyValueRef(persistTssPairID, BinaryWriter::toValue(data->tssPairID.get(), Unversioned())));
	}
	storage->set(KeyValueRef(persistVersion, BinaryWriter::toValue(data->version.get(), Unversioned())));
	storage->set(KeyValueRef(persistShardAssignedKeys.begin.toString(), LiteralStringRef("0")));
	storage->set(KeyValueRef(persistShardAvailableKeys.begin.toString(), LiteralStringRef("0")));
}

void setAvailableStatus(StorageServer* self, KeyRangeRef keys, bool available) {
	// ASSERT( self->debug_inApplyUpdate );
	ASSERT(!keys.empty());

	auto& mLV = self->addVersionToMutationLog(self->data().getLatestVersion());

	KeyRange availableKeys = KeyRangeRef(persistShardAvailableKeys.begin.toString() + keys.begin.toString(),
	                                     persistShardAvailableKeys.begin.toString() + keys.end.toString());
	//TraceEvent("SetAvailableStatus", self->thisServerID).detail("Version", mLV.version).detail("RangeBegin", availableKeys.begin).detail("RangeEnd", availableKeys.end);

	self->addMutationToMutationLog(mLV, MutationRef(MutationRef::ClearRange, availableKeys.begin, availableKeys.end));
	self->addMutationToMutationLog(mLV,
	                               MutationRef(MutationRef::SetValue,
	                                           availableKeys.begin,
	                                           available ? LiteralStringRef("1") : LiteralStringRef("0")));
	if (keys.end != allKeys.end) {
		bool endAvailable = self->shards.rangeContaining(keys.end)->value()->isInVersionedData();
		self->addMutationToMutationLog(mLV,
		                               MutationRef(MutationRef::SetValue,
		                                           availableKeys.end,
		                                           endAvailable ? LiteralStringRef("1") : LiteralStringRef("0")));
	}
}

void setAssignedStatus(StorageServer* self, KeyRangeRef keys, bool nowAssigned) {
	ASSERT(!keys.empty());
	auto& mLV = self->addVersionToMutationLog(self->data().getLatestVersion());
	KeyRange assignedKeys = KeyRangeRef(persistShardAssignedKeys.begin.toString() + keys.begin.toString(),
	                                    persistShardAssignedKeys.begin.toString() + keys.end.toString());
	//TraceEvent("SetAssignedStatus", self->thisServerID).detail("Version", mLV.version).detail("RangeBegin", assignedKeys.begin).detail("RangeEnd", assignedKeys.end);
	self->addMutationToMutationLog(mLV, MutationRef(MutationRef::ClearRange, assignedKeys.begin, assignedKeys.end));
	self->addMutationToMutationLog(mLV,
	                               MutationRef(MutationRef::SetValue,
	                                           assignedKeys.begin,
	                                           nowAssigned ? LiteralStringRef("1") : LiteralStringRef("0")));
	if (keys.end != allKeys.end) {
		bool endAssigned = self->shards.rangeContaining(keys.end)->value()->assigned();
		self->addMutationToMutationLog(mLV,
		                               MutationRef(MutationRef::SetValue,
		                                           assignedKeys.end,
		                                           endAssigned ? LiteralStringRef("1") : LiteralStringRef("0")));
	}
}

void StorageServerDisk::clearRange(KeyRangeRef keys) {
	storage->clear(keys);
}

void StorageServerDisk::writeKeyValue(KeyValueRef kv) {
	storage->set(kv);
}

void StorageServerDisk::writeMutation(MutationRef mutation) {
	if (mutation.type == MutationRef::SetValue) {
		storage->set(KeyValueRef(mutation.param1, mutation.param2));
	} else if (mutation.type == MutationRef::ClearRange) {
		storage->clear(KeyRangeRef(mutation.param1, mutation.param2));
	} else
		ASSERT(false);
}

void StorageServerDisk::writeMutations(const VectorRef<MutationRef>& mutations,
                                       Version debugVersion,
                                       const char* debugContext) {
	for (const auto& m : mutations) {
		DEBUG_MUTATION(debugContext, debugVersion, m, data->thisServerID);
		if (m.type == MutationRef::SetValue) {
			storage->set(KeyValueRef(m.param1, m.param2));
		} else if (m.type == MutationRef::ClearRange) {
			storage->clear(KeyRangeRef(m.param1, m.param2));
		}
	}
}

bool StorageServerDisk::makeVersionMutationsDurable(Version& prevStorageVersion,
                                                    Version newStorageVersion,
                                                    int64_t& bytesLeft) {
	if (bytesLeft <= 0)
		return true;

	// Apply mutations from the mutationLog
	auto u = data->getMutationLog().upper_bound(prevStorageVersion);
	if (u != data->getMutationLog().end() && u->first <= newStorageVersion) {
		VerUpdateRef const& v = u->second;
		ASSERT(v.version > prevStorageVersion && v.version <= newStorageVersion);
		// TODO(alexmiller): Update to version tracking.
		// DEBUG_KEY_RANGE("makeVersionMutationsDurable", v.version, KeyRangeRef());
		writeMutations(v.mutations, v.version, "makeVersionDurable");
		for (const auto& m : v.mutations)
			bytesLeft -= mvccStorageBytes(m);
		prevStorageVersion = v.version;
		return false;
	} else {
		prevStorageVersion = newStorageVersion;
		return true;
	}
}

// Update data->storage to persist the changes from (data->storageVersion(),version]
void StorageServerDisk::makeVersionDurable(Version version) {
	storage->set(KeyValueRef(persistVersion, BinaryWriter::toValue(version, Unversioned())));

	// TraceEvent("MakeDurable", data->thisServerID)
	//     .detail("FromVersion", prevStorageVersion)
	//     .detail("ToVersion", version);
}

// Update data->storage to persist tss quarantine state
void StorageServerDisk::makeTssQuarantineDurable() {
	storage->set(KeyValueRef(persistTssQuarantine, LiteralStringRef("1")));
}

void StorageServerDisk::changeLogProtocol(Version version, ProtocolVersion protocol) {
	data->addMutationToMutationLogOrStorage(
	    version,
	    MutationRef(MutationRef::SetValue, persistLogProtocol, BinaryWriter::toValue(protocol, Unversioned())));
}

ACTOR Future<Void> applyByteSampleResult(StorageServer* data,
                                         IKeyValueStore* storage,
                                         Key begin,
                                         Key end,
                                         std::vector<Standalone<VectorRef<KeyValueRef>>>* results = nullptr) {
	state int totalFetches = 0;
	state int totalKeys = 0;
	state int totalBytes = 0;
	loop {
		RangeResult bs = wait(storage->readRange(
		    KeyRangeRef(begin, end), SERVER_KNOBS->STORAGE_LIMIT_BYTES, SERVER_KNOBS->STORAGE_LIMIT_BYTES));
		if (results)
			results->push_back(bs.castTo<VectorRef<KeyValueRef>>());
		int rangeSize = bs.expectedSize();
		totalFetches++;
		totalKeys += bs.size();
		totalBytes += rangeSize;
		for (int j = 0; j < bs.size(); j++) {
			KeyRef key = bs[j].key.removePrefix(persistByteSampleKeys.begin);
			if (!data->byteSampleClears.rangeContaining(key).value()) {
				data->metrics.byteSample.sample.insert(
				    key, BinaryReader::fromStringRef<int32_t>(bs[j].value, Unversioned()), false);
			}
		}
		if (rangeSize >= SERVER_KNOBS->STORAGE_LIMIT_BYTES) {
			Key nextBegin = keyAfter(bs.back().key);
			data->byteSampleClears.insert(KeyRangeRef(begin, nextBegin).removePrefix(persistByteSampleKeys.begin),
			                              true);
			data->byteSampleClearsTooLarge.set(data->byteSampleClears.size() >
			                                   SERVER_KNOBS->MAX_BYTE_SAMPLE_CLEAR_MAP_SIZE);
			begin = nextBegin;
			if (begin == end) {
				break;
			}
		} else {
			data->byteSampleClears.insert(KeyRangeRef(begin.removePrefix(persistByteSampleKeys.begin),
			                                          end == persistByteSampleKeys.end
			                                              ? LiteralStringRef("\xff\xff\xff")
			                                              : end.removePrefix(persistByteSampleKeys.begin)),
			                              true);
			data->byteSampleClearsTooLarge.set(data->byteSampleClears.size() >
			                                   SERVER_KNOBS->MAX_BYTE_SAMPLE_CLEAR_MAP_SIZE);
			break;
		}

		if (!results) {
			wait(delay(SERVER_KNOBS->BYTE_SAMPLE_LOAD_DELAY));
		}
	}
	TraceEvent("RecoveredByteSampleRange", data->thisServerID)
	    .detail("Begin", begin)
	    .detail("End", end)
	    .detail("Fetches", totalFetches)
	    .detail("Keys", totalKeys)
	    .detail("ReadBytes", totalBytes);
	return Void();
}

ACTOR Future<Void> restoreByteSample(StorageServer* data,
                                     IKeyValueStore* storage,
                                     Promise<Void> byteSampleSampleRecovered,
                                     Future<Void> startRestore) {
	state std::vector<Standalone<VectorRef<KeyValueRef>>> byteSampleSample;
	wait(applyByteSampleResult(
	    data, storage, persistByteSampleSampleKeys.begin, persistByteSampleSampleKeys.end, &byteSampleSample));
	byteSampleSampleRecovered.send(Void());
	wait(startRestore);
	wait(delay(SERVER_KNOBS->BYTE_SAMPLE_START_DELAY));

	size_t bytes_per_fetch = 0;
	// Since the expected size also includes (as of now) the space overhead of the container, we calculate our own
	// number here
	for (auto& it : byteSampleSample) {
		for (auto& kv : it) {
			bytes_per_fetch += BinaryReader::fromStringRef<int32_t>(kv.value, Unversioned());
		}
	}
	bytes_per_fetch = (bytes_per_fetch / SERVER_KNOBS->BYTE_SAMPLE_LOAD_PARALLELISM) + 1;

	state std::vector<Future<Void>> sampleRanges;
	int accumulatedSize = 0;
	Key lastStart =
	    persistByteSampleKeys.begin; // make sure the first range starts at the absolute beginning of the byte sample
	for (auto& it : byteSampleSample) {
		for (auto& kv : it) {
			if (accumulatedSize >= bytes_per_fetch) {
				accumulatedSize = 0;
				Key realKey = kv.key.removePrefix(persistByteSampleKeys.begin);
				sampleRanges.push_back(applyByteSampleResult(data, storage, lastStart, realKey));
				lastStart = realKey;
			}
			accumulatedSize += BinaryReader::fromStringRef<int32_t>(kv.value, Unversioned());
		}
	}
	// make sure that the last range goes all the way to the end of the byte sample
	sampleRanges.push_back(applyByteSampleResult(data, storage, lastStart, persistByteSampleKeys.end));

	wait(waitForAll(sampleRanges));
	TraceEvent("RecoveredByteSampleChunkedRead", data->thisServerID).detail("Ranges", sampleRanges.size());

	if (BUGGIFY)
		wait(delay(deterministicRandom()->random01() * 10.0));

	return Void();
}

ACTOR Future<bool> restoreDurableState(StorageServer* data, IKeyValueStore* storage) {
	state Future<Optional<Value>> fFormat = storage->readValue(persistFormat.key);
	state Future<Optional<Value>> fID = storage->readValue(persistID);
	state Future<Optional<Value>> ftssPairID = storage->readValue(persistTssPairID);
	state Future<Optional<Value>> fTssQuarantine = storage->readValue(persistTssQuarantine);
	state Future<Optional<Value>> fVersion = storage->readValue(persistVersion);
	state Future<Optional<Value>> fLogProtocol = storage->readValue(persistLogProtocol);
	state Future<Optional<Value>> fPrimaryLocality = storage->readValue(persistPrimaryLocality);
	state Future<RangeResult> fShardAssigned = storage->readRange(persistShardAssignedKeys);
	state Future<RangeResult> fShardAvailable = storage->readRange(persistShardAvailableKeys);

	state Promise<Void> byteSampleSampleRecovered;
	state Promise<Void> startByteSampleRestore;
	data->byteSampleRecovery =
	    restoreByteSample(data, storage, byteSampleSampleRecovered, startByteSampleRestore.getFuture());

	TraceEvent("ReadingDurableState", data->thisServerID).log();
	wait(waitForAll(std::vector{ fFormat, fID, ftssPairID, fTssQuarantine, fVersion, fLogProtocol, fPrimaryLocality }));
	wait(waitForAll(std::vector{ fShardAssigned, fShardAvailable }));
	wait(byteSampleSampleRecovered.getFuture());
	TraceEvent("RestoringDurableState", data->thisServerID).log();

	if (!fFormat.get().present()) {
		// The DB was never initialized
		TraceEvent("DBNeverInitialized", data->thisServerID).log();
		storage->dispose();
		data->thisServerID = UID();
		data->sk = Key();
		return false;
	}
	if (!persistFormatReadableRange.contains(fFormat.get().get())) {
		TraceEvent(SevError, "UnsupportedDBFormat")
		    .detail("Format", fFormat.get().get().toString())
		    .detail("Expected", persistFormat.value.toString());
		throw worker_recovery_failed();
	}
	data->thisServerID = BinaryReader::fromStringRef<UID>(fID.get().get(), Unversioned());
	if (ftssPairID.get().present()) {
		data->setTssPair(BinaryReader::fromStringRef<UID>(ftssPairID.get().get(), Unversioned()));
	}

	// It's a bit sketchy to rely on an untrusted storage engine to persist its quarantine state when the quarantine
	// state means the storage engine already had a durability or correctness error, but it should get re-quarantined
	// very quickly because of a mismatch if it starts trying to do things again
	if (fTssQuarantine.get().present()) {
		TEST(true); // TSS restarted while quarantined
		data->tssInQuarantine = true;
	}

	data->sk = serverKeysPrefixFor((data->tssPairID.present()) ? data->tssPairID.get() : data->thisServerID)
	               .withPrefix(systemKeys.begin); // FFFF/serverKeys/[this server]/

	if (fLogProtocol.get().present())
		data->logProtocol = BinaryReader::fromStringRef<ProtocolVersion>(fLogProtocol.get().get(), Unversioned());

	if (fPrimaryLocality.get().present())
		data->primaryLocality = BinaryReader::fromStringRef<int8_t>(fPrimaryLocality.get().get(), Unversioned());

	state Version version = BinaryReader::fromStringRef<Version>(fVersion.get().get(), Unversioned());
	debug_checkRestoredVersion(data->thisServerID, version, "StorageServer");
	data->setInitialVersion(version);

	state RangeResult available = fShardAvailable.get();
	state int availableLoc;
	for (availableLoc = 0; availableLoc < available.size(); availableLoc++) {
		KeyRangeRef keys(available[availableLoc].key.removePrefix(persistShardAvailableKeys.begin),
		                 availableLoc + 1 == available.size()
		                     ? allKeys.end
		                     : available[availableLoc + 1].key.removePrefix(persistShardAvailableKeys.begin));
		ASSERT(!keys.empty());

		bool nowAvailable = available[availableLoc].value != LiteralStringRef("0");
		/*if(nowAvailable)
		  TraceEvent("AvailableShard", data->thisServerID).detail("RangeBegin", keys.begin).detail("RangeEnd", keys.end);*/
		data->newestAvailableVersion.insert(keys, nowAvailable ? latestVersion : invalidVersion);
		wait(yield());
	}

	state RangeResult assigned = fShardAssigned.get();
	state int assignedLoc;
	for (assignedLoc = 0; assignedLoc < assigned.size(); assignedLoc++) {
		KeyRangeRef keys(assigned[assignedLoc].key.removePrefix(persistShardAssignedKeys.begin),
		                 assignedLoc + 1 == assigned.size()
		                     ? allKeys.end
		                     : assigned[assignedLoc + 1].key.removePrefix(persistShardAssignedKeys.begin));
		ASSERT(!keys.empty());
		bool nowAssigned = assigned[assignedLoc].value != LiteralStringRef("0");
		/*if(nowAssigned)
		  TraceEvent("AssignedShard", data->thisServerID).detail("RangeBegin", keys.begin).detail("RangeEnd", keys.end);*/
		changeServerKeys(data, keys, nowAssigned, version, CSK_RESTORE);

		if (!nowAssigned)
			ASSERT(data->newestAvailableVersion.allEqual(keys, invalidVersion));
		wait(yield());
	}

	// TODO: why is this seemingly random delay here?
	wait(delay(0.0001));

	{
		// Erase data which isn't available (it is from some fetch at a later version)
		// SOMEDAY: Keep track of keys that might be fetching, make sure we don't have any data elsewhere?
		for (auto it = data->newestAvailableVersion.ranges().begin(); it != data->newestAvailableVersion.ranges().end();
		     ++it) {
			if (it->value() == invalidVersion) {
				KeyRangeRef clearRange(it->begin(), it->end());
				// TODO(alexmiller): Figure out how to selectively enable spammy data distribution events.
				// DEBUG_KEY_RANGE("clearInvalidVersion", invalidVersion, clearRange);
				storage->clear(clearRange);
				data->byteSampleApplyClear(clearRange, invalidVersion);
			}
		}
	}

	validate(data, true);
	startByteSampleRestore.send(Void());

	return true;
}

Future<bool> StorageServerDisk::restoreDurableState() {
	return ::restoreDurableState(data, storage);
}

// Determines whether a key-value pair should be included in a byte sample
// Also returns size information about the sample
ByteSampleInfo isKeyValueInSample(KeyValueRef keyValue) {
	ByteSampleInfo info;

	const KeyRef key = keyValue.key;
	info.size = key.size() + keyValue.value.size();

	uint32_t a = 0;
	uint32_t b = 0;
	hashlittle2(key.begin(), key.size(), &a, &b);

	double probability =
	    (double)info.size / (key.size() + SERVER_KNOBS->BYTE_SAMPLING_OVERHEAD) / SERVER_KNOBS->BYTE_SAMPLING_FACTOR;
	info.inSample = a / ((1 << 30) * 4.0) < probability;
	info.sampledSize = info.size / std::min(1.0, probability);

	return info;
}

void StorageServer::addMutationToMutationLogOrStorage(Version ver, MutationRef m) {
	if (ver != invalidVersion) {
		addMutationToMutationLog(addVersionToMutationLog(ver), m);
	} else {
		storage.writeMutation(m);
		byteSampleApplyMutation(m, ver);
	}
}

void StorageServer::byteSampleApplySet(KeyValueRef kv, Version ver) {
	// Update byteSample in memory and (eventually) on disk and notify waiting metrics

	ByteSampleInfo sampleInfo = isKeyValueInSample(kv);
	auto& byteSample = metrics.byteSample.sample;

	int64_t delta = 0;
	const KeyRef key = kv.key;

	auto old = byteSample.find(key);
	if (old != byteSample.end())
		delta = -byteSample.getMetric(old);
	if (sampleInfo.inSample) {
		delta += sampleInfo.sampledSize;
		byteSample.insert(key, sampleInfo.sampledSize);
		addMutationToMutationLogOrStorage(ver,
		                                  MutationRef(MutationRef::SetValue,
		                                              key.withPrefix(persistByteSampleKeys.begin),
		                                              BinaryWriter::toValue(sampleInfo.sampledSize, Unversioned())));
	} else {
		bool any = old != byteSample.end();
		if (!byteSampleRecovery.isReady()) {
			if (!byteSampleClears.rangeContaining(key).value()) {
				byteSampleClears.insert(key, true);
				byteSampleClearsTooLarge.set(byteSampleClears.size() > SERVER_KNOBS->MAX_BYTE_SAMPLE_CLEAR_MAP_SIZE);
				any = true;
			}
		}
		if (any) {
			byteSample.erase(old);
			auto diskRange = singleKeyRange(key.withPrefix(persistByteSampleKeys.begin));
			addMutationToMutationLogOrStorage(ver,
			                                  MutationRef(MutationRef::ClearRange, diskRange.begin, diskRange.end));
		}
	}

	if (delta)
		metrics.notifyBytes(key, delta);
}

void StorageServer::byteSampleApplyClear(KeyRangeRef range, Version ver) {
	// Update byteSample in memory and (eventually) on disk via the mutationLog and notify waiting metrics

	auto& byteSample = metrics.byteSample.sample;
	bool any = false;

	if (range.begin < allKeys.end) {
		// NotifyBytes should not be called for keys past allKeys.end
		KeyRangeRef searchRange = KeyRangeRef(range.begin, std::min(range.end, allKeys.end));
		counters.sampledBytesCleared += byteSample.sumRange(searchRange.begin, searchRange.end);

		auto r = metrics.waitMetricsMap.intersectingRanges(searchRange);
		for (auto shard = r.begin(); shard != r.end(); ++shard) {
			KeyRangeRef intersectingRange = shard.range() & range;
			int64_t bytes = byteSample.sumRange(intersectingRange.begin, intersectingRange.end);
			metrics.notifyBytes(shard, -bytes);
			any = any || bytes > 0;
		}
	}

	if (range.end > allKeys.end && byteSample.sumRange(std::max(allKeys.end, range.begin), range.end) > 0)
		any = true;

	if (!byteSampleRecovery.isReady()) {
		auto clearRanges = byteSampleClears.intersectingRanges(range);
		for (auto it : clearRanges) {
			if (!it.value()) {
				byteSampleClears.insert(range, true);
				byteSampleClearsTooLarge.set(byteSampleClears.size() > SERVER_KNOBS->MAX_BYTE_SAMPLE_CLEAR_MAP_SIZE);
				any = true;
				break;
			}
		}
	}

	if (any) {
		byteSample.eraseAsync(range.begin, range.end);
		auto diskRange = range.withPrefix(persistByteSampleKeys.begin);
		addMutationToMutationLogOrStorage(ver, MutationRef(MutationRef::ClearRange, diskRange.begin, diskRange.end));
	}
}

ACTOR Future<Void> waitMetrics(StorageServerMetrics* self, WaitMetricsRequest req, Future<Void> timeout) {
	state PromiseStream<StorageMetrics> change;
	state StorageMetrics metrics = self->getMetrics(req.keys);
	state Error error = success();
	state bool timedout = false;

	if (!req.min.allLessOrEqual(metrics) || !metrics.allLessOrEqual(req.max)) {
		TEST(true); // ShardWaitMetrics return case 1 (quickly)
		req.reply.send(metrics);
		return Void();
	}

	{
		auto rs = self->waitMetricsMap.modify(req.keys);
		for (auto r = rs.begin(); r != rs.end(); ++r)
			r->value().push_back(change);
		loop {
			try {
				choose {
					when(StorageMetrics c = waitNext(change.getFuture())) {
						metrics += c;

						// SOMEDAY: validation! The changes here are possibly partial changes (we receive multiple
						// messages per
						//  update to our requested range). This means that the validation would have to occur after all
						//  the messages for one clear or set have been dispatched.

						/*StorageMetrics m = getMetrics( data, req.keys );
						  bool b = ( m.bytes != metrics.bytes || m.bytesPerKSecond != metrics.bytesPerKSecond ||
						  m.iosPerKSecond != metrics.iosPerKSecond ); if (b) { printf("keys: '%s' - '%s' @%p\n",
						  printable(req.keys.begin).c_str(), printable(req.keys.end).c_str(), this);
						  printf("waitMetrics: desync %d (%lld %lld %lld) != (%lld %lld %lld); +(%lld %lld %lld)\n", b,
						  m.bytes, m.bytesPerKSecond, m.iosPerKSecond, metrics.bytes, metrics.bytesPerKSecond,
						  metrics.iosPerKSecond, c.bytes, c.bytesPerKSecond, c.iosPerKSecond);

						  }*/
					}
					when(wait(timeout)) { timedout = true; }
				}
			} catch (Error& e) {
				if (e.code() == error_code_actor_cancelled)
					throw; // This is only cancelled when the main loop had exited...no need in this case to clean up
					       // self
				error = e;
				break;
			}

			if (timedout) {
				TEST(true); // ShardWaitMetrics return on timeout
				// FIXME: instead of using random chance, send wrong_shard_server when the call in from
				// waitMetricsMultiple (requires additional information in the request)
				if (deterministicRandom()->random01() < SERVER_KNOBS->WAIT_METRICS_WRONG_SHARD_CHANCE) {
					req.reply.sendError(wrong_shard_server());
				} else {
					req.reply.send(metrics);
				}
				break;
			}

			if (!req.min.allLessOrEqual(metrics) || !metrics.allLessOrEqual(req.max)) {
				TEST(true); // ShardWaitMetrics return case 2 (delayed)
				req.reply.send(metrics);
				break;
			}
		}

		wait(delay(0)); // prevent iterator invalidation of functions sending changes
	}

	auto rs = self->waitMetricsMap.modify(req.keys);
	for (auto i = rs.begin(); i != rs.end(); ++i) {
		auto& x = i->value();
		for (int j = 0; j < x.size(); j++) {
			if (x[j] == change) {
				swapAndPop(&x, j);
				break;
			}
		}
	}
	self->waitMetricsMap.coalesce(req.keys);

	if (error.code() != error_code_success) {
		if (error.code() != error_code_wrong_shard_server)
			throw error;
		TEST(true); // ShardWaitMetrics delayed wrong_shard_server()
		req.reply.sendError(error);
	}

	return Void();
}

Future<Void> StorageServerMetrics::waitMetrics(WaitMetricsRequest req, Future<Void> delay) {
	return ::waitMetrics(this, req, delay);
}

#ifndef __INTEL_COMPILER
#pragma endregion
#endif

/////////////////////////////// Core //////////////////////////////////////
#ifndef __INTEL_COMPILER
#pragma region Core
#endif

ACTOR Future<Void> metricsCore(StorageServer* self, StorageServerInterface ssi) {
	state Future<Void> doPollMetrics = Void();

	wait(self->byteSampleRecovery);

	// Logs all counters in `counters.cc` and reset the interval.
	self->actors.add(traceCounters("StorageMetrics",
	                               self->thisServerID,
	                               SERVER_KNOBS->STORAGE_LOGGING_DELAY,
	                               &self->counters.cc,
	                               self->thisServerID.toString() + "/StorageMetrics",
	                               [self = self](TraceEvent& te) {
		                               te.detail("Tag", self->tag.toString());
		                               StorageBytes sb = self->storage.getStorageBytes();
		                               te.detail("KvstoreBytesUsed", sb.used);
		                               te.detail("KvstoreBytesFree", sb.free);
		                               te.detail("KvstoreBytesAvailable", sb.available);
		                               te.detail("KvstoreBytesTotal", sb.total);
		                               te.detail("KvstoreBytesTemp", sb.temp);
		                               if (self->isTss()) {
			                               te.detail("TSSPairID", self->tssPairID);
			                               te.detail("TSSJointID",
			                                         UID(self->thisServerID.first() ^ self->tssPairID.get().first(),
			                                             self->thisServerID.second() ^ self->tssPairID.get().second()));
		                               } else if (self->isSSWithTSSPair()) {
			                               te.detail("SSPairID", self->ssPairID);
			                               te.detail("TSSJointID",
			                                         UID(self->thisServerID.first() ^ self->ssPairID.get().first(),
			                                             self->thisServerID.second() ^ self->ssPairID.get().second()));
		                               }
	                               }));

	loop {
		choose {
			when(WaitMetricsRequest req = waitNext(ssi.waitMetrics.getFuture())) {
				if (!self->isReadable(req.keys)) {
					TEST(true); // waitMetrics immediate wrong_shard_server()
					self->sendErrorWithPenalty(req.reply, wrong_shard_server(), self->getPenalty());
				} else {
					self->actors.add(
					    self->metrics.waitMetrics(req, delayJittered(SERVER_KNOBS->STORAGE_METRIC_TIMEOUT)));
				}
			}
			when(SplitMetricsRequest req = waitNext(ssi.splitMetrics.getFuture())) {
				if (!self->isReadable(req.keys)) {
					TEST(true); // splitMetrics immediate wrong_shard_server()
					self->sendErrorWithPenalty(req.reply, wrong_shard_server(), self->getPenalty());
				} else {
					self->metrics.splitMetrics(req);
				}
			}
			when(GetStorageMetricsRequest req = waitNext(ssi.getStorageMetrics.getFuture())) {
				StorageBytes sb = self->storage.getStorageBytes();
				self->metrics.getStorageMetrics(
				    req, sb, self->counters.bytesInput.getRate(), self->versionLag, self->lastUpdate);
			}
			when(ReadHotSubRangeRequest req = waitNext(ssi.getReadHotRanges.getFuture())) {
				if (!self->isReadable(req.keys)) {
					TEST(true); // readHotSubRanges immediate wrong_shard_server()
					self->sendErrorWithPenalty(req.reply, wrong_shard_server(), self->getPenalty());
				} else {
					self->metrics.getReadHotRanges(req);
				}
			}
			when(SplitRangeRequest req = waitNext(ssi.getRangeSplitPoints.getFuture())) {
				if (!self->isReadable(req.keys)) {
					TEST(true); // getSplitPoints immediate wrong_shard_server()
					self->sendErrorWithPenalty(req.reply, wrong_shard_server(), self->getPenalty());
				} else {
					self->metrics.getSplitPoints(req);
				}
			}
			when(wait(doPollMetrics)) {
				self->metrics.poll();
				doPollMetrics = delay(SERVER_KNOBS->STORAGE_SERVER_POLL_METRICS_DELAY);
			}
		}
	}
}

ACTOR Future<Void> logLongByteSampleRecovery(Future<Void> recovery) {
	choose {
		when(wait(recovery)) {}
		when(wait(delay(SERVER_KNOBS->LONG_BYTE_SAMPLE_RECOVERY_DELAY))) {
			TraceEvent(g_network->isSimulated() ? SevWarn : SevWarnAlways, "LongByteSampleRecovery");
		}
	}

	return Void();
}

ACTOR Future<Void> checkBehind(StorageServer* self) {
	state int behindCount = 0;
	loop {
		wait(delay(SERVER_KNOBS->BEHIND_CHECK_DELAY));
		state Transaction tr(self->cx);
		loop {
			try {
				Version readVersion = wait(tr.getRawReadVersion());
				if (readVersion > self->version.get() + SERVER_KNOBS->BEHIND_CHECK_VERSIONS) {
					behindCount++;
				} else {
					behindCount = 0;
				}
				self->versionBehind = behindCount >= SERVER_KNOBS->BEHIND_CHECK_COUNT;
				break;
			} catch (Error& e) {
				wait(tr.onError(e));
			}
		}
	}
}

ACTOR Future<Void> serveGetValueRequests(StorageServer* self, FutureStream<GetValueRequest> getValue) {
	getCurrentLineage()->modify(&TransactionLineage::operation) = TransactionLineage::Operation::GetValue;
	loop {
		GetValueRequest req = waitNext(getValue);
		// Warning: This code is executed at extremely high priority (TaskPriority::LoadBalancedEndpoint), so downgrade
		// before doing real work
		if (req.debugID.present())
			g_traceBatch.addEvent("GetValueDebug",
			                      req.debugID.get().first(),
			                      "storageServer.received"); //.detail("TaskID", g_network->getCurrentTask());

		if (SHORT_CIRCUT_ACTUAL_STORAGE && normalKeys.contains(req.key))
			req.reply.send(GetValueReply());
		else
			self->actors.add(self->readGuard(req, getValueQ));
	}
}

ACTOR Future<Void> serveGetKeyValuesRequests(StorageServer* self, FutureStream<GetKeyValuesRequest> getKeyValues) {
	getCurrentLineage()->modify(&TransactionLineage::operation) = TransactionLineage::Operation::GetKeyValues;
	loop {
		GetKeyValuesRequest req = waitNext(getKeyValues);

		// Warning: This code is executed at extremely high priority (TaskPriority::LoadBalancedEndpoint), so downgrade
		// before doing real work
		self->actors.add(self->readGuard(req, getKeyValuesQ));
	}
}

ACTOR Future<Void> serveGetKeyValuesStreamRequests(StorageServer* self,
                                                   FutureStream<GetKeyValuesStreamRequest> getKeyValuesStream) {
	loop {
		GetKeyValuesStreamRequest req = waitNext(getKeyValuesStream);
		// Warning: This code is executed at extremely high priority (TaskPriority::LoadBalancedEndpoint), so downgrade
		// before doing real work
		// FIXME: add readGuard again
		self->actors.add(getKeyValuesStreamQ(self, req));
	}
}

ACTOR Future<Void> serveGetKeyRequests(StorageServer* self, FutureStream<GetKeyRequest> getKey) {
	getCurrentLineage()->modify(&TransactionLineage::operation) = TransactionLineage::Operation::GetKey;
	loop {
		GetKeyRequest req = waitNext(getKey);
		// Warning: This code is executed at extremely high priority (TaskPriority::LoadBalancedEndpoint), so downgrade
		// before doing real work
		self->actors.add(self->readGuard(req, getKeyQ));
	}
}

ACTOR Future<Void> watchValueWaitForVersion(StorageServer* self,
                                            WatchValueRequest req,
                                            PromiseStream<WatchValueRequest> stream) {
	state Span span("SS:watchValueWaitForVersion"_loc, { req.spanContext });
	getCurrentLineage()->modify(&TransactionLineage::txID) = req.spanContext.first();
	try {
		wait(success(waitForVersionNoTooOld(self, req.version)));
		stream.send(req);
	} catch (Error& e) {
		if (!canReplyWith(e))
			throw e;
		self->sendErrorWithPenalty(req.reply, e, self->getPenalty());
	}
	return Void();
}

ACTOR Future<Void> serveWatchValueRequestsImpl(StorageServer* self, FutureStream<WatchValueRequest> stream) {
	loop {
		getCurrentLineage()->modify(&TransactionLineage::txID) = 0;
		state WatchValueRequest req = waitNext(stream);
		state Reference<ServerWatchMetadata> metadata = self->getWatchMetadata(req.key.contents());
		state Span span("SS:serveWatchValueRequestsImpl"_loc, { req.spanContext });
		getCurrentLineage()->modify(&TransactionLineage::txID) = req.spanContext.first();

		if (!metadata.isValid()) { // case 1: no watch set for the current key
			metadata = makeReference<ServerWatchMetadata>(req.key, req.value, req.version, req.tags, req.debugID);
			KeyRef key = self->setWatchMetadata(metadata);
			metadata->watch_impl = forward(watchWaitForValueChange(self, span.context, key), metadata->versionPromise);
			self->actors.add(watchValueSendReply(self, req, metadata->versionPromise.getFuture(), span.context));
		} else if (metadata->value ==
		           req.value) { // case 2: there is a watch in the map and it has the same value so just update version
			if (req.version > metadata->version) {
				metadata->version = req.version;
				metadata->tags = req.tags;
				metadata->debugID = req.debugID;
			}
			self->actors.add(watchValueSendReply(self, req, metadata->versionPromise.getFuture(), span.context));
		} else if (req.version > metadata->version) { // case 3: version in map has a lower version so trigger watch and
			                                          // create a new entry in map
			self->deleteWatchMetadata(req.key.contents());
			metadata->versionPromise.send(req.version);
			metadata->watch_impl.cancel();

			metadata = makeReference<ServerWatchMetadata>(req.key, req.value, req.version, req.tags, req.debugID);
			KeyRef key = self->setWatchMetadata(metadata);
			metadata->watch_impl = forward(watchWaitForValueChange(self, span.context, key), metadata->versionPromise);

			self->actors.add(watchValueSendReply(self, req, metadata->versionPromise.getFuture(), span.context));
		} else if (req.version <
		           metadata->version) { // case 4: version in the map is higher so immediately trigger watch
			TEST(true); // watch version in map is higher so trigger watch (case 4)
			req.reply.send(WatchValueReply{ metadata->version });
		} else { // case 5: watch value differs but their versions are the same (rare case) so check with the SS
			TEST(true); // watch version in the map is the same but value is different (case 5)
			loop {
				try {
					state Version latest = self->version.get();
					GetValueRequest getReq(span.context, metadata->key, latest, metadata->tags, metadata->debugID);
					state Future<Void> getValue = getValueQ(self, getReq);
					GetValueReply reply = wait(getReq.reply.getFuture());
					metadata = self->getWatchMetadata(req.key.contents());

					if (metadata.isValid() && reply.value != metadata->value) { // valSS != valMap
						self->deleteWatchMetadata(req.key.contents());
						metadata->versionPromise.send(req.version);
						metadata->watch_impl.cancel();
					}

					if (reply.value == req.value) { // valSS == valreq
						metadata =
						    makeReference<ServerWatchMetadata>(req.key, req.value, req.version, req.tags, req.debugID);
						KeyRef key = self->setWatchMetadata(metadata);
						metadata->watch_impl =
						    forward(watchWaitForValueChange(self, span.context, key), metadata->versionPromise);
						self->actors.add(
						    watchValueSendReply(self, req, metadata->versionPromise.getFuture(), span.context));
					} else {
						req.reply.send(WatchValueReply{ latest });
					}
					break;
				} catch (Error& e) {
					if (e.code() != error_code_transaction_too_old) {
						if (!canReplyWith(e))
							throw e;
						self->sendErrorWithPenalty(req.reply, e, self->getPenalty());
						break;
					}
					TEST(true); // Reading a watched key failed with transaction_too_old case 5
				}
			}
		}
	}
}

ACTOR Future<Void> serveWatchValueRequests(StorageServer* self, FutureStream<WatchValueRequest> watchValue) {
	state PromiseStream<WatchValueRequest> stream;
	getCurrentLineage()->modify(&TransactionLineage::operation) = TransactionLineage::Operation::WatchValue;
	self->actors.add(serveWatchValueRequestsImpl(self, stream.getFuture()));

	loop {
		WatchValueRequest req = waitNext(watchValue);
		// TODO: fast load balancing?
		if (self->shouldRead(req)) {
			self->actors.add(watchValueWaitForVersion(self, req, stream));
		}
	}
}

ACTOR Future<Void> reportStorageServerState(StorageServer* self) {
	if (!SERVER_KNOBS->REPORT_DD_METRICS) {
		return Void();
	}

	loop {
		wait(delay(SERVER_KNOBS->DD_METRICS_REPORT_INTERVAL));

		const auto numRunningFetchKeys = self->currentRunningFetchKeys.numRunning();
		if (numRunningFetchKeys == 0) {
			continue;
		}

		const auto longestRunningFetchKeys = self->currentRunningFetchKeys.longestTime();

		auto level = SevInfo;
		if (longestRunningFetchKeys.first >= SERVER_KNOBS->FETCH_KEYS_TOO_LONG_TIME_CRITERIA) {
			level = SevWarnAlways;
		}

		TraceEvent(level, "FetchKeyCurrentStatus")
		    .detail("Timestamp", now())
		    .detail("LongestRunningTime", longestRunningFetchKeys.first)
		    .detail("StartKey", longestRunningFetchKeys.second.begin)
		    .detail("EndKey", longestRunningFetchKeys.second.end)
		    .detail("NumRunning", numRunningFetchKeys);
	}
}

ACTOR Future<Void> storageServerCore(StorageServer* self, StorageServerInterface ssi) {
	state Future<Void> doUpdate = Void();
	state bool updateReceived =
	    false; // true iff the current update() actor assigned to doUpdate has already received an update from the tlog
	state double lastLoopTopTime = now();
	state Future<Void> dbInfoChange = Void();
	state Future<Void> checkLastUpdate = Void();
	state Future<Void> updateProcessStatsTimer = delay(SERVER_KNOBS->FASTRESTORE_UPDATE_PROCESS_STATS_INTERVAL);

	self->actors.add(updateStorage(self));
	self->actors.add(waitFailureServer(ssi.waitFailure.getFuture()));
	self->actors.add(self->otherError.getFuture());
	self->actors.add(metricsCore(self, ssi));
	self->actors.add(logLongByteSampleRecovery(self->byteSampleRecovery));
	self->actors.add(checkBehind(self));
	self->actors.add(serveGetValueRequests(self, ssi.getValue.getFuture()));
	self->actors.add(serveGetKeyValuesRequests(self, ssi.getKeyValues.getFuture()));
	self->actors.add(serveGetKeyValuesStreamRequests(self, ssi.getKeyValuesStream.getFuture()));
	self->actors.add(serveGetKeyRequests(self, ssi.getKey.getFuture()));
	self->actors.add(serveWatchValueRequests(self, ssi.watchValue.getFuture()));
	self->actors.add(traceRole(Role::STORAGE_SERVER, ssi.id()));
	self->actors.add(reportStorageServerState(self));

	self->transactionTagCounter.startNewInterval(self->thisServerID);
	self->actors.add(recurring([&]() { self->transactionTagCounter.startNewInterval(self->thisServerID); },
	                           SERVER_KNOBS->TAG_MEASUREMENT_INTERVAL));

	self->coreStarted.send(Void());

	loop {
		++self->counters.loops;

		double loopTopTime = now();
		double elapsedTime = loopTopTime - lastLoopTopTime;
		if (elapsedTime > 0.050) {
			if (deterministicRandom()->random01() < 0.01)
				TraceEvent(SevWarn, "SlowSSLoopx100", self->thisServerID).detail("Elapsed", elapsedTime);
		}
		lastLoopTopTime = loopTopTime;

		choose {
			when(wait(checkLastUpdate)) {
				if (now() - self->lastUpdate >= CLIENT_KNOBS->NO_RECENT_UPDATES_DURATION) {
					self->noRecentUpdates.set(true);
					checkLastUpdate = delay(CLIENT_KNOBS->NO_RECENT_UPDATES_DURATION);
				} else {
					checkLastUpdate =
					    delay(std::max(CLIENT_KNOBS->NO_RECENT_UPDATES_DURATION - (now() - self->lastUpdate), 0.1));
				}
			}
			when(wait(dbInfoChange)) {
				TEST(self->logSystem); // shardServer dbInfo changed
				dbInfoChange = self->db->onChange();
				if (self->db->get().recoveryState >= RecoveryState::ACCEPTING_COMMITS) {
					self->logSystem = ILogSystem::fromServerDBInfo(self->thisServerID, self->db->get());
					if (self->logSystem) {
						if (self->db->get().logSystemConfig.recoveredAt.present()) {
							self->poppedAllAfter = self->db->get().logSystemConfig.recoveredAt.get();
						}
						self->logCursor = self->logSystem->peekSingle(
						    self->thisServerID, self->version.get() + 1, self->tag, self->storageTeamID, self->history);
						self->popVersion(self->durableVersion.get() + 1, true);
					}
					// If update() is waiting for results from the tlog, it might never get them, so needs to be
					// cancelled.  But if it is waiting later, cancelling it could cause problems (e.g. fetchKeys that
					// already committed to transitioning to waiting state)
					if (!updateReceived) {
						doUpdate = Void();
					}
				}

				Optional<LatencyBandConfig> newLatencyBandConfig = self->db->get().latencyBandConfig;
				if (newLatencyBandConfig.present() != self->latencyBandConfig.present() ||
				    (newLatencyBandConfig.present() &&
				     newLatencyBandConfig.get().readConfig != self->latencyBandConfig.get().readConfig)) {
					self->latencyBandConfig = newLatencyBandConfig;
					self->counters.readLatencyBands.clearBands();
					TraceEvent("LatencyBandReadUpdatingConfig").detail("Present", newLatencyBandConfig.present());
					if (self->latencyBandConfig.present()) {
						for (auto band : self->latencyBandConfig.get().readConfig.bands) {
							self->counters.readLatencyBands.addThreshold(band);
						}
					}
				}
			}
			when(GetShardStateRequest req = waitNext(ssi.getShardState.getFuture())) {
				if (req.mode == GetShardStateRequest::NO_WAIT) {
					if (self->isReadable(req.keys))
						req.reply.send(GetShardStateReply{ self->version.get(), self->durableVersion.get() });
					else
						req.reply.sendError(wrong_shard_server());
				} else {
					self->actors.add(getShardStateQ(self, req));
				}
			}
			when(StorageQueuingMetricsRequest req = waitNext(ssi.getQueuingMetrics.getFuture())) {
				getQueuingMetrics(self, req);
			}
			when(ReplyPromise<KeyValueStoreType> reply = waitNext(ssi.getKeyValueStoreType.getFuture())) {
				reply.send(self->storage.getKeyValueStoreType());
			}
			when(wait(doUpdate)) {
				updateReceived = false;
				if (!self->logSystem)
					doUpdate = Never();
				else
					doUpdate = update(self, &updateReceived);
			}
			when(wait(updateProcessStatsTimer)) {
				updateProcessStats(self);
				updateProcessStatsTimer = delay(SERVER_KNOBS->FASTRESTORE_UPDATE_PROCESS_STATS_INTERVAL);
			}
			when(wait(self->actors.getResult())) {}
		}
	}
}

bool storageServerTerminated(StorageServer& self, IKeyValueStore* persistentData, Error const& e) {
	self.shuttingDown = true;

	// Clearing shards shuts down any fetchKeys actors; these may do things on cancellation that are best done with self
	// still valid
	self.shards.insert(allKeys, Reference<ShardInfo>());

	// Dispose the IKVS (destroying its data permanently) only if this shutdown is definitely permanent.  Otherwise just
	// close it.
	if (e.code() == error_code_please_reboot) {
		// do nothing.
	} else if (e.code() == error_code_worker_removed || e.code() == error_code_recruitment_failed) {
		// SOMEDAY: could close instead of dispose if tss in quarantine gets removed so it could still be investigated?
		persistentData->dispose();
	} else {
		persistentData->close();
	}

	if (e.code() == error_code_worker_removed || e.code() == error_code_recruitment_failed ||
	    e.code() == error_code_file_not_found || e.code() == error_code_actor_cancelled) {
		TraceEvent("StorageServerTerminated", self.thisServerID).error(e, true);
		return true;
	} else
		return false;
}

ACTOR Future<Void> memoryStoreRecover(IKeyValueStore* store, Reference<ClusterConnectionFile> connFile, UID id) {
	if (store->getType() != KeyValueStoreType::MEMORY || connFile.getPtr() == nullptr) {
		return Never();
	}

	// create a temp client connect to DB
	Database cx = Database::createDatabase(connFile, Database::API_VERSION_LATEST);

	state Reference<ReadYourWritesTransaction> tr = makeReference<ReadYourWritesTransaction>(cx);
	state int noCanRemoveCount = 0;
	loop {
		try {
			tr->setOption(FDBTransactionOptions::PRIORITY_SYSTEM_IMMEDIATE);
			tr->setOption(FDBTransactionOptions::ACCESS_SYSTEM_KEYS);

			state bool canRemove = wait(canRemoveStorageServer(tr, id));
			if (!canRemove) {
				TEST(true); // it's possible that the caller had a transaction in flight that assigned keys to the
				            // server. Wait for it to reverse its mistake.
				wait(delayJittered(SERVER_KNOBS->REMOVE_RETRY_DELAY, TaskPriority::UpdateStorage));
				tr->reset();
				TraceEvent("RemoveStorageServerRetrying")
				    .detail("Count", noCanRemoveCount++)
				    .detail("ServerID", id)
				    .detail("CanRemove", canRemove);
			} else {
				return Void();
			}
		} catch (Error& e) {
			state Error err = e;
			wait(tr->onError(e));
			TraceEvent("RemoveStorageServerRetrying").error(err);
		}
	}
}

// for creating a new storage server
ACTOR Future<Void> storageServer(IKeyValueStore* persistentData,
                                 StorageServerInterface ssi,
                                 Tag seedTag,
                                 Version tssSeedVersion,
                                 ReplyPromise<InitializeStorageReply> recruitReply,
                                 Reference<AsyncVar<ServerDBInfo> const> db,
                                 std::string folder,
                                 Optional<ptxn::StorageTeamID> storageTeamID) {

	state StorageServer self(persistentData, db, ssi);

	self.storageTeamID = storageTeamID;
	if (storageTeamID.present()) {
		self.logProtocol = ProtocolVersion::withPartitionTransaction();
	}

	if (ssi.isTss()) {
		self.setTssPair(ssi.tssPairID.get());
		ASSERT(self.isTss());
	}

	self.sk = serverKeysPrefixFor(self.tssPairID.present() ? self.tssPairID.get() : self.thisServerID)
	              .withPrefix(systemKeys.begin); // FFFF/serverKeys/[this server]/
	self.folder = folder;

	try {
		wait(self.storage.init());
		wait(self.storage.commit());

		if (seedTag == invalidTag) {
			std::pair<Version, Tag> verAndTag = wait(addStorageServer(
			    self.cx, ssi)); // Might throw recruitment_failed in case of simultaneous master failure
			self.tag = verAndTag.second;
			if (ssi.isTss()) {
				self.setInitialVersion(tssSeedVersion);
			} else {
				self.setInitialVersion(verAndTag.first - 1);
			}
		} else {
			self.tag = seedTag;
		}

		self.storage.makeNewStorageServerDurable();
		wait(self.storage.commit());

		TraceEvent("StorageServerInit", ssi.id())
		    .detail("Version", self.version.get())
		    .detail("SeedTag", seedTag.toString())
		    .detail("TssPair", ssi.isTss() ? ssi.tssPairID.get().toString() : "");
		InitializeStorageReply rep;
		rep.interf = ssi;
		rep.addedVersion = self.version.get();
		recruitReply.send(rep);
		self.byteSampleRecovery = Void();
		wait(storageServerCore(&self, ssi));

		throw internal_error();
	} catch (Error& e) {
		// If we die with an error before replying to the recruitment request, send the error to the recruiter
		// (ClusterController, and from there to the DataDistributionTeamCollection)
		if (!recruitReply.isSet())
			recruitReply.sendError(recruitment_failed());
		if (storageServerTerminated(self, persistentData, e))
			return Void();
		throw e;
	}
}

ACTOR Future<Void> replaceInterface(StorageServer* self, StorageServerInterface ssi) {
	ASSERT(!ssi.isTss());
	state Transaction tr(self->cx);

	loop {
		state Future<Void> infoChanged = self->db->onChange();
		state Reference<CommitProxyInfo> commitProxies(
		    new CommitProxyInfo(self->db->get().client.commitProxies, false));
		choose {
			when(GetStorageServerRejoinInfoReply _rep =
			         wait(commitProxies->size()
			                  ? basicLoadBalance(commitProxies,
			                                     &CommitProxyInterface::getStorageServerRejoinInfo,
			                                     GetStorageServerRejoinInfoRequest(ssi.id(), ssi.locality.dcId()))
			                  : Never())) {
				state GetStorageServerRejoinInfoReply rep = _rep;

				try {
					tr.reset();
					tr.setOption(FDBTransactionOptions::PRIORITY_SYSTEM_IMMEDIATE);
					tr.setVersion(rep.version);

					tr.addReadConflictRange(singleKeyRange(serverListKeyFor(ssi.id())));
					tr.addReadConflictRange(singleKeyRange(serverTagKeyFor(ssi.id())));
					tr.addReadConflictRange(serverTagHistoryRangeFor(ssi.id()));
					tr.addReadConflictRange(singleKeyRange(tagLocalityListKeyFor(ssi.locality.dcId())));

					tr.set(serverListKeyFor(ssi.id()), serverListValue(ssi));

					if (rep.newLocality) {
						tr.addReadConflictRange(tagLocalityListKeys);
						tr.set(tagLocalityListKeyFor(ssi.locality.dcId()),
						       tagLocalityListValue(rep.newTag.get().locality));
					}

					// this only should happen if SS moved datacenters
					if (rep.newTag.present()) {
						KeyRange conflictRange = singleKeyRange(serverTagConflictKeyFor(rep.newTag.get()));
						tr.addReadConflictRange(conflictRange);
						tr.addWriteConflictRange(conflictRange);
						tr.setOption(FDBTransactionOptions::FIRST_IN_BATCH);
						tr.set(serverTagKeyFor(ssi.id()), serverTagValue(rep.newTag.get()));
						tr.atomicOp(serverTagHistoryKeyFor(ssi.id()),
						            serverTagValue(rep.tag),
						            MutationRef::SetVersionstampedKey);
					}

					if (rep.history.size() && rep.history.back().first < self->version.get()) {
						tr.clear(serverTagHistoryRangeBefore(ssi.id(), self->version.get()));
					}

					choose {
						when(wait(tr.commit())) {
							self->history = rep.history;

							if (rep.newTag.present()) {
								self->tag = rep.newTag.get();
								self->history.insert(self->history.begin(),
								                     std::make_pair(tr.getCommittedVersion(), rep.tag));
							} else {
								self->tag = rep.tag;
							}
							self->allHistory = self->history;

							TraceEvent("SSTag", self->thisServerID).detail("MyTag", self->tag.toString());
							for (auto it : self->history) {
								TraceEvent("SSHistory", self->thisServerID)
								    .detail("Ver", it.first)
								    .detail("Tag", it.second.toString());
							}

							if (self->history.size() && BUGGIFY) {
								TraceEvent("SSHistoryReboot", self->thisServerID).log();
								throw please_reboot();
							}

							break;
						}
						when(wait(infoChanged)) {}
					}
				} catch (Error& e) {
					wait(tr.onError(e));
				}
			}
			when(wait(infoChanged)) {}
		}
	}

	return Void();
}

ACTOR Future<Void> replaceTSSInterface(StorageServer* self, StorageServerInterface ssi) {
	// RYW for KeyBackedMap
	state Reference<ReadYourWritesTransaction> tr = makeReference<ReadYourWritesTransaction>(self->cx);
	state KeyBackedMap<UID, UID> tssMapDB = KeyBackedMap<UID, UID>(tssMappingKeys.begin);

	ASSERT(ssi.isTss());

	loop {
		try {
			state Tag myTag;

			tr->reset();
			tr->setOption(FDBTransactionOptions::ACCESS_SYSTEM_KEYS);
			tr->setOption(FDBTransactionOptions::PRIORITY_SYSTEM_IMMEDIATE);

			Optional<Value> pairTagValue = wait(tr->get(serverTagKeyFor(self->tssPairID.get())));

			if (!pairTagValue.present()) {
				TEST(true); // Race where tss was down, pair was removed, tss starts back up
				throw worker_removed();
			}

			myTag = decodeServerTagValue(pairTagValue.get());

			tr->addReadConflictRange(singleKeyRange(serverListKeyFor(ssi.id())));
			tr->set(serverListKeyFor(ssi.id()), serverListValue(ssi));

			// add itself back to tss mapping
			if (!self->isTSSInQuarantine()) {
				tssMapDB.set(tr, self->tssPairID.get(), ssi.id());
			}

			wait(tr->commit());
			self->tag = myTag;

			break;
		} catch (Error& e) {
			wait(tr->onError(e));
		}
	}

	return Void();
}

// for recovering an existing storage server
ACTOR Future<Void> storageServer(IKeyValueStore* persistentData,
                                 StorageServerInterface ssi,
                                 Reference<AsyncVar<ServerDBInfo> const> db,
                                 std::string folder,
                                 Promise<Void> recovered,
                                 Reference<ClusterConnectionFile> connFile) {
	state StorageServer self(persistentData, db, ssi);
	self.folder = folder;

	try {
		state double start = now();
		TraceEvent("StorageServerRebootStart", self.thisServerID).log();

		wait(self.storage.init());
		choose {
			// after a rollback there might be uncommitted changes.
			// for memory storage engine type, wait until recovery is done before commit
			when(wait(self.storage.commit())) {}

			when(wait(memoryStoreRecover(persistentData, connFile, self.thisServerID))) {
				TraceEvent("DisposeStorageServer", self.thisServerID).log();
				throw worker_removed();
			}
		}

		bool ok = wait(self.storage.restoreDurableState());
		if (!ok) {
			if (recovered.canBeSet())
				recovered.send(Void());
			return Void();
		}
		TraceEvent("SSTimeRestoreDurableState", self.thisServerID).detail("TimeTaken", now() - start);

		// if this is a tss storage file, use that as source of truth for this server being a tss instead of the
		// presence of the tss pair key in the storage engine
		if (ssi.isTss()) {
			ASSERT(self.isTss());
			ssi.tssPairID = self.tssPairID.get();
		} else {
			ASSERT(!self.isTss());
		}

		ASSERT(self.thisServerID == ssi.id());

		self.sk = serverKeysPrefixFor(self.tssPairID.present() ? self.tssPairID.get() : self.thisServerID)
		              .withPrefix(systemKeys.begin); // FFFF/serverKeys/[this server]/

		TraceEvent("StorageServerReboot", self.thisServerID).detail("Version", self.version.get());

		if (recovered.canBeSet())
			recovered.send(Void());

		if (self.isTss()) {
			wait(replaceTSSInterface(&self, ssi));
		} else {
			wait(replaceInterface(&self, ssi));
		}

		TraceEvent("StorageServerStartingCore", self.thisServerID).detail("TimeTaken", now() - start);

		// wait( delay(0) );  // To make sure self->zkMasterInfo.onChanged is available to wait on
		wait(storageServerCore(&self, ssi));

		throw internal_error();
	} catch (Error& e) {
		if (recovered.canBeSet())
			recovered.send(Void());
		if (storageServerTerminated(self, persistentData, e))
			return Void();
		throw e;
	}
}

#ifndef __INTEL_COMPILER
#pragma endregion
#endif

/*
4 Reference count
4 priority
24 pointers
8 lastUpdateVersion
2 updated, replacedPointer
--
42 PTree overhead

8 Version insertVersion
--
50 VersionedMap overhead

12 KeyRef
12 ValueRef
1  isClear
--
25 payload


50 overhead
25 payload
21 structure padding
32 allocator rounds up
---
128 allocated

To reach 64, need to save: 11 bytes + all padding

Possibilities:
  -8 Combine lastUpdateVersion, insertVersion?
  -2 Fold together updated, replacedPointer, isClear bits
  -3 Fold away updated, replacedPointer, isClear
  -8 Move value lengths into arena
  -4 Replace priority with H(pointer)
  -12 Compress pointers (using special allocator)
  -4 Modular lastUpdateVersion (make sure no node survives 4 billion updates)
*/

void versionedMapTest() {
	VersionedMap<int, int> vm;

	printf("SS Ptree node is %zu bytes\n", sizeof(StorageServer::VersionedData::PTreeT));

	const int NSIZE = sizeof(VersionedMap<int, int>::PTreeT);
	const int ASIZE = NSIZE <= 64 ? 64 : nextFastAllocatedSize(NSIZE);

	auto before = FastAllocator<ASIZE>::getTotalMemory();

	for (int v = 1; v <= 1000; ++v) {
		vm.createNewVersion(v);
		for (int i = 0; i < 1000; i++) {
			int k = deterministicRandom()->randomInt(0, 2000000);
			/*for(int k2=k-5; k2<k+5; k2++)
			    if (vm.atLatest().find(k2) != vm.atLatest().end())
			        vm.erase(k2);*/
			vm.erase(k - 5, k + 5);
			vm.insert(k, v);
		}
	}

	auto after = FastAllocator<ASIZE>::getTotalMemory();

	int count = 0;
	for (auto i = vm.atLatest().begin(); i != vm.atLatest().end(); ++i)
		++count;

	printf("PTree node is %d bytes, allocated as %d bytes\n", NSIZE, ASIZE);
	printf("%d distinct after %d insertions\n", count, 1000 * 1000);
	printf("Memory used: %f MB\n", (after - before) / 1e6);
}<|MERGE_RESOLUTION|>--- conflicted
+++ resolved
@@ -1292,11 +1292,7 @@
 		DEBUG_MUTATION("ShardGetValue",
 		               version,
 		               MutationRef(MutationRef::DebugKey, req.key, v.present() ? v.get() : LiteralStringRef("<null>")),
-<<<<<<< HEAD
-					   data->thisServerID);
-=======
 		               data->thisServerID);
->>>>>>> 3727c02b
 		DEBUG_MUTATION("ShardGetPath",
 		               version,
 		               MutationRef(MutationRef::DebugKey,
@@ -1304,11 +1300,7 @@
 		                           path == 0   ? LiteralStringRef("0")
 		                           : path == 1 ? LiteralStringRef("1")
 		                                       : LiteralStringRef("2")),
-<<<<<<< HEAD
-					   data->thisServerID);
-=======
 		               data->thisServerID);
->>>>>>> 3727c02b
 
 		/*
 		StorageMetrics m;
@@ -1417,11 +1409,7 @@
 			    MutationRef(MutationRef::DebugKey,
 			                metadata->key,
 			                reply.value.present() ? StringRef(reply.value.get()) : LiteralStringRef("<null>")),
-<<<<<<< HEAD
-				data->thisServerID);
-=======
 			    data->thisServerID);
->>>>>>> 3727c02b
 
 			if (metadata->debugID.present())
 				g_traceBatch.addEvent(
@@ -2968,12 +2956,6 @@
 					    .detail("Last", this_block.size() ? this_block.end()[-1].key : std::string())
 					    .detail("Version", fetchVersion)
 					    .detail("More", this_block.more);
-<<<<<<< HEAD
-					DEBUG_KEY_RANGE("fetchRange", fetchVersion, keys);
-					if(MUTATION_TRACKING_ENABLED) {
-						for (auto k = this_block.begin(); k != this_block.end(); ++k)
-							DEBUG_MUTATION("fetch", fetchVersion, MutationRef(MutationRef::SetValue, k->key, k->value));
-=======
 
 					DEBUG_KEY_RANGE("fetchRange", fetchVersion, keys, data->thisServerID);
 					if (MUTATION_TRACKING_ENABLED) {
@@ -2983,7 +2965,6 @@
 							               MutationRef(MutationRef::SetValue, k->key, k->value),
 							               data->thisServerID);
 						}
->>>>>>> 3727c02b
 					}
 
 					metricReporter.addFetchedBytes(expectedBlockSize, this_block.size());
@@ -3147,16 +3128,10 @@
 		for (auto b = batch->changes.begin() + startSize; b != batch->changes.end(); ++b) {
 			ASSERT(b->version >= checkv);
 			checkv = b->version;
-<<<<<<< HEAD
-			if(MUTATION_TRACKING_ENABLED) {
-				for (auto& m : b->mutations)
-					DEBUG_MUTATION("fetchKeysFinalCommitInject", batch->changes[0].version, m);
-=======
 			if (MUTATION_TRACKING_ENABLED) {
 				for (auto& m : b->mutations) {
 					DEBUG_MUTATION("fetchKeysFinalCommitInject", batch->changes[0].version, m, data->thisServerID);
 				}
->>>>>>> 3727c02b
 			}
 		}
 
@@ -3259,13 +3234,7 @@
 	else if (readWrite)
 		readWrite->addMutation(version, mutation, this->keys, readWrite->updateEagerReads);
 	else if (mutation.type != MutationRef::ClearRange) {
-<<<<<<< HEAD
-		TraceEvent(SevError, "DeliveredToNotAssigned")
-		    .detail("Version", version)
-		    .detail("Mutation", mutation);
-=======
 		TraceEvent(SevError, "DeliveredToNotAssigned").detail("Version", version).detail("Mutation", mutation);
->>>>>>> 3727c02b
 		ASSERT(false); // Mutation delivered to notAssigned shard!
 	}
 }
@@ -3914,13 +3883,9 @@
 					if (ver == 1) {
 						//TraceEvent("SSPeekMutation", data->thisServerID).log();
 						// The following trace event may produce a value with special characters
-<<<<<<< HEAD
-						TraceEvent("SSPeekMutation", data->thisServerID).detail("Mutation", msg).detail("Version", cloneCursor2->version().toString());
-=======
 						TraceEvent("SSPeekMutation", data->thisServerID)
 						    .detail("Mutation", msg)
 						    .detail("Version", cloneCursor2->version().toString());
->>>>>>> 3727c02b
 					}
 
 					updater.applyMutation(data, msg, ver);
