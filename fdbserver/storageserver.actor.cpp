/*
 * storageserver.actor.cpp
 *
 * This source file is part of the FoundationDB open source project
 *
 * Copyright 2013-2022 Apple Inc. and the FoundationDB project authors
 *
 * Licensed under the Apache License, Version 2.0 (the "License");
 * you may not use this file except in compliance with the License.
 * You may obtain a copy of the License at
 *
 *     http://www.apache.org/licenses/LICENSE-2.0
 *
 * Unless required by applicable law or agreed to in writing, software
 * distributed under the License is distributed on an "AS IS" BASIS,
 * WITHOUT WARRANTIES OR CONDITIONS OF ANY KIND, either express or implied.
 * See the License for the specific language governing permissions and
 * limitations under the License.
 */

#include <cinttypes>
#include <functional>
#include <type_traits>
#include <unordered_map>

#include "fdbclient/BlobCipher.h"
#include "fdbclient/BlobGranuleCommon.h"
#include "flow/ApiVersion.h"
#include "fmt/format.h"
#include "fdbclient/Audit.h"
#include "fdbclient/CommitTransaction.h"
#include "fdbclient/FDBTypes.h"
#include "fdbrpc/fdbrpc.h"
#include "fdbrpc/LoadBalance.h"
#include "fdbserver/OTELSpanContextMessage.h"
#include "flow/ActorCollection.h"
#include "flow/Arena.h"
#include "flow/Error.h"
#include "flow/Hash3.h"
#include "flow/Histogram.h"
#include "flow/IRandom.h"
#include "flow/IndexedSet.h"
#include "flow/SystemMonitor.h"
#include "flow/Trace.h"
#include "fdbclient/Tracing.h"
#include "flow/Util.h"
#include "fdbclient/Atomic.h"
#include "fdbclient/BlobConnectionProvider.h"
#include "fdbclient/BlobGranuleReader.actor.h"
#include "fdbclient/CommitProxyInterface.h"
#include "fdbclient/DatabaseContext.h"
#include "fdbclient/FDBTypes.h"
#include "fdbclient/KeyBackedTypes.h"
#include "fdbclient/KeyRangeMap.h"
#include "fdbclient/NativeAPI.actor.h"
#include "fdbclient/Notified.h"
#include "fdbclient/StatusClient.h"
#include "fdbclient/StorageServerShard.h"
#include "fdbclient/SystemData.h"
#include "fdbclient/Tenant.h"
#include "fdbclient/TransactionLineage.h"
#include "fdbclient/Tuple.h"
#include "fdbclient/VersionedMap.h"
#include "fdbrpc/sim_validation.h"
#include "fdbrpc/Smoother.h"
#include "fdbrpc/Stats.h"
#include "fdbserver/FDBExecHelper.actor.h"
#include "fdbclient/GetEncryptCipherKeys.actor.h"
#include "fdbserver/AuditUtils.actor.h"
#include "fdbserver/IKeyValueStore.h"
#include "fdbserver/Knobs.h"
#include "fdbserver/LatencyBandConfig.h"
#include "fdbserver/LogProtocolMessage.h"
#include "fdbserver/LogSystem.h"
#include "fdbserver/MoveKeys.actor.h"
#include "fdbserver/MutationTracking.h"
#include "fdbserver/OTELSpanContextMessage.h"
#include "fdbserver/Ratekeeper.h"
#include "fdbserver/RecoveryState.h"
#include "fdbserver/RocksDBCheckpointUtils.actor.h"
#include "fdbserver/ServerCheckpoint.actor.h"
#include "fdbserver/ServerDBInfo.h"
#include "fdbserver/SpanContextMessage.h"
#include "fdbserver/StorageMetrics.h"
#include "fdbserver/TLogInterface.h"
#include "fdbserver/TransactionTagCounter.h"
#include "fdbserver/WaitFailure.h"
#include "fdbserver/WorkerInterface.actor.h"
#include "flow/ActorCollection.h"
#include "flow/Arena.h"
#include "flow/Error.h"
#include "flow/Hash3.h"
#include "flow/Histogram.h"
#include "flow/IRandom.h"
#include "flow/IndexedSet.h"
#include "flow/SystemMonitor.h"
#include "flow/TDMetric.actor.h"
#include "flow/Trace.h"
#include "flow/Util.h"
#include "flow/genericactors.actor.h"

#include "flow/actorcompiler.h" // This must be the last #include.

#ifndef __INTEL_COMPILER
#pragma region Data Structures
#endif

#define SHORT_CIRCUT_ACTUAL_STORAGE 0

namespace {
enum ChangeServerKeysContext { CSK_UPDATE, CSK_RESTORE, CSK_ASSIGN_EMPTY };

std::string changeServerKeysContextName(const ChangeServerKeysContext& context) {
	switch (context) {
	case CSK_UPDATE:
		return "Update";
	case CSK_RESTORE:
		return "Restore";
	case CSK_ASSIGN_EMPTY:
		return "AssignEmpty";
	default:
		ASSERT(false);
	}
	return "UnknownContext";
}

bool canReplyWith(Error e) {
	switch (e.code()) {
	case error_code_transaction_too_old:
	case error_code_future_version:
	case error_code_wrong_shard_server:
	case error_code_process_behind:
	case error_code_watch_cancelled:
	case error_code_unknown_change_feed:
	case error_code_server_overloaded:
	case error_code_change_feed_popped:
	case error_code_tenant_name_required:
	case error_code_unknown_tenant:
	// getMappedRange related exceptions that are not retriable:
	case error_code_mapper_bad_index:
	case error_code_mapper_no_such_key:
	case error_code_mapper_bad_range_decriptor:
	case error_code_quick_get_key_values_has_more:
	case error_code_quick_get_value_miss:
	case error_code_quick_get_key_values_miss:
	case error_code_get_mapped_key_values_has_more:
	case error_code_key_not_tuple:
	case error_code_value_not_tuple:
	case error_code_mapper_not_tuple:
		// case error_code_all_alternatives_failed:
		return true;
	default:
		return false;
	}
}
} // namespace

#define PERSIST_PREFIX "\xff\xff"

FDB_DECLARE_BOOLEAN_PARAM(UnlimitedCommitBytes);
FDB_DEFINE_BOOLEAN_PARAM(UnlimitedCommitBytes);

// Immutable
static const KeyValueRef persistFormat(PERSIST_PREFIX "Format"_sr, "FoundationDB/StorageServer/1/4"_sr);
static const KeyValueRef persistShardAwareFormat(PERSIST_PREFIX "Format"_sr, "FoundationDB/StorageServer/1/5"_sr);
static const KeyRangeRef persistFormatReadableRange("FoundationDB/StorageServer/1/2"_sr,
                                                    "FoundationDB/StorageServer/1/6"_sr);
static const KeyRef persistID = PERSIST_PREFIX "ID"_sr;
static const KeyRef persistTssPairID = PERSIST_PREFIX "tssPairID"_sr;
static const KeyRef persistSSPairID = PERSIST_PREFIX "ssWithTSSPairID"_sr;
static const KeyRef persistTssQuarantine = PERSIST_PREFIX "tssQ"_sr;
static const KeyRef persistClusterIdKey = PERSIST_PREFIX "clusterId"_sr;

// (Potentially) change with the durable version or when fetchKeys completes
static const KeyRef persistVersion = PERSIST_PREFIX "Version"_sr;
static const KeyRangeRef persistShardAssignedKeys =
    KeyRangeRef(PERSIST_PREFIX "ShardAssigned/"_sr, PERSIST_PREFIX "ShardAssigned0"_sr);
static const KeyRangeRef persistShardAvailableKeys =
    KeyRangeRef(PERSIST_PREFIX "ShardAvailable/"_sr, PERSIST_PREFIX "ShardAvailable0"_sr);
static const KeyRangeRef persistByteSampleKeys = KeyRangeRef(PERSIST_PREFIX "BS/"_sr, PERSIST_PREFIX "BS0"_sr);
static const KeyRangeRef persistByteSampleSampleKeys =
    KeyRangeRef(PERSIST_PREFIX "BS/"_sr PERSIST_PREFIX "BS/"_sr, PERSIST_PREFIX "BS/"_sr PERSIST_PREFIX "BS0"_sr);
static const KeyRef persistLogProtocol = PERSIST_PREFIX "LogProtocol"_sr;
static const KeyRef persistPrimaryLocality = PERSIST_PREFIX "PrimaryLocality"_sr;
static const KeyRangeRef persistChangeFeedKeys = KeyRangeRef(PERSIST_PREFIX "CF/"_sr, PERSIST_PREFIX "CF0"_sr);
static const KeyRangeRef persistTenantMapKeys = KeyRangeRef(PERSIST_PREFIX "TM/"_sr, PERSIST_PREFIX "TM0"_sr);
// data keys are unmangled (but never start with PERSIST_PREFIX because they are always in allKeys)

static const KeyRangeRef persistStorageServerShardKeys =
    KeyRangeRef(PERSIST_PREFIX "StorageServerShard/"_sr, PERSIST_PREFIX "StorageServerShard0"_sr);

// Checkpoint related prefixes.
static const KeyRangeRef persistCheckpointKeys =
    KeyRangeRef(PERSIST_PREFIX "Checkpoint/"_sr, PERSIST_PREFIX "Checkpoint0"_sr);
static const KeyRangeRef persistPendingCheckpointKeys =
    KeyRangeRef(PERSIST_PREFIX "PendingCheckpoint/"_sr, PERSIST_PREFIX "PendingCheckpoint0"_sr);
static const std::string rocksdbCheckpointDirPrefix = "/rockscheckpoints_";

struct AddingShard : NonCopyable {
	KeyRange keys;
	Future<Void> fetchClient; // holds FetchKeys() actor
	Promise<Void> fetchComplete;
	Promise<Void> readWrite;

	// During the Fetching phase, it saves newer mutations whose version is greater or equal to fetchClient's
	// fetchVersion, while the shard is still busy catching up with fetchClient. It applies these updates after fetching
	// completes.
	std::deque<Standalone<VerUpdateRef>> updates;

	struct StorageServer* server;
	Version transferredVersion;
	Version fetchVersion;

	// To learn more details of the phase transitions, see function fetchKeys(). The phases below are sorted in
	// chronological order and do not go back.
	enum Phase {
		WaitPrevious,
		// During Fetching phase, it fetches data before fetchVersion and write it to storage, then let updater know it
		// is ready to update the deferred updates` (see the comment of member variable `updates` above).
		Fetching,
		// During the FetchingCF phase, the shard data is transferred but the remaining change feed data is still being
		// transferred. This is equivalent to the waiting phase for non-changefeed data.
		FetchingCF,
		// During Waiting phase, it sends updater the deferred updates, and wait until they are durable.
		Waiting
		// The shard's state is changed from adding to readWrite then.
	};

	Phase phase;

	AddingShard(StorageServer* server, KeyRangeRef const& keys);

	// When fetchKeys "partially completes" (splits an adding shard in two), this is used to construct the left half
	AddingShard(AddingShard* prev, KeyRange const& keys)
	  : keys(keys), fetchClient(prev->fetchClient), server(prev->server), transferredVersion(prev->transferredVersion),
	    fetchVersion(prev->fetchVersion), phase(prev->phase) {}
	~AddingShard() {
		if (!fetchComplete.isSet())
			fetchComplete.send(Void());
		if (!readWrite.isSet())
			readWrite.send(Void());
	}

	void addMutation(Version version, bool fromFetch, MutationRef const& mutation);

	bool isDataTransferred() const { return phase >= FetchingCF; }
	bool isDataAndCFTransferred() const { return phase >= Waiting; }
};

class ShardInfo : public ReferenceCounted<ShardInfo>, NonCopyable {
	ShardInfo(KeyRange keys, std::unique_ptr<AddingShard>&& adding, StorageServer* readWrite)
	  : adding(std::move(adding)), readWrite(readWrite), keys(keys), version(0) {}

public:
	// A shard has 3 mutual exclusive states: adding, readWrite and notAssigned.
	std::unique_ptr<AddingShard> adding;
	struct StorageServer* readWrite;
	KeyRange keys;
	uint64_t changeCounter;
	uint64_t shardId;
	uint64_t desiredShardId;
	Version version;

	static ShardInfo* newNotAssigned(KeyRange keys) { return new ShardInfo(keys, nullptr, nullptr); }
	static ShardInfo* newReadWrite(KeyRange keys, StorageServer* data) { return new ShardInfo(keys, nullptr, data); }
	static ShardInfo* newAdding(StorageServer* data, KeyRange keys) {
		return new ShardInfo(keys, std::make_unique<AddingShard>(data, keys), nullptr);
	}
	static ShardInfo* addingSplitLeft(KeyRange keys, AddingShard* oldShard) {
		return new ShardInfo(keys, std::make_unique<AddingShard>(oldShard, keys), nullptr);
	}

	static ShardInfo* newShard(StorageServer* data, const StorageServerShard& shard) {
		ShardInfo* res = nullptr;
		switch (shard.getShardState()) {
		case StorageServerShard::NotAssigned:
			res = newNotAssigned(shard.range);
			break;
		case StorageServerShard::MovingIn:
		case StorageServerShard::ReadWritePending:
			res = newAdding(data, shard.range);
			break;
		case StorageServerShard::ReadWrite:
			res = newReadWrite(shard.range, data);
			break;
		default:
			TraceEvent(SevError, "UnknownShardState").detail("State", shard.shardState);
		}
		res->populateShard(shard);
		return res;
	}

	static bool canMerge(const ShardInfo* l, const ShardInfo* r) {
		if (l == nullptr || r == nullptr || l->keys.end != r->keys.begin || l->version == invalidVersion ||
		    r->version == invalidVersion) {
			return false;
		}
		if (l->shardId != r->shardId || l->desiredShardId != r->desiredShardId) {
			return false;
		}
		return (l->isReadable() && r->isReadable()) || (!l->assigned() && !r->assigned());
	}

	StorageServerShard toStorageServerShard() const {
		StorageServerShard::ShardState st = StorageServerShard::NotAssigned;
		if (this->isReadable()) {
			st = StorageServerShard::ReadWrite;
		} else if (!this->assigned()) {
			st = StorageServerShard::NotAssigned;
		} else {
			ASSERT(this->adding);
			st = this->adding->phase == AddingShard::Waiting ? StorageServerShard::ReadWritePending
			                                                 : StorageServerShard::MovingIn;
		}
		return StorageServerShard(this->keys, this->version, this->shardId, this->desiredShardId, st);
	}

	// Copies necessary information from `shard`.
	void populateShard(const StorageServerShard& shard) {
		this->version = shard.version;
		this->shardId = shard.id;
		this->desiredShardId = shard.desiredId;
	}

	// Returns true if the current shard is merged with `other`.
	bool mergeWith(const ShardInfo* other) {
		if (!canMerge(this, other)) {
			return false;
		}
		this->keys = KeyRangeRef(this->keys.begin, other->keys.end);
		this->version = std::max(this->version, other->version);
		return true;
	}

	void validate() const {
		// TODO: Complete this.
	}

	bool isReadable() const { return readWrite != nullptr; }
	bool notAssigned() const { return !readWrite && !adding; }
	bool assigned() const { return readWrite || adding; }
	bool isInVersionedData() const { return readWrite || (adding && adding->isDataTransferred()); }
	bool isCFInVersionedData() const { return readWrite || (adding && adding->isDataAndCFTransferred()); }
	void addMutation(Version version, bool fromFetch, MutationRef const& mutation);
	bool isFetched() const { return readWrite || (adding && adding->fetchComplete.isSet()); }

	const char* debugDescribeState() const {
		if (notAssigned())
			return "NotAssigned";
		else if (adding && !adding->isDataAndCFTransferred())
			return "AddingFetchingCF";
		else if (adding && !adding->isDataTransferred())
			return "AddingFetching";
		else if (adding)
			return "AddingTransferred";
		else
			return "ReadWrite";
	}
};

struct StorageServerDisk {
	explicit StorageServerDisk(struct StorageServer* data, IKeyValueStore* storage) : data(data), storage(storage) {}

	void makeNewStorageServerDurable(const bool shardAware);
	bool makeVersionMutationsDurable(Version& prevStorageVersion,
	                                 Version newStorageVersion,
	                                 int64_t& bytesLeft,
	                                 UnlimitedCommitBytes unlimitedCommitBytes);
	void makeVersionDurable(Version version);
	void makeTssQuarantineDurable();
	Future<bool> restoreDurableState();

	void changeLogProtocol(Version version, ProtocolVersion protocol);

	void writeMutation(MutationRef mutation);
	void writeKeyValue(KeyValueRef kv);
	void clearRange(KeyRangeRef keys);

	Future<Void> addRange(KeyRangeRef range, std::string id) { return storage->addRange(range, id); }

	std::vector<std::string> removeRange(KeyRangeRef range) { return storage->removeRange(range); }

	void persistRangeMapping(KeyRangeRef range, bool isAdd) { storage->persistRangeMapping(range, isAdd); }

	Future<Void> cleanUpShardsIfNeeded(const std::vector<std::string>& shardIds) {
		return storage->cleanUpShardsIfNeeded(shardIds);
	};

	Future<Void> getError() { return storage->getError(); }
	Future<Void> init() { return storage->init(); }
	Future<Void> canCommit() { return storage->canCommit(); }
	Future<Void> commit() { return storage->commit(); }

	// SOMEDAY: Put readNextKeyInclusive in IKeyValueStore
	// Read the key that is equal or greater then 'key' from the storage engine.
	// For example, readNextKeyInclusive("a") should return:
	//  - "a", if key "a" exist
	//  - "b", if key "a" doesn't exist, and "b" is the next existing key in total order
	//  - allKeys.end, if keyrange [a, allKeys.end) is empty
	Future<Key> readNextKeyInclusive(KeyRef key, Optional<ReadOptions> options = Optional<ReadOptions>()) {
		++(*kvScans);
		return readFirstKey(storage, KeyRangeRef(key, allKeys.end), options);
	}
	Future<Optional<Value>> readValue(KeyRef key, Optional<ReadOptions> options = Optional<ReadOptions>()) {
		++(*kvGets);
		return storage->readValue(key, options);
	}
	Future<Optional<Value>> readValuePrefix(KeyRef key,
	                                        int maxLength,
	                                        Optional<ReadOptions> options = Optional<ReadOptions>()) {
		++(*kvGets);
		return storage->readValuePrefix(key, maxLength, options);
	}
	Future<RangeResult> readRange(KeyRangeRef keys,
	                              int rowLimit = 1 << 30,
	                              int byteLimit = 1 << 30,
	                              Optional<ReadOptions> options = Optional<ReadOptions>()) {
		++(*kvScans);
		return storage->readRange(keys, rowLimit, byteLimit, options);
	}

	Future<CheckpointMetaData> checkpoint(const CheckpointRequest& request) { return storage->checkpoint(request); }

	Future<Void> restore(const std::vector<CheckpointMetaData>& checkpoints) { return storage->restore(checkpoints); }

	Future<Void> deleteCheckpoint(const CheckpointMetaData& checkpoint) {
		return storage->deleteCheckpoint(checkpoint);
	}

	KeyValueStoreType getKeyValueStoreType() const { return storage->getType(); }
	StorageBytes getStorageBytes() const { return storage->getStorageBytes(); }
	std::tuple<size_t, size_t, size_t> getSize() const { return storage->getSize(); }

	// The following are pointers to the Counters in StorageServer::counters of the same names.
	Counter* kvCommitLogicalBytes;
	Counter* kvClearRanges;
	Counter* kvGets;
	Counter* kvScans;
	Counter* kvCommits;

private:
	struct StorageServer* data;
	IKeyValueStore* storage;
	void writeMutations(const VectorRef<MutationRef>& mutations, Version debugVersion, const char* debugContext);

	ACTOR static Future<Key> readFirstKey(IKeyValueStore* storage, KeyRangeRef range, Optional<ReadOptions> options) {
		RangeResult r = wait(storage->readRange(range, 1, 1 << 30, options));
		if (r.size())
			return r[0].key;
		else
			return range.end;
	}
};

struct UpdateEagerReadInfo {
	std::vector<KeyRef> keyBegin;
	std::vector<Key> keyEnd; // these are for ClearRange

	std::vector<std::pair<KeyRef, int>> keys;
	std::vector<Optional<Value>> value;

	Arena arena;

	void addMutations(VectorRef<MutationRef> const& mutations) {
		for (auto& m : mutations)
			addMutation(m);
	}

	void addMutation(MutationRef const& m) {
		// SOMEDAY: Theoretically we can avoid a read if there is an earlier overlapping ClearRange
		if (m.type == MutationRef::ClearRange && !m.param2.startsWith(systemKeys.end) &&
		    SERVER_KNOBS->ENABLE_CLEAR_RANGE_EAGER_READS)
			keyBegin.push_back(m.param2);
		else if (m.type == MutationRef::CompareAndClear) {
			if (SERVER_KNOBS->ENABLE_CLEAR_RANGE_EAGER_READS)
				keyBegin.push_back(keyAfter(m.param1, arena));
			if (keys.size() > 0 && keys.back().first == m.param1) {
				// Don't issue a second read, if the last read was equal to the current key.
				// CompareAndClear is likely to be used after another atomic operation on same key.
				keys.back().second = std::max(keys.back().second, m.param2.size() + 1);
			} else {
				keys.emplace_back(m.param1, m.param2.size() + 1);
			}
		} else if ((m.type == MutationRef::AppendIfFits) || (m.type == MutationRef::ByteMin) ||
		           (m.type == MutationRef::ByteMax))
			keys.emplace_back(m.param1, CLIENT_KNOBS->VALUE_SIZE_LIMIT);
		else if (isAtomicOp((MutationRef::Type)m.type))
			keys.emplace_back(m.param1, m.param2.size());
	}

	void finishKeyBegin() {
		if (SERVER_KNOBS->ENABLE_CLEAR_RANGE_EAGER_READS) {
			std::sort(keyBegin.begin(), keyBegin.end());
			keyBegin.resize(std::unique(keyBegin.begin(), keyBegin.end()) - keyBegin.begin());
		}
		std::sort(keys.begin(), keys.end(), [](const std::pair<KeyRef, int>& lhs, const std::pair<KeyRef, int>& rhs) {
			return (lhs.first < rhs.first) || (lhs.first == rhs.first && lhs.second > rhs.second);
		});
		keys.resize(std::unique(keys.begin(),
		                        keys.end(),
		                        [](const std::pair<KeyRef, int>& lhs, const std::pair<KeyRef, int>& rhs) {
			                        return lhs.first == rhs.first;
		                        }) -
		            keys.begin());
		// value gets populated in doEagerReads
	}

	Optional<Value>& getValue(KeyRef key) {
		int i = std::lower_bound(keys.begin(),
		                         keys.end(),
		                         std::pair<KeyRef, int>(key, 0),
		                         [](const std::pair<KeyRef, int>& lhs, const std::pair<KeyRef, int>& rhs) {
			                         return lhs.first < rhs.first;
		                         }) -
		        keys.begin();
		ASSERT(i < keys.size() && keys[i].first == key);
		return value[i];
	}

	KeyRef getKeyEnd(KeyRef key) {
		int i = std::lower_bound(keyBegin.begin(), keyBegin.end(), key) - keyBegin.begin();
		ASSERT(i < keyBegin.size() && keyBegin[i] == key);
		return keyEnd[i];
	}
};

const int VERSION_OVERHEAD =
    64 + sizeof(Version) + sizeof(Standalone<VerUpdateRef>) + // mutationLog, 64b overhead for map
    2 * (64 + sizeof(Version) +
         sizeof(Reference<VersionedMap<KeyRef, ValueOrClearToRef>::PTreeT>)); // versioned map [ x2 for
                                                                              // createNewVersion(version+1) ], 64b
                                                                              // overhead for map
// For both the mutation log and the versioned map.
static int mvccStorageBytes(MutationRef const& m) {
	return VersionedMap<KeyRef, ValueOrClearToRef>::overheadPerItem * 2 +
	       (MutationRef::OVERHEAD_BYTES + m.param1.size() + m.param2.size()) * 2;
}

struct FetchInjectionInfo {
	Arena arena;
	std::vector<VerUpdateRef> changes;
};

struct ChangeFeedInfo : ReferenceCounted<ChangeFeedInfo> {
	std::deque<Standalone<MutationsAndVersionRef>> mutations;
	Version fetchVersion = invalidVersion; // The version that commits from a fetch have been written to storage, but
	                                       // have not yet been committed as part of updateStorage.
	Version storageVersion = invalidVersion; // The version between the storage version and the durable version are
	                                         // being written to disk as part of the current commit in updateStorage.
	Version durableVersion = invalidVersion; // All versions before the durable version are durable on disk
	Version metadataVersion = invalidVersion; // Last update to the change feed metadata. Used for reasoning about
	                                          // fetched metadata vs local metadata
	Version emptyVersion = 0; // The change feed does not have any mutations before emptyVersion
	KeyRange range;
	Key id;
	AsyncTrigger newMutations;
	NotifiedVersion durableFetchVersion;
	// A stopped change feed no longer adds new mutations, but is still queriable.
	// stopVersion = MAX_VERSION means the feed has not been stopped
	Version stopVersion = MAX_VERSION;

	// We need to track the version the change feed metadata was created by private mutation, so that if it is rolled
	// back, we can avoid notifying other SS of change feeds that don't durably exist
	Version metadataCreateVersion = invalidVersion;

	bool removing = false;
	bool destroyed = false;

	KeyRangeMap<std::unordered_map<UID, Promise<Void>>> moveTriggers;

	void triggerOnMove(KeyRange range, UID streamUID, Promise<Void> p) {
		auto toInsert = moveTriggers.modify(range);
		for (auto triggerRange = toInsert.begin(); triggerRange != toInsert.end(); ++triggerRange) {
			triggerRange->value().insert({ streamUID, p });
		}
	}

	void moved(KeyRange range) {
		auto toTrigger = moveTriggers.intersectingRanges(range);
		for (auto& triggerRange : toTrigger) {
			for (auto& triggerStream : triggerRange.cvalue()) {
				if (triggerStream.second.canBeSet()) {
					triggerStream.second.send(Void());
				}
			}
		}
		// coalesce doesn't work with promises
		moveTriggers.insert(range, std::unordered_map<UID, Promise<Void>>());
	}

	void removeOnMoveTrigger(KeyRange range, UID streamUID) {
		auto toRemove = moveTriggers.modify(range);
		for (auto triggerRange = toRemove.begin(); triggerRange != toRemove.end(); ++triggerRange) {
			auto streamToRemove = triggerRange->value().find(streamUID);
			ASSERT(streamToRemove != triggerRange->cvalue().end());
			triggerRange->value().erase(streamToRemove);
		}
		// TODO: may be more cleanup possible here
	}

	void destroy(Version destroyVersion) {
		updateMetadataVersion(destroyVersion);
		removing = true;
		destroyed = true;
		moved(range);
		newMutations.trigger();
	}

	bool updateMetadataVersion(Version version) {
		// don't update metadata version if removing, so that metadata version remains the moved away version
		if (!removing && version > metadataVersion) {
			metadataVersion = version;
			return true;
		}
		return false;
	}
};

class ServerWatchMetadata : public ReferenceCounted<ServerWatchMetadata> {
public:
	Key key;
	Optional<Value> value;
	Version version;
	Future<Version> watch_impl;
	Promise<Version> versionPromise;
	Optional<TagSet> tags;
	Optional<UID> debugID;

	ServerWatchMetadata(Key key, Optional<Value> value, Version version, Optional<TagSet> tags, Optional<UID> debugID)
	  : key(key), value(value), version(version), tags(tags), debugID(debugID) {}
};

struct BusiestWriteTagContext {
	const std::string busiestWriteTagTrackingKey;
	UID ratekeeperID;
	Reference<EventCacheHolder> busiestWriteTagEventHolder;
	double lastUpdateTime;

	BusiestWriteTagContext(const UID& thisServerID)
	  : busiestWriteTagTrackingKey(thisServerID.toString() + "/BusiestWriteTag"), ratekeeperID(UID()),
	    busiestWriteTagEventHolder(makeReference<EventCacheHolder>(busiestWriteTagTrackingKey)), lastUpdateTime(-1) {}
};

struct StorageServer {
	typedef VersionedMap<KeyRef, ValueOrClearToRef> VersionedData;

private:
	// versionedData contains sets and clears.

	// * Nonoverlapping: No clear overlaps a set or another clear, or adjoins another clear.
	// ~ Clears are maximal: If versionedData.at(v) contains a clear [b,e) then
	//      there is a key data[e]@v, or e==allKeys.end, or a shard boundary or former boundary at e

	// * Reads are possible: When k is in a readable shard, for any v in [storageVersion, version.get()],
	//      storage[k] + versionedData.at(v)[k] = database[k] @ v    (storage[k] might be @ any version in
	//      [durableVersion, storageVersion])

	// * Transferred shards are partially readable: When k is in an adding, transferred shard, for any v in
	// [transferredVersion, version.get()],
	//      storage[k] + versionedData.at(v)[k] = database[k] @ v

	// * versionedData contains versions [storageVersion(), version.get()].  It might also contain version
	// (version.get()+1), in which changeDurableVersion may be deleting ghosts, and/or it might
	//      contain later versions if applyUpdate is on the stack.

	// * Old shards are erased: versionedData.atLatest() has entries (sets or intersecting clears) only for keys in
	// readable or adding,transferred shards.
	//   Earlier versions may have extra entries for shards that *were* readable or adding,transferred when those
	//   versions were the latest, but they eventually are forgotten.

	// * Old mutations are erased: All items in versionedData.atLatest() have insertVersion() > durableVersion(), but
	// views
	//   at older versions may contain older items which are also in storage (this is OK because of idempotency)

	VersionedData versionedData;
	std::map<Version, Standalone<VerUpdateRef>> mutationLog; // versions (durableVersion, version]
	std::unordered_map<KeyRef, Reference<ServerWatchMetadata>> watchMap; // keep track of server watches

public:
	struct PendingNewShard {
		PendingNewShard(uint64_t shardId, KeyRangeRef range) : shardId(format("%016llx", shardId)), range(range) {}

		std::string toString() const {
			return fmt::format("PendingNewShard: [ShardID]: {} [Range]: {}",
			                   this->shardId,
			                   Traceable<KeyRangeRef>::toString(this->range));
		}

		std::string shardId;
		KeyRange range;
	};

	std::map<Version, std::vector<CheckpointMetaData>> pendingCheckpoints; // Pending checkpoint requests
	std::unordered_map<UID, CheckpointMetaData> checkpoints; // Existing and deleting checkpoints
	TenantMap tenantMap;
	Reference<TenantPrefixIndex> tenantPrefixIndex;
	std::map<Version, std::vector<PendingNewShard>>
	    pendingAddRanges; // Pending requests to add ranges to physical shards
	std::map<Version, std::vector<KeyRange>>
	    pendingRemoveRanges; // Pending requests to remove ranges from physical shards

	Reference<IPageEncryptionKeyProvider> encryptionKeyProvider;

	bool shardAware; // True if the storage server is aware of the physical shards.

	// Histograms
	struct FetchKeysHistograms {
		const Reference<Histogram> latency;
		const Reference<Histogram> bytes;
		const Reference<Histogram> bandwidth;

		FetchKeysHistograms()
		  : latency(Histogram::getHistogram(STORAGESERVER_HISTOGRAM_GROUP,
		                                    FETCH_KEYS_LATENCY_HISTOGRAM,
		                                    Histogram::Unit::microseconds)),
		    bytes(Histogram::getHistogram(STORAGESERVER_HISTOGRAM_GROUP,
		                                  FETCH_KEYS_BYTES_HISTOGRAM,
		                                  Histogram::Unit::bytes)),
		    bandwidth(Histogram::getHistogram(STORAGESERVER_HISTOGRAM_GROUP,
		                                      FETCH_KEYS_BYTES_PER_SECOND_HISTOGRAM,
		                                      Histogram::Unit::bytes_per_second)) {}
	} fetchKeysHistograms;

	Reference<Histogram> tlogCursorReadsLatencyHistogram;
	Reference<Histogram> ssVersionLockLatencyHistogram;
	Reference<Histogram> eagerReadsLatencyHistogram;
	Reference<Histogram> fetchKeysPTreeUpdatesLatencyHistogram;
	Reference<Histogram> tLogMsgsPTreeUpdatesLatencyHistogram;
	Reference<Histogram> storageUpdatesDurableLatencyHistogram;
	Reference<Histogram> storageCommitLatencyHistogram;
	Reference<Histogram> ssDurableVersionUpdateLatencyHistogram;

	// watch map operations
	Reference<ServerWatchMetadata> getWatchMetadata(KeyRef key) const;
	KeyRef setWatchMetadata(Reference<ServerWatchMetadata> metadata);
	void deleteWatchMetadata(KeyRef key);
	void clearWatchMetadata();

	// tenant map operations
	bool insertTenant(TenantNameRef tenantName, TenantMapEntry tenantEntry, Version version);
	void insertTenant(TenantNameRef tenantName, ValueRef value, Version version);
	void clearTenants(TenantNameRef startTenant, TenantNameRef endTenant, Version version);

	Optional<TenantMapEntry> getTenantEntry(Version version, TenantInfo tenant);
	KeyRangeRef clampRangeToTenant(KeyRangeRef range, Optional<TenantMapEntry> tenantEntry, Arena& arena);

	std::vector<StorageServerShard> getStorageServerShards(KeyRangeRef range);

	class CurrentRunningFetchKeys {
		std::unordered_map<UID, double> startTimeMap;
		std::unordered_map<UID, KeyRange> keyRangeMap;

		static const StringRef emptyString;
		static const KeyRangeRef emptyKeyRange;

	public:
		void recordStart(const UID id, const KeyRange& keyRange) {
			startTimeMap[id] = now();
			keyRangeMap[id] = keyRange;
		}

		void recordFinish(const UID id) {
			startTimeMap.erase(id);
			keyRangeMap.erase(id);
		}

		std::pair<double, KeyRange> longestTime() const {
			if (numRunning() == 0) {
				return { -1, emptyKeyRange };
			}

			const double currentTime = now();
			double longest = 0;
			UID UIDofLongest;
			for (const auto& kv : startTimeMap) {
				const double currentRunningTime = currentTime - kv.second;
				if (longest <= currentRunningTime) {
					longest = currentRunningTime;
					UIDofLongest = kv.first;
				}
			}
			if (BUGGIFY) {
				UIDofLongest = deterministicRandom()->randomUniqueID();
			}
			auto it = keyRangeMap.find(UIDofLongest);
			if (it != keyRangeMap.end()) {
				return { longest, it->second };
			}
			return { -1, emptyKeyRange };
		}

		int numRunning() const { return startTimeMap.size(); }
	} currentRunningFetchKeys;

	Tag tag;
	std::vector<std::pair<Version, Tag>> history;
	std::vector<std::pair<Version, Tag>> allHistory;
	Version poppedAllAfter;
	std::map<Version, Arena>
	    freeable; // for each version, an Arena that must be held until that version is < oldestVersion
	Arena lastArena;
	double cpuUsage;
	double diskUsage;

	std::map<Version, Standalone<VerUpdateRef>> const& getMutationLog() const { return mutationLog; }
	std::map<Version, Standalone<VerUpdateRef>>& getMutableMutationLog() { return mutationLog; }
	VersionedData const& data() const { return versionedData; }
	VersionedData& mutableData() { return versionedData; }

	double old_rate = 1.0;
	double currentRate() {
		auto versionLag = version.get() - durableVersion.get();
		double res;
		if (versionLag >= SERVER_KNOBS->STORAGE_DURABILITY_LAG_HARD_MAX) {
			res = 0.0;
		} else if (versionLag > SERVER_KNOBS->STORAGE_DURABILITY_LAG_SOFT_MAX) {
			res =
			    1.0 -
			    (double(versionLag - SERVER_KNOBS->STORAGE_DURABILITY_LAG_SOFT_MAX) /
			     double(SERVER_KNOBS->STORAGE_DURABILITY_LAG_HARD_MAX - SERVER_KNOBS->STORAGE_DURABILITY_LAG_SOFT_MAX));
		} else {
			res = 1.0;
		}
		if (res != old_rate) {
			TraceEvent(SevDebug, "LocalRatekeeperChange", thisServerID)
			    .detail("Old", old_rate)
			    .detail("New", res)
			    .detail("NonDurableVersions", versionLag);
			old_rate = res;
		}
		return res;
	}

	void addMutationToMutationLogOrStorage(
	    Version ver,
	    MutationRef m); // Appends m to mutationLog@ver, or to storage if ver==invalidVersion

	// Update the byteSample, and write the updates to the mutation log@ver, or to storage if ver==invalidVersion
	void byteSampleApplyMutation(MutationRef const& m, Version ver);
	void byteSampleApplySet(KeyValueRef kv, Version ver);
	void byteSampleApplyClear(KeyRangeRef range, Version ver);

	void popVersion(Version v, bool popAllTags = false) {
		if (logSystem && !isTss()) {
			if (v > poppedAllAfter) {
				popAllTags = true;
				poppedAllAfter = std::numeric_limits<Version>::max();
			}

			std::vector<std::pair<Version, Tag>>* hist = &history;
			std::vector<std::pair<Version, Tag>> allHistoryCopy;
			if (popAllTags) {
				allHistoryCopy = allHistory;
				hist = &allHistoryCopy;
			}

			while (hist->size() && v > hist->back().first) {
				logSystem->pop(v, hist->back().second);
				hist->pop_back();
			}
			if (hist->size()) {
				logSystem->pop(v, hist->back().second);
			} else {
				logSystem->pop(v, tag);
			}
		}
	}

	Standalone<VerUpdateRef>& addVersionToMutationLog(Version v) {
		// return existing version...
		auto m = mutationLog.find(v);
		if (m != mutationLog.end())
			return m->second;

		// ...or create a new one
		auto& u = mutationLog[v];
		u.version = v;
		if (lastArena.getSize() >= 65536)
			lastArena = Arena(4096);
		u.arena() = lastArena;
		counters.bytesInput += VERSION_OVERHEAD;
		return u;
	}

	MutationRef addMutationToMutationLog(Standalone<VerUpdateRef>& mLV, MutationRef const& m) {
		byteSampleApplyMutation(m, mLV.version);
		counters.bytesInput += mvccStorageBytes(m);
		return mLV.push_back_deep(mLV.arena(), m);
	}

	void setTssPair(UID pairId) {
		tssPairID = Optional<UID>(pairId);

		// Set up tss fault injection here, only if we are in simulated mode and with fault injection.
		// With fault injection enabled, the tss will start acting normal for a bit, then after the specified delay
		// start behaving incorrectly.
		if (g_network->isSimulated() && !g_simulator->speedUpSimulation &&
		    g_simulator->tssMode >= ISimulator::TSSMode::EnabledAddDelay) {
			tssFaultInjectTime = now() + deterministicRandom()->randomInt(60, 300);
			TraceEvent(SevWarnAlways, "TSSInjectFaultEnabled", thisServerID)
			    .detail("Mode", g_simulator->tssMode)
			    .detail("At", tssFaultInjectTime.get());
		}
	}

	// If a TSS is "in quarantine", it means it has incorrect data. It is effectively in a "zombie" state where it
	// rejects all read requests and ignores all non-private mutations and data movements, but otherwise is still part
	// of the cluster. The purpose of this state is to "freeze" the TSS state after a mismatch so a human operator can
	// investigate, but preventing a new storage process from replacing the TSS on the worker. It will still get removed
	// from the cluster if it falls behind on the mutation stream, or if its tss pair gets removed and its tag is no
	// longer valid.
	bool isTSSInQuarantine() { return tssPairID.present() && tssInQuarantine; }

	void startTssQuarantine() {
		if (!tssInQuarantine) {
			// persist quarantine so it's still quarantined if rebooted
			storage.makeTssQuarantineDurable();
		}
		tssInQuarantine = true;
	}

	StorageServerDisk storage;

	KeyRangeMap<Reference<ShardInfo>> shards;
	uint64_t shardChangeCounter; // max( shards->changecounter )

	KeyRangeMap<bool> cachedRangeMap; // indicates if a key-range is being cached

	KeyRangeMap<std::vector<Reference<ChangeFeedInfo>>> keyChangeFeed;
	std::map<Key, Reference<ChangeFeedInfo>> uidChangeFeed;
	Deque<std::pair<std::vector<Key>, Version>> changeFeedVersions;
	std::map<UID, PromiseStream<Key>> changeFeedDestroys;
	std::set<Key> currentChangeFeeds;
	std::set<Key> fetchingChangeFeeds;
	std::unordered_map<NetworkAddress, std::map<UID, Version>> changeFeedClientVersions;
	std::unordered_map<Key, Version> changeFeedCleanupDurable;
	int64_t activeFeedQueries = 0;
	int64_t changeFeedMemoryBytes = 0;
	std::deque<std::pair<Version, int64_t>> feedMemoryBytesByVersion;

	// newestAvailableVersion[k]
	//   == invalidVersion -> k is unavailable at all versions
	//   <= storageVersion -> k is unavailable at all versions (but might be read anyway from storage if we are in the
	//   process of committing makeShardDurable)
	//   == v              -> k is readable (from storage+versionedData) @ [storageVersion,v], and not being updated
	//   when version increases
	//   == latestVersion  -> k is readable (from storage+versionedData) @ [storageVersion,version.get()], and thus
	//   stays available when version increases
	CoalescedKeyRangeMap<Version> newestAvailableVersion;

	CoalescedKeyRangeMap<Version> newestDirtyVersion; // Similar to newestAvailableVersion, but includes (only) keys
	                                                  // that were only partly available (due to cancelled fetchKeys)

	// The following are in rough order from newest to oldest
	Version lastTLogVersion, lastVersionWithData, restoredVersion, prevVersion;
	NotifiedVersion version;
	NotifiedVersion desiredOldestVersion; // We can increase oldestVersion (and then durableVersion) to this version
	                                      // when the disk permits
	NotifiedVersion oldestVersion; // See also storageVersion()
	NotifiedVersion durableVersion; // At least this version will be readable from storage after a power failure
	Version rebootAfterDurableVersion;
	int8_t primaryLocality;
	NotifiedVersion knownCommittedVersion;

	Deque<std::pair<Version, Version>> recoveryVersionSkips;
	int64_t versionLag; // An estimate for how many versions it takes for the data to move from the logs to this storage
	                    // server

	Optional<UID> sourceTLogID; // the tLog from which the latest batch of versions were fetched

	ProtocolVersion logProtocol;

	Reference<ILogSystem> logSystem;
	Reference<ILogSystem::IPeekCursor> logCursor;

	Promise<UID> clusterId;
	// The version the cluster starts on. This value is not persisted and may
	// not be valid after a recovery.
	Version initialClusterVersion = 1;
	UID thisServerID;
	Optional<UID> tssPairID; // if this server is a tss, this is the id of its (ss) pair
	Optional<UID> ssPairID; // if this server is an ss, this is the id of its (tss) pair
	Optional<double> tssFaultInjectTime;
	bool tssInQuarantine;

	Key sk;
	Reference<AsyncVar<ServerDBInfo> const> db;
	Database cx;
	ActorCollection actors;

	StorageServerMetrics metrics;
	CoalescedKeyRangeMap<bool, int64_t, KeyBytesMetric<int64_t>> byteSampleClears;
	AsyncVar<bool> byteSampleClearsTooLarge;
	Future<Void> byteSampleRecovery;
	Future<Void> durableInProgress;

	AsyncMap<Key, bool> watches;
	int64_t watchBytes;
	int64_t numWatches;
	AsyncVar<bool> noRecentUpdates;
	double lastUpdate;

	std::string folder;

	// defined only during splitMutations()/addMutation()
	UpdateEagerReadInfo* updateEagerReads;

	FlowLock durableVersionLock;
	FlowLock fetchKeysParallelismLock;
	// Extra lock that prevents too much post-initial-fetch work from building up, such as mutation applying and change
	// feed tail fetching
	FlowLock fetchKeysParallelismFullLock;
	FlowLock changeFeedDiskReadsLock;
	int64_t fetchKeysBytesBudget;
	AsyncVar<bool> fetchKeysBudgetUsed;
	std::vector<Promise<FetchInjectionInfo*>> readyFetchKeys;

	FlowLock serveFetchCheckpointParallelismLock;

	FlowLock serveAuditStorageParallelismLock;

	int64_t instanceID;

	Promise<Void> otherError;
	Promise<Void> coreStarted;
	bool shuttingDown;

	Promise<Void> registerInterfaceAcceptingRequests;
	Future<Void> interfaceRegistered;

	bool behind;
	bool versionBehind;

	bool debug_inApplyUpdate;
	double debug_lastValidateTime;

	int64_t lastBytesInputEBrake;
	Version lastDurableVersionEBrake;

	int maxQueryQueue;
	int getAndResetMaxQueryQueueSize() {
		int val = maxQueryQueue;
		maxQueryQueue = 0;
		return val;
	}

	TransactionTagCounter transactionTagCounter;
	BusiestWriteTagContext busiestWriteTagContext;

	Optional<LatencyBandConfig> latencyBandConfig;

	struct Counters {
		CounterCollection cc;
		Counter allQueries, getKeyQueries, getValueQueries, getRangeQueries, getMappedRangeQueries,
		    getRangeStreamQueries, finishedQueries, lowPriorityQueries, rowsQueried, bytesQueried, watchQueries,
		    emptyQueries, feedRowsQueried, feedBytesQueried, feedStreamQueries, rejectedFeedStreamQueries,
		    feedVersionQueries;

		// Bytes of the mutations that have been added to the memory of the storage server. When the data is durable
		// and cleared from the memory, we do not subtract it but add it to bytesDurable.
		Counter bytesInput;
		// Bytes pulled from TLogs, it counts the size of the key value pairs, e.g., key-value pair ("a", "b") is
		// counted as 2 Bytes.
		Counter logicalBytesInput;
		// Bytes pulled from TLogs for moving-in shards, it counts the mutations sent to the moving-in shard during
		// Fetching and Waiting phases.
		Counter logicalBytesMoveInOverhead;
		// Bytes committed to the underlying storage engine by SS, it counts the size of key value pairs.
		Counter kvCommitLogicalBytes;
		// Count of all clearRange operatons to the storage engine.
		Counter kvClearRanges;
		// ClearRange operations issued by FDB, instead of from users, e.g., ClearRange operations to remove a shard
		// from a storage server, as in removeDataRange().
		Counter kvSystemClearRanges;
		// Bytes of the mutations that have been removed from memory because they durable. The counting is same as
		// bytesInput, instead of the actual bytes taken in the storages, so that (bytesInput - bytesDurable) can
		// reflect the current memory footprint of MVCC.
		Counter bytesDurable;
		// Bytes fetched by fetchKeys() for data movements. The size is counted as a collection of KeyValueRef.
		Counter bytesFetched;
		// Like bytesInput but without MVCC accounting. The size is counted as how much it takes when serialized. It
		// is basically the size of both parameters of the mutation and a 12 bytes overhead that keeps mutation type
		// and the lengths of both parameters.
		Counter mutationBytes;

		// Bytes fetched by fetchChangeFeed for data movements.
		Counter feedBytesFetched;

		Counter sampledBytesCleared;
		// The number of key-value pairs fetched by fetchKeys()
		Counter kvFetched;
		Counter mutations, setMutations, clearRangeMutations, atomicMutations, changeFeedMutations,
		    changeFeedMutationsDurable;
		Counter updateBatches, updateVersions;
		Counter loops;
		Counter fetchWaitingMS, fetchWaitingCount, fetchExecutingMS, fetchExecutingCount;
		Counter readsRejected;
		Counter wrongShardServer;
		Counter fetchedVersions;
		Counter fetchesFromLogs;
		// The following counters measure how many of lookups in the getMappedRangeQueries are effective. "Miss"
		// means fallback if fallback is enabled, otherwise means failure (so that another layer could implement
		// fallback).
		Counter quickGetValueHit, quickGetValueMiss, quickGetKeyValuesHit, quickGetKeyValuesMiss;

		// The number of logical bytes returned from storage engine, in response to readRange operations.
		Counter kvScanBytes;
		// The number of logical bytes returned from storage engine, in response to readValue operations.
		Counter kvGetBytes;
		// The number of keys read from storage engine by eagerReads.
		Counter eagerReadsKeys;
		// The count of readValue operation to the storage engine.
		Counter kvGets;
		// The count of readValue operation to the storage engine.
		Counter kvScans;
		// The count of commit operation to the storage engine.
		Counter kvCommits;
		// The count of change feed reads that hit disk
		Counter changeFeedDiskReads;

		LatencySample readLatencySample;
		LatencySample readKeyLatencySample;
		LatencySample readValueLatencySample;
		LatencySample readRangeLatencySample;
		LatencySample readVersionWaitSample;
		LatencySample readQueueWaitSample;
		LatencySample kvReadRangeLatencySample;
		LatencySample updateLatencySample;

		LatencyBands readLatencyBands;
		LatencySample mappedRangeSample; // Samples getMappedRange latency
		LatencySample mappedRangeRemoteSample; // Samples getMappedRange remote subquery latency
		LatencySample mappedRangeLocalSample; // Samples getMappedRange local subquery latency

		Counters(StorageServer* self)
		  : cc("StorageServer", self->thisServerID.toString()), allQueries("QueryQueue", cc),
		    getKeyQueries("GetKeyQueries", cc), getValueQueries("GetValueQueries", cc),
		    getRangeQueries("GetRangeQueries", cc), getMappedRangeQueries("GetMappedRangeQueries", cc),
		    getRangeStreamQueries("GetRangeStreamQueries", cc), finishedQueries("FinishedQueries", cc),
		    lowPriorityQueries("LowPriorityQueries", cc), rowsQueried("RowsQueried", cc),
		    bytesQueried("BytesQueried", cc), watchQueries("WatchQueries", cc), emptyQueries("EmptyQueries", cc),
		    feedRowsQueried("FeedRowsQueried", cc), feedBytesQueried("FeedBytesQueried", cc),
		    feedStreamQueries("FeedStreamQueries", cc), rejectedFeedStreamQueries("RejectedFeedStreamQueries", cc),
		    feedVersionQueries("FeedVersionQueries", cc), bytesInput("BytesInput", cc),
		    logicalBytesInput("LogicalBytesInput", cc), logicalBytesMoveInOverhead("LogicalBytesMoveInOverhead", cc),
		    kvCommitLogicalBytes("KVCommitLogicalBytes", cc), kvClearRanges("KVClearRanges", cc),
		    kvSystemClearRanges("KVSystemClearRanges", cc), bytesDurable("BytesDurable", cc),
		    bytesFetched("BytesFetched", cc), mutationBytes("MutationBytes", cc),
		    feedBytesFetched("FeedBytesFetched", cc), sampledBytesCleared("SampledBytesCleared", cc),
		    kvFetched("KVFetched", cc), mutations("Mutations", cc), setMutations("SetMutations", cc),
		    clearRangeMutations("ClearRangeMutations", cc), atomicMutations("AtomicMutations", cc),
		    changeFeedMutations("ChangeFeedMutations", cc),
		    changeFeedMutationsDurable("ChangeFeedMutationsDurable", cc), updateBatches("UpdateBatches", cc),
		    updateVersions("UpdateVersions", cc), loops("Loops", cc), fetchWaitingMS("FetchWaitingMS", cc),
		    fetchWaitingCount("FetchWaitingCount", cc), fetchExecutingMS("FetchExecutingMS", cc),
		    fetchExecutingCount("FetchExecutingCount", cc), readsRejected("ReadsRejected", cc),
		    wrongShardServer("WrongShardServer", cc), fetchedVersions("FetchedVersions", cc),
		    fetchesFromLogs("FetchesFromLogs", cc), quickGetValueHit("QuickGetValueHit", cc),
		    quickGetValueMiss("QuickGetValueMiss", cc), quickGetKeyValuesHit("QuickGetKeyValuesHit", cc),
		    quickGetKeyValuesMiss("QuickGetKeyValuesMiss", cc), kvScanBytes("KVScanBytes", cc),
		    kvGetBytes("KVGetBytes", cc), eagerReadsKeys("EagerReadsKeys", cc), kvGets("KVGets", cc),
		    kvScans("KVScans", cc), kvCommits("KVCommits", cc), changeFeedDiskReads("ChangeFeedDiskReads", cc),
		    readLatencySample("ReadLatencyMetrics",
		                      self->thisServerID,
		                      SERVER_KNOBS->LATENCY_METRICS_LOGGING_INTERVAL,
		                      SERVER_KNOBS->LATENCY_SAMPLE_SIZE),
		    readKeyLatencySample("GetKeyMetrics",
		                         self->thisServerID,
		                         SERVER_KNOBS->LATENCY_METRICS_LOGGING_INTERVAL,
		                         SERVER_KNOBS->LATENCY_SAMPLE_SIZE),
		    readValueLatencySample("GetValueMetrics",
		                           self->thisServerID,
		                           SERVER_KNOBS->LATENCY_METRICS_LOGGING_INTERVAL,
		                           SERVER_KNOBS->LATENCY_SAMPLE_SIZE),
		    readRangeLatencySample("GetRangeMetrics",
		                           self->thisServerID,
		                           SERVER_KNOBS->LATENCY_METRICS_LOGGING_INTERVAL,
		                           SERVER_KNOBS->LATENCY_SAMPLE_SIZE),
		    readVersionWaitSample("ReadVersionWaitMetrics",
		                          self->thisServerID,
		                          SERVER_KNOBS->LATENCY_METRICS_LOGGING_INTERVAL,
		                          SERVER_KNOBS->LATENCY_SAMPLE_SIZE),
		    readQueueWaitSample("ReadQueueWaitMetrics",
		                        self->thisServerID,
		                        SERVER_KNOBS->LATENCY_METRICS_LOGGING_INTERVAL,
		                        SERVER_KNOBS->LATENCY_SAMPLE_SIZE),
		    readLatencyBands("ReadLatencyBands", self->thisServerID, SERVER_KNOBS->STORAGE_LOGGING_DELAY),
		    mappedRangeSample("GetMappedRangeMetrics",
		                      self->thisServerID,
		                      SERVER_KNOBS->LATENCY_METRICS_LOGGING_INTERVAL,
		                      SERVER_KNOBS->LATENCY_SAMPLE_SIZE),
		    mappedRangeRemoteSample("GetMappedRangeRemoteMetrics",
		                            self->thisServerID,
		                            SERVER_KNOBS->LATENCY_METRICS_LOGGING_INTERVAL,
		                            SERVER_KNOBS->LATENCY_SAMPLE_SIZE),
		    mappedRangeLocalSample("GetMappedRangeLocalMetrics",
		                           self->thisServerID,
		                           SERVER_KNOBS->LATENCY_METRICS_LOGGING_INTERVAL,
		                           SERVER_KNOBS->LATENCY_SAMPLE_SIZE),
		    kvReadRangeLatencySample("KVGetRangeMetrics",
		                             self->thisServerID,
		                             SERVER_KNOBS->LATENCY_METRICS_LOGGING_INTERVAL,
		                             SERVER_KNOBS->LATENCY_SAMPLE_SIZE),
		    updateLatencySample("UpdateLatencyMetrics",
		                        self->thisServerID,
		                        SERVER_KNOBS->LATENCY_METRICS_LOGGING_INTERVAL,
		                        SERVER_KNOBS->LATENCY_SAMPLE_SIZE) {
			specialCounter(cc, "LastTLogVersion", [self]() { return self->lastTLogVersion; });
			specialCounter(cc, "Version", [self]() { return self->version.get(); });
			specialCounter(cc, "StorageVersion", [self]() { return self->storageVersion(); });
			specialCounter(cc, "DurableVersion", [self]() { return self->durableVersion.get(); });
			specialCounter(cc, "DesiredOldestVersion", [self]() { return self->desiredOldestVersion.get(); });
			specialCounter(cc, "VersionLag", [self]() { return self->versionLag; });
			specialCounter(cc, "LocalRate", [self] { return int64_t(self->currentRate() * 100); });

			specialCounter(cc, "BytesReadSampleCount", [self]() { return self->metrics.bytesReadSample.queue.size(); });
			specialCounter(
			    cc, "FetchKeysFetchActive", [self]() { return self->fetchKeysParallelismLock.activePermits(); });
			specialCounter(cc, "FetchKeysWaiting", [self]() { return self->fetchKeysParallelismLock.waiters(); });
			specialCounter(cc, "FetchKeysFullFetchActive", [self]() {
				return self->fetchKeysParallelismFullLock.activePermits();
			});
			specialCounter(
			    cc, "FetchKeysFullFetchWaiting", [self]() { return self->fetchKeysParallelismFullLock.waiters(); });
			specialCounter(cc, "ServeFetchCheckpointActive", [self]() {
				return self->serveFetchCheckpointParallelismLock.activePermits();
			});
			specialCounter(cc, "ServeFetchCheckpointWaiting", [self]() {
				return self->serveFetchCheckpointParallelismLock.waiters();
			});
			specialCounter(cc, "ServeValidateStorageActive", [self]() {
				return self->serveAuditStorageParallelismLock.activePermits();
			});
			specialCounter(cc, "ServeValidateStorageWaiting", [self]() {
				return self->serveAuditStorageParallelismLock.waiters();
			});
			specialCounter(
			    cc, "ChangeFeedDiskReadsActive", [self]() { return self->changeFeedDiskReadsLock.activePermits(); });
			specialCounter(
			    cc, "ChangeFeedDiskReadsWaiting", [self]() { return self->changeFeedDiskReadsLock.waiters(); });
			specialCounter(cc, "QueryQueueMax", [self]() { return self->getAndResetMaxQueryQueueSize(); });
			specialCounter(cc, "BytesStored", [self]() { return self->metrics.byteSample.getEstimate(allKeys); });
			specialCounter(cc, "ActiveWatches", [self]() { return self->numWatches; });
			specialCounter(cc, "WatchBytes", [self]() { return self->watchBytes; });
			specialCounter(cc, "KvstoreSizeTotal", [self]() { return std::get<0>(self->storage.getSize()); });
			specialCounter(cc, "KvstoreNodeTotal", [self]() { return std::get<1>(self->storage.getSize()); });
			specialCounter(cc, "KvstoreInlineKey", [self]() { return std::get<2>(self->storage.getSize()); });
			specialCounter(cc, "ActiveChangeFeeds", [self]() { return self->uidChangeFeed.size(); });
			specialCounter(cc, "ActiveChangeFeedQueries", [self]() { return self->activeFeedQueries; });
			specialCounter(cc, "ChangeFeedMemoryBytes", [self]() { return self->changeFeedMemoryBytes; });
		}
	} counters;

	// Bytes read from storage engine when a storage server starts.
	int64_t bytesRestored = 0;

	Reference<EventCacheHolder> storageServerSourceTLogIDEventHolder;

	// Connection to blob store for fetchKeys()
	Reference<BlobConnectionProvider> blobConn;

	StorageServer(IKeyValueStore* storage,
	              Reference<AsyncVar<ServerDBInfo> const> const& db,
	              StorageServerInterface const& ssi,
	              Reference<IPageEncryptionKeyProvider> encryptionKeyProvider)
	  : tenantPrefixIndex(makeReference<TenantPrefixIndex>()), encryptionKeyProvider(encryptionKeyProvider),
	    shardAware(false), tlogCursorReadsLatencyHistogram(Histogram::getHistogram(STORAGESERVER_HISTOGRAM_GROUP,
	                                                                               TLOG_CURSOR_READS_LATENCY_HISTOGRAM,
	                                                                               Histogram::Unit::microseconds)),
	    ssVersionLockLatencyHistogram(Histogram::getHistogram(STORAGESERVER_HISTOGRAM_GROUP,
	                                                          SS_VERSION_LOCK_LATENCY_HISTOGRAM,
	                                                          Histogram::Unit::microseconds)),
	    eagerReadsLatencyHistogram(Histogram::getHistogram(STORAGESERVER_HISTOGRAM_GROUP,
	                                                       EAGER_READS_LATENCY_HISTOGRAM,
	                                                       Histogram::Unit::microseconds)),
	    fetchKeysPTreeUpdatesLatencyHistogram(Histogram::getHistogram(STORAGESERVER_HISTOGRAM_GROUP,
	                                                                  FETCH_KEYS_PTREE_UPDATES_LATENCY_HISTOGRAM,
	                                                                  Histogram::Unit::microseconds)),
	    tLogMsgsPTreeUpdatesLatencyHistogram(Histogram::getHistogram(STORAGESERVER_HISTOGRAM_GROUP,
	                                                                 TLOG_MSGS_PTREE_UPDATES_LATENCY_HISTOGRAM,
	                                                                 Histogram::Unit::microseconds)),
	    storageUpdatesDurableLatencyHistogram(Histogram::getHistogram(STORAGESERVER_HISTOGRAM_GROUP,
	                                                                  STORAGE_UPDATES_DURABLE_LATENCY_HISTOGRAM,
	                                                                  Histogram::Unit::microseconds)),
	    storageCommitLatencyHistogram(Histogram::getHistogram(STORAGESERVER_HISTOGRAM_GROUP,
	                                                          STORAGE_COMMIT_LATENCY_HISTOGRAM,
	                                                          Histogram::Unit::microseconds)),
	    ssDurableVersionUpdateLatencyHistogram(Histogram::getHistogram(STORAGESERVER_HISTOGRAM_GROUP,
	                                                                   SS_DURABLE_VERSION_UPDATE_LATENCY_HISTOGRAM,
	                                                                   Histogram::Unit::microseconds)),
	    tag(invalidTag), poppedAllAfter(std::numeric_limits<Version>::max()), cpuUsage(0.0), diskUsage(0.0),
	    storage(this, storage), shardChangeCounter(0), lastTLogVersion(0), lastVersionWithData(0), restoredVersion(0),
	    prevVersion(0), rebootAfterDurableVersion(std::numeric_limits<Version>::max()),
	    primaryLocality(tagLocalityInvalid), knownCommittedVersion(0), versionLag(0), logProtocol(0),
	    thisServerID(ssi.id()), tssInQuarantine(false), db(db), actors(false),
	    byteSampleClears(false, "\xff\xff\xff"_sr), durableInProgress(Void()), watchBytes(0), numWatches(0),
	    noRecentUpdates(false), lastUpdate(now()), updateEagerReads(nullptr),
	    fetchKeysParallelismLock(SERVER_KNOBS->FETCH_KEYS_PARALLELISM),
	    fetchKeysParallelismFullLock(SERVER_KNOBS->FETCH_KEYS_PARALLELISM_FULL),
	    changeFeedDiskReadsLock(SERVER_KNOBS->CHANGE_FEED_DISK_READS_PARALLELISM),
	    fetchKeysBytesBudget(SERVER_KNOBS->STORAGE_FETCH_BYTES), fetchKeysBudgetUsed(false),
	    serveFetchCheckpointParallelismLock(SERVER_KNOBS->SERVE_FETCH_CHECKPOINT_PARALLELISM),
	    serveAuditStorageParallelismLock(SERVER_KNOBS->SERVE_AUDIT_STORAGE_PARALLELISM),
	    instanceID(deterministicRandom()->randomUniqueID().first()), shuttingDown(false), behind(false),
	    versionBehind(false), debug_inApplyUpdate(false), debug_lastValidateTime(0), lastBytesInputEBrake(0),
	    lastDurableVersionEBrake(0), maxQueryQueue(0), transactionTagCounter(ssi.id()),
	    busiestWriteTagContext(ssi.id()), counters(this),
	    storageServerSourceTLogIDEventHolder(
	        makeReference<EventCacheHolder>(ssi.id().toString() + "/StorageServerSourceTLogID")) {

		version.initMetric("StorageServer.Version"_sr, counters.cc.id);
		oldestVersion.initMetric("StorageServer.OldestVersion"_sr, counters.cc.id);
		durableVersion.initMetric("StorageServer.DurableVersion"_sr, counters.cc.id);
		desiredOldestVersion.initMetric("StorageServer.DesiredOldestVersion"_sr, counters.cc.id);

		newestAvailableVersion.insert(allKeys, invalidVersion);
		newestDirtyVersion.insert(allKeys, invalidVersion);
		if (SERVER_KNOBS->SHARD_ENCODE_LOCATION_METADATA && storage->shardAware()) {
			addShard(ShardInfo::newShard(this, StorageServerShard::notAssigned(allKeys)));
		} else {
			addShard(ShardInfo::newNotAssigned(allKeys));
		}

		cx = openDBOnServer(db, TaskPriority::DefaultEndpoint, LockAware::True);

		this->storage.kvCommitLogicalBytes = &counters.kvCommitLogicalBytes;
		this->storage.kvClearRanges = &counters.kvClearRanges;
		this->storage.kvGets = &counters.kvGets;
		this->storage.kvScans = &counters.kvScans;
		this->storage.kvCommits = &counters.kvCommits;

		if (SERVER_KNOBS->BG_METADATA_SOURCE != "tenant") {
			try {
				blobConn = BlobConnectionProvider::newBlobConnectionProvider(SERVER_KNOBS->BG_URL);
			} catch (Error& e) {
				// Skip any error when establishing blob connection
			}
		}
	}

	//~StorageServer() { fclose(log); }

	// Puts the given shard into shards.  The caller is responsible for adding shards
	//   for all ranges in shards.getAffectedRangesAfterInsertion(newShard->keys)), because these
	//   shards are invalidated by the call.
	void addShard(ShardInfo* newShard) {
		ASSERT(!newShard->keys.empty());
		newShard->changeCounter = ++shardChangeCounter;
		//TraceEvent("AddShard", this->thisServerID).detail("KeyBegin", newShard->keys.begin).detail("KeyEnd", newShard->keys.end).detail("State", newShard->isReadable() ? "Readable" : newShard->notAssigned() ? "NotAssigned" : "Adding").detail("Version", this->version.get());
		/*auto affected = shards.getAffectedRangesAfterInsertion( newShard->keys, Reference<ShardInfo>() );
		for(auto i = affected.begin(); i != affected.end(); ++i)
		    shards.insert( *i, Reference<ShardInfo>() );*/
		shards.insert(newShard->keys, Reference<ShardInfo>(newShard));
	}
	void addMutation(Version version,
	                 bool fromFetch,
	                 MutationRef const& mutation,
	                 KeyRangeRef const& shard,
	                 UpdateEagerReadInfo* eagerReads);
	void setInitialVersion(Version ver) {
		version = ver;
		desiredOldestVersion = ver;
		oldestVersion = ver;
		durableVersion = ver;
		lastVersionWithData = ver;
		restoredVersion = ver;

		mutableData().createNewVersion(ver);
		mutableData().forgetVersionsBefore(ver);
	}

	bool isTss() const { return tssPairID.present(); }

	bool isSSWithTSSPair() const { return ssPairID.present(); }

	void setSSWithTssPair(UID idOfTSS) { ssPairID = Optional<UID>(idOfTSS); }

	void clearSSWithTssPair() { ssPairID = Optional<UID>(); }

	// This is the maximum version that might be read from storage (the minimum version is durableVersion)
	Version storageVersion() const { return oldestVersion.get(); }

	bool isReadable(KeyRangeRef const& keys) {
		auto sh = shards.intersectingRanges(keys);
		for (auto i = sh.begin(); i != sh.end(); ++i)
			if (!i->value()->isReadable())
				return false;
		return true;
	}

	void checkChangeCounter(uint64_t oldShardChangeCounter, KeyRef const& key) {
		if (oldShardChangeCounter != shardChangeCounter && shards[key]->changeCounter > oldShardChangeCounter) {
			CODE_PROBE(true, "shard change during getValueQ");
			throw wrong_shard_server();
		}
	}

	void checkChangeCounter(uint64_t oldShardChangeCounter, KeyRangeRef const& keys) {
		if (oldShardChangeCounter != shardChangeCounter) {
			auto sh = shards.intersectingRanges(keys);
			for (auto i = sh.begin(); i != sh.end(); ++i)
				if (i->value()->changeCounter > oldShardChangeCounter) {
					CODE_PROBE(true, "shard change during range operation");
					throw wrong_shard_server();
				}
		}
	}

	Counter::Value queueSize() { return counters.bytesInput.getValue() - counters.bytesDurable.getValue(); }

	// penalty used by loadBalance() to balance requests among SSes. We prefer SS with less write queue size.
	double getPenalty() {
		return std::max(std::max(1.0,
		                         (queueSize() - (SERVER_KNOBS->TARGET_BYTES_PER_STORAGE_SERVER -
		                                         2.0 * SERVER_KNOBS->SPRING_BYTES_STORAGE_SERVER)) /
		                             SERVER_KNOBS->SPRING_BYTES_STORAGE_SERVER),
		                (currentRate() < 1e-6 ? 1e6 : 1.0 / currentRate()));
	}

	// Normally the storage server prefers to serve read requests over making mutations
	// durable to disk. However, when the storage server falls to far behind on
	// making mutations durable, this function will change the priority to prefer writes.
	Future<Void> getQueryDelay() {
		if ((version.get() - durableVersion.get() > SERVER_KNOBS->LOW_PRIORITY_DURABILITY_LAG) ||
		    (queueSize() > SERVER_KNOBS->LOW_PRIORITY_STORAGE_QUEUE_BYTES)) {
			++counters.lowPriorityQueries;
			return delay(0, TaskPriority::LowPriorityRead);
		}
		return delay(0, TaskPriority::DefaultEndpoint);
	}

	template <class Reply>
	using isLoadBalancedReply = std::is_base_of<LoadBalancedReply, Reply>;

	template <class Reply>
	typename std::enable_if<isLoadBalancedReply<Reply>::value, void>::type
	sendErrorWithPenalty(const ReplyPromise<Reply>& promise, const Error& err, double penalty) {
		if (err.code() == error_code_wrong_shard_server) {
			++counters.wrongShardServer;
		}
		Reply reply;
		reply.error = err;
		reply.penalty = penalty;
		promise.send(reply);
	}

	template <class Reply>
	typename std::enable_if<!isLoadBalancedReply<Reply>::value, void>::type
	sendErrorWithPenalty(const ReplyPromise<Reply>& promise, const Error& err, double) {
		if (err.code() == error_code_wrong_shard_server) {
			++counters.wrongShardServer;
		}
		promise.sendError(err);
	}

	template <class Request>
	bool shouldRead(const Request& request) {
		auto rate = currentRate();
		if (isTSSInQuarantine() || (rate < SERVER_KNOBS->STORAGE_DURABILITY_LAG_REJECT_THRESHOLD &&
		                            deterministicRandom()->random01() >
		                                std::max(SERVER_KNOBS->STORAGE_DURABILITY_LAG_MIN_RATE,
		                                         rate / SERVER_KNOBS->STORAGE_DURABILITY_LAG_REJECT_THRESHOLD))) {
			sendErrorWithPenalty(request.reply, server_overloaded(), getPenalty());
			++counters.readsRejected;
			return false;
		}
		return true;
	}

	template <class Request, class HandleFunction>
	Future<Void> readGuard(const Request& request, const HandleFunction& fun) {
		bool read = shouldRead(request);
		if (!read) {
			return Void();
		}
		return fun(this, request);
	}

	Version minFeedVersionForAddress(const NetworkAddress& addr) {
		auto& clientVersions = changeFeedClientVersions[addr];
		Version minVersion = version.get();
		for (auto& it : clientVersions) {
			/*fmt::print("SS {0} Blocked client {1} @ {2}\n",
			           thisServerID.toString().substr(0, 4),
			           it.first.toString().substr(0, 8),
			           it.second);*/
			minVersion = std::min(minVersion, it.second);
		}
		return minVersion;
	}

	// count in-memory change feed bytes towards storage queue size, for the purposes of memory management and
	// throttling
	void addFeedBytesAtVersion(int64_t bytes, Version version) {
		if (feedMemoryBytesByVersion.empty() || version != feedMemoryBytesByVersion.back().first) {
			ASSERT(feedMemoryBytesByVersion.empty() || version >= feedMemoryBytesByVersion.back().first);
			feedMemoryBytesByVersion.push_back({ version, 0 });
		}
		feedMemoryBytesByVersion.back().second += bytes;
		changeFeedMemoryBytes += bytes;
		if (SERVER_KNOBS->STORAGE_INCLUDE_FEED_STORAGE_QUEUE) {
			counters.bytesInput += bytes;
		}
	}

	void getSplitPoints(SplitRangeRequest const& req) {
		try {
			Optional<TenantMapEntry> entry = getTenantEntry(version.get(), req.tenantInfo);
			metrics.getSplitPoints(req, entry.map<Key>([](TenantMapEntry e) { return e.prefix; }));
		} catch (Error& e) {
			req.reply.sendError(e);
		}
	}

	void maybeInjectTargetedRestart(Version v) {
		// inject an SS restart at most once per test
		if (g_network->isSimulated() && !g_simulator->speedUpSimulation &&
		    now() > g_simulator->injectTargetedSSRestartTime &&
		    rebootAfterDurableVersion == std::numeric_limits<Version>::max()) {
			CODE_PROBE(true, "Injecting SS targeted restart");
			TraceEvent("SimSSInjectTargetedRestart", thisServerID).detail("Version", v);
			rebootAfterDurableVersion = v;
			g_simulator->injectTargetedSSRestartTime = std::numeric_limits<double>::max();
		}
	}

	bool maybeInjectDelay() {
		if (g_network->isSimulated() && !g_simulator->speedUpSimulation && now() > g_simulator->injectSSDelayTime) {
			CODE_PROBE(true, "Injecting SS targeted delay");
			TraceEvent("SimSSInjectDelay", thisServerID).log();
			g_simulator->injectSSDelayTime = std::numeric_limits<double>::max();
			return true;
		}
		return false;
	}
};

const StringRef StorageServer::CurrentRunningFetchKeys::emptyString = ""_sr;
const KeyRangeRef StorageServer::CurrentRunningFetchKeys::emptyKeyRange =
    KeyRangeRef(StorageServer::CurrentRunningFetchKeys::emptyString,
                StorageServer::CurrentRunningFetchKeys::emptyString);

// If and only if key:=value is in (storage+versionedData),    // NOT ACTUALLY: and key < allKeys.end,
//   and H(key) < |key+value|/bytesPerSample,
//     let sampledSize = max(|key+value|,bytesPerSample)
//     persistByteSampleKeys.begin()+key := sampledSize is in storage
//     (key,sampledSize) is in byteSample

// So P(key is sampled) * sampledSize == |key+value|

void StorageServer::byteSampleApplyMutation(MutationRef const& m, Version ver) {
	if (m.type == MutationRef::ClearRange)
		byteSampleApplyClear(KeyRangeRef(m.param1, m.param2), ver);
	else if (m.type == MutationRef::SetValue)
		byteSampleApplySet(KeyValueRef(m.param1, m.param2), ver);
	else
		ASSERT(false); // Mutation of unknown type modfying byte sample
}

// watchMap Operations
Reference<ServerWatchMetadata> StorageServer::getWatchMetadata(KeyRef key) const {
	const auto it = watchMap.find(key);
	if (it == watchMap.end())
		return Reference<ServerWatchMetadata>();
	return it->second;
}

KeyRef StorageServer::setWatchMetadata(Reference<ServerWatchMetadata> metadata) {
	KeyRef keyRef = metadata->key.contents();

	watchMap[keyRef] = metadata;
	return keyRef;
}

void StorageServer::deleteWatchMetadata(KeyRef key) {
	watchMap.erase(key);
}

void StorageServer::clearWatchMetadata() {
	watchMap.clear();
}

#ifndef __INTEL_COMPILER
#pragma endregion
#endif

/////////////////////////////////// Validation ///////////////////////////////////////
#ifndef __INTEL_COMPILER
#pragma region Validation
#endif
bool validateRange(StorageServer::VersionedData::ViewAtVersion const& view,
                   KeyRangeRef range,
                   Version version,
                   UID id,
                   Version minInsertVersion) {
	// * Nonoverlapping: No clear overlaps a set or another clear, or adjoins another clear.
	// * Old mutations are erased: All items in versionedData.atLatest() have insertVersion() > durableVersion()

	//TraceEvent("ValidateRange", id).detail("KeyBegin", range.begin).detail("KeyEnd", range.end).detail("Version", version);
	KeyRef k;
	bool ok = true;
	bool kIsClear = false;
	auto i = view.lower_bound(range.begin);
	if (i != view.begin())
		--i;
	for (; i != view.end() && i.key() < range.end; ++i) {
		ASSERT(i.insertVersion() > minInsertVersion);
		if (kIsClear && i->isClearTo() ? i.key() <= k : i.key() < k) {
			TraceEvent(SevError, "InvalidRange", id)
			    .detail("Key1", k)
			    .detail("Key2", i.key())
			    .detail("Version", version);
			ok = false;
		}
		// ASSERT( i.key() >= k );
		kIsClear = i->isClearTo();
		k = kIsClear ? i->getEndKey() : i.key();
	}
	return ok;
}

void validate(StorageServer* data, bool force = false) {
	try {
		if (force || (EXPENSIVE_VALIDATION)) {
			data->newestAvailableVersion.validateCoalesced();
			data->newestDirtyVersion.validateCoalesced();

			for (auto s = data->shards.ranges().begin(); s != data->shards.ranges().end(); ++s) {
				TraceEvent(SevVerbose, "ValidateShard", data->thisServerID)
				    .detail("Range", s->range())
				    .detail("ShardRange", s->value()->keys)
				    .detail("ShardState", s->value()->debugDescribeState())
				    .log();
				ASSERT(s->value()->keys == s->range());
				ASSERT(!s->value()->keys.empty());
				if (data->shardAware) {
					s->value()->validate();
				}
			}

			for (auto s = data->shards.ranges().begin(); s != data->shards.ranges().end(); ++s) {
				if (s->value()->isReadable()) {
					auto ar = data->newestAvailableVersion.intersectingRanges(s->range());
					for (auto a = ar.begin(); a != ar.end(); ++a) {
						TraceEvent(SevVerbose, "ValidateShardReadable", data->thisServerID)
						    .detail("Range", s->range())
						    .detail("ShardRange", s->value()->keys)
						    .detail("ShardState", s->value()->debugDescribeState())
						    .detail("AvailableRange", a->range())
						    .detail("AvailableVersion", a->value())
						    .log();
						ASSERT(a->value() == latestVersion);
					}
				}
			}

			// * versionedData contains versions [storageVersion(), version.get()].  It might also contain version
			// (version.get()+1), in which changeDurableVersion may be deleting ghosts, and/or it might
			//      contain later versions if applyUpdate is on the stack.
			ASSERT(data->data().getOldestVersion() == data->storageVersion());
			ASSERT(data->data().getLatestVersion() == data->version.get() ||
			       data->data().getLatestVersion() == data->version.get() + 1 ||
			       (data->debug_inApplyUpdate && data->data().getLatestVersion() > data->version.get()));

			auto latest = data->data().atLatest();

			// * Old shards are erased: versionedData.atLatest() has entries (sets or clear *begins*) only for keys in
			// readable or adding,transferred shards.
			for (auto s = data->shards.ranges().begin(); s != data->shards.ranges().end(); ++s) {
				ShardInfo* shard = s->value().getPtr();
				if (!shard->isInVersionedData()) {
					if (latest.lower_bound(s->begin()) != latest.lower_bound(s->end())) {
						TraceEvent(SevError, "VF", data->thisServerID)
						    .detail("LastValidTime", data->debug_lastValidateTime)
						    .detail("KeyBegin", s->begin())
						    .detail("KeyEnd", s->end())
						    .detail("FirstKey", latest.lower_bound(s->begin()).key())
						    .detail("FirstInsertV", latest.lower_bound(s->begin()).insertVersion());
					}
					ASSERT(latest.lower_bound(s->begin()) == latest.lower_bound(s->end()));
				}
			}

			// FIXME: do some change feed validation?

			latest.validate();
			validateRange(latest, allKeys, data->version.get(), data->thisServerID, data->durableVersion.get());

			data->debug_lastValidateTime = now();
		}
	} catch (...) {
		TraceEvent(SevError, "ValidationFailure", data->thisServerID)
		    .detail("LastValidTime", data->debug_lastValidateTime);
		throw;
	}
}
#ifndef __INTEL_COMPILER
#pragma endregion
#endif

void updateProcessStats(StorageServer* self) {
	if (g_network->isSimulated()) {
		// diskUsage and cpuUsage are not relevant in the simulator,
		// and relying on the actual values could break seed determinism
		self->cpuUsage = 100.0;
		self->diskUsage = 100.0;
		return;
	}

	SystemStatistics sysStats = getSystemStatistics();
	if (sysStats.initialized) {
		self->cpuUsage = 100 * sysStats.processCPUSeconds / sysStats.elapsed;
		self->diskUsage = 100 * std::max(0.0, (sysStats.elapsed - sysStats.processDiskIdleSeconds) / sysStats.elapsed);
	}
}

///////////////////////////////////// Queries /////////////////////////////////
#ifndef __INTEL_COMPILER
#pragma region Queries
#endif

ACTOR Future<Version> waitForVersionActor(StorageServer* data, Version version, SpanContext spanContext) {
	state Span span("SS:WaitForVersion"_loc, spanContext);
	choose {
		when(wait(data->version.whenAtLeast(version))) {
			// FIXME: A bunch of these can block with or without the following delay 0.
			// wait( delay(0) );  // don't do a whole bunch of these at once
			if (version < data->oldestVersion.get())
				throw transaction_too_old(); // just in case
			return version;
		}
		when(wait(delay(SERVER_KNOBS->FUTURE_VERSION_DELAY))) {
			if (deterministicRandom()->random01() < 0.001)
				TraceEvent(SevWarn, "ShardServerFutureVersion1000x", data->thisServerID)
				    .detail("Version", version)
				    .detail("MyVersion", data->version.get())
				    .detail("ServerID", data->thisServerID);
			throw future_version();
		}
	}
}

// If the latest commit version that mutated the shard(s) being served by the specified storage
// server is below the client specified read version then do a read at the latest commit version
// of the storage server.
Version getRealReadVersion(VersionVector& ssLatestCommitVersions, Tag& tag, Version specifiedReadVersion) {
	Version realReadVersion =
	    ssLatestCommitVersions.hasVersion(tag) ? ssLatestCommitVersions.getVersion(tag) : specifiedReadVersion;
	ASSERT(realReadVersion <= specifiedReadVersion);
	return realReadVersion;
}

// Find the latest commit version of the given tag.
Version getLatestCommitVersion(VersionVector& ssLatestCommitVersions, Tag& tag) {
	Version commitVersion =
	    ssLatestCommitVersions.hasVersion(tag) ? ssLatestCommitVersions.getVersion(tag) : invalidVersion;
	return commitVersion;
}

Future<Version> waitForVersion(StorageServer* data, Version version, SpanContext spanContext) {
	if (version == latestVersion) {
		version = std::max(Version(1), data->version.get());
	}

	if (version < data->oldestVersion.get() || version <= 0) {
		// TraceEvent(SevDebug, "WFVThrow", data->thisServerID).detail("Version", version).detail("OldestVersion", data->oldestVersion.get());
		return transaction_too_old();
	} else if (version <= data->version.get()) {
		return version;
	}

	if ((data->behind || data->versionBehind) && version > data->version.get()) {
		return process_behind();
	}

	if (deterministicRandom()->random01() < 0.001) {
		TraceEvent("WaitForVersion1000x").log();
	}
	return waitForVersionActor(data, version, spanContext);
}

Future<Version> waitForVersion(StorageServer* data,
                               Version commitVersion,
                               Version readVersion,
                               SpanContext spanContext) {
	ASSERT(commitVersion == invalidVersion || commitVersion < readVersion);

	if (commitVersion == invalidVersion) {
		return waitForVersion(data, readVersion, spanContext);
	}

	if (readVersion == latestVersion) {
		readVersion = std::max(Version(1), data->version.get());
	}

	if (readVersion < data->oldestVersion.get() || readVersion <= 0) {
		return transaction_too_old();
	} else {
		if (commitVersion < data->oldestVersion.get()) {
			return data->oldestVersion.get();
		} else if (commitVersion <= data->version.get()) {
			return commitVersion;
		}
	}

	if ((data->behind || data->versionBehind) && commitVersion > data->version.get()) {
		return process_behind();
	}

	if (deterministicRandom()->random01() < 0.001) {
		TraceEvent("WaitForVersion1000x");
	}
	return waitForVersionActor(data, std::max(commitVersion, data->oldestVersion.get()), spanContext);
}

ACTOR Future<Version> waitForVersionNoTooOld(StorageServer* data, Version version) {
	// This could become an Actor transparently, but for now it just does the lookup
	if (version == latestVersion)
		version = std::max(Version(1), data->version.get());
	if (version <= data->version.get())
		return version;
	choose {
		when(wait(data->version.whenAtLeast(version))) { return version; }
		when(wait(delay(SERVER_KNOBS->FUTURE_VERSION_DELAY))) {
			if (deterministicRandom()->random01() < 0.001)
				TraceEvent(SevWarn, "ShardServerFutureVersion1000x", data->thisServerID)
				    .detail("Version", version)
				    .detail("MyVersion", data->version.get())
				    .detail("ServerID", data->thisServerID);
			throw future_version();
		}
	}
}

Optional<TenantMapEntry> StorageServer::getTenantEntry(Version version, TenantInfo tenantInfo) {
	if (tenantInfo.name.present()) {
		auto view = tenantMap.at(version);
		auto itr = view.find(tenantInfo.name.get());
		if (itr == view.end()) {
			TraceEvent(SevWarn, "StorageUnknownTenant", thisServerID).detail("Tenant", tenantInfo.name).backtrace();
			throw unknown_tenant();
		} else if (itr->id != tenantInfo.tenantId) {
			TraceEvent(SevWarn, "StorageTenantIdMismatch", thisServerID)
			    .detail("Tenant", tenantInfo.name)
			    .detail("TenantId", tenantInfo.tenantId)
			    .detail("ExistingId", itr->id)
			    .backtrace();
			throw unknown_tenant();
		}

		return *itr;
	}

	return Optional<TenantMapEntry>();
}

std::vector<StorageServerShard> StorageServer::getStorageServerShards(KeyRangeRef range) {
	std::vector<StorageServerShard> res;
	for (auto t : this->shards.intersectingRanges(range)) {
		res.push_back(t.value()->toStorageServerShard());
	}
	return res;
}

ACTOR Future<Void> getValueQ(StorageServer* data, GetValueRequest req) {
	state int64_t resultSize = 0;
	Span span("SS:getValue"_loc, req.spanContext);
	if (req.tenantInfo.name.present()) {
		span.addAttribute("tenant"_sr, req.tenantInfo.name.get());
	}
	span.addAttribute("key"_sr, req.key);
	// Temporarily disabled -- this path is hit a lot
	// getCurrentLineage()->modify(&TransactionLineage::txID) = req.spanContext.first();

	try {
		++data->counters.getValueQueries;
		++data->counters.allQueries;
		data->maxQueryQueue = std::max<int>(
		    data->maxQueryQueue, data->counters.allQueries.getValue() - data->counters.finishedQueries.getValue());

		// Active load balancing runs at a very high priority (to obtain accurate queue lengths)
		// so we need to downgrade here
		wait(data->getQueryDelay());

		// Track time from requestTime through now as read queueing wait time
		state double queueWaitEnd = g_network->timer();
		data->counters.readQueueWaitSample.addMeasurement(queueWaitEnd - req.requestTime());

		if (req.options.present() && req.options.get().debugID.present())
			g_traceBatch.addEvent("GetValueDebug",
			                      req.options.get().debugID.get().first(),
			                      "getValueQ.DoRead"); //.detail("TaskID", g_network->getCurrentTask());

		state Optional<Value> v;
		Version commitVersion = getLatestCommitVersion(req.ssLatestCommitVersions, data->tag);
		state Version version = wait(waitForVersion(data, commitVersion, req.version, req.spanContext));
		data->counters.readVersionWaitSample.addMeasurement(g_network->timer() - queueWaitEnd);

		if (req.options.present() && req.options.get().debugID.present())
			g_traceBatch.addEvent("GetValueDebug",
			                      req.options.get().debugID.get().first(),
			                      "getValueQ.AfterVersion"); //.detail("TaskID", g_network->getCurrentTask());

		Optional<TenantMapEntry> entry = data->getTenantEntry(version, req.tenantInfo);
		if (entry.present()) {
			req.key = req.key.withPrefix(entry.get().prefix);
		}
		state uint64_t changeCounter = data->shardChangeCounter;

		if (!data->shards[req.key]->isReadable()) {
			//TraceEvent("WrongShardServer", data->thisServerID).detail("Key", req.key).detail("Version", version).detail("In", "getValueQ");
			throw wrong_shard_server();
		}

		state int path = 0;
		auto i = data->data().at(version).lastLessOrEqual(req.key);
		if (i && i->isValue() && i.key() == req.key) {
			v = (Value)i->getValue();
			path = 1;
		} else if (!i || !i->isClearTo() || i->getEndKey() <= req.key) {
			path = 2;
			Optional<Value> vv = wait(data->storage.readValue(req.key, req.options));
			data->counters.kvGetBytes += vv.expectedSize();
			// Validate that while we were reading the data we didn't lose the version or shard
			if (version < data->storageVersion()) {
				CODE_PROBE(true, "transaction_too_old after readValue");
				throw transaction_too_old();
			}
			data->checkChangeCounter(changeCounter, req.key);
			v = vv;
		}

		DEBUG_MUTATION("ShardGetValue",
		               version,
		               MutationRef(MutationRef::DebugKey, req.key, v.present() ? v.get() : "<null>"_sr),
		               data->thisServerID);
		DEBUG_MUTATION("ShardGetPath",
		               version,
		               MutationRef(MutationRef::DebugKey,
		                           req.key,
		                           path == 0   ? "0"_sr
		                           : path == 1 ? "1"_sr
		                                       : "2"_sr),
		               data->thisServerID);

		/*
		StorageMetrics m;
		m.bytesPerKSecond = req.key.size() + (v.present() ? v.get().size() : 0);
		m.iosPerKSecond = 1;
		data->metrics.notify(req.key, m);
		*/

		if (v.present()) {
			++data->counters.rowsQueried;
			resultSize = v.get().size();
			data->counters.bytesQueried += resultSize;
		} else {
			++data->counters.emptyQueries;
		}

		if (SERVER_KNOBS->READ_SAMPLING_ENABLED) {
			// If the read yields no value, randomly sample the empty read.
			int64_t bytesReadPerKSecond =
			    v.present() ? std::max((int64_t)(req.key.size() + v.get().size()), SERVER_KNOBS->EMPTY_READ_PENALTY)
			                : SERVER_KNOBS->EMPTY_READ_PENALTY;
			data->metrics.notifyBytesReadPerKSecond(req.key, bytesReadPerKSecond);
		}

		if (req.options.present() && req.options.get().debugID.present())
			g_traceBatch.addEvent("GetValueDebug",
			                      req.options.get().debugID.get().first(),
			                      "getValueQ.AfterRead"); //.detail("TaskID", g_network->getCurrentTask());

		// Check if the desired key might be cached
		auto cached = data->cachedRangeMap[req.key];
		// if (cached)
		//	TraceEvent(SevDebug, "SSGetValueCached").detail("Key", req.key);

		GetValueReply reply(v, cached);
		reply.penalty = data->getPenalty();
		req.reply.send(reply);
	} catch (Error& e) {
		if (!canReplyWith(e))
			throw;
		data->sendErrorWithPenalty(req.reply, e, data->getPenalty());
	}

	data->transactionTagCounter.addRequest(req.tags, resultSize);

	++data->counters.finishedQueries;

	double duration = g_network->timer() - req.requestTime();
	data->counters.readLatencySample.addMeasurement(duration);
	data->counters.readValueLatencySample.addMeasurement(duration);
	if (data->latencyBandConfig.present()) {
		int maxReadBytes =
		    data->latencyBandConfig.get().readConfig.maxReadBytes.orDefault(std::numeric_limits<int>::max());
		data->counters.readLatencyBands.addMeasurement(duration, resultSize > maxReadBytes);
	}

	return Void();
}

// Pessimistic estimate the number of overhead bytes used by each
// watch. Watch key references are stored in an AsyncMap<Key,bool>, and actors
// must be kept alive until the watch is finished.
extern size_t WATCH_OVERHEAD_WATCHQ, WATCH_OVERHEAD_WATCHIMPL;

ACTOR Future<Version> watchWaitForValueChange(StorageServer* data, SpanContext parent, KeyRef key) {
	state Location spanLocation = "SS:watchWaitForValueChange"_loc;
	state Span span(spanLocation, parent);
	state Reference<ServerWatchMetadata> metadata = data->getWatchMetadata(key);

	if (metadata->debugID.present())
		g_traceBatch.addEvent("WatchValueDebug",
		                      metadata->debugID.get().first(),
		                      "watchValueSendReply.Before"); //.detail("TaskID", g_network->getCurrentTask());

	wait(success(waitForVersionNoTooOld(data, metadata->version)));
	if (metadata->debugID.present())
		g_traceBatch.addEvent("WatchValueDebug",
		                      metadata->debugID.get().first(),
		                      "watchValueSendReply.AfterVersion"); //.detail("TaskID", g_network->getCurrentTask());

	state Version minVersion = data->data().latestVersion;
	state Future<Void> watchFuture = data->watches.onChange(metadata->key);
	state ReadOptions options;
	loop {
		try {
			metadata = data->getWatchMetadata(key);
			state Version latest = data->version.get();
			options.debugID = metadata->debugID;

			CODE_PROBE(latest >= minVersion && latest < data->data().latestVersion,
			           "Starting watch loop with latestVersion > data->version",
			           probe::decoration::rare);
			GetValueRequest getReq(
			    span.context, TenantInfo(), metadata->key, latest, metadata->tags, options, VersionVector());
			state Future<Void> getValue = getValueQ(
			    data, getReq); // we are relying on the delay zero at the top of getValueQ, if removed we need one here
			GetValueReply reply = wait(getReq.reply.getFuture());
			span = Span(spanLocation, parent);

			if (reply.error.present()) {
				ASSERT(reply.error.get().code() != error_code_future_version);
				throw reply.error.get();
			}
			if (BUGGIFY) {
				throw transaction_too_old();
			}

			DEBUG_MUTATION("ShardWatchValue",
			               latest,
			               MutationRef(MutationRef::DebugKey,
			                           metadata->key,
			                           reply.value.present() ? StringRef(reply.value.get()) : "<null>"_sr),
			               data->thisServerID);

			if (metadata->debugID.present())
				g_traceBatch.addEvent(
				    "WatchValueDebug",
				    metadata->debugID.get().first(),
				    "watchValueSendReply.AfterRead"); //.detail("TaskID", g_network->getCurrentTask());

			if (reply.value != metadata->value && latest >= metadata->version) {
				return latest; // fire watch
			}

			if (data->watchBytes > SERVER_KNOBS->MAX_STORAGE_SERVER_WATCH_BYTES) {
				CODE_PROBE(true, "Too many watches, reverting to polling");
				throw watch_cancelled();
			}

			state int64_t watchBytes =
			    (metadata->key.expectedSize() + metadata->value.expectedSize() + key.expectedSize() +
			     sizeof(Reference<ServerWatchMetadata>) + sizeof(ServerWatchMetadata) + WATCH_OVERHEAD_WATCHIMPL);

			data->watchBytes += watchBytes;
			try {
				if (latest < minVersion) {
					// If the version we read is less than minVersion, then we may fail to be notified of any changes
					// that occur up to or including minVersion To prevent that, we'll check the key again once the
					// version reaches our minVersion
					watchFuture = watchFuture || data->version.whenAtLeast(minVersion);
				}
				if (BUGGIFY) {
					// Simulate a trigger on the watch that results in the loop going around without the value changing
					watchFuture = watchFuture || delay(deterministicRandom()->random01());
				}
				wait(watchFuture);
				data->watchBytes -= watchBytes;
			} catch (Error& e) {
				data->watchBytes -= watchBytes;
				throw;
			}
		} catch (Error& e) {
			if (e.code() != error_code_transaction_too_old) {
				throw e;
			}

			CODE_PROBE(true, "Reading a watched key failed with transaction_too_old");
		}

		watchFuture = data->watches.onChange(metadata->key);
		wait(data->version.whenAtLeast(data->data().latestVersion));
	}
}

void checkCancelWatchImpl(StorageServer* data, WatchValueRequest req) {
	Reference<ServerWatchMetadata> metadata = data->getWatchMetadata(req.key.contents());
	if (metadata.isValid() && metadata->versionPromise.getFutureReferenceCount() == 1) {
		// last watch timed out so cancel watch_impl and delete key from the map
		data->deleteWatchMetadata(req.key.contents());
		metadata->watch_impl.cancel();
	}
}

ACTOR Future<Void> watchValueSendReply(StorageServer* data,
                                       WatchValueRequest req,
                                       Future<Version> resp,
                                       SpanContext spanContext) {
	state Span span("SS:watchValue"_loc, spanContext);
	state double startTime = now();
	++data->counters.watchQueries;
	++data->numWatches;
	data->watchBytes += WATCH_OVERHEAD_WATCHQ;

	loop {
		double timeoutDelay = -1;
		if (data->noRecentUpdates.get()) {
			timeoutDelay = std::max(CLIENT_KNOBS->FAST_WATCH_TIMEOUT - (now() - startTime), 0.0);
		} else if (!BUGGIFY) {
			timeoutDelay = std::max(CLIENT_KNOBS->WATCH_TIMEOUT - (now() - startTime), 0.0);
		}

		try {
			choose {
				when(Version ver = wait(resp)) {
					// fire watch
					req.reply.send(WatchValueReply{ ver });
					checkCancelWatchImpl(data, req);
					--data->numWatches;
					data->watchBytes -= WATCH_OVERHEAD_WATCHQ;
					return Void();
				}
				when(wait(timeoutDelay < 0 ? Never() : delay(timeoutDelay))) {
					// watch timed out
					data->sendErrorWithPenalty(req.reply, timed_out(), data->getPenalty());
					checkCancelWatchImpl(data, req);
					--data->numWatches;
					data->watchBytes -= WATCH_OVERHEAD_WATCHQ;
					return Void();
				}
				when(wait(data->noRecentUpdates.onChange())) {}
			}
		} catch (Error& e) {
			data->watchBytes -= WATCH_OVERHEAD_WATCHQ;
			checkCancelWatchImpl(data, req);
			--data->numWatches;

			if (!canReplyWith(e))
				throw e;
			data->sendErrorWithPenalty(req.reply, e, data->getPenalty());
			return Void();
		}
	}
}

// Finds a checkpoint.
ACTOR Future<Void> getCheckpointQ(StorageServer* self, GetCheckpointRequest req) {
	// Wait until the desired version is durable.
	wait(self->durableVersion.whenAtLeast(req.version + 1));

	TraceEvent(SevDebug, "ServeGetCheckpointVersionSatisfied", self->thisServerID)
	    .detail("Version", req.version)
	    .detail("Range", req.range.toString())
	    .detail("Format", static_cast<int>(req.format));

	try {
		std::unordered_map<UID, CheckpointMetaData>::iterator it = self->checkpoints.begin();
		for (; it != self->checkpoints.end(); ++it) {
			const CheckpointMetaData& md = it->second;
			if (md.version == req.version && md.format == req.format && md.range.contains(req.range) &&
			    md.getState() == CheckpointMetaData::Complete) {
				req.reply.send(md);
				TraceEvent(SevDebug, "ServeGetCheckpointEnd", self->thisServerID).detail("Checkpoint", md.toString());
				break;
			}
		}

		if (it == self->checkpoints.end()) {
			req.reply.sendError(checkpoint_not_found());
		}
	} catch (Error& e) {
		if (!canReplyWith(e)) {
			throw;
		}
		req.reply.sendError(e);
	}
	return Void();
}

// Delete the checkpoint from disk, as well as all related presisted meta data.
ACTOR Future<Void> deleteCheckpointQ(StorageServer* self, Version version, CheckpointMetaData checkpoint) {
	wait(delay(0, TaskPriority::Low));

	wait(self->durableVersion.whenAtLeast(version));

	TraceEvent("DeleteCheckpointBegin", self->thisServerID).detail("Checkpoint", checkpoint.toString());

	self->checkpoints.erase(checkpoint.checkpointID);

	try {
		wait(deleteCheckpoint(checkpoint));
	} catch (Error& e) {
		// TODO: Handle errors more gracefully.
		throw;
	}

	state Key persistCheckpointKey(persistCheckpointKeys.begin.toString() + checkpoint.checkpointID.toString());
	state Key pendingCheckpointKey(persistPendingCheckpointKeys.begin.toString() + checkpoint.checkpointID.toString());
	auto& mLV = self->addVersionToMutationLog(self->data().getLatestVersion());
	self->addMutationToMutationLog(
	    mLV, MutationRef(MutationRef::ClearRange, pendingCheckpointKey, keyAfter(pendingCheckpointKey)));
	self->addMutationToMutationLog(
	    mLV, MutationRef(MutationRef::ClearRange, persistCheckpointKey, keyAfter(persistCheckpointKey)));

	return Void();
}

// Serves FetchCheckpointRequests.
ACTOR Future<Void> fetchCheckpointQ(StorageServer* self, FetchCheckpointRequest req) {
	state ICheckpointReader* reader = nullptr;
	TraceEvent("ServeFetchCheckpointBegin", self->thisServerID)
	    .detail("CheckpointID", req.checkpointID)
	    .detail("Token", req.token);

	req.reply.setByteLimit(SERVER_KNOBS->CHECKPOINT_TRANSFER_BLOCK_BYTES);

	// Returns error is the checkpoint cannot be found.
	const auto it = self->checkpoints.find(req.checkpointID);
	if (it == self->checkpoints.end()) {
		req.reply.sendError(checkpoint_not_found());
		TraceEvent("ServeFetchCheckpointNotFound", self->thisServerID).detail("CheckpointID", req.checkpointID);
		return Void();
	}

	try {
		reader = newCheckpointReader(it->second, deterministicRandom()->randomUniqueID());
		wait(reader->init(req.token));

		loop {
			state Standalone<StringRef> data = wait(reader->nextChunk(CLIENT_KNOBS->REPLY_BYTE_LIMIT));
			wait(req.reply.onReady());
			FetchCheckpointReply reply(req.token);
			reply.data = data;
			req.reply.send(reply);
		}
	} catch (Error& e) {
		if (e.code() == error_code_end_of_stream) {
			req.reply.sendError(end_of_stream());
			TraceEvent("ServeFetchCheckpointEnd", self->thisServerID)
			    .detail("CheckpointID", req.checkpointID)
			    .detail("Token", req.token);
		} else {
			TraceEvent(SevWarnAlways, "ServerFetchCheckpointFailure")
			    .errorUnsuppressed(e)
			    .detail("CheckpointID", req.checkpointID)
			    .detail("Token", req.token);
			if (!canReplyWith(e)) {
				throw e;
			}
			req.reply.sendError(e);
		}
	}

	wait(reader->close());
	return Void();
}

// Serves FetchCheckpointKeyValuesRequest, reads local checkpoint and sends it to the client over wire.
ACTOR Future<Void> fetchCheckpointKeyValuesQ(StorageServer* self, FetchCheckpointKeyValuesRequest req) {
	wait(self->serveFetchCheckpointParallelismLock.take(TaskPriority::DefaultYield));
	state FlowLock::Releaser holder(self->serveFetchCheckpointParallelismLock);

	TraceEvent("ServeFetchCheckpointKeyValuesBegin", self->thisServerID)
	    .detail("CheckpointID", req.checkpointID)
	    .detail("Range", req.range);

	req.reply.setByteLimit(SERVER_KNOBS->CHECKPOINT_TRANSFER_BLOCK_BYTES);

	// Returns error if the checkpoint cannot be found.
	const auto it = self->checkpoints.find(req.checkpointID);
	if (it == self->checkpoints.end()) {
		req.reply.sendError(checkpoint_not_found());
		TraceEvent("ServeFetchCheckpointNotFound", self->thisServerID).detail("CheckpointID", req.checkpointID);
		return Void();
	}

	state ICheckpointReader* reader = nullptr;
	try {
		reader = newCheckpointReader(it->second, self->thisServerID);
		wait(reader->init(BinaryWriter::toValue(req.range, IncludeVersion())));

		loop {
			state RangeResult res =
			    wait(reader->nextKeyValues(CLIENT_KNOBS->REPLY_BYTE_LIMIT, CLIENT_KNOBS->REPLY_BYTE_LIMIT));
			if (!res.empty()) {
				TraceEvent(SevDebug, "FetchCheckpontKeyValuesReadRange", self->thisServerID)
				    .detail("CheckpointID", req.checkpointID)
				    .detail("FirstReturnedKey", res.front().key)
				    .detail("LastReturnedKey", res.back().key)
				    .detail("Size", res.size());
			} else {
				TraceEvent(SevInfo, "FetchCheckpontKeyValuesEmptyRange", self->thisServerID)
				    .detail("CheckpointID", req.checkpointID);
			}

			wait(req.reply.onReady());
			FetchCheckpointKeyValuesStreamReply reply;
			reply.arena.dependsOn(res.arena());
			for (int i = 0; i < res.size(); ++i) {
				reply.data.push_back(reply.arena, res[i]);
			}

			req.reply.send(reply);
		}
	} catch (Error& e) {
		if (e.code() == error_code_end_of_stream) {
			req.reply.sendError(end_of_stream());
			TraceEvent("ServeFetchCheckpointKeyValuesEnd", self->thisServerID)
			    .detail("CheckpointID", req.checkpointID)
			    .detail("Range", req.range);
		} else {
			TraceEvent(SevWarnAlways, "ServerFetchCheckpointKeyValuesFailure")
			    .errorUnsuppressed(e)
			    .detail("CheckpointID", req.checkpointID)
			    .detail("Range", req.range);
			if (!canReplyWith(e)) {
				throw e;
			}
			req.reply.sendError(e);
		}
	}

	wait(reader->close());
	return Void();
}

ACTOR Future<Void> overlappingChangeFeedsQ(StorageServer* data, OverlappingChangeFeedsRequest req) {
	wait(delay(0));
	try {
		wait(success(waitForVersionNoTooOld(data, req.minVersion)));
	} catch (Error& e) {
		if (!canReplyWith(e))
			throw;
		req.reply.sendError(e);
		return Void();
	}

	if (!data->isReadable(req.range)) {
		req.reply.sendError(wrong_shard_server());
		return Void();
	}

	Version metadataWaitVersion = invalidVersion;

	auto ranges = data->keyChangeFeed.intersectingRanges(req.range);
	std::map<Key, std::tuple<KeyRange, Version, Version, Version>> rangeIds;
	for (auto r : ranges) {
		for (auto& it : r.value()) {
			if (!it->removing) {
				// Can't tell other SS about a change feed create or stopVersion that may get rolled back, and we only
				// need to tell it about the metadata if req.minVersion > metadataVersion, since it will get the
				// information from its own private mutations if it hasn't processed up that version yet
				metadataWaitVersion = std::max(metadataWaitVersion, it->metadataCreateVersion);

				// don't wait for all it->metadataVersion updates, if metadata was fetched from elsewhere it's already
				// durable, and some updates are unecessary to wait for
				Version stopVersion;
				if (it->stopVersion != MAX_VERSION && req.minVersion > it->stopVersion) {
					stopVersion = it->stopVersion;
					metadataWaitVersion = std::max(metadataWaitVersion, stopVersion);
				} else {
					stopVersion = MAX_VERSION;
				}

				rangeIds[it->id] = std::tuple(it->range, it->emptyVersion, stopVersion, it->metadataVersion);
			} else if (it->destroyed && it->metadataVersion > metadataWaitVersion) {
				// if we communicate the lack of a change feed because it's destroying, ensure the feed destroy isn't
				// rolled back first
				CODE_PROBE(true, "Overlapping Change Feeds ensuring destroy isn't rolled back");
				metadataWaitVersion = it->metadataVersion;
			}
		}
	}
	state OverlappingChangeFeedsReply reply;
	reply.feedMetadataVersion = data->version.get();
	for (auto& it : rangeIds) {
		reply.feeds.push_back_deep(reply.arena,
		                           OverlappingChangeFeedEntry(it.first,
		                                                      std::get<0>(it.second),
		                                                      std::get<1>(it.second),
		                                                      std::get<2>(it.second),
		                                                      std::get<3>(it.second)));
		TraceEvent(SevDebug, "OverlappingChangeFeedEntry", data->thisServerID)
		    .detail("MinVersion", req.minVersion)
		    .detail("FeedID", it.first)
		    .detail("Range", std::get<0>(it.second))
		    .detail("EmptyVersion", std::get<1>(it.second))
		    .detail("StopVersion", std::get<2>(it.second))
		    .detail("FeedMetadataVersion", std::get<3>(it.second));
	}

	// Make sure all of the metadata we are sending won't get rolled back
	if (metadataWaitVersion != invalidVersion && metadataWaitVersion > data->desiredOldestVersion.get()) {
		CODE_PROBE(true, "overlapping change feeds waiting for metadata version to be safe from rollback");
		wait(data->desiredOldestVersion.whenAtLeast(metadataWaitVersion));
	}
	req.reply.send(reply);
	return Void();
}

MutationsAndVersionRef filterMutationsInverted(Arena& arena, MutationsAndVersionRef const& m, KeyRange const& range) {
	Optional<VectorRef<MutationRef>> modifiedMutations;
	for (int i = 0; i < m.mutations.size(); i++) {
		if (m.mutations[i].type == MutationRef::SetValue) {
			if (modifiedMutations.present() && !range.contains(m.mutations[i].param1)) {
				modifiedMutations.get().push_back(arena, m.mutations[i]);
			}
			if (!modifiedMutations.present() && range.contains(m.mutations[i].param1)) {
				modifiedMutations = m.mutations.slice(0, i);
				arena.dependsOn(range.arena());
			}
		} else {
			ASSERT(m.mutations[i].type == MutationRef::ClearRange);
			if (!modifiedMutations.present() &&
			    (m.mutations[i].param2 > range.begin && m.mutations[i].param1 < range.end)) {
				modifiedMutations = m.mutations.slice(0, i);
				arena.dependsOn(range.arena());
			}
			if (modifiedMutations.present()) {
				if (m.mutations[i].param1 < range.begin) {
					modifiedMutations.get().push_back(arena,
					                                  MutationRef(MutationRef::ClearRange,
					                                              m.mutations[i].param1,
					                                              std::min(range.begin, m.mutations[i].param2)));
				}
				if (m.mutations[i].param2 > range.end) {
					modifiedMutations.get().push_back(arena,
					                                  MutationRef(MutationRef::ClearRange,
					                                              std::max(range.end, m.mutations[i].param1),
					                                              m.mutations[i].param2));
				}
			}
		}
	}
	if (modifiedMutations.present()) {
		return MutationsAndVersionRef(modifiedMutations.get(), m.version, m.knownCommittedVersion);
	}
	return m;
}

MutationsAndVersionRef filterMutations(Arena& arena,
                                       MutationsAndVersionRef const& m,
                                       KeyRange const& range,
                                       bool inverted) {
	if (m.mutations.size() == 1 && m.mutations.back().param1 == lastEpochEndPrivateKey) {
		return m;
	}

	if (inverted) {
		return filterMutationsInverted(arena, m, range);
	}

	Optional<VectorRef<MutationRef>> modifiedMutations;
	for (int i = 0; i < m.mutations.size(); i++) {
		if (m.mutations[i].type == MutationRef::SetValue) {
			if (modifiedMutations.present() && range.contains(m.mutations[i].param1)) {
				modifiedMutations.get().push_back(arena, m.mutations[i]);
			}
			if (!modifiedMutations.present() && !range.contains(m.mutations[i].param1)) {
				modifiedMutations = m.mutations.slice(0, i);
				arena.dependsOn(range.arena());
			}
		} else {
			ASSERT(m.mutations[i].type == MutationRef::ClearRange);
			if (!modifiedMutations.present() &&
			    (m.mutations[i].param1 < range.begin || m.mutations[i].param2 > range.end)) {
				modifiedMutations = m.mutations.slice(0, i);
				arena.dependsOn(range.arena());
			}
			if (modifiedMutations.present()) {
				if (m.mutations[i].param1 < range.end && range.begin < m.mutations[i].param2) {
					modifiedMutations.get().push_back(arena,
					                                  MutationRef(MutationRef::ClearRange,
					                                              std::max(range.begin, m.mutations[i].param1),
					                                              std::min(range.end, m.mutations[i].param2)));
				}
			}
		}
	}
	if (modifiedMutations.present()) {
		return MutationsAndVersionRef(modifiedMutations.get(), m.version, m.knownCommittedVersion);
	}
	return m;
}

// set this for VERY verbose logs on change feed SS reads
#define DEBUG_CF_TRACE false

// To easily find if a change feed read missed data. Set the CF to the feedId, the key to the missing key, and the
// version to the version the mutation is missing at.
#define DO_DEBUG_CF_MISSING false
#define DEBUG_CF_MISSING_CF ""_sr
#define DEBUG_CF_MISSING_KEY ""_sr
#define DEBUG_CF_MISSING_VERSION invalidVersion
#define DEBUG_CF_MISSING(cfId, keyRange, beginVersion, lastVersion)                                                    \
	DO_DEBUG_CF_MISSING&& cfId.printable().substr(0, 6) ==                                                             \
	        DEBUG_CF_MISSING_CF&& keyRange.contains(DEBUG_CF_MISSING_KEY) &&                                           \
	    beginVersion <= DEBUG_CF_MISSING_VERSION&& lastVersion >= DEBUG_CF_MISSING_VERSION

// efficiently searches for the change feed mutation start point at begin version
static std::deque<Standalone<MutationsAndVersionRef>>::const_iterator searchChangeFeedStart(
    std::deque<Standalone<MutationsAndVersionRef>> const& mutations,
    Version beginVersion,
    bool atLatest) {

	if (mutations.empty() || beginVersion > mutations.back().version) {
		return mutations.end();
	} else if (beginVersion <= mutations.front().version) {
		return mutations.begin();
	}

	MutationsAndVersionRef searchKey;
	searchKey.version = beginVersion;
	if (atLatest) {
		int jump = 1;
		// exponential search backwards, because atLatest means the new mutations are likely only at the very end
		auto lastEnd = mutations.end();
		auto currentEnd = mutations.end() - 1;
		while (currentEnd > mutations.begin()) {
			if (beginVersion >= currentEnd->version) {
				break;
			}
			lastEnd = currentEnd + 1;
			jump = std::min((int)(currentEnd - mutations.begin()), jump);
			currentEnd -= jump;
			jump <<= 1;
		}
		auto ret = std::lower_bound(currentEnd, lastEnd, searchKey, MutationsAndVersionRef::OrderByVersion());
		// TODO REMOVE: for validation
		if (ret != mutations.end()) {
			if (ret->version < beginVersion) {
				fmt::print("ERROR: {0}) {1} < {2}\n", ret - mutations.begin(), ret->version, beginVersion);
			}
			ASSERT(ret->version >= beginVersion);
		}
		if (ret != mutations.begin()) {
			if ((ret - 1)->version >= beginVersion) {
				fmt::print("ERROR: {0}) {1} >= {2}\n", (ret - mutations.begin()) - 1, (ret - 1)->version, beginVersion);
			}
			ASSERT((ret - 1)->version < beginVersion);
		}
		return ret;
	} else {
		// binary search
		return std::lower_bound(
		    mutations.begin(), mutations.end(), searchKey, MutationsAndVersionRef::OrderByVersion());
	}
}

ACTOR Future<std::pair<ChangeFeedStreamReply, bool>> getChangeFeedMutations(StorageServer* data,
                                                                            ChangeFeedStreamRequest req,
                                                                            bool inverted,
                                                                            bool atLatest,
                                                                            UID streamUID /* for debugging */) {
	state ChangeFeedStreamReply reply;
	state ChangeFeedStreamReply memoryReply;
	state int remainingLimitBytes = CLIENT_KNOBS->REPLY_BYTE_LIMIT;
	state int remainingDurableBytes = CLIENT_KNOBS->REPLY_BYTE_LIMIT;
	state Version startVersion = data->version.get();
	// TODO: Change feed reads should probably at least set cacheResult to false, possibly set a different ReadType as
	// well, perhaps high priority?
	state ReadOptions options;

	if (DEBUG_CF_TRACE) {
		TraceEvent(SevDebug, "TraceChangeFeedMutationsBegin", data->thisServerID)
		    .detail("FeedID", req.rangeID)
		    .detail("StreamUID", streamUID)
		    .detail("Range", req.range)
		    .detail("Begin", req.begin)
		    .detail("End", req.end)
		    .detail("PeerAddr", req.reply.getEndpoint().getPrimaryAddress());
	}

	if (data->version.get() < req.begin) {
		wait(data->version.whenAtLeast(req.begin));
		// we must delay here to ensure that any up-to-date change feeds that are waiting on the
		// mutation trigger run BEFORE any blocked change feeds run, in order to preserve the
		// correct minStreamVersion ordering
		wait(delay(0));
	}

	state uint64_t changeCounter = data->shardChangeCounter;
	if (!inverted && !data->isReadable(req.range)) {
		throw wrong_shard_server();
	}

	auto feed = data->uidChangeFeed.find(req.rangeID);
	if (feed == data->uidChangeFeed.end()) {
		throw unknown_change_feed();
	}

	state Reference<ChangeFeedInfo> feedInfo = feed->second;

	// We must copy the mutationDeque when fetching the durable bytes in case mutations are popped from memory while
	// waiting for the results
	state Version dequeVersion = data->version.get();
	state Version dequeKnownCommit = data->knownCommittedVersion.get();
	state Version emptyVersion = feedInfo->emptyVersion;
	state Version durableValidationVersion = std::min(data->durableVersion.get(), feedInfo->durableFetchVersion.get());
	Version fetchStorageVersion = std::max(feedInfo->fetchVersion, feedInfo->durableFetchVersion.get());

	if (DEBUG_CF_TRACE) {
		TraceEvent(SevDebug, "TraceChangeFeedMutationsDetails", data->thisServerID)
		    .detail("FeedID", req.rangeID)
		    .detail("StreamUID", streamUID)
		    .detail("Range", req.range)
		    .detail("Begin", req.begin)
		    .detail("End", req.end)
		    .detail("AtLatest", atLatest)
		    .detail("DequeVersion", dequeVersion)
		    .detail("EmptyVersion", feedInfo->emptyVersion)
		    .detail("StorageVersion", feedInfo->storageVersion)
		    .detail("DurableVersion", feedInfo->durableVersion)
		    .detail("FetchStorageVersion", fetchStorageVersion)
		    .detail("FetchVersion", feedInfo->fetchVersion)
		    .detail("DurableFetchVersion", feedInfo->durableFetchVersion.get())
		    .detail("DurableValidationVersion", durableValidationVersion)
		    .detail("PeerAddr", req.reply.getEndpoint().getPrimaryAddress());
	}

	if (req.end > emptyVersion + 1) {
		auto it = searchChangeFeedStart(feedInfo->mutations, req.begin, atLatest);
		while (it != feedInfo->mutations.end()) {
			if (it->version >= req.end || it->version > dequeVersion || remainingLimitBytes <= 0) {
				break;
			}
			auto m = filterMutations(memoryReply.arena, *it, req.range, inverted);
			if (m.mutations.size()) {
				memoryReply.arena.dependsOn(it->arena());
				memoryReply.mutations.push_back(memoryReply.arena, m);
				remainingLimitBytes -= sizeof(MutationsAndVersionRef) + m.expectedSize();
			}
			it++;
		}
	}

	state bool readDurable = feedInfo->durableVersion != invalidVersion && req.begin <= feedInfo->durableVersion;
	state bool readFetched = req.begin <= fetchStorageVersion && !atLatest;
	state bool waitFetched = false;
	if (req.end > emptyVersion + 1 && (readDurable || readFetched)) {
		if (readFetched && req.begin <= feedInfo->fetchVersion) {
			waitFetched = true;
			// Request needs data that has been written to storage by a change feed fetch, but not committed yet
			// To not block fetchKeys making normal SS data readable on making change feed data written to storage, we
			// wait in here instead for all fetched data to become readable from the storage engine.
			ASSERT(req.begin <= feedInfo->fetchVersion);
			CODE_PROBE(true, "getChangeFeedMutations before fetched data durable");

			// Wait for next commit to write pending feed data to storage
			wait(feedInfo->durableFetchVersion.whenAtLeast(feedInfo->fetchVersion));
			// To let update storage finish
			wait(delay(0));
		}

		wait(data->changeFeedDiskReadsLock.take(TaskPriority::DefaultYield));
		state FlowLock::Releaser holdingDiskReadsLock(data->changeFeedDiskReadsLock);
		RangeResult res = wait(
		    data->storage.readRange(KeyRangeRef(changeFeedDurableKey(req.rangeID, std::max(req.begin, emptyVersion)),
		                                        changeFeedDurableKey(req.rangeID, req.end)),
		                            1 << 30,
		                            remainingDurableBytes,
		                            options));
		holdingDiskReadsLock.release();

		data->counters.kvScanBytes += res.logicalSize();
		++data->counters.changeFeedDiskReads;

		if (!inverted && !req.range.empty()) {
			data->checkChangeCounter(changeCounter, req.range);
		}

		// TODO eventually: only do verify in simulation?
		int memoryVerifyIdx = 0;

		Version lastVersion = req.begin - 1;
		Version lastKnownCommitted = invalidVersion;
		for (auto& kv : res) {
			Key id;
			Version version, knownCommittedVersion;
			Standalone<VectorRef<MutationRef>> mutations;
			std::tie(id, version) = decodeChangeFeedDurableKey(kv.key);
			std::tie(mutations, knownCommittedVersion) = decodeChangeFeedDurableValue(kv.value);

			// gap validation
			while (memoryVerifyIdx < memoryReply.mutations.size() &&
			       version > memoryReply.mutations[memoryVerifyIdx].version) {
				if (req.canReadPopped) {
					// There are weird cases where SS fetching mixed with SS durability and popping can mean there are
					// gaps before the popped version temporarily
					memoryVerifyIdx++;
					continue;
				}

				// There is a case where this can happen - if we wait on a fetching change feed, and the feed is
				// popped while we wait, we could have copied the memory mutations into memoryReply before the
				// pop, but they may or may not have been skipped writing to disk
				if (waitFetched && feedInfo->emptyVersion > emptyVersion &&
				    memoryReply.mutations[memoryVerifyIdx].version <= feedInfo->emptyVersion) {
					memoryVerifyIdx++;
					continue;
				} else {
					fmt::print("ERROR: SS {0} CF {1} SQ {2} has mutation at {3} in memory but not on disk (next disk "
					           "is {4}) (emptyVersion={5}, emptyBefore={6})!\n",
					           data->thisServerID.toString().substr(0, 4),
					           req.rangeID.printable().substr(0, 6),
					           streamUID.toString().substr(0, 8),
					           memoryReply.mutations[memoryVerifyIdx].version,
					           version,
					           feedInfo->emptyVersion,
					           emptyVersion);

					fmt::print("  Memory: ({})\n", memoryReply.mutations[memoryVerifyIdx].mutations.size());
					for (auto& it : memoryReply.mutations[memoryVerifyIdx].mutations) {
						if (it.type == MutationRef::SetValue) {
							fmt::print("    {}=\n", it.param1.printable());
						} else {
							fmt::print("    {} - {}\n", it.param1.printable(), it.param2.printable());
						}
					}
					ASSERT(false);
				}
			}

			auto m = filterMutations(
			    reply.arena, MutationsAndVersionRef(mutations, version, knownCommittedVersion), req.range, inverted);
			if (m.mutations.size()) {
				reply.arena.dependsOn(mutations.arena());
				reply.mutations.push_back(reply.arena, m);

				if (memoryVerifyIdx < memoryReply.mutations.size() &&
				    version == memoryReply.mutations[memoryVerifyIdx].version) {
					// We could do validation of mutations here too, but it's complicated because clears can get split
					// and stuff
					memoryVerifyIdx++;
				}
			} else if (memoryVerifyIdx < memoryReply.mutations.size() &&
			           version == memoryReply.mutations[memoryVerifyIdx].version) {
				if (version > durableValidationVersion) {
					// Another validation case - feed was popped, data was fetched, fetched data was persisted but pop
					// wasn't yet, then SS restarted. Now SS has the data without the popped version. This looks wrong
					// here but is fine.
					memoryVerifyIdx++;
				} else {
					fmt::print("ERROR: SS {0} CF {1} SQ {2} has mutation at {3} in memory but all filtered out on "
					           "disk! (durable validation = {4})\n",
					           data->thisServerID.toString().substr(0, 4),
					           req.rangeID.printable().substr(0, 6),
					           streamUID.toString().substr(0, 8),
					           version,
					           durableValidationVersion);

					fmt::print("  Memory: ({})\n", memoryReply.mutations[memoryVerifyIdx].mutations.size());
					for (auto& it : memoryReply.mutations[memoryVerifyIdx].mutations) {
						if (it.type == MutationRef::SetValue) {
							fmt::print("    {}=\n", it.param1.printable().c_str());
						} else {
							fmt::print("    {} - {}\n", it.param1.printable().c_str(), it.param2.printable().c_str());
						}
					}
					fmt::print("  Disk(pre-filter): ({})\n", mutations.size());
					for (auto& it : mutations) {
						if (it.type == MutationRef::SetValue) {
							fmt::print("    {}=\n", it.param1.printable().c_str());
						} else {
							fmt::print("    {} - {}\n", it.param1.printable().c_str(), it.param2.printable().c_str());
						}
					}
					ASSERT_WE_THINK(false);
				}
			}
			remainingDurableBytes -=
			    sizeof(KeyValueRef) +
			    kv.expectedSize(); // This is tracking the size on disk rather than the reply size
			                       // because we cannot add mutations from memory if there are potentially more on disk
			lastVersion = version;
			lastKnownCommitted = knownCommittedVersion;
		}
		if (remainingDurableBytes > 0) {
			reply.arena.dependsOn(memoryReply.arena);
			auto it = memoryReply.mutations.begin();
			int totalCount = memoryReply.mutations.size();
			while (it != memoryReply.mutations.end() && it->version <= lastVersion) {
				++it;
				--totalCount;
			}
			reply.mutations.append(reply.arena, it, totalCount);
			// If still empty, that means disk results were filtered out, but skipped all memory results. Add an empty,
			// either the last version from disk
			if (reply.mutations.empty() && res.size()) {
				CODE_PROBE(true, "Change feed adding empty version after disk + memory filtered");
				reply.mutations.push_back(reply.arena, MutationsAndVersionRef(lastVersion, lastKnownCommitted));
			}
		} else if (reply.mutations.empty() || reply.mutations.back().version < lastVersion) {
			CODE_PROBE(true, "Change feed adding empty version after disk filtered");
			reply.mutations.push_back(reply.arena, MutationsAndVersionRef(lastVersion, lastKnownCommitted));
		}
	} else {
		reply = memoryReply;
	}

	bool gotAll = remainingLimitBytes > 0 && remainingDurableBytes > 0 && data->version.get() == startVersion;
	Version finalVersion = std::min(req.end - 1, dequeVersion);
	if ((reply.mutations.empty() || reply.mutations.back().version < finalVersion) && remainingLimitBytes > 0 &&
	    remainingDurableBytes > 0) {
		CODE_PROBE(true, "Change feed adding empty version after empty results");
		reply.mutations.push_back(
		    reply.arena, MutationsAndVersionRef(finalVersion, finalVersion == dequeVersion ? dequeKnownCommit : 0));
		// if we add empty mutation after the last thing in memory, and didn't read from disk, gotAll is true
		if (data->version.get() == startVersion) {
			gotAll = true;
		}
	}

	// FIXME: clean all of this up, and just rely on client-side check
	// This check is done just before returning, after all waits in this function
	// Check if pop happened concurently
	if (!req.canReadPopped && req.begin <= feedInfo->emptyVersion) {
		// This can happen under normal circumstances if this part of a change feed got no updates, but then the feed
		// was popped. We can check by confirming that the client was sent empty versions as part of another feed's
		// response's minStorageVersion, or a ChangeFeedUpdateRequest. If this was the case, we know no updates could
		// have happened between req.begin and minVersion.
		Version minVersion = data->minFeedVersionForAddress(req.reply.getEndpoint().getPrimaryAddress());
		bool ok = atLatest && minVersion > feedInfo->emptyVersion;
		CODE_PROBE(ok, "feed popped while valid read waiting");
		CODE_PROBE(!ok, "feed popped while invalid read waiting");
		if (!ok) {
			TraceEvent("ChangeFeedMutationsPopped", data->thisServerID)
			    .detail("FeedID", req.rangeID)
			    .detail("StreamUID", streamUID)
			    .detail("Range", req.range)
			    .detail("Begin", req.begin)
			    .detail("End", req.end)
			    .detail("EmptyVersion", feedInfo->emptyVersion)
			    .detail("AtLatest", atLatest)
			    .detail("MinVersionSent", minVersion);
			// Disabling this check because it returns false positives when forcing a delta file flush at an empty
			// version that was not a mutation version throw change_feed_popped();
		}
	}

	if (MUTATION_TRACKING_ENABLED) {
		for (auto& mutations : reply.mutations) {
			for (auto& m : mutations.mutations) {
				DEBUG_MUTATION("ChangeFeedSSRead", mutations.version, m, data->thisServerID)
				    .detail("ChangeFeedID", req.rangeID)
				    .detail("StreamUID", streamUID)
				    .detail("ReqBegin", req.begin)
				    .detail("ReqEnd", req.end)
				    .detail("ReqRange", req.range);
			}
		}
	}

	if (DEBUG_CF_MISSING(req.rangeID, req.range, req.begin, reply.mutations.back().version) && !req.canReadPopped) {
		bool foundVersion = false;
		bool foundKey = false;
		for (auto& it : reply.mutations) {
			if (it.version == DEBUG_CF_MISSING_VERSION) {
				foundVersion = true;
				for (auto& m : it.mutations) {
					if (m.type == MutationRef::SetValue && m.param1 == DEBUG_CF_MISSING_KEY) {
						foundKey = true;
						break;
					}
				}
				break;
			}
		}
		if (!foundVersion || !foundKey) {
			fmt::print("ERROR: SS {0} CF {1} SQ {2} missing {3} @ {4} from request for [{5} - {6}) {7} - {8}\n",
			           data->thisServerID.toString().substr(0, 4),
			           req.rangeID.printable().substr(0, 6),
			           streamUID.toString().substr(0, 8),
			           foundVersion ? "key" : "version",
			           DEBUG_CF_MISSING_VERSION,
			           req.range.begin.printable(),
			           req.range.end.printable(),
			           req.begin,
			           req.end);
			fmt::print("ERROR: {0} versions in response {1} - {2}:\n",
			           reply.mutations.size(),
			           reply.mutations.front().version,
			           reply.mutations.back().version);
			for (auto& it : reply.mutations) {
				fmt::print("ERROR:    {0} ({1}){2}\n",
				           it.version,
				           it.mutations.size(),
				           it.version == DEBUG_CF_MISSING_VERSION ? "<-------" : "");
			}
		} else {
			fmt::print("DBG: SS {0} CF {1} SQ {2} correct @ {3} from request for [{4} - {5}) {6} - {7}\n",
			           data->thisServerID.toString().substr(0, 4),
			           req.rangeID.printable().substr(0, 6),
			           streamUID.toString().substr(0, 8),
			           DEBUG_CF_MISSING_VERSION,
			           req.range.begin.printable(),
			           req.range.end.printable(),
			           req.begin,
			           req.end);
		}
	}

	reply.popVersion = feedInfo->emptyVersion + 1;

	if (DEBUG_CF_TRACE) {
		TraceEvent(SevDebug, "ChangeFeedMutationsDone", data->thisServerID)
		    .detail("FeedID", req.rangeID)
		    .detail("StreamUID", streamUID)
		    .detail("Range", req.range)
		    .detail("Begin", req.begin)
		    .detail("End", req.end)
		    .detail("FirstVersion", reply.mutations.empty() ? invalidVersion : reply.mutations.front().version)
		    .detail("LastVersion", reply.mutations.empty() ? invalidVersion : reply.mutations.back().version)
		    .detail("PopVersion", reply.popVersion)
		    .detail("Count", reply.mutations.size())
		    .detail("GotAll", gotAll)
		    .detail("PeerAddr", req.reply.getEndpoint().getPrimaryAddress());
	}

	// If the SS's version advanced at all during any of the waits, the read from memory may have missed some
	// mutations, so gotAll can only be true if data->version didn't change over the course of this actor
	return std::make_pair(reply, gotAll);
}

// Change feed stream must be sent an error as soon as it is moved away, or change feed can get incorrect results
ACTOR Future<Void> stopChangeFeedOnMove(StorageServer* data, ChangeFeedStreamRequest req, UID streamUID) {
	auto feed = data->uidChangeFeed.find(req.rangeID);
	if (feed == data->uidChangeFeed.end() || feed->second->removing) {
		req.reply.sendError(unknown_change_feed());
		return Void();
	}
	state Promise<Void> moved;
	feed->second->triggerOnMove(req.range, streamUID, moved);
	try {
		wait(moved.getFuture());
	} catch (Error& e) {
		ASSERT(e.code() == error_code_operation_cancelled);
		// remove from tracking

		auto feed = data->uidChangeFeed.find(req.rangeID);
		if (feed != data->uidChangeFeed.end()) {
			feed->second->removeOnMoveTrigger(req.range, streamUID);
		}
		return Void();
	}
	CODE_PROBE(true, "Change feed moved away cancelling queries");
	// DO NOT call req.reply.onReady before sending - we need to propagate this error through regardless of how far
	// behind client is
	req.reply.sendError(wrong_shard_server());
	return Void();
}

ACTOR Future<Void> changeFeedStreamQ(StorageServer* data, ChangeFeedStreamRequest req, UID streamUID) {
	state Span span("SS:getChangeFeedStream"_loc, req.spanContext);
	state bool atLatest = false;
	state bool removeUID = false;
	state Optional<Version> blockedVersion;

	try {
		++data->counters.feedStreamQueries;

		// FIXME: do something more sophisticated here besides hard limit
		// Allow other storage servers fetching feeds to go above this limit. currently, req.canReadPopped == read is a
		// fetch from another ss
		if (!req.canReadPopped && (data->activeFeedQueries >= SERVER_KNOBS->STORAGE_FEED_QUERY_HARD_LIMIT ||
		                           (g_network->isSimulated() && BUGGIFY_WITH_PROB(0.005)))) {
			req.reply.sendError(storage_too_many_feed_streams());
			++data->counters.rejectedFeedStreamQueries;
			return Void();
		}

		data->activeFeedQueries++;

		if (req.replyBufferSize <= 0) {
			req.reply.setByteLimit(SERVER_KNOBS->CHANGEFEEDSTREAM_LIMIT_BYTES);
		} else {
			req.reply.setByteLimit(std::min((int64_t)req.replyBufferSize, SERVER_KNOBS->CHANGEFEEDSTREAM_LIMIT_BYTES));
		}

		wait(delay(0, TaskPriority::DefaultEndpoint));

		if (DEBUG_CF_TRACE) {
			TraceEvent(SevDebug, "TraceChangeFeedStreamStart", data->thisServerID)
			    .detail("FeedID", req.rangeID)
			    .detail("StreamUID", streamUID)
			    .detail("Range", req.range)
			    .detail("Begin", req.begin)
			    .detail("End", req.end)
			    .detail("CanReadPopped", req.canReadPopped)
			    .detail("PeerAddr", req.reply.getEndpoint().getPrimaryAddress());
		}

		wait(success(waitForVersionNoTooOld(data, req.begin)));

		// send an empty version at begin - 1 to establish the stream quickly
		ChangeFeedStreamReply emptyInitialReply;
		MutationsAndVersionRef emptyInitialVersion;
		emptyInitialVersion.version = req.begin - 1;
		emptyInitialReply.mutations.push_back_deep(emptyInitialReply.arena, emptyInitialVersion);
		ASSERT(emptyInitialReply.atLatestVersion == false);
		ASSERT(emptyInitialReply.minStreamVersion == invalidVersion);
		req.reply.send(emptyInitialReply);

		if (DEBUG_CF_TRACE) {
			TraceEvent(SevDebug, "TraceChangeFeedStreamSentInitialEmpty", data->thisServerID)
			    .detail("FeedID", req.rangeID)
			    .detail("StreamUID", streamUID)
			    .detail("Range", req.range)
			    .detail("Begin", req.begin)
			    .detail("End", req.end)
			    .detail("CanReadPopped", req.canReadPopped)
			    .detail("Version", req.begin - 1)
			    .detail("PeerAddr", req.reply.getEndpoint().getPrimaryAddress());
		}

		loop {
			Future<Void> onReady = req.reply.onReady();
			if (atLatest && !onReady.isReady() && !removeUID) {
				data->changeFeedClientVersions[req.reply.getEndpoint().getPrimaryAddress()][streamUID] =
				    blockedVersion.present() ? blockedVersion.get() : data->prevVersion;
				if (DEBUG_CF_TRACE) {
					TraceEvent(SevDebug, "TraceChangeFeedStreamBlockedOnReady", data->thisServerID)
					    .detail("FeedID", req.rangeID)
					    .detail("StreamUID", streamUID)
					    .detail("Range", req.range)
					    .detail("Begin", req.begin)
					    .detail("End", req.end)
					    .detail("CanReadPopped", req.canReadPopped)
					    .detail("Version", blockedVersion.present() ? blockedVersion.get() : data->prevVersion)
					    .detail("PeerAddr", req.reply.getEndpoint().getPrimaryAddress());
				}
				removeUID = true;
			}
			wait(onReady);
			// keep this as not state variable so it is freed after sending to reduce memory
			Future<std::pair<ChangeFeedStreamReply, bool>> feedReplyFuture =
			    getChangeFeedMutations(data, req, false, atLatest, streamUID);
			if (atLatest && !removeUID && !feedReplyFuture.isReady()) {
				data->changeFeedClientVersions[req.reply.getEndpoint().getPrimaryAddress()][streamUID] =
				    blockedVersion.present() ? blockedVersion.get() : data->prevVersion;
				removeUID = true;
				if (DEBUG_CF_TRACE) {
					TraceEvent(SevDebug, "TraceChangeFeedStreamBlockedMutations", data->thisServerID)
					    .detail("FeedID", req.rangeID)
					    .detail("StreamUID", streamUID)
					    .detail("Range", req.range)
					    .detail("Begin", req.begin)
					    .detail("End", req.end)
					    .detail("CanReadPopped", req.canReadPopped)
					    .detail("Version", blockedVersion.present() ? blockedVersion.get() : data->prevVersion)
					    .detail("PeerAddr", req.reply.getEndpoint().getPrimaryAddress());
				}
			}
			std::pair<ChangeFeedStreamReply, bool> _feedReply = wait(feedReplyFuture);
			ChangeFeedStreamReply feedReply = _feedReply.first;
			bool gotAll = _feedReply.second;

			ASSERT(feedReply.mutations.size() > 0);
			req.begin = feedReply.mutations.back().version + 1;
			if (!atLatest && gotAll) {
				atLatest = true;
			}

			auto& clientVersions = data->changeFeedClientVersions[req.reply.getEndpoint().getPrimaryAddress()];
			Version minVersion = removeUID ? data->version.get() : data->prevVersion;
			if (removeUID) {
				if (gotAll || req.begin == req.end) {
					data->changeFeedClientVersions[req.reply.getEndpoint().getPrimaryAddress()].erase(streamUID);
					removeUID = false;
				} else {
					data->changeFeedClientVersions[req.reply.getEndpoint().getPrimaryAddress()][streamUID] =
					    feedReply.mutations.back().version;
				}
			}

			for (auto& it : clientVersions) {
				minVersion = std::min(minVersion, it.second);
			}
			feedReply.atLatestVersion = atLatest;
			feedReply.minStreamVersion = minVersion;

			data->counters.feedRowsQueried += feedReply.mutations.size();
			data->counters.feedBytesQueried += feedReply.mutations.expectedSize();

			req.reply.send(feedReply);
			if (req.begin == req.end) {
				data->activeFeedQueries--;
				req.reply.sendError(end_of_stream());
				return Void();
			}
			if (gotAll) {
				blockedVersion = Optional<Version>();
				auto feed = data->uidChangeFeed.find(req.rangeID);
				if (feed == data->uidChangeFeed.end() || feed->second->removing) {
					req.reply.sendError(unknown_change_feed());
					// throw to delete from changeFeedClientVersions if present
					throw unknown_change_feed();
				}
				choose {
					when(wait(feed->second->newMutations.onTrigger())) {}
					when(wait(req.end == std::numeric_limits<Version>::max() ? Future<Void>(Never())
					                                                         : data->version.whenAtLeast(req.end))) {}
				}
				auto feedItr = data->uidChangeFeed.find(req.rangeID);
				if (feedItr == data->uidChangeFeed.end() || feedItr->second->removing) {
					req.reply.sendError(unknown_change_feed());
					// throw to delete from changeFeedClientVersions if present
					throw unknown_change_feed();
				}
			} else {
				blockedVersion = feedReply.mutations.back().version;
			}
		}
	} catch (Error& e) {
		data->activeFeedQueries--;
		auto it = data->changeFeedClientVersions.find(req.reply.getEndpoint().getPrimaryAddress());
		if (it != data->changeFeedClientVersions.end()) {
			if (removeUID) {
				it->second.erase(streamUID);
			}
			if (it->second.empty()) {
				data->changeFeedClientVersions.erase(it);
			}
		}
		if (e.code() != error_code_operation_obsolete) {
			if (!canReplyWith(e))
				throw;
			req.reply.sendError(e);
		}
	}
	return Void();
}

ACTOR Future<Void> changeFeedVersionUpdateQ(StorageServer* data, ChangeFeedVersionUpdateRequest req) {
	++data->counters.feedVersionQueries;
	wait(data->version.whenAtLeast(req.minVersion));
	wait(delay(0));
	Version minVersion = data->minFeedVersionForAddress(req.reply.getEndpoint().getPrimaryAddress());
	req.reply.send(ChangeFeedVersionUpdateReply(minVersion));
	return Void();
}

#ifdef NO_INTELLISENSE
size_t WATCH_OVERHEAD_WATCHQ =
    sizeof(WatchValueSendReplyActorState<WatchValueSendReplyActor>) + sizeof(WatchValueSendReplyActor);
size_t WATCH_OVERHEAD_WATCHIMPL =
    sizeof(WatchWaitForValueChangeActorState<WatchWaitForValueChangeActor>) + sizeof(WatchWaitForValueChangeActor);
#else
size_t WATCH_OVERHEAD_WATCHQ = 0; // only used in IDE so value is irrelevant
size_t WATCH_OVERHEAD_WATCHIMPL = 0;
#endif

ACTOR Future<Void> getShardState_impl(StorageServer* data, GetShardStateRequest req) {
	ASSERT(req.mode != GetShardStateRequest::NO_WAIT);

	loop {
		std::vector<Future<Void>> onChange;

		for (auto t : data->shards.intersectingRanges(req.keys)) {
			if (!t.value()->assigned()) {
				onChange.push_back(delay(SERVER_KNOBS->SHARD_READY_DELAY));
				break;
			}

			if (req.mode == GetShardStateRequest::READABLE && !t.value()->isReadable())
				onChange.push_back(t.value()->adding->readWrite.getFuture());

			if (req.mode == GetShardStateRequest::FETCHING && !t.value()->isFetched())
				onChange.push_back(t.value()->adding->fetchComplete.getFuture());
		}

		if (!onChange.size()) {
			GetShardStateReply rep(data->version.get(), data->durableVersion.get());
			if (req.includePhysicalShard) {
				rep.shards = data->getStorageServerShards(req.keys);
			}
			req.reply.send(rep);
			return Void();
		}

		wait(waitForAll(onChange));
		wait(delay(0)); // onChange could have been triggered by cancellation, let things settle before rechecking
	}
}

ACTOR Future<Void> getShardStateQ(StorageServer* data, GetShardStateRequest req) {
	choose {
		when(wait(getShardState_impl(data, req))) {}
		when(wait(delay(g_network->isSimulated() ? 10 : 60))) {
			data->sendErrorWithPenalty(req.reply, timed_out(), data->getPenalty());
		}
	}
	return Void();
}

KeyRef addPrefix(KeyRef const& key, Optional<Key> prefix, Arena& arena) {
	if (prefix.present()) {
		return key.withPrefix(prefix.get(), arena);
	} else {
		return key;
	}
}

KeyValueRef removePrefix(KeyValueRef const& src, Optional<Key> prefix) {
	if (prefix.present()) {
		return KeyValueRef(src.key.removePrefix(prefix.get()), src.value);
	} else {
		return src;
	}
}

void merge(Arena& arena,
           VectorRef<KeyValueRef, VecSerStrategy::String>& output,
           VectorRef<KeyValueRef> const& vm_output,
           RangeResult const& base,
           int& vCount,
           int limit,
           bool stopAtEndOfBase,
           int& pos,
           int limitBytes,
           Optional<Key> tenantPrefix)
// Combines data from base (at an older version) with sets from newer versions in [start, end) and appends the first (up
// to) |limit| rows to output If limit<0, base and output are in descending order, and start->key()>end->key(), but
// start is still inclusive and end is exclusive
{
	ASSERT(limit != 0);
	// Add a dependency of the new arena on the result from the KVS so that we don't have to copy any of the KVS
	// results.
	arena.dependsOn(base.arena());

	bool forward = limit > 0;
	if (!forward)
		limit = -limit;
	int adjustedLimit = limit + output.size();
	int accumulatedBytes = 0;
	KeyValueRef const* baseStart = base.begin();
	KeyValueRef const* baseEnd = base.end();
	while (baseStart != baseEnd && vCount > 0 && output.size() < adjustedLimit && accumulatedBytes < limitBytes) {
		if (forward ? baseStart->key < vm_output[pos].key : baseStart->key > vm_output[pos].key) {
			output.push_back(arena, removePrefix(*baseStart++, tenantPrefix));
		} else {
			output.push_back_deep(arena, removePrefix(vm_output[pos], tenantPrefix));
			if (baseStart->key == vm_output[pos].key)
				++baseStart;
			++pos;
			vCount--;
		}
		accumulatedBytes += sizeof(KeyValueRef) + output.end()[-1].expectedSize();
	}
	while (baseStart != baseEnd && output.size() < adjustedLimit && accumulatedBytes < limitBytes) {
		output.push_back(arena, removePrefix(*baseStart++, tenantPrefix));
		accumulatedBytes += sizeof(KeyValueRef) + output.end()[-1].expectedSize();
	}
	if (!stopAtEndOfBase) {
		while (vCount > 0 && output.size() < adjustedLimit && accumulatedBytes < limitBytes) {
			output.push_back_deep(arena, removePrefix(vm_output[pos], tenantPrefix));
			accumulatedBytes += sizeof(KeyValueRef) + output.end()[-1].expectedSize();
			++pos;
			vCount--;
		}
	}
}

static inline void copyOptionalValue(Arena* a,
                                     GetValueReqAndResultRef& getValue,
                                     const Optional<Value>& optionalValue) {
	std::function<StringRef(Value)> contents = [](Value value) { return value.contents(); };
	getValue.result = optionalValue.map(contents);
	if (optionalValue.present()) {
		a->dependsOn(optionalValue.get().arena());
	}
}
ACTOR Future<GetValueReqAndResultRef> quickGetValue(StorageServer* data,
                                                    StringRef key,
                                                    Version version,
                                                    Arena* a,
                                                    // To provide span context, tags, debug ID to underlying lookups.
                                                    GetMappedKeyValuesRequest* pOriginalReq) {
	state GetValueReqAndResultRef getValue;
	state double getValueStart = g_network->timer();
	getValue.key = key;
	state Optional<ReadOptions> options = pOriginalReq->options;

	if (data->shards[key]->isReadable()) {
		try {
			// TODO: Use a lower level API may be better? Or tweak priorities?
			GetValueRequest req(pOriginalReq->spanContext,
			                    pOriginalReq->tenantInfo,
			                    key,
			                    version,
			                    pOriginalReq->tags,
			                    options,
			                    VersionVector());
			// Note that it does not use readGuard to avoid server being overloaded here. Throttling is enforced at the
			// original request level, rather than individual underlying lookups. The reason is that throttle any
			// individual underlying lookup will fail the original request, which is not productive.
			data->actors.add(getValueQ(data, req));
			GetValueReply reply = wait(req.reply.getFuture());
			if (!reply.error.present()) {
				++data->counters.quickGetValueHit;
				copyOptionalValue(a, getValue, reply.value);
				const double duration = g_network->timer() - getValueStart;
				data->counters.mappedRangeLocalSample.addMeasurement(duration);
				return getValue;
			}
			// Otherwise fallback.
		} catch (Error& e) {
			// Fallback.
		}
	}
	// Otherwise fallback.

	++data->counters.quickGetValueMiss;
	if (SERVER_KNOBS->QUICK_GET_VALUE_FALLBACK) {
		state Transaction tr(data->cx, pOriginalReq->tenantInfo.name.castTo<TenantName>());
		tr.setVersion(version);
		// TODO: is DefaultPromiseEndpoint the best priority for this?
		tr.trState->taskID = TaskPriority::DefaultPromiseEndpoint;
		Future<Optional<Value>> valueFuture = tr.get(key, Snapshot::True);
		// TODO: async in case it needs to read from other servers.
		Optional<Value> valueOption = wait(valueFuture);
		copyOptionalValue(a, getValue, valueOption);
		double duration = g_network->timer() - getValueStart;
		data->counters.mappedRangeRemoteSample.addMeasurement(duration);
		return getValue;
	} else {
		throw quick_get_value_miss();
	}
}

// If limit>=0, it returns the first rows in the range (sorted ascending), otherwise the last rows (sorted descending).
// readRange has O(|result|) + O(log |data|) cost
ACTOR Future<GetKeyValuesReply> readRange(StorageServer* data,
                                          Version version,
                                          KeyRange range,
                                          int limit,
                                          int* pLimitBytes,
                                          SpanContext parentSpan,
                                          Optional<ReadOptions> options,
                                          Optional<Key> tenantPrefix) {
	state GetKeyValuesReply result;
	state StorageServer::VersionedData::ViewAtVersion view = data->data().at(version);
	state StorageServer::VersionedData::iterator vCurrent = view.end();
	state KeyRef readBegin;
	state KeyRef readEnd;
	state Key readBeginTemp;
	state int vCount = 0;
	state Span span("SS:readRange"_loc, parentSpan);

	// for caching the storage queue results during the first PTree traversal
	state VectorRef<KeyValueRef> resultCache;

	// for remembering the position in the resultCache
	state int pos = 0;

	// Check if the desired key-range is cached
	auto containingRange = data->cachedRangeMap.rangeContaining(range.begin);
	if (containingRange.value() && containingRange->range().end >= range.end) {
		//TraceEvent(SevDebug, "SSReadRangeCached").detail("Size",data->cachedRangeMap.size()).detail("ContainingRangeBegin",containingRange->range().begin).detail("ContainingRangeEnd",containingRange->range().end).
		//	detail("Begin", range.begin).detail("End",range.end);
		result.cached = true;
	} else
		result.cached = false;

	// if (limit >= 0) we are reading forward, else backward
	if (limit >= 0) {
		// We might care about a clear beginning before start that
		//  runs into range
		vCurrent = view.lastLessOrEqual(range.begin);
		if (vCurrent && vCurrent->isClearTo() && vCurrent->getEndKey() > range.begin)
			readBegin = vCurrent->getEndKey();
		else
			readBegin = range.begin;

		if (vCurrent) {
			// We can get first greater or equal from the result of lastLessOrEqual
			if (vCurrent.key() != readBegin) {
				++vCurrent;
			}
		} else {
			// There's nothing less than or equal to readBegin in view, so
			// begin() is the first thing greater than readBegin, or end().
			// Either way that's the correct result for lower_bound.
			vCurrent = view.begin();
		}

		while (limit > 0 && *pLimitBytes > 0 && readBegin < range.end) {
			ASSERT(!vCurrent || vCurrent.key() >= readBegin);
			ASSERT(data->storageVersion() <= version);

			/* Traverse the PTree further, if thare are no unconsumed resultCache items */
			if (pos == resultCache.size()) {
				if (vCurrent) {
					auto b = vCurrent;
					--b;
					ASSERT(!b || b.key() < readBegin);
				}

				// Read up to limit items from the view, stopping at the next clear (or the end of the range)
				int vSize = 0;
				while (vCurrent && vCurrent.key() < range.end && !vCurrent->isClearTo() && vCount < limit &&
				       vSize < *pLimitBytes) {
					// Store the versionedData results in resultCache
					resultCache.emplace_back(result.arena, vCurrent.key(), vCurrent->getValue());
					vSize += sizeof(KeyValueRef) + resultCache.cback().expectedSize() -
					         (tenantPrefix.present() ? tenantPrefix.get().size() : 0);
					++vCount;
					++vCurrent;
				}
			}

			// Read the data on disk up to vCurrent (or the end of the range)
			readEnd = vCurrent ? std::min(vCurrent.key(), range.end) : range.end;
			RangeResult atStorageVersion =
			    wait(data->storage.readRange(KeyRangeRef(readBegin, readEnd), limit, *pLimitBytes, options));
			data->counters.kvScanBytes += atStorageVersion.logicalSize();

			ASSERT(atStorageVersion.size() <= limit);
			if (data->storageVersion() > version) {
				// TraceEvent(SevDebug, "ReadRangeThrow", data->thisServerID).detail("Version", version).detail("StorageVersion", data->storageVersion());
				throw transaction_too_old();
			}

			// merge the sets in resultCache with the sets on disk, stopping at the last key from disk if there is
			// 'more'
			int prevSize = result.data.size();
			merge(result.arena,
			      result.data,
			      resultCache,
			      atStorageVersion,
			      vCount,
			      limit,
			      atStorageVersion.more,
			      pos,
			      *pLimitBytes,
			      tenantPrefix);
			limit -= result.data.size() - prevSize;

			for (auto i = result.data.begin() + prevSize; i != result.data.end(); i++) {
				*pLimitBytes -= sizeof(KeyValueRef) + i->expectedSize();
			}

			if (limit <= 0 || *pLimitBytes <= 0) {
				break;
			}

			// Setup for the next iteration
			// If we hit our limits reading from disk but then combining with MVCC gave us back more room

			// if there might be more data, begin reading right after what we already found to find out
			if (atStorageVersion.more) {
				ASSERT(atStorageVersion.end()[-1].key.size() ==
				           result.data.end()[-1].key.size() + tenantPrefix.orDefault(""_sr).size() &&
				       atStorageVersion.end()[-1].key.endsWith(result.data.end()[-1].key) &&
				       atStorageVersion.end()[-1].key.startsWith(tenantPrefix.orDefault(""_sr)));

				readBegin = readBeginTemp = keyAfter(atStorageVersion.end()[-1].key);
			}

			// if vCurrent is a clear, skip it.
			else if (vCurrent && vCurrent->isClearTo()) {
				ASSERT(vCurrent->getEndKey() > readBegin);
				// next disk read should start at the end of the clear
				readBegin = vCurrent->getEndKey();
				++vCurrent;
			} else {
				ASSERT(readEnd == range.end);
				break;
			}
		}
	} else {
		vCurrent = view.lastLess(range.end);

		// A clear might extend all the way to range.end
		if (vCurrent && vCurrent->isClearTo() && vCurrent->getEndKey() >= range.end) {
			readEnd = vCurrent.key();
			--vCurrent;
		} else {
			readEnd = range.end;
		}

		while (limit < 0 && *pLimitBytes > 0 && readEnd > range.begin) {
			ASSERT(!vCurrent || vCurrent.key() < readEnd);
			ASSERT(data->storageVersion() <= version);

			/* Traverse the PTree further, if thare are no unconsumed resultCache items */
			if (pos == resultCache.size()) {
				if (vCurrent) {
					auto b = vCurrent;
					++b;
					ASSERT(!b || b.key() >= readEnd);
				}

				vCount = 0;
				int vSize = 0;
				while (vCurrent && vCurrent.key() >= range.begin && !vCurrent->isClearTo() && vCount < -limit &&
				       vSize < *pLimitBytes) {
					// Store the versionedData results in resultCache
					resultCache.emplace_back(result.arena, vCurrent.key(), vCurrent->getValue());
					vSize += sizeof(KeyValueRef) + resultCache.cback().expectedSize() -
					         (tenantPrefix.present() ? tenantPrefix.get().size() : 0);
					++vCount;
					--vCurrent;
				}
			}

			readBegin = vCurrent ? std::max(vCurrent->isClearTo() ? vCurrent->getEndKey() : vCurrent.key(), range.begin)
			                     : range.begin;
			RangeResult atStorageVersion =
			    wait(data->storage.readRange(KeyRangeRef(readBegin, readEnd), limit, *pLimitBytes, options));
			data->counters.kvScanBytes += atStorageVersion.logicalSize();

			ASSERT(atStorageVersion.size() <= -limit);
			if (data->storageVersion() > version)
				throw transaction_too_old();

			int prevSize = result.data.size();
			merge(result.arena,
			      result.data,
			      resultCache,
			      atStorageVersion,
			      vCount,
			      limit,
			      atStorageVersion.more,
			      pos,
			      *pLimitBytes,
			      tenantPrefix);
			limit += result.data.size() - prevSize;

			for (auto i = result.data.begin() + prevSize; i != result.data.end(); i++) {
				*pLimitBytes -= sizeof(KeyValueRef) + i->expectedSize();
			}

			if (limit >= 0 || *pLimitBytes <= 0) {
				break;
			}

			if (atStorageVersion.more) {
				ASSERT(atStorageVersion.end()[-1].key.size() ==
				           result.data.end()[-1].key.size() + tenantPrefix.orDefault(""_sr).size() &&
				       atStorageVersion.end()[-1].key.endsWith(result.data.end()[-1].key) &&
				       atStorageVersion.end()[-1].key.startsWith(tenantPrefix.orDefault(""_sr)));

				readEnd = atStorageVersion.end()[-1].key;
			} else if (vCurrent && vCurrent->isClearTo()) {
				ASSERT(vCurrent.key() < readEnd);
				readEnd = vCurrent.key();
				--vCurrent;
			} else {
				ASSERT(readBegin == range.begin);
				break;
			}
		}
	}

	// all but the last item are less than *pLimitBytes
	ASSERT(result.data.size() == 0 || *pLimitBytes + result.data.end()[-1].expectedSize() + sizeof(KeyValueRef) > 0);
	result.more = limit == 0 || *pLimitBytes <= 0; // FIXME: Does this have to be exact?
	result.version = version;
	return result;
}

KeyRangeRef StorageServer::clampRangeToTenant(KeyRangeRef range, Optional<TenantMapEntry> tenantEntry, Arena& arena) {
	if (tenantEntry.present()) {
		return KeyRangeRef(range.begin.startsWith(tenantEntry.get().prefix) ? range.begin : tenantEntry.get().prefix,
		                   range.end.startsWith(tenantEntry.get().prefix)
		                       ? range.end
		                       : allKeys.end.withPrefix(tenantEntry.get().prefix, arena));
	} else {
		return range;
	}
}

ACTOR Future<Key> findKey(StorageServer* data,
                          KeySelectorRef sel,
                          Version version,
                          KeyRange range,
                          int* pOffset,
                          SpanContext parentSpan,
                          Optional<ReadOptions> options)
// Attempts to find the key indicated by sel in the data at version, within range.
// Precondition: selectorInRange(sel, range)
// If it is found, offset is set to 0 and a key is returned which falls inside range.
// If the search would depend on any key outside range OR if the key selector offset is too large (range read returns
// too many bytes), it returns either
//   a negative offset and a key in [range.begin, sel.getKey()], indicating the key is (the first key <= returned key) +
//   offset, or a positive offset and a key in (sel.getKey(), range.end], indicating the key is (the first key >=
//   returned key) + offset-1
// The range passed in to this function should specify a shard.  If range.begin is repeatedly not the beginning of a
// shard, then it is possible to get stuck looping here
{
	ASSERT(version != latestVersion);
	ASSERT(selectorInRange(sel, range) && version >= data->oldestVersion.get());

	// Count forward or backward distance items, skipping the first one if it == key and skipEqualKey
	state bool forward = sel.offset > 0; // If forward, result >= sel.getKey(); else result <= sel.getKey()
	state int sign = forward ? +1 : -1;
	state bool skipEqualKey = sel.orEqual == forward;
	state int distance = forward ? sel.offset : 1 - sel.offset;
	state Span span("SS.findKey"_loc, parentSpan);

	// Don't limit the number of bytes if this is a trivial key selector (there will be at most two items returned from
	// the read range in this case)
	state int maxBytes;
	if (sel.offset <= 1 && sel.offset >= 0)
		maxBytes = std::numeric_limits<int>::max();
	else
		maxBytes = (g_network->isSimulated() && g_simulator->tssMode == ISimulator::TSSMode::Disabled && BUGGIFY)
		               ? SERVER_KNOBS->BUGGIFY_LIMIT_BYTES
		               : SERVER_KNOBS->STORAGE_LIMIT_BYTES;

	state GetKeyValuesReply rep = wait(
	    readRange(data,
	              version,
	              forward ? KeyRangeRef(sel.getKey(), range.end) : KeyRangeRef(range.begin, keyAfter(sel.getKey())),
	              (distance + skipEqualKey) * sign,
	              &maxBytes,
	              span.context,
	              options,
	              Optional<Key>()));
	state bool more = rep.more && rep.data.size() != distance + skipEqualKey;

	// If we get only one result in the reverse direction as a result of the data being too large, we could get stuck in
	// a loop
	if (more && !forward && rep.data.size() == 1) {
		CODE_PROBE(true, "Reverse key selector returned only one result in range read");
		maxBytes = std::numeric_limits<int>::max();
		GetKeyValuesReply rep2 = wait(readRange(data,
		                                        version,
		                                        KeyRangeRef(range.begin, keyAfter(sel.getKey())),
		                                        -2,
		                                        &maxBytes,
		                                        span.context,
		                                        options,
		                                        Optional<Key>()));
		rep = rep2;
		more = rep.more && rep.data.size() != distance + skipEqualKey;
		ASSERT(rep.data.size() == 2 || !more);
	}

	int index = distance - 1;
	if (skipEqualKey && rep.data.size() && rep.data[0].key == sel.getKey())
		++index;

	if (index < rep.data.size()) {
		*pOffset = 0;

		if (SERVER_KNOBS->READ_SAMPLING_ENABLED) {
			int64_t bytesReadPerKSecond =
			    std::max((int64_t)rep.data[index].key.size(), SERVER_KNOBS->EMPTY_READ_PENALTY);
			data->metrics.notifyBytesReadPerKSecond(sel.getKey(), bytesReadPerKSecond);
		}

		return rep.data[index].key;
	} else {
		if (SERVER_KNOBS->READ_SAMPLING_ENABLED) {
			int64_t bytesReadPerKSecond = SERVER_KNOBS->EMPTY_READ_PENALTY;
			data->metrics.notifyBytesReadPerKSecond(sel.getKey(), bytesReadPerKSecond);
		}

		// FIXME: If range.begin=="" && !forward, return success?
		*pOffset = index - rep.data.size() + 1;
		if (!forward)
			*pOffset = -*pOffset;

		if (more) {
			CODE_PROBE(true, "Key selector read range had more results");

			ASSERT(rep.data.size());
			Key returnKey = forward ? keyAfter(rep.data.back().key) : rep.data.back().key;

			// This is possible if key/value pairs are very large and only one result is returned on a last less than
			// query SOMEDAY: graceful handling of exceptionally sized values
			ASSERT(returnKey != sel.getKey());
			return returnKey;
		} else {
			return forward ? range.end : range.begin;
		}
	}
}

KeyRange getShardKeyRange(StorageServer* data, const KeySelectorRef& sel)
// Returns largest range such that the shard state isReadable and selectorInRange(sel, range) or wrong_shard_server if
// no such range exists
{
	auto i = sel.isBackward() ? data->shards.rangeContainingKeyBefore(sel.getKey())
	                          : data->shards.rangeContaining(sel.getKey());
	auto fullRange = data->shards.ranges();
	if (!i->value()->isReadable())
		throw wrong_shard_server();
	ASSERT(selectorInRange(sel, i->range()));
	Key begin, end;
	if (sel.isBackward()) {
		end = i->range().end;
		while (i != fullRange.begin() && i.value()->isReadable()) {
			begin = i->range().begin;
			--i;
		}
		if (i.value()->isReadable()) {
			begin = i->range().begin;
		}
	} else {
		begin = i->range().begin;
		while (i != fullRange.end() && i.value()->isReadable()) {
			end = i->range().end;
			++i;
		}
	}
	return KeyRangeRef(begin, end);
}

ACTOR Future<Void> getKeyValuesQ(StorageServer* data, GetKeyValuesRequest req)
// Throws a wrong_shard_server if the keys in the request or result depend on data outside this server OR if a large
// selector offset prevents all data from being read in one range read
{
	state Span span("SS:getKeyValues"_loc, req.spanContext);
	state int64_t resultSize = 0;
	state Optional<ReadOptions> options = req.options;

	if (req.tenantInfo.name.present()) {
		span.addAttribute("tenant"_sr, req.tenantInfo.name.get());
	}

	getCurrentLineage()->modify(&TransactionLineage::txID) = req.spanContext.traceID;

	++data->counters.getRangeQueries;
	++data->counters.allQueries;
	data->maxQueryQueue = std::max<int>(
	    data->maxQueryQueue, data->counters.allQueries.getValue() - data->counters.finishedQueries.getValue());

	// Active load balancing runs at a very high priority (to obtain accurate queue lengths)
	// so we need to downgrade here
	if (SERVER_KNOBS->FETCH_KEYS_LOWER_PRIORITY && req.options.present() && req.options.get().type == ReadType::FETCH) {
		wait(delay(0, TaskPriority::FetchKeys));
	} else {
		wait(data->getQueryDelay());
	}

	// Track time from requestTime through now as read queueing wait time
	state double queueWaitEnd = g_network->timer();
	data->counters.readQueueWaitSample.addMeasurement(queueWaitEnd - req.requestTime());

	try {
		if (req.options.present() && req.options.get().debugID.present())
			g_traceBatch.addEvent(
			    "TransactionDebug", req.options.get().debugID.get().first(), "storageserver.getKeyValues.Before");

		Version commitVersion = getLatestCommitVersion(req.ssLatestCommitVersions, data->tag);
		state Version version = wait(waitForVersion(data, commitVersion, req.version, span.context));
		data->counters.readVersionWaitSample.addMeasurement(g_network->timer() - queueWaitEnd);

		state Optional<TenantMapEntry> tenantEntry = data->getTenantEntry(version, req.tenantInfo);
		state Optional<Key> tenantPrefix = tenantEntry.map<Key>([](TenantMapEntry e) { return e.prefix; });
		if (tenantPrefix.present()) {
			req.begin.setKeyUnlimited(req.begin.getKey().withPrefix(tenantPrefix.get(), req.arena));
			req.end.setKeyUnlimited(req.end.getKey().withPrefix(tenantPrefix.get(), req.arena));
		}

		state uint64_t changeCounter = data->shardChangeCounter;
		//		try {
		state KeyRange shard = getShardKeyRange(data, req.begin);

		if (req.options.present() && req.options.get().debugID.present())
			g_traceBatch.addEvent(
			    "TransactionDebug", req.options.get().debugID.get().first(), "storageserver.getKeyValues.AfterVersion");
		//.detail("ShardBegin", shard.begin).detail("ShardEnd", shard.end);
		//} catch (Error& e) { TraceEvent("WrongShardServer", data->thisServerID).detail("Begin",
		// req.begin.toString()).detail("End", req.end.toString()).detail("Version", version).detail("Shard",
		//"None").detail("In", "getKeyValues>getShardKeyRange"); throw e; }

		if (!selectorInRange(req.end, shard) && !(req.end.isFirstGreaterOrEqual() && req.end.getKey() == shard.end)) {
			//			TraceEvent("WrongShardServer1", data->thisServerID).detail("Begin",
			// req.begin.toString()).detail("End", req.end.toString()).detail("Version", version).detail("ShardBegin",
			// shard.begin).detail("ShardEnd", shard.end).detail("In", "getKeyValues>checkShardExtents");
			throw wrong_shard_server();
		}

		KeyRangeRef searchRange = data->clampRangeToTenant(shard, tenantEntry, req.arena);

		state int offset1 = 0;
		state int offset2;
		state Future<Key> fBegin =
		    req.begin.isFirstGreaterOrEqual()
		        ? Future<Key>(req.begin.getKey())
		        : findKey(data, req.begin, version, searchRange, &offset1, span.context, options);
		state Future<Key> fEnd = req.end.isFirstGreaterOrEqual()
		                             ? Future<Key>(req.end.getKey())
		                             : findKey(data, req.end, version, searchRange, &offset2, span.context, options);
		state Key begin = wait(fBegin);
		state Key end = wait(fEnd);

		if (req.options.present() && req.options.get().debugID.present())
			g_traceBatch.addEvent(
			    "TransactionDebug", req.options.get().debugID.get().first(), "storageserver.getKeyValues.AfterKeys");
		//.detail("Off1",offset1).detail("Off2",offset2).detail("ReqBegin",req.begin.getKey()).detail("ReqEnd",req.end.getKey());

		// Offsets of zero indicate begin/end keys in this shard, which obviously means we can answer the query
		// An end offset of 1 is also OK because the end key is exclusive, so if the first key of the next shard is the
		// end the last actual key returned must be from this shard. A begin offset of 1 is also OK because then either
		// begin is past end or equal to end (so the result is definitely empty)
		if ((offset1 && offset1 != 1) || (offset2 && offset2 != 1)) {
			CODE_PROBE(true, "wrong_shard_server due to offset");
			// We could detect when offset1 takes us off the beginning of the database or offset2 takes us off the end,
			// and return a clipped range rather than an error (since that is what the NativeAPI.getRange will do anyway
			// via its "slow path"), but we would have to add some flags to the response to encode whether we went off
			// the beginning and the end, since it needs that information.
			//TraceEvent("WrongShardServer2", data->thisServerID).detail("Begin", req.begin.toString()).detail("End", req.end.toString()).detail("Version", version).detail("ShardBegin", shard.begin).detail("ShardEnd", shard.end).detail("In", "getKeyValues>checkOffsets").detail("BeginKey", begin).detail("EndKey", end).detail("BeginOffset", offset1).detail("EndOffset", offset2);
			throw wrong_shard_server();
		}

		if (begin >= end) {
			if (req.options.present() && req.options.get().debugID.present())
				g_traceBatch.addEvent(
				    "TransactionDebug", req.options.get().debugID.get().first(), "storageserver.getKeyValues.Send");
			//.detail("Begin",begin).detail("End",end);

			GetKeyValuesReply none;
			none.version = version;
			none.more = false;
			none.penalty = data->getPenalty();

			data->checkChangeCounter(changeCounter,
			                         KeyRangeRef(std::min<KeyRef>(req.begin.getKey(), req.end.getKey()),
			                                     std::max<KeyRef>(req.begin.getKey(), req.end.getKey())));
			req.reply.send(none);
		} else {
			state int remainingLimitBytes = req.limitBytes;

			state double kvReadRange = g_network->timer();
			GetKeyValuesReply _r = wait(readRange(data,
			                                      version,
			                                      KeyRangeRef(begin, end),
			                                      req.limit,
			                                      &remainingLimitBytes,
			                                      span.context,
			                                      options,
			                                      tenantPrefix));
			const double duration = g_network->timer() - kvReadRange;
			data->counters.kvReadRangeLatencySample.addMeasurement(duration);
			GetKeyValuesReply r = _r;

			if (req.options.present() && req.options.get().debugID.present())
				g_traceBatch.addEvent("TransactionDebug",
				                      req.options.get().debugID.get().first(),
				                      "storageserver.getKeyValues.AfterReadRange");
			//.detail("Begin",begin).detail("End",end).detail("SizeOf",r.data.size());
			data->checkChangeCounter(
			    changeCounter,
			    KeyRangeRef(std::min<KeyRef>(begin, std::min<KeyRef>(req.begin.getKey(), req.end.getKey())),
			                std::max<KeyRef>(end, std::max<KeyRef>(req.begin.getKey(), req.end.getKey()))));
			if (EXPENSIVE_VALIDATION) {
				for (int i = 0; i < r.data.size(); i++) {
					if (tenantPrefix.present()) {
						ASSERT(r.data[i].key >= begin.removePrefix(tenantPrefix.get()) &&
						       r.data[i].key < end.removePrefix(tenantPrefix.get()));
					} else {
						ASSERT(r.data[i].key >= begin && r.data[i].key < end);
					}
				}
				ASSERT(r.data.size() <= std::abs(req.limit));
			}

			// For performance concerns, the cost of a range read is billed to the start key and end key of the range.
			int64_t totalByteSize = 0;
			for (int i = 0; i < r.data.size(); i++) {
				totalByteSize += r.data[i].expectedSize();
			}
			if (totalByteSize > 0 && SERVER_KNOBS->READ_SAMPLING_ENABLED) {
				int64_t bytesReadPerKSecond = std::max(totalByteSize, SERVER_KNOBS->EMPTY_READ_PENALTY) / 2;
				data->metrics.notifyBytesReadPerKSecond(addPrefix(r.data[0].key, tenantPrefix, req.arena),
				                                        bytesReadPerKSecond);
				data->metrics.notifyBytesReadPerKSecond(
				    addPrefix(r.data[r.data.size() - 1].key, tenantPrefix, req.arena), bytesReadPerKSecond);
			}

			r.penalty = data->getPenalty();
			req.reply.send(r);

			resultSize = req.limitBytes - remainingLimitBytes;
			data->counters.bytesQueried += resultSize;
			data->counters.rowsQueried += r.data.size();
			if (r.data.size() == 0) {
				++data->counters.emptyQueries;
			}
		}
	} catch (Error& e) {
		if (!canReplyWith(e))
			throw;
		data->sendErrorWithPenalty(req.reply, e, data->getPenalty());
	}

	data->transactionTagCounter.addRequest(req.tags, resultSize);
	++data->counters.finishedQueries;

	double duration = g_network->timer() - req.requestTime();
	data->counters.readLatencySample.addMeasurement(duration);
	data->counters.readRangeLatencySample.addMeasurement(duration);
	if (data->latencyBandConfig.present()) {
		int maxReadBytes =
		    data->latencyBandConfig.get().readConfig.maxReadBytes.orDefault(std::numeric_limits<int>::max());
		int maxSelectorOffset =
		    data->latencyBandConfig.get().readConfig.maxKeySelectorOffset.orDefault(std::numeric_limits<int>::max());
		data->counters.readLatencyBands.addMeasurement(duration,
		                                               resultSize > maxReadBytes ||
		                                                   abs(req.begin.offset) > maxSelectorOffset ||
		                                                   abs(req.end.offset) > maxSelectorOffset);
	}

	return Void();
}

ACTOR Future<GetRangeReqAndResultRef> quickGetKeyValues(
    StorageServer* data,
    StringRef prefix,
    Version version,
    Arena* a,
    // To provide span context, tags, debug ID to underlying lookups.
    GetMappedKeyValuesRequest* pOriginalReq) {
	state GetRangeReqAndResultRef getRange;
	state double getValuesStart = g_network->timer();
	getRange.begin = firstGreaterOrEqual(KeyRef(*a, prefix));
	getRange.end = firstGreaterOrEqual(strinc(prefix, *a));
	if (pOriginalReq->options.present() && pOriginalReq->options.get().debugID.present())
		g_traceBatch.addEvent("TransactionDebug",
		                      pOriginalReq->options.get().debugID.get().first(),
		                      "storageserver.quickGetKeyValues.Before");
	try {
		// TODO: Use a lower level API may be better?
		GetKeyValuesRequest req;
		req.spanContext = pOriginalReq->spanContext;
		req.arena = *a;
		req.begin = getRange.begin;
		req.end = getRange.end;
		req.version = version;
		req.tenantInfo = pOriginalReq->tenantInfo;
		// TODO: Validate when the underlying range query exceeds the limit.
		// TODO: Use remainingLimit, remainingLimitBytes rather than separate knobs.
		req.limit = SERVER_KNOBS->QUICK_GET_KEY_VALUES_LIMIT;
		req.limitBytes = SERVER_KNOBS->QUICK_GET_KEY_VALUES_LIMIT_BYTES;
		req.options = pOriginalReq->options;
		// TODO: tweak priorities in req.options.get().type?
		req.tags = pOriginalReq->tags;
		req.ssLatestCommitVersions = VersionVector();

		// Note that it does not use readGuard to avoid server being overloaded here. Throttling is enforced at the
		// original request level, rather than individual underlying lookups. The reason is that throttle any individual
		// underlying lookup will fail the original request, which is not productive.
		data->actors.add(getKeyValuesQ(data, req));
		GetKeyValuesReply reply = wait(req.reply.getFuture());
		if (!reply.error.present()) {
			++data->counters.quickGetKeyValuesHit;
			// Convert GetKeyValuesReply to RangeResult.
			a->dependsOn(reply.arena);
			getRange.result = RangeResultRef(reply.data, reply.more);
			const double duration = g_network->timer() - getValuesStart;
			data->counters.mappedRangeLocalSample.addMeasurement(duration);
			if (pOriginalReq->options.present() && pOriginalReq->options.get().debugID.present())
				g_traceBatch.addEvent("TransactionDebug",
				                      pOriginalReq->options.get().debugID.get().first(),
				                      "storageserver.quickGetKeyValues.AfterLocalFetch");
			return getRange;
		}
		// Otherwise fallback.
	} catch (Error& e) {
		// Fallback.
	}

	++data->counters.quickGetKeyValuesMiss;
	if (SERVER_KNOBS->QUICK_GET_KEY_VALUES_FALLBACK) {
		state Transaction tr(data->cx, pOriginalReq->tenantInfo.name.castTo<TenantName>());
		tr.setVersion(version);
		if (pOriginalReq->options.present() && pOriginalReq->options.get().debugID.present()) {
			tr.debugTransaction(pOriginalReq->options.get().debugID.get());
		}
		// TODO: is DefaultPromiseEndpoint the best priority for this?
		tr.trState->taskID = TaskPriority::DefaultPromiseEndpoint;
		Future<RangeResult> rangeResultFuture =
		    tr.getRange(prefixRange(prefix), GetRangeLimits::ROW_LIMIT_UNLIMITED, Snapshot::True);
		// TODO: async in case it needs to read from other servers.
		RangeResult rangeResult = wait(rangeResultFuture);
		a->dependsOn(rangeResult.arena());
		getRange.result = rangeResult;
		const double duration = g_network->timer() - getValuesStart;
		data->counters.mappedRangeRemoteSample.addMeasurement(duration);
		if (pOriginalReq->options.present() && pOriginalReq->options.get().debugID.present())
			g_traceBatch.addEvent("TransactionDebug",
			                      pOriginalReq->options.get().debugID.get().first(),
			                      "storageserver.quickGetKeyValues.AfterRemoteFetch");
		return getRange;
	} else {
		throw quick_get_key_values_miss();
	}
}

void unpackKeyTuple(Tuple** referenceTuple, Optional<Tuple>& keyTuple, KeyValueRef* keyValue) {
	if (!keyTuple.present()) {
		// May throw exception if the key is not parsable as a tuple.
		try {
			keyTuple = Tuple::unpack(keyValue->key);
		} catch (Error& e) {
			TraceEvent("KeyNotTuple").error(e).detail("Key", keyValue->key.printable());
			throw key_not_tuple();
		}
	}
	*referenceTuple = &keyTuple.get();
}

void unpackValueTuple(Tuple** referenceTuple, Optional<Tuple>& valueTuple, KeyValueRef* keyValue) {
	if (!valueTuple.present()) {
		// May throw exception if the value is not parsable as a tuple.
		try {
			valueTuple = Tuple::unpack(keyValue->value);
		} catch (Error& e) {
			TraceEvent("ValueNotTuple").error(e).detail("Value", keyValue->value.printable());
			throw value_not_tuple();
		}
	}
	*referenceTuple = &valueTuple.get();
}

bool unescapeLiterals(std::string& s, std::string before, std::string after) {
	bool escaped = false;
	size_t p = 0;
	while (true) {
		size_t found = s.find(before, p);
		if (found == std::string::npos) {
			break;
		}
		s.replace(found, before.length(), after);
		p = found + after.length();
		escaped = true;
	}
	return escaped;
}

bool singleKeyOrValue(const std::string& s, size_t sz) {
	// format would be {K[??]} or {V[??]}
	return sz > 5 && s[0] == '{' && (s[1] == 'K' || s[1] == 'V') && s[2] == '[' && s[sz - 2] == ']' && s[sz - 1] == '}';
}

bool rangeQuery(const std::string& s) {
	return s == "{...}";
}

// create a vector of Optional<Tuple>
// in case of a singleKeyOrValue, insert an empty Tuple to vector as placeholder
// in case of a rangeQuery, insert Optional.empty as placeholder
// in other cases, insert the correct Tuple to be used.
void preprocessMappedKey(Tuple& mappedKeyFormatTuple, std::vector<Optional<Tuple>>& vt, bool& isRangeQuery) {
	vt.reserve(mappedKeyFormatTuple.size());

	for (int i = 0; i < mappedKeyFormatTuple.size(); i++) {
		Tuple::ElementType type = mappedKeyFormatTuple.getType(i);
		if (type == Tuple::BYTES || type == Tuple::UTF8) {
			std::string s = mappedKeyFormatTuple.getString(i).toString();
			auto sz = s.size();
			bool escaped = unescapeLiterals(s, "{{", "{");
			escaped = unescapeLiterals(s, "}}", "}") || escaped;
			if (escaped) {
				vt.emplace_back(Tuple::makeTuple(s));
			} else if (singleKeyOrValue(s, sz)) {
				// when it is SingleKeyOrValue, insert an empty Tuple to vector as placeholder
				vt.emplace_back(Tuple());
			} else if (rangeQuery(s)) {
				if (i != mappedKeyFormatTuple.size() - 1) {
					// It must be the last element of the mapper tuple
					throw mapper_bad_range_decriptor();
				}
				// when it is rangeQuery, insert Optional.empty as placeholder
				vt.emplace_back(Optional<Tuple>());
				isRangeQuery = true;
			} else {
				Tuple t;
				t.appendRaw(mappedKeyFormatTuple.subTupleRawString(i));
				vt.emplace_back(t);
			}
		} else {
			Tuple t;
			t.appendRaw(mappedKeyFormatTuple.subTupleRawString(i));
			vt.emplace_back(t);
		}
	}
}

Key constructMappedKey(KeyValueRef* keyValue, std::vector<Optional<Tuple>>& vec, Tuple& mappedKeyFormatTuple) {
	// Lazily parse key and/or value to tuple because they may not need to be a tuple if not used.
	Optional<Tuple> keyTuple;
	Optional<Tuple> valueTuple;
	Tuple mappedKeyTuple;

	mappedKeyTuple.reserve(vec.size());

	for (int i = 0; i < vec.size(); i++) {
		if (!vec[i].present()) {
			// rangeQuery
			continue;
		}
		if (vec[i].get().size()) {
			mappedKeyTuple.append(vec[i].get());
		} else {
			// singleKeyOrValue is true
			std::string s = mappedKeyFormatTuple.getString(i).toString();
			auto sz = s.size();
			int idx;
			Tuple* referenceTuple;
			try {
				idx = std::stoi(s.substr(3, sz - 5));
			} catch (std::exception& e) {
				throw mapper_bad_index();
			}
			if (s[1] == 'K') {
				unpackKeyTuple(&referenceTuple, keyTuple, keyValue);
			} else if (s[1] == 'V') {
				unpackValueTuple(&referenceTuple, valueTuple, keyValue);
			} else {
				ASSERT(false);
				throw internal_error();
			}
			if (idx < 0 || idx >= referenceTuple->size()) {
				throw mapper_bad_index();
			}
			mappedKeyTuple.appendRaw(referenceTuple->subTupleRawString(idx));
		}
	}

	return mappedKeyTuple.pack();
}

ACTOR Future<Void> validateRangeAgainstServer(StorageServer* data,
<<<<<<< HEAD
                                              AuditStorageState auditState,
=======
>>>>>>> e4752309
                                              KeyRange range,
                                              Version version,
                                              StorageServerInterface remoteServer) {
	TraceEvent(SevInfo, "ValidateRangeAgainstServerBegin", data->thisServerID)
	    .detail("Range", range)
	    .detail("Version", version)
	    .detail("RemoteServer", remoteServer.toString());

<<<<<<< HEAD
	state Key originBegin = range.begin;
=======
>>>>>>> e4752309
	state int validatedKeys = 0;
	state std::string error;
	loop {
		try {
			std::vector<Future<ErrorOr<GetKeyValuesReply>>> fs;
			int limit = 1e4;
			int limitBytes = CLIENT_KNOBS->REPLY_BYTE_LIMIT;
			GetKeyValuesRequest req;
			req.begin = firstGreaterOrEqual(range.begin);
			req.end = firstGreaterOrEqual(range.end);
			req.limit = limit;
			req.limitBytes = limitBytes;
			req.version = version;
			req.tags = TagSet();
			fs.push_back(remoteServer.getKeyValues.getReplyUnlessFailedFor(req, 2, 0));

			GetKeyValuesRequest localReq;
			localReq.begin = firstGreaterOrEqual(range.begin);
			localReq.end = firstGreaterOrEqual(range.end);
			localReq.limit = limit;
			localReq.limitBytes = limitBytes;
			localReq.version = version;
			localReq.tags = TagSet();
			data->actors.add(getKeyValuesQ(data, localReq));
			fs.push_back(errorOr(localReq.reply.getFuture()));
			std::vector<ErrorOr<GetKeyValuesReply>> reps = wait(getAll(fs));

			for (int i = 0; i < reps.size(); ++i) {
				if (reps[i].isError()) {
					TraceEvent(SevWarn, "ValidateRangeGetKeyValuesError", data->thisServerID)
					    .errorUnsuppressed(reps[i].getError())
					    .detail("ReplyIndex", i)
					    .detail("Range", range);
					throw reps[i].getError();
				}
				if (reps[i].get().error.present()) {
					TraceEvent(SevWarn, "ValidateRangeGetKeyValuesError", data->thisServerID)
					    .errorUnsuppressed(reps[i].get().error.get())
					    .detail("ReplyIndex", i)
					    .detail("Range", range);
					throw reps[i].get().error.get();
				}
			}

			GetKeyValuesReply remote = reps[0].get(), local = reps[1].get();
			Key lastKey = range.begin;

			const int end = std::min(local.data.size(), remote.data.size());
			int i = 0;
			for (; i < end; ++i) {
				KeyValueRef remoteKV = remote.data[i];
				KeyValueRef localKV = local.data[i];
				if (!range.contains(remoteKV.key) || !range.contains(localKV.key)) {
					TraceEvent(SevDebug, "SSValidateRangeKeyOutOfRange", data->thisServerID)
					    .detail("Range", range)
<<<<<<< HEAD
					    .detail("RemoteServer", remoteServer.toString())
					    .detail("LocalKey", Traceable<StringRef>::toString(localKV.key))
					    .detail("RemoteKey", Traceable<StringRef>::toString(remoteKV.key));
=======
					    .detail("RemoteServer", remoteServer.toString().c_str())
					    .detail("LocalKey", Traceable<StringRef>::toString(localKV.key).c_str())
					    .detail("RemoteKey", Traceable<StringRef>::toString(remoteKV.key).c_str());
>>>>>>> e4752309
					throw wrong_shard_server();
				}

				if (remoteKV.key != localKV.key) {
					error = format("Key Mismatch: local server (%016llx): %s, remote server(%016llx) %s",
					               data->thisServerID.first(),
<<<<<<< HEAD
					               Traceable<StringRef>::toString(localKV.key),
					               remoteServer.uniqueID.first(),
					               Traceable<StringRef>::toString(remoteKV.key));
				} else if (remoteKV.value != localKV.value) {
					error = format("Value Mismatch for Key %s: local server (%016llx): %s, remote server(%016llx) %s",
					               Traceable<StringRef>::toString(localKV.key),
					               data->thisServerID.first(),
					               Traceable<StringRef>::toString(localKV.value),
					               remoteServer.uniqueID.first(),
					               Traceable<StringRef>::toString(remoteKV.value));
=======
					               Traceable<StringRef>::toString(localKV.key).c_str(),
					               remoteServer.uniqueID.first(),
					               Traceable<StringRef>::toString(remoteKV.key).c_str());
				} else if (remoteKV.value != localKV.value) {
					error = format("Value Mismatch for Key %s: local server (%016llx): %s, remote server(%016llx) %s",
					               Traceable<StringRef>::toString(localKV.key).c_str(),
					               data->thisServerID.first(),
					               Traceable<StringRef>::toString(localKV.value).c_str(),
					               remoteServer.uniqueID.first(),
					               Traceable<StringRef>::toString(remoteKV.value).c_str());
>>>>>>> e4752309
				} else {
					TraceEvent(SevVerbose, "ValidatedKey", data->thisServerID).detail("Key", localKV.key);
					++validatedKeys;
				}

				lastKey = localKV.key;
			}

			if (!error.empty()) {
				break;
			}

			if (!local.more && !remote.more && local.data.size() == remote.data.size()) {
				break;
			} else if (i >= local.data.size() && !local.more && i < remote.data.size()) {
				error = format("Missing key(s) form local server (%lld), next key: %s, remote server(%016llx) ",
				               data->thisServerID.first(),
<<<<<<< HEAD
				               Traceable<StringRef>::toString(remote.data[i].key),
=======
				               Traceable<StringRef>::toString(remote.data[i].key).c_str(),
>>>>>>> e4752309
				               remoteServer.uniqueID.first());
				break;
			} else if (i >= remote.data.size() && !remote.more && i < local.data.size()) {
				error = format("Missing key(s) form remote server (%lld), next local server(%016llx) key: %s",
				               remoteServer.uniqueID.first(),
				               data->thisServerID.first(),
<<<<<<< HEAD
				               Traceable<StringRef>::toString(local.data[i].key));
				break;
			}

			if (i > 0) {
				range = KeyRangeRef(keyAfter(lastKey), range.end);
				auditState.range = KeyRangeRef(originBegin, range.begin);
				wait(persistAuditStorageMap(data->cx, auditState));
			}
=======
				               Traceable<StringRef>::toString(local.data[i].key).c_str());
				break;
			}

			range = KeyRangeRef(keyAfter(lastKey), range.end);
>>>>>>> e4752309
		} catch (Error& e) {
			TraceEvent(SevWarnAlways, "ValidateRangeAgainstServerError", data->thisServerID)
			    .errorUnsuppressed(e)
			    .detail("RemoteServer", remoteServer.toString())
			    .detail("Range", range)
			    .detail("Version", version);
			throw e;
		}
	}

	if (!error.empty()) {
		TraceEvent(SevError, "ValidateRangeAgainstServerError", data->thisServerID)
		    .detail("Range", range)
		    .detail("Version", version)
		    .detail("ErrorMessage", error)
		    .detail("RemoteServer", remoteServer.toString());
<<<<<<< HEAD
		throw audit_storage_error();
=======
>>>>>>> e4752309
	}

	TraceEvent(SevDebug, "ValidateRangeAgainstServerEnd", data->thisServerID)
	    .detail("Range", range)
	    .detail("Version", version)
	    .detail("ValidatedKeys", validatedKeys)
	    .detail("Servers", remoteServer.toString());

	return Void();
}

<<<<<<< HEAD
ACTOR Future<Void> validateRangeShard(StorageServer* data,
                                      AuditStorageState auditState,
                                      KeyRange range,
                                      std::vector<UID> candidates) {
=======
ACTOR Future<Void> validateRangeShard(StorageServer* data, KeyRange range, std::vector<UID> candidates) {
>>>>>>> e4752309
	TraceEvent(SevDebug, "ServeValidateRangeShardBegin", data->thisServerID)
	    .detail("Range", range)
	    .detail("Servers", describe(candidates));

	state Version version;
	state std::vector<Optional<Value>> serverListValues;
	state Transaction tr(data->cx);
	tr.setOption(FDBTransactionOptions::PRIORITY_SYSTEM_IMMEDIATE);
	tr.setOption(FDBTransactionOptions::ACCESS_SYSTEM_KEYS);

	loop {
		try {
			std::vector<Future<Optional<Value>>> serverListEntries;
			for (const UID& id : candidates) {
				serverListEntries.push_back(tr.get(serverListKeyFor(id)));
			}

			std::vector<Optional<Value>> serverListValues_ = wait(getAll(serverListEntries));
			serverListValues = serverListValues_;
			Version version_ = wait(tr.getReadVersion());
			version = version_;
			break;
		} catch (Error& e) {
			wait(tr.onError(e));
		}
	}

	std::unordered_map<std::string, std::vector<StorageServerInterface>> ssis;
	std::string thisDcId;
	for (const auto& v : serverListValues) {
		if (!v.present()) {
			continue;
		}
		const StorageServerInterface ssi = decodeServerListValue(v.get());
		if (ssi.uniqueID == data->thisServerID) {
			thisDcId = ssi.locality.describeDcId();
		}
		ssis[ssi.locality.describeDcId()].push_back(ssi);
	}

	if (ssis.size() < 2) {
		TraceEvent(SevWarn, "ServeValidateRangeShardNotHAConfig", data->thisServerID)
		    .detail("Range", range)
		    .detail("Servers", describe(candidates));
		return Void();
	}

	StorageServerInterface* remoteServer = nullptr;
	for (auto& [dcId, ssiList] : ssis) {
		if (dcId != thisDcId) {
			if (ssiList.empty()) {
				break;
			}
			const int idx = deterministicRandom()->randomInt(0, ssiList.size());
			remoteServer = &ssiList[idx];
			break;
		}
	}

	if (remoteServer != nullptr) {
<<<<<<< HEAD
		wait(validateRangeAgainstServer(data, auditState, range, version, *remoteServer));
=======
		wait(validateRangeAgainstServer(data, range, version, *remoteServer));
>>>>>>> e4752309
	} else {
		TraceEvent(SevWarn, "ServeValidateRangeShardRemoteNotFound", data->thisServerID)
		    .detail("Range", range)
		    .detail("Servers", describe(candidates));
		throw audit_storage_failed();
	}

	return Void();
}

<<<<<<< HEAD
ACTOR Future<Void> validateRangeAgainstServers(StorageServer* data,
                                               AuditStorageState auditState,
                                               KeyRange range,
                                               std::vector<UID> targetServers) {
=======
ACTOR Future<Void> validateRangeAgainstServers(StorageServer* data, KeyRange range, std::vector<UID> targetServers) {
>>>>>>> e4752309
	TraceEvent(SevDebug, "ValidateRangeAgainstServersBegin", data->thisServerID)
	    .detail("Range", range)
	    .detail("TargetServers", describe(targetServers));

	state Version version;
	state std::vector<Optional<Value>> serverListValues;
	state Transaction tr(data->cx);
	tr.setOption(FDBTransactionOptions::PRIORITY_SYSTEM_IMMEDIATE);
	tr.setOption(FDBTransactionOptions::ACCESS_SYSTEM_KEYS);

	loop {
		try {
			std::vector<Future<Optional<Value>>> serverListEntries;
			for (const UID& id : targetServers) {
				if (id != data->thisServerID) {
					serverListEntries.push_back(tr.get(serverListKeyFor(id)));
				}
			}

			std::vector<Optional<Value>> serverListValues_ = wait(getAll(serverListEntries));
			serverListValues = serverListValues_;
			Version version_ = wait(tr.getReadVersion());
			version = version_;
			break;
		} catch (Error& e) {
			wait(tr.onError(e));
		}
	}

	std::vector<Future<Void>> fs;
	for (const auto& v : serverListValues) {
		if (!v.present()) {
			TraceEvent(SevWarn, "ValidateRangeRemoteServerNotFound", data->thisServerID).detail("Range", range);
			throw audit_storage_failed();
		}
<<<<<<< HEAD
		fs.push_back(validateRangeAgainstServer(data, auditState, range, version, decodeServerListValue(v.get())));
=======
		fs.push_back(validateRangeAgainstServer(data, range, version, decodeServerListValue(v.get())));
>>>>>>> e4752309
	}

	wait(waitForAll(fs));

	return Void();
}

ACTOR Future<Void> auditStorageQ(StorageServer* data, AuditStorageRequest req) {
	wait(data->serveAuditStorageParallelismLock.take(TaskPriority::DefaultYield));
	state FlowLock::Releaser holder(data->serveAuditStorageParallelismLock);

	TraceEvent(SevInfo, "ServeAuditStorageBegin", data->thisServerID)
	    .detail("RequestID", req.id)
	    .detail("Range", req.range)
	    .detail("AuditType", req.type)
	    .detail("TargetServers", describe(req.targetServers));

	state Key begin = req.range.begin;
	state std::vector<Future<Void>> fs;
<<<<<<< HEAD
	state AuditStorageState res(req.id, req.getType());
=======
>>>>>>> e4752309

	try {
		if (req.targetServers.empty()) {
			while (begin < req.range.end) {
				state Transaction tr(data->cx);
				tr.setOption(FDBTransactionOptions::PRIORITY_SYSTEM_IMMEDIATE);
				tr.setOption(FDBTransactionOptions::ACCESS_SYSTEM_KEYS);
				try {
					state RangeResult shards = wait(krmGetRanges(&tr,
					                                             keyServersPrefix,
					                                             req.range,
					                                             SERVER_KNOBS->MOVE_SHARD_KRM_ROW_LIMIT,
					                                             SERVER_KNOBS->MOVE_SHARD_KRM_BYTE_LIMIT));
					ASSERT(!shards.empty());

					state RangeResult UIDtoTagMap = wait(tr.getRange(serverTagKeys, CLIENT_KNOBS->TOO_MANY));
					ASSERT(!UIDtoTagMap.more && UIDtoTagMap.size() < CLIENT_KNOBS->TOO_MANY);

					for (int i = 0; i < shards.size() - 1; ++i) {
						std::vector<UID> src;
						std::vector<UID> dest;
						UID srcId, destId;
						decodeKeyServersValue(UIDtoTagMap, shards[i].value, src, dest, srcId, destId);
<<<<<<< HEAD
						fs.push_back(validateRangeShard(data, res, KeyRangeRef(shards[i].key, shards[i + 1].key), src));
=======
						fs.push_back(validateRangeShard(data, KeyRangeRef(shards[i].key, shards[i + 1].key), src));
>>>>>>> e4752309
						begin = shards[i + 1].key;
					}
				} catch (Error& e) {
					wait(tr.onError(e));
				}
			}
		} else {
<<<<<<< HEAD
			fs.push_back(validateRangeAgainstServers(data, res, req.range, req.targetServers));
		}

		wait(waitForAll(fs));
=======
			fs.push_back(validateRangeAgainstServers(data, req.range, req.targetServers));
		}
		wait(waitForAll(fs));
		AuditStorageState res(req.id, req.getType());
>>>>>>> e4752309
		res.setPhase(AuditPhase::Complete);
		req.reply.send(res);
	} catch (Error& e) {
		TraceEvent(SevWarn, "ServeAuditStorageError", data->thisServerID)
		    .errorUnsuppressed(e)
		    .detail("RequestID", req.id)
		    .detail("Range", req.range)
		    .detail("AuditType", req.type);
<<<<<<< HEAD
		if (e.code() != error_code_audit_storage_error) {
			req.reply.sendError(audit_storage_failed());
		} else {
			req.reply.sendError(audit_storage_error());
		}
=======
		req.reply.sendError(audit_storage_failed());
>>>>>>> e4752309
	}

	return Void();
}

TEST_CASE("/fdbserver/storageserver/constructMappedKey") {
	Key key = Tuple::makeTuple("key-0"_sr, "key-1"_sr, "key-2"_sr).getDataAsStandalone();
	Value value = Tuple::makeTuple("value-0"_sr, "value-1"_sr, "value-2"_sr).getDataAsStandalone();
	state KeyValueRef kvr(key, value);
	{
		Tuple mappedKeyFormatTuple =
		    Tuple::makeTuple("normal"_sr, "{{escaped}}"_sr, "{K[2]}"_sr, "{V[0]}"_sr, "{...}"_sr);

		std::vector<Optional<Tuple>> vt;
		bool isRangeQuery = false;
		preprocessMappedKey(mappedKeyFormatTuple, vt, isRangeQuery);

		Key mappedKey = constructMappedKey(&kvr, vt, mappedKeyFormatTuple);

		Key expectedMappedKey =
		    Tuple::makeTuple("normal"_sr, "{escaped}"_sr, "key-2"_sr, "value-0"_sr).getDataAsStandalone();
		//		std::cout << printable(mappedKey) << " == " << printable(expectedMappedKey) << std::endl;
		ASSERT(mappedKey.compare(expectedMappedKey) == 0);
		ASSERT(isRangeQuery == true);
	}

	{
		Tuple mappedKeyFormatTuple = Tuple::makeTuple("{{{{}}"_sr, "}}"_sr);

		std::vector<Optional<Tuple>> vt;
		bool isRangeQuery = false;
		preprocessMappedKey(mappedKeyFormatTuple, vt, isRangeQuery);
		Key mappedKey = constructMappedKey(&kvr, vt, mappedKeyFormatTuple);

		Key expectedMappedKey = Tuple::makeTuple("{{}"_sr, "}"_sr).getDataAsStandalone();
		//		std::cout << printable(mappedKey) << " == " << printable(expectedMappedKey) << std::endl;
		ASSERT(mappedKey.compare(expectedMappedKey) == 0);
		ASSERT(isRangeQuery == false);
	}
	{
		Tuple mappedKeyFormatTuple = Tuple::makeTuple("{{{{}}"_sr, "}}"_sr);

		std::vector<Optional<Tuple>> vt;
		bool isRangeQuery = false;
		preprocessMappedKey(mappedKeyFormatTuple, vt, isRangeQuery);
		Key mappedKey = constructMappedKey(&kvr, vt, mappedKeyFormatTuple);

		Key expectedMappedKey = Tuple::makeTuple("{{}"_sr, "}"_sr).getDataAsStandalone();
		//		std::cout << printable(mappedKey) << " == " << printable(expectedMappedKey) << std::endl;
		ASSERT(mappedKey.compare(expectedMappedKey) == 0);
		ASSERT(isRangeQuery == false);
	}
	{
		Tuple mappedKeyFormatTuple = Tuple::makeTuple("{K[100]}"_sr);
		state bool throwException = false;
		try {
			std::vector<Optional<Tuple>> vt;
			bool isRangeQuery = false;
			preprocessMappedKey(mappedKeyFormatTuple, vt, isRangeQuery);

			Key mappedKey = constructMappedKey(&kvr, vt, mappedKeyFormatTuple);
		} catch (Error& e) {
			ASSERT(e.code() == error_code_mapper_bad_index);
			throwException = true;
		}
		ASSERT(throwException);
	}
	{
		Tuple mappedKeyFormatTuple = Tuple::makeTuple("{...}"_sr, "last-element"_sr);
		state bool throwException2 = false;
		try {
			std::vector<Optional<Tuple>> vt;
			bool isRangeQuery = false;
			preprocessMappedKey(mappedKeyFormatTuple, vt, isRangeQuery);

			Key mappedKey = constructMappedKey(&kvr, vt, mappedKeyFormatTuple);
		} catch (Error& e) {
			ASSERT(e.code() == error_code_mapper_bad_range_decriptor);
			throwException2 = true;
		}
		ASSERT(throwException2);
	}
	{
		Tuple mappedKeyFormatTuple = Tuple::makeTuple("{K[not-a-number]}"_sr);
		state bool throwException3 = false;
		try {
			std::vector<Optional<Tuple>> vt;
			bool isRangeQuery = false;
			preprocessMappedKey(mappedKeyFormatTuple, vt, isRangeQuery);

			Key mappedKey = constructMappedKey(&kvr, vt, mappedKeyFormatTuple);
		} catch (Error& e) {
			ASSERT(e.code() == error_code_mapper_bad_index);
			throwException3 = true;
		}
		ASSERT(throwException3);
	}
	return Void();
}

// Issues a secondary query (either range and point read) and fills results into "kvm".
ACTOR Future<Void> mapSubquery(StorageServer* data,
                               Version version,
                               GetMappedKeyValuesRequest* pOriginalReq,
                               Arena* pArena,
                               int matchIndex,
                               bool isRangeQuery,
                               bool isBoundary,
                               KeyValueRef* it,
                               MappedKeyValueRef* kvm,
                               Key mappedKey) {
	if (isRangeQuery) {
		// Use the mappedKey as the prefix of the range query.
		GetRangeReqAndResultRef getRange = wait(quickGetKeyValues(data, mappedKey, version, pArena, pOriginalReq));
		if ((!getRange.result.empty() && matchIndex == MATCH_INDEX_MATCHED_ONLY) ||
		    (getRange.result.empty() && matchIndex == MATCH_INDEX_UNMATCHED_ONLY)) {
			kvm->key = it->key;
			kvm->value = it->value;
		}

		kvm->boundaryAndExist = isBoundary && !getRange.result.empty();
		kvm->reqAndResult = getRange;
	} else {
		GetValueReqAndResultRef getValue = wait(quickGetValue(data, mappedKey, version, pArena, pOriginalReq));
		kvm->reqAndResult = getValue;
		kvm->boundaryAndExist = isBoundary && getValue.result.present();
	}
	return Void();
}

ACTOR Future<GetMappedKeyValuesReply> mapKeyValues(StorageServer* data,
                                                   GetKeyValuesReply input,
                                                   StringRef mapper,
                                                   // To provide span context, tags, debug ID to underlying lookups.
                                                   GetMappedKeyValuesRequest* pOriginalReq,
                                                   Optional<Key> tenantPrefix,
                                                   int matchIndex) {
	state GetMappedKeyValuesReply result;
	result.version = input.version;
	result.more = input.more;
	result.cached = input.cached;
	result.arena.dependsOn(input.arena);

	result.data.reserve(result.arena, input.data.size());
	if (pOriginalReq->options.present() && pOriginalReq->options.get().debugID.present())
		g_traceBatch.addEvent(
		    "TransactionDebug", pOriginalReq->options.get().debugID.get().first(), "storageserver.mapKeyValues.Start");
	state Tuple mappedKeyFormatTuple;

	try {
		mappedKeyFormatTuple = Tuple::unpack(mapper);
	} catch (Error& e) {
		TraceEvent("MapperNotTuple").error(e).detail("Mapper", mapper);
		throw mapper_not_tuple();
	}
	state std::vector<Optional<Tuple>> vt;
	state bool isRangeQuery = false;
	preprocessMappedKey(mappedKeyFormatTuple, vt, isRangeQuery);

	state int sz = input.data.size();
	const int k = std::min(sz, SERVER_KNOBS->MAX_PARALLEL_QUICK_GET_VALUE);
	state std::vector<MappedKeyValueRef> kvms(k);
	state std::vector<Future<Void>> subqueries;
	state int offset = 0;
	if (pOriginalReq->options.present() && pOriginalReq->options.get().debugID.present())
		g_traceBatch.addEvent("TransactionDebug",
		                      pOriginalReq->options.get().debugID.get().first(),
		                      "storageserver.mapKeyValues.BeforeLoop");
	for (; offset < sz; offset += SERVER_KNOBS->MAX_PARALLEL_QUICK_GET_VALUE) {
		// Divide into batches of MAX_PARALLEL_QUICK_GET_VALUE subqueries
		for (int i = 0; i + offset < sz && i < SERVER_KNOBS->MAX_PARALLEL_QUICK_GET_VALUE; i++) {
			KeyValueRef* it = &input.data[i + offset];
			MappedKeyValueRef* kvm = &kvms[i];
			bool isBoundary = (i + offset) == 0 || (i + offset) == sz - 1;
			// need to keep the boundary, so that caller can use it as a continuation.
			if (isBoundary || matchIndex == MATCH_INDEX_ALL) {
				kvm->key = it->key;
				kvm->value = it->value;
			} else {
				// Clear key value to the default.
				kvm->key = ""_sr;
				kvm->value = ""_sr;
			}

			Key mappedKey = constructMappedKey(it, vt, mappedKeyFormatTuple);
			// Make sure the mappedKey is always available, so that it's good even we want to get key asynchronously.
			result.arena.dependsOn(mappedKey.arena());

			// std::cout << "key:" << printable(kvm->key) << ", value:" << printable(kvm->value)
			//          << ", mappedKey:" << printable(mappedKey) << std::endl;

			subqueries.push_back(mapSubquery(data,
			                                 input.version,
			                                 pOriginalReq,
			                                 &result.arena,
			                                 matchIndex,
			                                 isRangeQuery,
			                                 isBoundary,
			                                 it,
			                                 kvm,
			                                 mappedKey));
		}
		wait(waitForAll(subqueries));
		if (pOriginalReq->options.present() && pOriginalReq->options.get().debugID.present())
			g_traceBatch.addEvent("TransactionDebug",
			                      pOriginalReq->options.get().debugID.get().first(),
			                      "storageserver.mapKeyValues.AfterBatch");
		subqueries.clear();
		for (int i = 0; i + offset < sz && i < SERVER_KNOBS->MAX_PARALLEL_QUICK_GET_VALUE; i++) {
			result.data.push_back(result.arena, kvms[i]);
		}
	}
	if (pOriginalReq->options.present() && pOriginalReq->options.get().debugID.present())
		g_traceBatch.addEvent("TransactionDebug",
		                      pOriginalReq->options.get().debugID.get().first(),
		                      "storageserver.mapKeyValues.AfterAll");
	return result;
}

bool rangeIntersectsAnyTenant(TenantPrefixIndex& prefixIndex, KeyRangeRef range, Version ver) {
	auto view = prefixIndex.at(ver);
	auto beginItr = view.lastLessOrEqual(range.begin);
	auto endItr = view.lastLess(range.end);

	// If the begin and end reference different spots in the tenant index, then the tenant pointed to
	// by endItr intersects the range
	if (beginItr != endItr) {
		return true;
	}

	// If the iterators point to the same entry and that entry contains begin, then we are wholly in
	// one tenant
	if (beginItr != view.end() && range.begin.startsWith(beginItr.key())) {
		return true;
	}

	return false;
}

TEST_CASE("/fdbserver/storageserver/rangeIntersectsAnyTenant") {
	std::map<TenantName, TenantMapEntry> entries = {
		std::make_pair("tenant0"_sr, TenantMapEntry(0, TenantState::READY, SERVER_KNOBS->ENABLE_ENCRYPTION)),
		std::make_pair("tenant2"_sr, TenantMapEntry(2, TenantState::READY, SERVER_KNOBS->ENABLE_ENCRYPTION)),
		std::make_pair("tenant3"_sr, TenantMapEntry(3, TenantState::READY, SERVER_KNOBS->ENABLE_ENCRYPTION)),
		std::make_pair("tenant4"_sr, TenantMapEntry(4, TenantState::READY, SERVER_KNOBS->ENABLE_ENCRYPTION)),
		std::make_pair("tenant6"_sr, TenantMapEntry(6, TenantState::READY, SERVER_KNOBS->ENABLE_ENCRYPTION))
	};
	TenantPrefixIndex index;
	index.createNewVersion(1);
	for (auto entry : entries) {
		index.insert(entry.second.prefix, entry.first);
	}

	// Before all tenants
	ASSERT(!rangeIntersectsAnyTenant(index, KeyRangeRef(""_sr, "\x00"_sr), index.getLatestVersion()));

	// After all tenants
	ASSERT(!rangeIntersectsAnyTenant(index, KeyRangeRef("\xfe"_sr, "\xff"_sr), index.getLatestVersion()));

	// In between tenants
	ASSERT(!rangeIntersectsAnyTenant(
	    index,
	    KeyRangeRef(TenantMapEntry::idToPrefix(1), TenantMapEntry::idToPrefix(1).withSuffix("\xff"_sr)),
	    index.getLatestVersion()));

	// In between tenants with end intersecting tenant start
	ASSERT(!rangeIntersectsAnyTenant(
	    index, KeyRangeRef(TenantMapEntry::idToPrefix(5), entries["tenant6"_sr].prefix), index.getLatestVersion()));

	// Entire tenants
	ASSERT(rangeIntersectsAnyTenant(
	    index, KeyRangeRef(entries["tenant0"_sr].prefix, TenantMapEntry::idToPrefix(1)), index.getLatestVersion()));
	ASSERT(rangeIntersectsAnyTenant(
	    index, KeyRangeRef(entries["tenant2"_sr].prefix, entries["tenant3"_sr].prefix), index.getLatestVersion()));

	// Partial tenants
	ASSERT(rangeIntersectsAnyTenant(
	    index,
	    KeyRangeRef(entries["tenant0"_sr].prefix, entries["tenant0"_sr].prefix.withSuffix("foo"_sr)),
	    index.getLatestVersion()));
	ASSERT(rangeIntersectsAnyTenant(
	    index,
	    KeyRangeRef(entries["tenant3"_sr].prefix.withSuffix("foo"_sr), entries["tenant4"_sr].prefix),
	    index.getLatestVersion()));
	ASSERT(rangeIntersectsAnyTenant(index,
	                                KeyRangeRef(entries["tenant4"_sr].prefix.withSuffix("bar"_sr),
	                                            entries["tenant4"_sr].prefix.withSuffix("foo"_sr)),
	                                index.getLatestVersion()));

	// Begin outside, end inside tenant
	ASSERT(rangeIntersectsAnyTenant(
	    index,
	    KeyRangeRef(TenantMapEntry::idToPrefix(1), entries["tenant2"_sr].prefix.withSuffix("foo"_sr)),
	    index.getLatestVersion()));
	ASSERT(rangeIntersectsAnyTenant(
	    index,
	    KeyRangeRef(TenantMapEntry::idToPrefix(1), entries["tenant3"_sr].prefix.withSuffix("foo"_sr)),
	    index.getLatestVersion()));

	// Begin inside, end outside tenant
	ASSERT(rangeIntersectsAnyTenant(
	    index,
	    KeyRangeRef(entries["tenant3"_sr].prefix.withSuffix("foo"_sr), TenantMapEntry::idToPrefix(5)),
	    index.getLatestVersion()));
	ASSERT(rangeIntersectsAnyTenant(
	    index,
	    KeyRangeRef(entries["tenant4"_sr].prefix.withSuffix("foo"_sr), TenantMapEntry::idToPrefix(5)),
	    index.getLatestVersion()));

	// Both inside different tenants
	ASSERT(rangeIntersectsAnyTenant(index,
	                                KeyRangeRef(entries["tenant0"_sr].prefix.withSuffix("foo"_sr),
	                                            entries["tenant2"_sr].prefix.withSuffix("foo"_sr)),
	                                index.getLatestVersion()));
	ASSERT(rangeIntersectsAnyTenant(index,
	                                KeyRangeRef(entries["tenant0"_sr].prefix.withSuffix("foo"_sr),
	                                            entries["tenant3"_sr].prefix.withSuffix("foo"_sr)),
	                                index.getLatestVersion()));
	ASSERT(rangeIntersectsAnyTenant(index,
	                                KeyRangeRef(entries["tenant2"_sr].prefix.withSuffix("foo"_sr),
	                                            entries["tenant6"_sr].prefix.withSuffix("foo"_sr)),
	                                index.getLatestVersion()));

	// Both outside tenants with tenant in the middle
	ASSERT(rangeIntersectsAnyTenant(
	    index, KeyRangeRef(""_sr, TenantMapEntry::idToPrefix(1).withSuffix("foo"_sr)), index.getLatestVersion()));
	ASSERT(rangeIntersectsAnyTenant(index, KeyRangeRef(""_sr, "\xff"_sr), index.getLatestVersion()));
	ASSERT(rangeIntersectsAnyTenant(
	    index, KeyRangeRef(TenantMapEntry::idToPrefix(5).withSuffix("foo"_sr), "\xff"_sr), index.getLatestVersion()));

	return Void();
}

// Most of the actor is copied from getKeyValuesQ. I tried to use templates but things become nearly impossible after
// combining actor shenanigans with template shenanigans.
ACTOR Future<Void> getMappedKeyValuesQ(StorageServer* data, GetMappedKeyValuesRequest req)
// Throws a wrong_shard_server if the keys in the request or result depend on data outside this server OR if a large
// selector offset prevents all data from being read in one range read
{
	state Span span("SS:getMappedKeyValues"_loc, req.spanContext);
	state int64_t resultSize = 0;
	state Optional<ReadOptions> options = req.options;

	if (req.tenantInfo.name.present()) {
		span.addAttribute("tenant"_sr, req.tenantInfo.name.get());
	}

	getCurrentLineage()->modify(&TransactionLineage::txID) = req.spanContext.traceID;

	++data->counters.getMappedRangeQueries;
	++data->counters.allQueries;
	data->maxQueryQueue = std::max<int>(
	    data->maxQueryQueue, data->counters.allQueries.getValue() - data->counters.finishedQueries.getValue());

	// Active load balancing runs at a very high priority (to obtain accurate queue lengths)
	// so we need to downgrade here
	if (SERVER_KNOBS->FETCH_KEYS_LOWER_PRIORITY && req.options.present() && req.options.get().type == ReadType::FETCH) {
		wait(delay(0, TaskPriority::FetchKeys));
	} else {
		wait(data->getQueryDelay());
	}

	// Track time from requestTime through now as read queueing wait time
	state double queueWaitEnd = g_network->timer();
	data->counters.readQueueWaitSample.addMeasurement(queueWaitEnd - req.requestTime());

	try {
		if (req.options.present() && req.options.get().debugID.present())
			g_traceBatch.addEvent(
			    "TransactionDebug", req.options.get().debugID.get().first(), "storageserver.getMappedKeyValues.Before");
		// VERSION_VECTOR change
		Version commitVersion = getLatestCommitVersion(req.ssLatestCommitVersions, data->tag);
		state Version version = wait(waitForVersion(data, commitVersion, req.version, span.context));
		data->counters.readVersionWaitSample.addMeasurement(g_network->timer() - queueWaitEnd);

		state Optional<TenantMapEntry> tenantEntry = data->getTenantEntry(req.version, req.tenantInfo);
		state Optional<Key> tenantPrefix = tenantEntry.map<Key>([](TenantMapEntry e) { return e.prefix; });
		if (tenantPrefix.present()) {
			req.begin.setKeyUnlimited(req.begin.getKey().withPrefix(tenantPrefix.get(), req.arena));
			req.end.setKeyUnlimited(req.end.getKey().withPrefix(tenantPrefix.get(), req.arena));
		}

		state uint64_t changeCounter = data->shardChangeCounter;
		//		try {
		state KeyRange shard = getShardKeyRange(data, req.begin);

		if (req.options.present() && req.options.get().debugID.present())
			g_traceBatch.addEvent("TransactionDebug",
			                      req.options.get().debugID.get().first(),
			                      "storageserver.getMappedKeyValues.AfterVersion");
		//.detail("ShardBegin", shard.begin).detail("ShardEnd", shard.end);
		//} catch (Error& e) { TraceEvent("WrongShardServer", data->thisServerID).detail("Begin",
		// req.begin.toString()).detail("End", req.end.toString()).detail("Version", version).detail("Shard",
		//"None").detail("In", "getMappedKeyValues>getShardKeyRange"); throw e; }

		if (!selectorInRange(req.end, shard) && !(req.end.isFirstGreaterOrEqual() && req.end.getKey() == shard.end)) {
			//			TraceEvent("WrongShardServer1", data->thisServerID).detail("Begin",
			// req.begin.toString()).detail("End", req.end.toString()).detail("Version", version).detail("ShardBegin",
			// shard.begin).detail("ShardEnd", shard.end).detail("In", "getMappedKeyValues>checkShardExtents");
			throw wrong_shard_server();
		}

		KeyRangeRef searchRange = data->clampRangeToTenant(shard, tenantEntry, req.arena);

		state int offset1 = 0;
		state int offset2;
		state Future<Key> fBegin =
		    req.begin.isFirstGreaterOrEqual()
		        ? Future<Key>(req.begin.getKey())
		        : findKey(data, req.begin, version, searchRange, &offset1, span.context, options);
		state Future<Key> fEnd = req.end.isFirstGreaterOrEqual()
		                             ? Future<Key>(req.end.getKey())
		                             : findKey(data, req.end, version, searchRange, &offset2, span.context, options);
		state Key begin = wait(fBegin);
		state Key end = wait(fEnd);

		if (!tenantPrefix.present()) {
			// We do not support raw flat map requests when using tenants.
			// When tenants are required, we disable raw flat map requests entirely.
			// If tenants are optional, we check whether the range intersects a tenant and fail if it does.
			if (data->db->get().client.tenantMode == TenantMode::REQUIRED) {
				throw tenant_name_required();
			}

			if (rangeIntersectsAnyTenant(*(data->tenantPrefixIndex), KeyRangeRef(begin, end), req.version)) {
				throw tenant_name_required();
			}
		}

		if (req.options.present() && req.options.get().debugID.present())
			g_traceBatch.addEvent("TransactionDebug",
			                      req.options.get().debugID.get().first(),
			                      "storageserver.getMappedKeyValues.AfterKeys");
		//.detail("Off1",offset1).detail("Off2",offset2).detail("ReqBegin",req.begin.getKey()).detail("ReqEnd",req.end.getKey());

		// Offsets of zero indicate begin/end keys in this shard, which obviously means we can answer the query
		// An end offset of 1 is also OK because the end key is exclusive, so if the first key of the next shard is the
		// end the last actual key returned must be from this shard. A begin offset of 1 is also OK because then either
		// begin is past end or equal to end (so the result is definitely empty)
		if ((offset1 && offset1 != 1) || (offset2 && offset2 != 1)) {
			CODE_PROBE(true, "wrong_shard_server due to offset in getMappedKeyValuesQ", probe::decoration::rare);
			// We could detect when offset1 takes us off the beginning of the database or offset2 takes us off the end,
			// and return a clipped range rather than an error (since that is what the NativeAPI.getRange will do anyway
			// via its "slow path"), but we would have to add some flags to the response to encode whether we went off
			// the beginning and the end, since it needs that information.
			//TraceEvent("WrongShardServer2", data->thisServerID).detail("Begin", req.begin.toString()).detail("End", req.end.toString()).detail("Version", version).detail("ShardBegin", shard.begin).detail("ShardEnd", shard.end).detail("In", "getMappedKeyValues>checkOffsets").detail("BeginKey", begin).detail("EndKey", end).detail("BeginOffset", offset1).detail("EndOffset", offset2);
			throw wrong_shard_server();
		}

		if (begin >= end) {
			if (req.options.present() && req.options.get().debugID.present())
				g_traceBatch.addEvent("TransactionDebug",
				                      req.options.get().debugID.get().first(),
				                      "storageserver.getMappedKeyValues.Send");
			//.detail("Begin",begin).detail("End",end);

			GetMappedKeyValuesReply none;
			none.version = version;
			none.more = false;
			none.penalty = data->getPenalty();

			data->checkChangeCounter(changeCounter,
			                         KeyRangeRef(std::min<KeyRef>(req.begin.getKey(), req.end.getKey()),
			                                     std::max<KeyRef>(req.begin.getKey(), req.end.getKey())));
			req.reply.send(none);
		} else {
			state int remainingLimitBytes = req.limitBytes;

			GetKeyValuesReply getKeyValuesReply = wait(readRange(data,
			                                                     version,
			                                                     KeyRangeRef(begin, end),
			                                                     req.limit,
			                                                     &remainingLimitBytes,
			                                                     span.context,
			                                                     options,
			                                                     tenantPrefix));

			state GetMappedKeyValuesReply r;
			try {
				// Map the scanned range to another list of keys and look up.
				GetMappedKeyValuesReply _r =
				    wait(mapKeyValues(data, getKeyValuesReply, req.mapper, &req, tenantPrefix, req.matchIndex));
				r = _r;
			} catch (Error& e) {
				TraceEvent("MapError").error(e);
				throw;
			}

			if (req.options.present() && req.options.get().debugID.present())
				g_traceBatch.addEvent("TransactionDebug",
				                      req.options.get().debugID.get().first(),
				                      "storageserver.getMappedKeyValues.AfterReadRange");
			//.detail("Begin",begin).detail("End",end).detail("SizeOf",r.data.size());
			data->checkChangeCounter(
			    changeCounter,
			    KeyRangeRef(std::min<KeyRef>(begin, std::min<KeyRef>(req.begin.getKey(), req.end.getKey())),
			                std::max<KeyRef>(end, std::max<KeyRef>(req.begin.getKey(), req.end.getKey()))));
			if (EXPENSIVE_VALIDATION) {
				// TODO: GetMappedKeyValuesRequest doesn't respect limit yet.
				//                ASSERT(r.data.size() <= std::abs(req.limit));
			}

			// For performance concerns, the cost of a range read is billed to the start key and end key of the range.
			int64_t totalByteSize = 0;
			for (int i = 0; i < r.data.size(); i++) {
				totalByteSize += r.data[i].expectedSize();
			}
			if (totalByteSize > 0 && SERVER_KNOBS->READ_SAMPLING_ENABLED) {
				int64_t bytesReadPerKSecond = std::max(totalByteSize, SERVER_KNOBS->EMPTY_READ_PENALTY) / 2;
				data->metrics.notifyBytesReadPerKSecond(addPrefix(r.data[0].key, tenantPrefix, req.arena),
				                                        bytesReadPerKSecond);
				data->metrics.notifyBytesReadPerKSecond(
				    addPrefix(r.data[r.data.size() - 1].key, tenantPrefix, req.arena), bytesReadPerKSecond);
			}

			r.penalty = data->getPenalty();
			req.reply.send(r);

			resultSize = req.limitBytes - remainingLimitBytes;
			data->counters.bytesQueried += resultSize;
			data->counters.rowsQueried += r.data.size();
			if (r.data.size() == 0) {
				++data->counters.emptyQueries;
			}
		}
	} catch (Error& e) {
		if (!canReplyWith(e))
			throw;
		data->sendErrorWithPenalty(req.reply, e, data->getPenalty());
	}

	data->transactionTagCounter.addRequest(req.tags, resultSize);
	++data->counters.finishedQueries;

	double duration = g_network->timer() - req.requestTime();
	data->counters.readLatencySample.addMeasurement(duration);
	data->counters.mappedRangeSample.addMeasurement(duration);
	if (data->latencyBandConfig.present()) {
		int maxReadBytes =
		    data->latencyBandConfig.get().readConfig.maxReadBytes.orDefault(std::numeric_limits<int>::max());
		int maxSelectorOffset =
		    data->latencyBandConfig.get().readConfig.maxKeySelectorOffset.orDefault(std::numeric_limits<int>::max());
		data->counters.readLatencyBands.addMeasurement(duration,
		                                               resultSize > maxReadBytes ||
		                                                   abs(req.begin.offset) > maxSelectorOffset ||
		                                                   abs(req.end.offset) > maxSelectorOffset);
	}

	return Void();
}

ACTOR Future<Void> getKeyValuesStreamQ(StorageServer* data, GetKeyValuesStreamRequest req)
// Throws a wrong_shard_server if the keys in the request or result depend on data outside this server OR if a large
// selector offset prevents all data from being read in one range read
{
	state Span span("SS:getKeyValuesStream"_loc, req.spanContext);
	state int64_t resultSize = 0;
	state Optional<ReadOptions> options = req.options;

	if (req.tenantInfo.name.present()) {
		span.addAttribute("tenant"_sr, req.tenantInfo.name.get());
	}

	req.reply.setByteLimit(SERVER_KNOBS->RANGESTREAM_LIMIT_BYTES);
	++data->counters.getRangeStreamQueries;
	++data->counters.allQueries;
	data->maxQueryQueue = std::max<int>(
	    data->maxQueryQueue, data->counters.allQueries.getValue() - data->counters.finishedQueries.getValue());

	// Active load balancing runs at a very high priority (to obtain accurate queue lengths)
	// so we need to downgrade here
	if (SERVER_KNOBS->FETCH_KEYS_LOWER_PRIORITY && req.options.present() && req.options.get().type == ReadType::FETCH) {
		wait(delay(0, TaskPriority::FetchKeys));
	} else {
		wait(delay(0, TaskPriority::DefaultEndpoint));
	}

	try {
		if (req.options.present() && req.options.get().debugID.present())
			g_traceBatch.addEvent(
			    "TransactionDebug", req.options.get().debugID.get().first(), "storageserver.getKeyValuesStream.Before");

		Version commitVersion = getLatestCommitVersion(req.ssLatestCommitVersions, data->tag);
		state Version version = wait(waitForVersion(data, commitVersion, req.version, span.context));

		state Optional<TenantMapEntry> tenantEntry = data->getTenantEntry(version, req.tenantInfo);
		state Optional<Key> tenantPrefix = tenantEntry.map<Key>([](TenantMapEntry e) { return e.prefix; });
		if (tenantPrefix.present()) {
			req.begin.setKeyUnlimited(req.begin.getKey().withPrefix(tenantPrefix.get(), req.arena));
			req.end.setKeyUnlimited(req.end.getKey().withPrefix(tenantPrefix.get(), req.arena));
		}

		state uint64_t changeCounter = data->shardChangeCounter;
		//		try {
		state KeyRange shard = getShardKeyRange(data, req.begin);

		if (req.options.present() && req.options.get().debugID.present())
			g_traceBatch.addEvent("TransactionDebug",
			                      req.options.get().debugID.get().first(),
			                      "storageserver.getKeyValuesStream.AfterVersion");
		//.detail("ShardBegin", shard.begin).detail("ShardEnd", shard.end);
		//} catch (Error& e) { TraceEvent("WrongShardServer", data->thisServerID).detail("Begin",
		// req.begin.toString()).detail("End", req.end.toString()).detail("Version", version).detail("Shard",
		//"None").detail("In", "getKeyValues>getShardKeyRange"); throw e; }

		if (!selectorInRange(req.end, shard) && !(req.end.isFirstGreaterOrEqual() && req.end.getKey() == shard.end)) {
			//			TraceEvent("WrongShardServer1", data->thisServerID).detail("Begin",
			// req.begin.toString()).detail("End", req.end.toString()).detail("Version", version).detail("ShardBegin",
			// shard.begin).detail("ShardEnd", shard.end).detail("In", "getKeyValues>checkShardExtents");
			throw wrong_shard_server();
		}

		KeyRangeRef searchRange = data->clampRangeToTenant(shard, tenantEntry, req.arena);

		state int offset1 = 0;
		state int offset2;
		state Future<Key> fBegin =
		    req.begin.isFirstGreaterOrEqual()
		        ? Future<Key>(req.begin.getKey())
		        : findKey(data, req.begin, version, searchRange, &offset1, span.context, options);
		state Future<Key> fEnd = req.end.isFirstGreaterOrEqual()
		                             ? Future<Key>(req.end.getKey())
		                             : findKey(data, req.end, version, searchRange, &offset2, span.context, options);
		state Key begin = wait(fBegin);
		state Key end = wait(fEnd);
		if (req.options.present() && req.options.get().debugID.present())
			g_traceBatch.addEvent("TransactionDebug",
			                      req.options.get().debugID.get().first(),
			                      "storageserver.getKeyValuesStream.AfterKeys");
		//.detail("Off1",offset1).detail("Off2",offset2).detail("ReqBegin",req.begin.getKey()).detail("ReqEnd",req.end.getKey());

		// Offsets of zero indicate begin/end keys in this shard, which obviously means we can answer the query
		// An end offset of 1 is also OK because the end key is exclusive, so if the first key of the next shard is the
		// end the last actual key returned must be from this shard. A begin offset of 1 is also OK because then either
		// begin is past end or equal to end (so the result is definitely empty)
		if ((offset1 && offset1 != 1) || (offset2 && offset2 != 1)) {
			CODE_PROBE(true, "wrong_shard_server due to offset in rangeStream", probe::decoration::rare);
			// We could detect when offset1 takes us off the beginning of the database or offset2 takes us off the end,
			// and return a clipped range rather than an error (since that is what the NativeAPI.getRange will do anyway
			// via its "slow path"), but we would have to add some flags to the response to encode whether we went off
			// the beginning and the end, since it needs that information.
			//TraceEvent("WrongShardServer2", data->thisServerID).detail("Begin", req.begin.toString()).detail("End", req.end.toString()).detail("Version", version).detail("ShardBegin", shard.begin).detail("ShardEnd", shard.end).detail("In", "getKeyValues>checkOffsets").detail("BeginKey", begin).detail("EndKey", end).detail("BeginOffset", offset1).detail("EndOffset", offset2);
			throw wrong_shard_server();
		}

		if (begin >= end) {
			if (req.options.present() && req.options.get().debugID.present())
				g_traceBatch.addEvent("TransactionDebug",
				                      req.options.get().debugID.get().first(),
				                      "storageserver.getKeyValuesStream.Send");
			//.detail("Begin",begin).detail("End",end);

			GetKeyValuesStreamReply none;
			none.version = version;
			none.more = false;

			data->checkChangeCounter(changeCounter,
			                         KeyRangeRef(std::min<KeyRef>(req.begin.getKey(), req.end.getKey()),
			                                     std::max<KeyRef>(req.begin.getKey(), req.end.getKey())));
			req.reply.send(none);
			req.reply.sendError(end_of_stream());
		} else {
			loop {
				wait(req.reply.onReady());

				if (version < data->oldestVersion.get()) {
					throw transaction_too_old();
				}

				// Even if TSS mode is Disabled, this may be the second test in a restarting test where the first run
				// had it enabled.
				state int byteLimit =
				    (BUGGIFY && g_network->isSimulated() && g_simulator->tssMode == ISimulator::TSSMode::Disabled &&
				     !data->isTss() && !data->isSSWithTSSPair())
				        ? 1
				        : CLIENT_KNOBS->REPLY_BYTE_LIMIT;
				TraceEvent(SevDebug, "SSGetKeyValueStreamLimits")
				    .detail("ByteLimit", byteLimit)
				    .detail("ReqLimit", req.limit)
				    .detail("Begin", begin.printable())
				    .detail("End", end.printable());
				GetKeyValuesReply _r = wait(readRange(data,
				                                      version,
				                                      KeyRangeRef(begin, end),
				                                      req.limit,
				                                      &byteLimit,
				                                      span.context,
				                                      options,
				                                      tenantPrefix));
				GetKeyValuesStreamReply r(_r);

				if (req.options.present() && req.options.get().debugID.present())
					g_traceBatch.addEvent("TransactionDebug",
					                      req.options.get().debugID.get().first(),
					                      "storageserver.getKeyValuesStream.AfterReadRange");
				//.detail("Begin",begin).detail("End",end).detail("SizeOf",r.data.size());
				data->checkChangeCounter(
				    changeCounter,
				    KeyRangeRef(std::min<KeyRef>(begin, std::min<KeyRef>(req.begin.getKey(), req.end.getKey())),
				                std::max<KeyRef>(end, std::max<KeyRef>(req.begin.getKey(), req.end.getKey()))));
				if (EXPENSIVE_VALIDATION) {
					for (int i = 0; i < r.data.size(); i++) {
						if (tenantPrefix.present()) {
							ASSERT(r.data[i].key >= begin.removePrefix(tenantPrefix.get()) &&
							       r.data[i].key < end.removePrefix(tenantPrefix.get()));
						} else {
							ASSERT(r.data[i].key >= begin && r.data[i].key < end);
						}
					}
					ASSERT(r.data.size() <= std::abs(req.limit));
				}

				// For performance concerns, the cost of a range read is billed to the start key and end key of the
				// range.
				int64_t totalByteSize = 0;
				for (int i = 0; i < r.data.size(); i++) {
					totalByteSize += r.data[i].expectedSize();
				}

				KeyRef lastKey;
				if (!r.data.empty()) {
					lastKey = addPrefix(r.data.back().key, tenantPrefix, req.arena);
				}
				if (totalByteSize > 0 && SERVER_KNOBS->READ_SAMPLING_ENABLED) {
					int64_t bytesReadPerKSecond = std::max(totalByteSize, SERVER_KNOBS->EMPTY_READ_PENALTY) / 2;
					KeyRef firstKey = addPrefix(r.data[0].key, tenantPrefix, req.arena);
					data->metrics.notifyBytesReadPerKSecond(firstKey, bytesReadPerKSecond);
					data->metrics.notifyBytesReadPerKSecond(lastKey, bytesReadPerKSecond);
				}

				req.reply.send(r);

				data->counters.rowsQueried += r.data.size();
				if (r.data.size() == 0) {
					++data->counters.emptyQueries;
				}
				if (!r.more) {
					req.reply.sendError(end_of_stream());
					break;
				}
				ASSERT(r.data.size());

				if (req.limit >= 0) {
					begin = keyAfter(lastKey);
				} else {
					end = lastKey;
				}

				if (SERVER_KNOBS->FETCH_KEYS_LOWER_PRIORITY && req.options.present() &&
				    req.options.get().type == ReadType::FETCH) {
					wait(delay(0, TaskPriority::FetchKeys));
				} else {
					wait(delay(0, TaskPriority::DefaultEndpoint));
				}

				data->transactionTagCounter.addRequest(req.tags, resultSize);
			}
		}
	} catch (Error& e) {
		if (e.code() != error_code_operation_obsolete) {
			if (!canReplyWith(e))
				throw;
			req.reply.sendError(e);
		}
	}

	data->transactionTagCounter.addRequest(req.tags, resultSize);
	++data->counters.finishedQueries;

	return Void();
}

ACTOR Future<Void> getKeyQ(StorageServer* data, GetKeyRequest req) {
	state Span span("SS:getKey"_loc, req.spanContext);
	if (req.tenantInfo.name.present()) {
		span.addAttribute("tenant"_sr, req.tenantInfo.name.get());
	}
	state int64_t resultSize = 0;
	state ReadOptions options;
	if (req.options.present()) {
		options = req.options.get();
	}
	getCurrentLineage()->modify(&TransactionLineage::txID) = req.spanContext.traceID;

	++data->counters.getKeyQueries;
	++data->counters.allQueries;
	data->maxQueryQueue = std::max<int>(
	    data->maxQueryQueue, data->counters.allQueries.getValue() - data->counters.finishedQueries.getValue());

	// Active load balancing runs at a very high priority (to obtain accurate queue lengths)
	// so we need to downgrade here
	wait(data->getQueryDelay());

	// Track time from requestTime through now as read queueing wait time
	state double queueWaitEnd = g_network->timer();
	data->counters.readQueueWaitSample.addMeasurement(queueWaitEnd - req.requestTime());

	try {
		Version commitVersion = getLatestCommitVersion(req.ssLatestCommitVersions, data->tag);
		state Version version = wait(waitForVersion(data, commitVersion, req.version, req.spanContext));
		data->counters.readVersionWaitSample.addMeasurement(g_network->timer() - queueWaitEnd);

		state Optional<TenantMapEntry> tenantEntry = data->getTenantEntry(version, req.tenantInfo);
		if (tenantEntry.present()) {
			req.sel.setKeyUnlimited(req.sel.getKey().withPrefix(tenantEntry.get().prefix, req.arena));
		}
		state uint64_t changeCounter = data->shardChangeCounter;

		KeyRange shard = getShardKeyRange(data, req.sel);
		KeyRangeRef searchRange = data->clampRangeToTenant(shard, tenantEntry, req.arena);

		state int offset;
		Key absoluteKey = wait(findKey(data,
		                               req.sel,
		                               version,
		                               searchRange,
		                               &offset,
		                               req.spanContext,
		                               req.options.present() ? options : Optional<ReadOptions>()));

		data->checkChangeCounter(changeCounter,
		                         KeyRangeRef(std::min<KeyRef>(req.sel.getKey(), absoluteKey),
		                                     std::max<KeyRef>(req.sel.getKey(), absoluteKey)));

		KeyRef k = absoluteKey;
		if (tenantEntry.present()) {
			k = k.removePrefix(tenantEntry.get().prefix);
		}

		KeySelector updated;
		if (offset < 0)
			updated = firstGreaterOrEqual(k) +
			          offset; // first thing on this shard OR (large offset case) smallest key retrieved in range read
		else if (offset > 0)
			updated =
			    firstGreaterOrEqual(k) + offset -
			    1; // first thing on next shard OR (large offset case) keyAfter largest key retrieved in range read
		else
			updated = KeySelectorRef(k, true, 0); // found

		resultSize = k.size();
		data->counters.bytesQueried += resultSize;
		++data->counters.rowsQueried;

		// Check if the desired key might be cached
		auto cached = data->cachedRangeMap[absoluteKey];
		// if (cached)
		//	TraceEvent(SevDebug, "SSGetKeyCached").detail("Key", k).detail("Begin",
		// shard.begin).detail("End", shard.end);

		GetKeyReply reply(updated, cached);
		reply.penalty = data->getPenalty();

		req.reply.send(reply);
	} catch (Error& e) {
		// if (e.code() == error_code_wrong_shard_server) TraceEvent("WrongShardServer").detail("In","getKey");
		if (!canReplyWith(e))
			throw;
		data->sendErrorWithPenalty(req.reply, e, data->getPenalty());
	}

	// SOMEDAY: The size reported here is an undercount of the bytes read due to the fact that we have to scan for the
	// key It would be more accurate to count all the read bytes, but it's not critical because this function is only
	// used if read-your-writes is disabled
	data->transactionTagCounter.addRequest(req.tags, resultSize);

	++data->counters.finishedQueries;

	double duration = g_network->timer() - req.requestTime();
	data->counters.readLatencySample.addMeasurement(duration);
	data->counters.readKeyLatencySample.addMeasurement(duration);

	if (data->latencyBandConfig.present()) {
		int maxReadBytes =
		    data->latencyBandConfig.get().readConfig.maxReadBytes.orDefault(std::numeric_limits<int>::max());
		int maxSelectorOffset =
		    data->latencyBandConfig.get().readConfig.maxKeySelectorOffset.orDefault(std::numeric_limits<int>::max());
		data->counters.readLatencyBands.addMeasurement(
		    duration, resultSize > maxReadBytes || abs(req.sel.offset) > maxSelectorOffset);
	}

	return Void();
}

void getQueuingMetrics(StorageServer* self, StorageQueuingMetricsRequest const& req) {
	StorageQueuingMetricsReply reply;
	reply.localTime = now();
	reply.instanceID = self->instanceID;
	reply.bytesInput = self->counters.bytesInput.getValue();
	reply.bytesDurable = self->counters.bytesDurable.getValue();

	reply.storageBytes = self->storage.getStorageBytes();
	reply.localRateLimit = self->currentRate();

	reply.version = self->version.get();
	reply.cpuUsage = self->cpuUsage;
	reply.diskUsage = self->diskUsage;
	reply.durableVersion = self->durableVersion.get();

	reply.busiestTags = self->transactionTagCounter.getBusiestTags();

	req.reply.send(reply);
}

#ifndef __INTEL_COMPILER
#pragma endregion
#endif

/////////////////////////// Updates ////////////////////////////////
#ifndef __INTEL_COMPILER
#pragma region Updates
#endif

ACTOR Future<Void> doEagerReads(StorageServer* data, UpdateEagerReadInfo* eager) {
	eager->finishKeyBegin();
	state ReadOptions options;
	options.type = ReadType::EAGER;
	if (SERVER_KNOBS->ENABLE_CLEAR_RANGE_EAGER_READS) {
		std::vector<Future<Key>> keyEnd(eager->keyBegin.size());
		for (int i = 0; i < keyEnd.size(); i++)
			keyEnd[i] = data->storage.readNextKeyInclusive(eager->keyBegin[i], options);
		data->counters.eagerReadsKeys += keyEnd.size();

		state Future<std::vector<Key>> futureKeyEnds = getAll(keyEnd);
		state std::vector<Key> keyEndVal = wait(futureKeyEnds);
		for (const auto& key : keyEndVal) {
			data->counters.kvScanBytes += key.expectedSize();
		}
		eager->keyEnd = keyEndVal;
	}

	std::vector<Future<Optional<Value>>> value(eager->keys.size());
	for (int i = 0; i < value.size(); i++)
		value[i] = data->storage.readValuePrefix(eager->keys[i].first, eager->keys[i].second, options);

	state Future<std::vector<Optional<Value>>> futureValues = getAll(value);
	std::vector<Optional<Value>> optionalValues = wait(futureValues);
	for (const auto& value : optionalValues) {
		if (value.present()) {
			data->counters.kvGetBytes += value.expectedSize();
		}
	}
	data->counters.eagerReadsKeys += eager->keys.size();
	eager->value = optionalValues;

	return Void();
}

bool changeDurableVersion(StorageServer* data, Version desiredDurableVersion) {
	// Remove entries from the latest version of data->versionedData that haven't changed since they were inserted
	//   before or at desiredDurableVersion, to maintain the invariants for versionedData.
	// Such entries remain in older versions of versionedData until they are forgotten, because it is expensive to dig
	// them out. We also remove everything up to and including newDurableVersion from mutationLog, and everything
	//   up to but excluding desiredDurableVersion from freeable
	// May return false if only part of the work has been done, in which case the caller must call again with the same
	// parameters

	auto& verData = data->mutableData();
	ASSERT(verData.getLatestVersion() == data->version.get() || verData.getLatestVersion() == data->version.get() + 1);

	Version nextDurableVersion = desiredDurableVersion;

	auto mlv = data->getMutationLog().begin();
	if (mlv != data->getMutationLog().end() && mlv->second.version <= desiredDurableVersion) {
		auto& v = mlv->second;
		nextDurableVersion = v.version;
		data->freeable[data->version.get()].dependsOn(v.arena());

		if (verData.getLatestVersion() <= data->version.get())
			verData.createNewVersion(data->version.get() + 1);

		int64_t bytesDurable = VERSION_OVERHEAD;
		for (const auto& m : v.mutations) {
			bytesDurable += mvccStorageBytes(m);
			auto i = verData.atLatest().find(m.param1);
			if (i) {
				ASSERT(i.key() == m.param1);
				ASSERT(i.insertVersion() >= nextDurableVersion);
				if (i.insertVersion() == nextDurableVersion)
					verData.erase(i);
			}
			if (m.type == MutationRef::SetValue) {
				// A set can split a clear, so there might be another entry immediately after this one that should also
				// be cleaned up
				i = verData.atLatest().upper_bound(m.param1);
				if (i) {
					ASSERT(i.insertVersion() >= nextDurableVersion);
					if (i.insertVersion() == nextDurableVersion)
						verData.erase(i);
				}
			}
		}
		data->counters.bytesDurable += bytesDurable;
	}

	int64_t feedBytesDurable = 0;
	while (!data->feedMemoryBytesByVersion.empty() &&
	       data->feedMemoryBytesByVersion.front().first <= desiredDurableVersion) {
		feedBytesDurable += data->feedMemoryBytesByVersion.front().second;
		data->feedMemoryBytesByVersion.pop_front();
	}
	data->changeFeedMemoryBytes -= feedBytesDurable;
	if (SERVER_KNOBS->STORAGE_INCLUDE_FEED_STORAGE_QUEUE) {
		data->counters.bytesDurable += feedBytesDurable;
	}

	if (EXPENSIVE_VALIDATION) {
		// Check that the above loop did its job
		auto view = data->data().atLatest();
		for (auto i = view.begin(); i != view.end(); ++i)
			ASSERT(i.insertVersion() > nextDurableVersion);
	}
	data->getMutableMutationLog().erase(data->getMutationLog().begin(),
	                                    data->getMutationLog().upper_bound(nextDurableVersion));
	data->freeable.erase(data->freeable.begin(), data->freeable.lower_bound(nextDurableVersion));

	Future<Void> checkFatalError = data->otherError.getFuture();
	data->durableVersion.set(nextDurableVersion);
	setDataDurableVersion(data->thisServerID, data->durableVersion.get());
	if (checkFatalError.isReady())
		checkFatalError.get();

	// TraceEvent("ForgotVersionsBefore", data->thisServerID).detail("Version", nextDurableVersion);
	validate(data);

	return nextDurableVersion == desiredDurableVersion;
}

Optional<MutationRef> clipMutation(MutationRef const& m, KeyRangeRef range) {
	if (isSingleKeyMutation((MutationRef::Type)m.type)) {
		if (range.contains(m.param1))
			return m;
	} else if (m.type == MutationRef::ClearRange) {
		KeyRangeRef i = range & KeyRangeRef(m.param1, m.param2);
		if (!i.empty())
			return MutationRef((MutationRef::Type)m.type, i.begin, i.end);
	} else
		ASSERT(false);
	return Optional<MutationRef>();
}

bool convertAtomicOp(MutationRef& m, StorageServer::VersionedData const& data, UpdateEagerReadInfo* eager, Arena& ar) {
	// After this function call, m should be copied into an arena immediately (before modifying data, shards, or eager)
	if (m.type != MutationRef::ClearRange && m.type != MutationRef::SetValue) {
		Optional<StringRef> oldVal;
		auto it = data.atLatest().lastLessOrEqual(m.param1);
		if (it != data.atLatest().end() && it->isValue() && it.key() == m.param1)
			oldVal = it->getValue();
		else if (it != data.atLatest().end() && it->isClearTo() && it->getEndKey() > m.param1) {
			CODE_PROBE(true, "Atomic op right after a clear.");
		} else {
			Optional<Value>& oldThing = eager->getValue(m.param1);
			if (oldThing.present())
				oldVal = oldThing.get();
		}

		switch (m.type) {
		case MutationRef::AddValue:
			m.param2 = doLittleEndianAdd(oldVal, m.param2, ar);
			break;
		case MutationRef::And:
			m.param2 = doAnd(oldVal, m.param2, ar);
			break;
		case MutationRef::Or:
			m.param2 = doOr(oldVal, m.param2, ar);
			break;
		case MutationRef::Xor:
			m.param2 = doXor(oldVal, m.param2, ar);
			break;
		case MutationRef::AppendIfFits:
			m.param2 = doAppendIfFits(oldVal, m.param2, ar);
			break;
		case MutationRef::Max:
			m.param2 = doMax(oldVal, m.param2, ar);
			break;
		case MutationRef::Min:
			m.param2 = doMin(oldVal, m.param2, ar);
			break;
		case MutationRef::ByteMin:
			m.param2 = doByteMin(oldVal, m.param2, ar);
			break;
		case MutationRef::ByteMax:
			m.param2 = doByteMax(oldVal, m.param2, ar);
			break;
		case MutationRef::MinV2:
			m.param2 = doMinV2(oldVal, m.param2, ar);
			break;
		case MutationRef::AndV2:
			m.param2 = doAndV2(oldVal, m.param2, ar);
			break;
		case MutationRef::CompareAndClear:
			if (oldVal.present() && m.param2 == oldVal.get()) {
				m.type = MutationRef::ClearRange;
				m.param2 = keyAfter(m.param1, ar);
				return true;
			}
			return false;
		}
		m.type = MutationRef::SetValue;
	}
	return true;
}

void expandClear(MutationRef& m,
                 StorageServer::VersionedData const& data,
                 UpdateEagerReadInfo* eager,
                 KeyRef eagerTrustedEnd) {
	// After this function call, m should be copied into an arena immediately (before modifying data, shards, or eager)
	ASSERT(m.type == MutationRef::ClearRange);
	// Expand the clear
	const auto& d = data.atLatest();

	// If another clear overlaps the beginning of this one, engulf it
	auto i = d.lastLess(m.param1);
	if (i && i->isClearTo() && i->getEndKey() >= m.param1)
		m.param1 = i.key();

	// If another clear overlaps the end of this one, engulf it; otherwise expand
	i = d.lastLessOrEqual(m.param2);
	if (i && i->isClearTo() && i->getEndKey() >= m.param2) {
		m.param2 = i->getEndKey();
	} else if (SERVER_KNOBS->ENABLE_CLEAR_RANGE_EAGER_READS) {
		// Expand to the next set or clear (from storage or latestVersion), and if it
		// is a clear, engulf it as well
		i = d.lower_bound(m.param2);
		KeyRef endKeyAtStorageVersion =
		    m.param2 == eagerTrustedEnd ? eagerTrustedEnd : std::min(eager->getKeyEnd(m.param2), eagerTrustedEnd);
		if (!i || endKeyAtStorageVersion < i.key())
			m.param2 = endKeyAtStorageVersion;
		else if (i->isClearTo())
			m.param2 = i->getEndKey();
		else
			m.param2 = i.key();
	}
}

void applyMutation(StorageServer* self,
                   MutationRef const& m,
                   Arena& arena,
                   StorageServer::VersionedData& data,
                   Version version) {
	// m is expected to be in arena already
	// Clear split keys are added to arena
	StorageMetrics metrics;
	metrics.bytesPerKSecond = mvccStorageBytes(m) / 2;
	metrics.iosPerKSecond = 1;
	self->metrics.notify(m.param1, metrics);

	if (m.type == MutationRef::SetValue) {
		// VersionedMap (data) is bookkeeping all empty ranges. If the key to be set is new, it is supposed to be in a
		// range what was empty. Break the empty range into halves.
		auto prev = data.atLatest().lastLessOrEqual(m.param1);
		if (prev && prev->isClearTo() && prev->getEndKey() > m.param1) {
			ASSERT(prev.key() <= m.param1);
			KeyRef end = prev->getEndKey();
			// the insert version of the previous clear is preserved for the "left half", because in
			// changeDurableVersion() the previous clear is still responsible for removing it insert() invalidates prev,
			// so prev.key() is not safe to pass to it by reference
			data.insert(KeyRef(prev.key()),
			            ValueOrClearToRef::clearTo(m.param1),
			            prev.insertVersion()); // overwritten by below insert if empty
			KeyRef nextKey = keyAfter(m.param1, arena);
			if (end != nextKey) {
				ASSERT(end > nextKey);
				// the insert version of the "right half" is not preserved, because in changeDurableVersion() this set
				// is responsible for removing it
				// FIXME: This copy is technically an asymptotic problem, definitely a waste of memory (copy of keyAfter
				// is a waste, but not asymptotic)
				data.insert(nextKey, ValueOrClearToRef::clearTo(KeyRef(arena, end)));
			}
		}
		data.insert(m.param1, ValueOrClearToRef::value(m.param2));
		self->watches.trigger(m.param1);
	} else if (m.type == MutationRef::ClearRange) {
		data.erase(m.param1, m.param2);
		ASSERT(m.param2 > m.param1);
		ASSERT(!data.isClearContaining(data.atLatest(), m.param1));
		data.insert(m.param1, ValueOrClearToRef::clearTo(m.param2));
		self->watches.triggerRange(m.param1, m.param2);
	}
}

void applyChangeFeedMutation(StorageServer* self, MutationRef const& m, Version version) {
	if (m.type == MutationRef::SetValue) {
		for (auto& it : self->keyChangeFeed[m.param1]) {
			if (version < it->stopVersion && !it->removing && version > it->emptyVersion) {
				if (it->mutations.empty() || it->mutations.back().version != version) {
					it->mutations.push_back(MutationsAndVersionRef(version, self->knownCommittedVersion.get()));
				}
				it->mutations.back().mutations.push_back_deep(it->mutations.back().arena(), m);
				self->currentChangeFeeds.insert(it->id);
				self->addFeedBytesAtVersion(m.totalSize(), version);

				DEBUG_MUTATION("ChangeFeedWriteSet", version, m, self->thisServerID)
				    .detail("Range", it->range)
				    .detail("ChangeFeedID", it->id);

				++self->counters.changeFeedMutations;
			} else {
				CODE_PROBE(version <= it->emptyVersion, "Skip CF write because version <= emptyVersion");
				CODE_PROBE(it->removing, "Skip CF write because removing");
				CODE_PROBE(version >= it->stopVersion, "Skip CF write because stopped");
				DEBUG_MUTATION("ChangeFeedWriteSetIgnore", version, m, self->thisServerID)
				    .detail("Range", it->range)
				    .detail("ChangeFeedID", it->id)
				    .detail("StopVersion", it->stopVersion)
				    .detail("EmptyVersion", it->emptyVersion)
				    .detail("Removing", it->removing);
			}
		}
	} else if (m.type == MutationRef::ClearRange) {
		auto ranges = self->keyChangeFeed.intersectingRanges(KeyRangeRef(m.param1, m.param2));
		for (auto& r : ranges) {
			for (auto& it : r.value()) {
				if (version < it->stopVersion && !it->removing && version > it->emptyVersion) {
					if (it->mutations.empty() || it->mutations.back().version != version) {
						it->mutations.push_back(MutationsAndVersionRef(version, self->knownCommittedVersion.get()));
					}
					it->mutations.back().mutations.push_back_deep(it->mutations.back().arena(), m);
					self->currentChangeFeeds.insert(it->id);
					self->addFeedBytesAtVersion(m.totalSize(), version);

					DEBUG_MUTATION("ChangeFeedWriteClear", version, m, self->thisServerID)
					    .detail("Range", it->range)
					    .detail("ChangeFeedID", it->id);
					++self->counters.changeFeedMutations;
				} else {
					CODE_PROBE(version <= it->emptyVersion, "Skip CF clear because version <= emptyVersion");
					CODE_PROBE(it->removing, "Skip CF clear because removing");
					CODE_PROBE(version >= it->stopVersion, "Skip CF clear because stopped");
					DEBUG_MUTATION("ChangeFeedWriteClearIgnore", version, m, self->thisServerID)
					    .detail("Range", it->range)
					    .detail("ChangeFeedID", it->id)
					    .detail("StopVersion", it->stopVersion)
					    .detail("EmptyVersion", it->emptyVersion)
					    .detail("Removing", it->removing);
				}
			}
		}
	}
}

void removeDataRange(StorageServer* ss,
                     Standalone<VerUpdateRef>& mLV,
                     KeyRangeMap<Reference<ShardInfo>>& shards,
                     KeyRangeRef range) {
	// modify the latest version of data to remove all sets and trim all clears to exclude range.
	// Add a clear to mLV (mutationLog[data.getLatestVersion()]) that ensures all keys in range are removed from the
	// disk when this latest version becomes durable mLV is also modified if necessary to ensure that split clears can
	// be forgotten

	MutationRef clearRange(MutationRef::ClearRange, range.begin, range.end);
	clearRange = ss->addMutationToMutationLog(mLV, clearRange);

	auto& data = ss->mutableData();

	// Expand the range to the right to include other shards not in versionedData
	for (auto r = shards.rangeContaining(range.end); r != shards.ranges().end() && !r->value()->isInVersionedData();
	     ++r)
		range = KeyRangeRef(range.begin, r->end());

	auto endClear = data.atLatest().lastLess(range.end);
	if (endClear && endClear->isClearTo() && endClear->getEndKey() > range.end) {
		// This clear has been bumped up to insertVersion==data.getLatestVersion and needs a corresponding mutation log
		// entry to forget
		MutationRef m(MutationRef::ClearRange, range.end, endClear->getEndKey());
		m = ss->addMutationToMutationLog(mLV, m);
		data.insert(m.param1, ValueOrClearToRef::clearTo(m.param2));
		++ss->counters.kvSystemClearRanges;
	}

	auto beginClear = data.atLatest().lastLess(range.begin);
	if (beginClear && beginClear->isClearTo() && beginClear->getEndKey() > range.begin) {
		// We don't need any special mutationLog entry - because the begin key and insert version are unchanged the
		// original clear
		//   mutation works to forget this one - but we need range.begin in the right arena
		KeyRef rb(mLV.arena(), range.begin);
		// insert() invalidates beginClear, so beginClear.key() is not safe to pass to it by reference
		data.insert(KeyRef(beginClear.key()), ValueOrClearToRef::clearTo(rb), beginClear.insertVersion());
	}

	data.erase(range.begin, range.end);
}

void setAvailableStatus(StorageServer* self, KeyRangeRef keys, bool available);
void setAssignedStatus(StorageServer* self, KeyRangeRef keys, bool nowAssigned);
void updateStorageShard(StorageServer* self, StorageServerShard shard);

void coalescePhysicalShards(StorageServer* data, KeyRangeRef keys) {
	auto shardRanges = data->shards.intersectingRanges(keys);
	auto fullRange = data->shards.ranges();

	auto iter = shardRanges.begin();
	if (iter != fullRange.begin()) {
		--iter;
	}
	auto iterEnd = shardRanges.end();
	if (iterEnd != fullRange.end()) {
		++iterEnd;
	}

	KeyRangeMap<Reference<ShardInfo>>::iterator lastShard = iter;
	++iter;

	for (; iter != iterEnd; ++iter) {
		if (ShardInfo::canMerge(lastShard.value().getPtr(), iter->value().getPtr())) {
			ShardInfo* newShard = lastShard.value().extractPtr();
			ASSERT(newShard->mergeWith(iter->value().getPtr()));
			data->addShard(newShard);
			iter = data->shards.rangeContaining(newShard->keys.begin);
		}
		lastShard = iter;
	}
}

void coalesceShards(StorageServer* data, KeyRangeRef keys) {
	auto shardRanges = data->shards.intersectingRanges(keys);
	auto fullRange = data->shards.ranges();

	auto iter = shardRanges.begin();
	if (iter != fullRange.begin())
		--iter;
	auto iterEnd = shardRanges.end();
	if (iterEnd != fullRange.end())
		++iterEnd;

	bool lastReadable = false;
	bool lastNotAssigned = false;
	KeyRangeMap<Reference<ShardInfo>>::iterator lastRange;

	for (; iter != iterEnd; ++iter) {
		if (lastReadable && iter->value()->isReadable()) {
			KeyRange range = KeyRangeRef(lastRange->begin(), iter->end());
			data->addShard(ShardInfo::newReadWrite(range, data));
			iter = data->shards.rangeContaining(range.begin);
		} else if (lastNotAssigned && iter->value()->notAssigned()) {
			KeyRange range = KeyRangeRef(lastRange->begin(), iter->end());
			data->addShard(ShardInfo::newNotAssigned(range));
			iter = data->shards.rangeContaining(range.begin);
		}

		lastReadable = iter->value()->isReadable();
		lastNotAssigned = iter->value()->notAssigned();
		lastRange = iter;
	}
}

template <class T>
void addMutation(T& target, Version version, bool fromFetch, MutationRef const& mutation) {
	target.addMutation(version, fromFetch, mutation);
}

template <class T>
void addMutation(Reference<T>& target, Version version, bool fromFetch, MutationRef const& mutation) {
	addMutation(*target, version, fromFetch, mutation);
}

template <class T>
void splitMutations(StorageServer* data, KeyRangeMap<T>& map, VerUpdateRef const& update) {
	for (int i = 0; i < update.mutations.size(); i++) {
		splitMutation(data, map, update.mutations[i], update.version, update.version);
	}
}

template <class T>
void splitMutation(StorageServer* data, KeyRangeMap<T>& map, MutationRef const& m, Version ver, bool fromFetch) {
	if (isSingleKeyMutation((MutationRef::Type)m.type)) {
		if (!SHORT_CIRCUT_ACTUAL_STORAGE || !normalKeys.contains(m.param1))
			addMutation(map.rangeContaining(m.param1)->value(), ver, fromFetch, m);
	} else if (m.type == MutationRef::ClearRange) {
		KeyRangeRef mKeys(m.param1, m.param2);
		if (!SHORT_CIRCUT_ACTUAL_STORAGE || !normalKeys.contains(mKeys)) {
			auto r = map.intersectingRanges(mKeys);
			for (auto i = r.begin(); i != r.end(); ++i) {
				KeyRangeRef k = mKeys & i->range();
				addMutation(i->value(), ver, fromFetch, MutationRef((MutationRef::Type)m.type, k.begin, k.end));
			}
		}
	} else
		ASSERT(false); // Unknown mutation type in splitMutations
}

ACTOR Future<Void> logFetchKeysWarning(AddingShard* shard) {
	state double startTime = now();
	loop {
		state double waitSeconds = BUGGIFY ? 5.0 : 600.0;
		wait(delay(waitSeconds));

		const auto traceEventLevel =
		    waitSeconds > SERVER_KNOBS->FETCH_KEYS_TOO_LONG_TIME_CRITERIA ? SevWarnAlways : SevInfo;
		TraceEvent(traceEventLevel, "FetchKeysTooLong")
		    .detail("Duration", now() - startTime)
		    .detail("Phase", shard->phase)
		    .detail("Begin", shard->keys.begin)
		    .detail("End", shard->keys.end);
	}
}

class FetchKeysMetricReporter {
	const UID uid;
	const double startTime;
	int fetchedBytes;
	StorageServer::FetchKeysHistograms& histograms;
	StorageServer::CurrentRunningFetchKeys& currentRunning;
	Counter& bytesFetchedCounter;
	Counter& kvFetchedCounter;

public:
	FetchKeysMetricReporter(const UID& uid_,
	                        const double startTime_,
	                        const KeyRange& keyRange,
	                        StorageServer::FetchKeysHistograms& histograms_,
	                        StorageServer::CurrentRunningFetchKeys& currentRunning_,
	                        Counter& bytesFetchedCounter,
	                        Counter& kvFetchedCounter)
	  : uid(uid_), startTime(startTime_), fetchedBytes(0), histograms(histograms_), currentRunning(currentRunning_),
	    bytesFetchedCounter(bytesFetchedCounter), kvFetchedCounter(kvFetchedCounter) {

		currentRunning.recordStart(uid, keyRange);
	}

	void addFetchedBytes(const int bytes, const int kvCount) {
		fetchedBytes += bytes;
		bytesFetchedCounter += bytes;
		kvFetchedCounter += kvCount;
	}

	~FetchKeysMetricReporter() {
		double latency = now() - startTime;

		// If fetchKeys is *NOT* run, i.e. returning immediately, still report a record.
		if (latency == 0)
			latency = 1e6;

		const uint32_t bandwidth = fetchedBytes / latency;

		histograms.latency->sampleSeconds(latency);
		histograms.bytes->sample(fetchedBytes);
		histograms.bandwidth->sample(bandwidth);

		currentRunning.recordFinish(uid);
	}
};

ACTOR Future<Void> tryGetRange(PromiseStream<RangeResult> results, Transaction* tr, KeyRange keys) {
	if (SERVER_KNOBS->FETCH_USING_STREAMING) {
		wait(tr->getRangeStream(results, keys, GetRangeLimits(), Snapshot::True));
		return Void();
	}

	state KeySelectorRef begin = firstGreaterOrEqual(keys.begin);
	state KeySelectorRef end = firstGreaterOrEqual(keys.end);

	try {
		loop {
			GetRangeLimits limits(GetRangeLimits::ROW_LIMIT_UNLIMITED, SERVER_KNOBS->FETCH_BLOCK_BYTES);
			limits.minRows = 0;
			state RangeResult rep = wait(tr->getRange(begin, end, limits, Snapshot::True));
			if (!rep.more) {
				rep.readThrough = keys.end;
			}
			results.send(rep);

			if (!rep.more) {
				results.sendError(end_of_stream());
				return Void();
			}

			if (rep.readThrough.present()) {
				begin = firstGreaterOrEqual(rep.readThrough.get());
			} else {
				begin = firstGreaterThan(rep.end()[-1].key);
			}
		}
	} catch (Error& e) {
		if (e.code() == error_code_actor_cancelled) {
			throw;
		}
		results.sendError(e);
		throw;
	}
}

// Read blob granules mapping from system keyspace. It keeps retrying until reaching maxRetryCount.
ACTOR Future<Standalone<VectorRef<BlobGranuleChunkRef>>> tryReadBlobGranules(Transaction* tr,
                                                                             KeyRange keys,
                                                                             Version fetchVersion,
                                                                             int maxRetryCount = 10) {
	state int retryCount = 0;
	state Version readVersion = fetchVersion;
	loop {
		try {
			Standalone<VectorRef<BlobGranuleChunkRef>> chunks = wait(tr->readBlobGranules(keys, 0, readVersion));
			return chunks;
		} catch (Error& e) {
			if (retryCount >= maxRetryCount) {
				throw e;
			}
			wait(tr->onError(e));
			retryCount += 1;
		}
	}
}

// Read keys from blob storage if they exist. Fail back to tryGetRange, which reads keys
// from storage servers with locally attached disks
ACTOR Future<Void> tryGetRangeFromBlob(PromiseStream<RangeResult> results,
                                       Transaction* tr,
                                       KeyRange keys,
                                       Version fetchVersion,
                                       Reference<BlobConnectionProvider> blobConn) {
	ASSERT(blobConn.isValid());
	try {

		state Standalone<VectorRef<BlobGranuleChunkRef>> chunks = wait(tryReadBlobGranules(tr, keys, fetchVersion));

		if (chunks.size() == 0) {
			throw blob_granule_transaction_too_old(); // no data on blob
		}

		if (!isRangeFullyCovered(keys, chunks)) {
			throw blob_granule_transaction_too_old();
		}

		for (const BlobGranuleChunkRef& chunk : chunks) {
			state KeyRangeRef chunkRange = chunk.keyRange;
			state RangeResult rows = wait(readBlobGranule(chunk, keys, 0, fetchVersion, blobConn));
			TraceEvent("ReadBlobData")
			    .detail("Rows", rows.size())
			    .detail("ChunkRange", chunkRange.toString())
			    .detail("Keys", keys.toString());

			if (rows.size() == 0) {
				rows.readThrough = KeyRef(rows.arena(), chunkRange.end);
			}
			results.send(rows);
		}
		results.sendError(end_of_stream()); // end of range read
	} catch (Error& e) {
		TraceEvent(SevWarn, "ReadBlobDataFailure")
		    .suppressFor(5.0)
		    .detail("Keys", keys.toString())
		    .detail("FetchVersion", fetchVersion)
		    .detail("Error", e.what());
		tr->reset();
		tr->setVersion(fetchVersion);
		tr->trState->taskID = TaskPriority::FetchKeys;
		wait(tryGetRange(results, tr, keys)); // fail back to storage server
	}
	return Void();
}

// We have to store the version the change feed was stopped at in the SS instead of just the stopped status
// In addition to simplifying stopping logic, it enables communicating stopped status when fetching change feeds
// from other SS correctly
const Value changeFeedSSValue(KeyRangeRef const& range,
                              Version popVersion,
                              Version stopVersion,
                              Version metadataVersion) {
	BinaryWriter wr(IncludeVersion(ProtocolVersion::withChangeFeed()));
	wr << range;
	wr << popVersion;
	wr << stopVersion;
	wr << metadataVersion;
	return wr.toValue();
}

std::tuple<KeyRange, Version, Version, Version> decodeChangeFeedSSValue(ValueRef const& value) {
	KeyRange range;
	Version popVersion, stopVersion, metadataVersion;
	BinaryReader reader(value, IncludeVersion());
	reader >> range;
	reader >> popVersion;
	reader >> stopVersion;
	reader >> metadataVersion;
	return std::make_tuple(range, popVersion, stopVersion, metadataVersion);
}

ACTOR Future<Void> changeFeedPopQ(StorageServer* self, ChangeFeedPopRequest req) {
	// if a SS restarted and is way behind, wait for it to at least have caught up through the pop version
	wait(self->version.whenAtLeast(req.version));
	wait(delay(0));

	if (!self->isReadable(req.range)) {
		req.reply.sendError(wrong_shard_server());
		return Void();
	}
	auto feed = self->uidChangeFeed.find(req.rangeID);
	if (feed == self->uidChangeFeed.end()) {
		req.reply.sendError(unknown_change_feed());
		return Void();
	}

	TraceEvent(SevDebug, "ChangeFeedPopQuery", self->thisServerID)
	    .detail("FeedID", req.rangeID)
	    .detail("Version", req.version)
	    .detail("SSVersion", self->version.get())
	    .detail("Range", req.range);

	if (req.version - 1 > feed->second->emptyVersion) {
		feed->second->emptyVersion = req.version - 1;
		while (!feed->second->mutations.empty() && feed->second->mutations.front().version < req.version) {
			feed->second->mutations.pop_front();
		}
		if (!feed->second->destroyed) {
			Version durableVersion = self->data().getLatestVersion();
			auto& mLV = self->addVersionToMutationLog(durableVersion);
			self->addMutationToMutationLog(
			    mLV,
			    MutationRef(MutationRef::SetValue,
			                persistChangeFeedKeys.begin.toString() + feed->second->id.toString(),
			                changeFeedSSValue(feed->second->range,
			                                  feed->second->emptyVersion + 1,
			                                  feed->second->stopVersion,
			                                  feed->second->metadataVersion)));
			if (feed->second->storageVersion != invalidVersion) {
				++self->counters.kvSystemClearRanges;
				self->addMutationToMutationLog(mLV,
				                               MutationRef(MutationRef::ClearRange,
				                                           changeFeedDurableKey(feed->second->id, 0),
				                                           changeFeedDurableKey(feed->second->id, req.version)));
				if (req.version > feed->second->storageVersion) {
					feed->second->storageVersion = invalidVersion;
					feed->second->durableVersion = invalidVersion;
				}
			}
			wait(self->durableVersion.whenAtLeast(durableVersion));
		}
	}
	req.reply.send(Void());
	return Void();
}

// FIXME: there's a decent amount of duplicated code around fetching and popping change feeds
// Returns max version fetched
ACTOR Future<Version> fetchChangeFeedApplier(StorageServer* data,
                                             Reference<ChangeFeedInfo> changeFeedInfo,
                                             Key rangeId,
                                             KeyRange range,
                                             Version emptyVersion,
                                             Version beginVersion,
                                             Version endVersion) {

	state Version startVersion = beginVersion;
	startVersion = std::max(startVersion, emptyVersion + 1);
	startVersion = std::max(startVersion, changeFeedInfo->fetchVersion + 1);
	startVersion = std::max(startVersion, changeFeedInfo->durableFetchVersion.get() + 1);

	ASSERT(startVersion >= 0);

	if (startVersion >= endVersion || (changeFeedInfo->removing)) {
		CODE_PROBE(true, "Change Feed popped before fetch");
		TraceEvent(SevDebug, "FetchChangeFeedNoOp", data->thisServerID)
		    .detail("FeedID", rangeId)
		    .detail("Range", range)
		    .detail("StartVersion", startVersion)
		    .detail("EndVersion", endVersion)
		    .detail("Removing", changeFeedInfo->removing);
		return invalidVersion;
	}

	state Reference<ChangeFeedData> feedResults = makeReference<ChangeFeedData>();
	state Future<Void> feed = data->cx->getChangeFeedStream(
	    feedResults, rangeId, startVersion, endVersion, range, SERVER_KNOBS->CHANGEFEEDSTREAM_LIMIT_BYTES, true);

	state Version firstVersion = invalidVersion;
	state Version lastVersion = invalidVersion;
	state int64_t versionsFetched = 0;

	// ensure SS is at least caught up to begin version, to maintain behavior with old fetch
	wait(data->version.whenAtLeast(startVersion));

	try {
		loop {
			while (data->fetchKeysBudgetUsed.get()) {
				wait(data->fetchKeysBudgetUsed.onChange());
			}

			state Standalone<VectorRef<MutationsAndVersionRef>> remoteResult =
			    waitNext(feedResults->mutations.getFuture());
			state int remoteLoc = 0;
			// ensure SS is at least caught up to begin version, to maintain behavior with old fetch
			if (!remoteResult.empty()) {
				wait(data->version.whenAtLeast(remoteResult.back().version));
			}

			while (remoteLoc < remoteResult.size()) {
				if (feedResults->popVersion - 1 > changeFeedInfo->emptyVersion) {
					CODE_PROBE(true, "CF fetched updated popped version from src SS");
					changeFeedInfo->emptyVersion = feedResults->popVersion - 1;
					// pop mutations
					while (!changeFeedInfo->mutations.empty() &&
					       changeFeedInfo->mutations.front().version <= changeFeedInfo->emptyVersion) {
						changeFeedInfo->mutations.pop_front();
					}
					auto& mLV = data->addVersionToMutationLog(data->data().getLatestVersion());
					data->addMutationToMutationLog(
					    mLV,
					    MutationRef(MutationRef::SetValue,
					                persistChangeFeedKeys.begin.toString() + changeFeedInfo->id.toString(),
					                changeFeedSSValue(changeFeedInfo->range,
					                                  changeFeedInfo->emptyVersion + 1,
					                                  changeFeedInfo->stopVersion,
					                                  changeFeedInfo->metadataVersion)));
					data->addMutationToMutationLog(
					    mLV,
					    MutationRef(MutationRef::ClearRange,
					                changeFeedDurableKey(changeFeedInfo->id, 0),
					                changeFeedDurableKey(changeFeedInfo->id, feedResults->popVersion)));
					++data->counters.kvSystemClearRanges;
				}

				Version remoteVersion = remoteResult[remoteLoc].version;
				// ensure SS is at least caught up to this version, to maintain behavior with old fetch
				ASSERT(remoteVersion <= data->version.get());
				if (remoteVersion > changeFeedInfo->emptyVersion) {
					if (MUTATION_TRACKING_ENABLED) {
						for (auto& m : remoteResult[remoteLoc].mutations) {
							DEBUG_MUTATION("ChangeFeedWriteMove", remoteVersion, m, data->thisServerID)
							    .detail("Range", range)
							    .detail("ChangeFeedID", rangeId);
						}
					}

					data->storage.writeKeyValue(
					    KeyValueRef(changeFeedDurableKey(rangeId, remoteVersion),
					                changeFeedDurableValue(remoteResult[remoteLoc].mutations,
					                                       remoteResult[remoteLoc].knownCommittedVersion)));
					++data->counters.kvSystemClearRanges;
					changeFeedInfo->fetchVersion = std::max(changeFeedInfo->fetchVersion, remoteVersion);

					if (firstVersion == invalidVersion) {
						firstVersion = remoteVersion;
					}
					lastVersion = remoteVersion;
					versionsFetched++;
				} else {
					CODE_PROBE(true, "Change feed ignoring write on move because it was popped concurrently");
					if (MUTATION_TRACKING_ENABLED) {
						for (auto& m : remoteResult[remoteLoc].mutations) {
							DEBUG_MUTATION("ChangeFeedWriteMoveIgnore", remoteVersion, m, data->thisServerID)
							    .detail("Range", range)
							    .detail("ChangeFeedID", rangeId)
							    .detail("EmptyVersion", changeFeedInfo->emptyVersion);
						}
					}
					if (versionsFetched > 0) {
						ASSERT(firstVersion != invalidVersion);
						ASSERT(lastVersion != invalidVersion);
						data->storage.clearRange(
						    KeyRangeRef(changeFeedDurableKey(changeFeedInfo->id, firstVersion),
						                changeFeedDurableKey(changeFeedInfo->id, lastVersion + 1)));
						++data->counters.kvSystemClearRanges;
						firstVersion = invalidVersion;
						lastVersion = invalidVersion;
						versionsFetched = 0;
					}
				}
				remoteLoc++;
			}
			// Do this once per wait instead of once per version for efficiency
			data->fetchingChangeFeeds.insert(changeFeedInfo->id);

			data->counters.feedBytesFetched += remoteResult.expectedSize();
			data->fetchKeysBytesBudget -= remoteResult.expectedSize();
			if (data->fetchKeysBytesBudget <= 0) {
				data->fetchKeysBudgetUsed.set(true);
			}
			wait(yield());
		}
	} catch (Error& e) {
		if (e.code() != error_code_end_of_stream) {
			TraceEvent(SevDebug, "FetchChangeFeedError", data->thisServerID)
			    .errorUnsuppressed(e)
			    .detail("FeedID", rangeId)
			    .detail("Range", range)
			    .detail("EndVersion", endVersion)
			    .detail("Removing", changeFeedInfo->removing)
			    .detail("Destroyed", changeFeedInfo->destroyed);
			throw;
		}
	}

	if (feedResults->popVersion - 1 > changeFeedInfo->emptyVersion) {
		CODE_PROBE(true, "CF fetched updated popped version from src SS at end");
		changeFeedInfo->emptyVersion = feedResults->popVersion - 1;
		while (!changeFeedInfo->mutations.empty() &&
		       changeFeedInfo->mutations.front().version <= changeFeedInfo->emptyVersion) {
			changeFeedInfo->mutations.pop_front();
		}
		auto& mLV = data->addVersionToMutationLog(data->data().getLatestVersion());
		data->addMutationToMutationLog(
		    mLV,
		    MutationRef(MutationRef::SetValue,
		                persistChangeFeedKeys.begin.toString() + changeFeedInfo->id.toString(),
		                changeFeedSSValue(changeFeedInfo->range,
		                                  changeFeedInfo->emptyVersion + 1,
		                                  changeFeedInfo->stopVersion,
		                                  changeFeedInfo->metadataVersion)));
		data->addMutationToMutationLog(mLV,
		                               MutationRef(MutationRef::ClearRange,
		                                           changeFeedDurableKey(changeFeedInfo->id, 0),
		                                           changeFeedDurableKey(changeFeedInfo->id, feedResults->popVersion)));
		++data->counters.kvSystemClearRanges;
	}

	// if we were popped or removed while fetching but it didn't pass the fetch version while writing, clean up here
	if (versionsFetched > 0 && startVersion < changeFeedInfo->emptyVersion) {
		CODE_PROBE(true, "Change feed cleaning up popped data after move");
		ASSERT(firstVersion != invalidVersion);
		ASSERT(lastVersion != invalidVersion);
		Version endClear = std::min(lastVersion + 1, changeFeedInfo->emptyVersion);
		if (endClear > firstVersion) {
			auto& mLV2 = data->addVersionToMutationLog(data->data().getLatestVersion());
			data->addMutationToMutationLog(mLV2,
			                               MutationRef(MutationRef::ClearRange,
			                                           changeFeedDurableKey(changeFeedInfo->id, firstVersion),
			                                           changeFeedDurableKey(changeFeedInfo->id, endClear)));
			++data->counters.kvSystemClearRanges;
		}
	}

	TraceEvent(SevDebug, "FetchChangeFeedDone", data->thisServerID)
	    .detail("FeedID", rangeId)
	    .detail("Range", range)
	    .detail("StartVersion", startVersion)
	    .detail("EndVersion", endVersion)
	    .detail("EmptyVersion", changeFeedInfo->emptyVersion)
	    .detail("FirstFetchedVersion", firstVersion)
	    .detail("LastFetchedVersion", lastVersion)
	    .detail("VersionsFetched", versionsFetched)
	    .detail("Removed", changeFeedInfo->removing);
	return lastVersion;
}

// returns largest version fetched
ACTOR Future<Version> fetchChangeFeed(StorageServer* data,
                                      Reference<ChangeFeedInfo> changeFeedInfo,
                                      Version beginVersion,
                                      Version endVersion) {
	wait(delay(0)); // allow this actor to be cancelled by removals

	TraceEvent(SevDebug, "FetchChangeFeed", data->thisServerID)
	    .detail("FeedID", changeFeedInfo->id)
	    .detail("Range", changeFeedInfo->range)
	    .detail("BeginVersion", beginVersion)
	    .detail("EndVersion", endVersion);

	auto cleanupPending = data->changeFeedCleanupDurable.find(changeFeedInfo->id);
	if (cleanupPending != data->changeFeedCleanupDurable.end()) {
		CODE_PROBE(true, "Change feed waiting for dirty previous move to finish");
		TraceEvent(SevDebug, "FetchChangeFeedWaitCleanup", data->thisServerID)
		    .detail("FeedID", changeFeedInfo->id)
		    .detail("Range", changeFeedInfo->range)
		    .detail("CleanupVersion", cleanupPending->second)
		    .detail("EmptyVersion", changeFeedInfo->emptyVersion)
		    .detail("BeginVersion", beginVersion)
		    .detail("EndVersion", endVersion);
		wait(data->durableVersion.whenAtLeast(cleanupPending->second + 1));
		wait(delay(0));
		// shard might have gotten moved away (again) while we were waiting
		auto cleanupPendingAfter = data->changeFeedCleanupDurable.find(changeFeedInfo->id);
		if (cleanupPendingAfter != data->changeFeedCleanupDurable.end()) {
			ASSERT(cleanupPendingAfter->second >= endVersion);
			TraceEvent(SevDebug, "FetchChangeFeedCancelledByCleanup", data->thisServerID)
			    .detail("FeedID", changeFeedInfo->id)
			    .detail("Range", changeFeedInfo->range)
			    .detail("BeginVersion", beginVersion)
			    .detail("EndVersion", endVersion);
			return invalidVersion;
		}
	}

	state bool seenNotRegistered = false;
	loop {
		try {
			Version maxFetched = wait(fetchChangeFeedApplier(data,
			                                                 changeFeedInfo,
			                                                 changeFeedInfo->id,
			                                                 changeFeedInfo->range,
			                                                 changeFeedInfo->emptyVersion,
			                                                 beginVersion,
			                                                 endVersion));
			data->fetchingChangeFeeds.insert(changeFeedInfo->id);
			return maxFetched;
		} catch (Error& e) {
			if (e.code() != error_code_change_feed_not_registered) {
				throw;
			}
		}

		// There are two reasons for change_feed_not_registered:
		//   1. The feed was just created, but the ss mutation stream is ahead of the GRV that fetchChangeFeedApplier
		//   uses to read the change feed data from the database. In this case we need to wait and retry
		//   2. The feed was destroyed, but we missed a metadata update telling us this. In this case we need to destroy
		//   the feed
		// endVersion >= the metadata create version, so we can safely use it as a proxy
		if (beginVersion != 0 || seenNotRegistered || endVersion <= data->desiredOldestVersion.get()) {
			// If any of these are true, the feed must be destroyed.
			Version cleanupVersion = data->data().getLatestVersion();

			TraceEvent(SevDebug, "DestroyingChangeFeedFromFetch", data->thisServerID)
			    .detail("FeedID", changeFeedInfo->id)
			    .detail("Range", changeFeedInfo->range)
			    .detail("Version", cleanupVersion);

			if (g_network->isSimulated()) {
				ASSERT(g_simulator->validationData.allDestroyedChangeFeedIDs.count(changeFeedInfo->id.toString()));
			}

			Key beginClearKey = changeFeedInfo->id.withPrefix(persistChangeFeedKeys.begin);

			auto& mLV = data->addVersionToMutationLog(cleanupVersion);
			data->addMutationToMutationLog(
			    mLV, MutationRef(MutationRef::ClearRange, beginClearKey, keyAfter(beginClearKey)));
			++data->counters.kvSystemClearRanges;
			data->addMutationToMutationLog(mLV,
			                               MutationRef(MutationRef::ClearRange,
			                                           changeFeedDurableKey(changeFeedInfo->id, 0),
			                                           changeFeedDurableKey(changeFeedInfo->id, cleanupVersion)));
			++data->counters.kvSystemClearRanges;

			changeFeedInfo->destroy(cleanupVersion);

			if (data->uidChangeFeed.count(changeFeedInfo->id)) {
				// only register range for cleanup if it has not been already cleaned up
				data->changeFeedCleanupDurable[changeFeedInfo->id] = cleanupVersion;
			}

			for (auto& it : data->changeFeedDestroys) {
				it.second.send(changeFeedInfo->id);
			}

			return invalidVersion;
		}

		// otherwise assume the feed just hasn't been created on the SS we tried to read it from yet, wait for it to
		// definitely be committed and retry
		seenNotRegistered = true;
		wait(data->desiredOldestVersion.whenAtLeast(endVersion));
	}
}

ACTOR Future<std::vector<Key>> fetchChangeFeedMetadata(StorageServer* data,
                                                       KeyRange keys,
                                                       PromiseStream<Key> destroyedFeeds,
                                                       UID fetchKeysID) {

	// Wait for current TLog batch to finish to ensure that we're fetching metadata at a version >= the version of the
	// ChangeServerKeys mutation. This guarantees we don't miss any metadata between the previous batch's version
	// (data->version) and the mutation version.
	wait(data->version.whenAtLeast(data->version.get() + 1));
	state Version fetchVersion = data->version.get();

	TraceEvent(SevDebug, "FetchChangeFeedMetadata", data->thisServerID)
	    .detail("Range", keys)
	    .detail("FetchVersion", fetchVersion)
	    .detail("FKID", fetchKeysID);

	state OverlappingChangeFeedsInfo feedMetadata = wait(data->cx->getOverlappingChangeFeeds(keys, fetchVersion));
	// rest of this actor needs to happen without waits that might yield to scheduler, to avoid races in feed metadata.

	// Find set of feeds we currently have that were not present in fetch, to infer that they may have been destroyed.
	state std::unordered_map<Key, Version> missingFeeds;
	auto ranges = data->keyChangeFeed.intersectingRanges(keys);
	for (auto& r : ranges) {
		for (auto& cfInfo : r.value()) {
			if (cfInfo->removing && !cfInfo->destroyed) {
				missingFeeds.insert({ cfInfo->id, cfInfo->metadataVersion });
			}
		}
	}

	// handle change feeds destroyed while fetching overlapping info
	while (destroyedFeeds.getFuture().isReady()) {
		Key destroyed = waitNext(destroyedFeeds.getFuture());
		for (int i = 0; i < feedMetadata.feeds.size(); i++) {
			if (feedMetadata.feeds[i].feedId == destroyed) {
				missingFeeds.erase(destroyed); // feed definitely destroyed, no need to infer
				swapAndPop(&feedMetadata.feeds, i--);
			}
		}
	}
	// FIXME: might want to inject delay here sometimes in simulation, so that races that would only happen when a feed
	// destroy causes a wait are more prominent?

	std::vector<Key> feedIds;
	feedIds.reserve(feedMetadata.feeds.size());
	// create change feed metadata if it does not exist
	for (auto& cfEntry : feedMetadata.feeds) {
		auto cleanupEntry = data->changeFeedCleanupDurable.find(cfEntry.feedId);
		bool cleanupPending = cleanupEntry != data->changeFeedCleanupDurable.end();
		auto existingEntry = data->uidChangeFeed.find(cfEntry.feedId);
		bool existing = existingEntry != data->uidChangeFeed.end();

		TraceEvent(SevDebug, "FetchedChangeFeedInfo", data->thisServerID)
		    .detail("FeedID", cfEntry.feedId)
		    .detail("Range", cfEntry.range)
		    .detail("FetchVersion", fetchVersion)
		    .detail("EmptyVersion", cfEntry.emptyVersion)
		    .detail("StopVersion", cfEntry.stopVersion)
		    .detail("FeedMetadataVersion", cfEntry.feedMetadataVersion)
		    .detail("Existing", existing)
		    .detail("ExistingMetadataVersion", existing ? existingEntry->second->metadataVersion : invalidVersion)
		    .detail("CleanupPendingVersion", cleanupPending ? cleanupEntry->second : invalidVersion)
		    .detail("FKID", fetchKeysID);

		bool addMutationToLog = false;
		Reference<ChangeFeedInfo> changeFeedInfo;

		if (!existing) {
			CODE_PROBE(cleanupPending,
			           "Fetch change feed which is cleanup pending. This means there was a move away and a move back, "
			           "this will remake the metadata",
			           probe::decoration::rare);

			changeFeedInfo = Reference<ChangeFeedInfo>(new ChangeFeedInfo());
			changeFeedInfo->range = cfEntry.range;
			changeFeedInfo->id = cfEntry.feedId;

			changeFeedInfo->emptyVersion = cfEntry.emptyVersion;
			changeFeedInfo->stopVersion = cfEntry.stopVersion;
			data->uidChangeFeed[cfEntry.feedId] = changeFeedInfo;
			auto rs = data->keyChangeFeed.modify(cfEntry.range);
			for (auto r = rs.begin(); r != rs.end(); ++r) {
				r->value().push_back(changeFeedInfo);
			}
			data->keyChangeFeed.coalesce(cfEntry.range);

			addMutationToLog = true;
		} else {
			changeFeedInfo = existingEntry->second;

			CODE_PROBE(cfEntry.feedMetadataVersion > data->version.get(),
			           "Change Feed fetched future metadata version");

			auto fid = missingFeeds.find(cfEntry.feedId);
			if (fid != missingFeeds.end()) {
				missingFeeds.erase(fid);
				ASSERT(!changeFeedInfo->destroyed);
				// could possibly be not removing because it was reset  while
				// waiting on destroyedFeeds by a private mutation or another fetch
				if (changeFeedInfo->removing) {
					TraceEvent(SevDebug, "ResetChangeFeedInfoFromFetch", data->thisServerID)
					    .detail("FeedID", changeFeedInfo->id.printable())
					    .detail("Range", changeFeedInfo->range)
					    .detail("FetchVersion", fetchVersion)
					    .detail("EmptyVersion", changeFeedInfo->emptyVersion)
					    .detail("StopVersion", changeFeedInfo->stopVersion)
					    .detail("PreviousMetadataVersion", changeFeedInfo->metadataVersion)
					    .detail("NewMetadataVersion", cfEntry.feedMetadataVersion)
					    .detail("FKID", fetchKeysID);

					CODE_PROBE(true, "re-fetching feed scheduled for deletion! Un-mark it as removing");

					// TODO only reset data if feed is still removing
					changeFeedInfo->removing = false;
					// reset fetch versions because everything previously fetched was cleaned up
					changeFeedInfo->fetchVersion = invalidVersion;
					changeFeedInfo->durableFetchVersion = NotifiedVersion();
					addMutationToLog = true;
				}
			}

			if (changeFeedInfo->destroyed) {
				CODE_PROBE(true,
				           "Change feed fetched and destroyed by other fetch while fetching metadata",
				           probe::decoration::rare);
				continue;
			}

			// we checked all feeds we already owned in this range at the start to reset them if they were removing, and
			// this actor would have been cancelled if a later remove happened
			ASSERT(!changeFeedInfo->removing);
			if (cfEntry.stopVersion < changeFeedInfo->stopVersion) {
				CODE_PROBE(true, "Change feed updated stop version from fetch metadata");
				changeFeedInfo->stopVersion = cfEntry.stopVersion;
				addMutationToLog = true;
			}

			// don't update empty version past SS version if SS is behind, it can cause issues
			if (cfEntry.emptyVersion < data->version.get() && cfEntry.emptyVersion > changeFeedInfo->emptyVersion) {
				CODE_PROBE(true, "Change feed updated empty version from fetch metadata");
				changeFeedInfo->emptyVersion = cfEntry.emptyVersion;
				addMutationToLog = true;
			}
		}
		feedIds.push_back(cfEntry.feedId);
		addMutationToLog |= changeFeedInfo->updateMetadataVersion(cfEntry.feedMetadataVersion);
		if (addMutationToLog) {
			ASSERT(changeFeedInfo.isValid());
			Version logV = data->data().getLatestVersion();
			auto& mLV = data->addVersionToMutationLog(logV);
			data->addMutationToMutationLog(
			    mLV,
			    MutationRef(MutationRef::SetValue,
			                persistChangeFeedKeys.begin.toString() + cfEntry.feedId.toString(),
			                changeFeedSSValue(cfEntry.range,
			                                  changeFeedInfo->emptyVersion + 1,
			                                  changeFeedInfo->stopVersion,
			                                  changeFeedInfo->metadataVersion)));
			// if we updated pop version, remove mutations
			while (!changeFeedInfo->mutations.empty() &&
			       changeFeedInfo->mutations.front().version <= changeFeedInfo->emptyVersion) {
				changeFeedInfo->mutations.pop_front();
			}
			if (BUGGIFY) {
				data->maybeInjectTargetedRestart(logV);
			}
		}
	}

	for (auto& feed : missingFeeds) {
		auto existingEntry = data->uidChangeFeed.find(feed.first);
		ASSERT(existingEntry != data->uidChangeFeed.end());
		ASSERT(existingEntry->second->removing);
		ASSERT(!existingEntry->second->destroyed);

		Version fetchedMetadataVersion = feedMetadata.getFeedMetadataVersion(existingEntry->second->range);
		Version lastMetadataVersion = feed.second;
		// Look for case where feed's range was moved away, feed was destroyed, and then feed's range was moved back.
		// This happens where feed is removing, the fetch metadata is higher than the moved away version, and the feed
		// isn't in the fetched response. In that case, the feed must have been destroyed between lastMetadataVersion
		// and fetchedMetadataVersion
		if (lastMetadataVersion >= fetchedMetadataVersion) {
			CODE_PROBE(true, "Change Feed fetched higher metadata version before moved away", probe::decoration::rare);
			continue;
		}

		Version cleanupVersion = data->data().getLatestVersion();

		CODE_PROBE(true, "Destroying change feed from fetch metadata"); //
		TraceEvent(SevDebug, "DestroyingChangeFeedFromFetchMetadata", data->thisServerID)
		    .detail("FeedID", feed.first)
		    .detail("Range", existingEntry->second->range)
		    .detail("Version", cleanupVersion)
		    .detail("FKID", fetchKeysID);

		if (g_network->isSimulated()) {
			// verify that the feed was actually destroyed and it's not an error in this inference logic
			ASSERT(g_simulator->validationData.allDestroyedChangeFeedIDs.count(feed.first.toString()));
		}

		Key beginClearKey = feed.first.withPrefix(persistChangeFeedKeys.begin);

		auto& mLV = data->addVersionToMutationLog(cleanupVersion);
		data->addMutationToMutationLog(mLV,
		                               MutationRef(MutationRef::ClearRange, beginClearKey, keyAfter(beginClearKey)));
		++data->counters.kvSystemClearRanges;
		data->addMutationToMutationLog(mLV,
		                               MutationRef(MutationRef::ClearRange,
		                                           changeFeedDurableKey(feed.first, 0),
		                                           changeFeedDurableKey(feed.first, cleanupVersion)));
		++data->counters.kvSystemClearRanges;

		existingEntry->second->destroy(cleanupVersion);
		data->changeFeedCleanupDurable[feed.first] = cleanupVersion;

		for (auto& it : data->changeFeedDestroys) {
			it.second.send(feed.first);
		}
		if (BUGGIFY) {
			data->maybeInjectTargetedRestart(cleanupVersion);
		}
	}
	return feedIds;
}

// returns max version fetched for each feed
// newFeedIds is used for the second fetch to get data for new feeds that weren't there for the first fetch
ACTOR Future<std::unordered_map<Key, Version>> dispatchChangeFeeds(StorageServer* data,
                                                                   UID fetchKeysID,
                                                                   KeyRange keys,
                                                                   Version beginVersion,
                                                                   Version endVersion,
                                                                   PromiseStream<Key> destroyedFeeds,
                                                                   std::vector<Key>* feedIds,
                                                                   std::unordered_set<Key> newFeedIds) {
	state std::unordered_map<Key, Version> feedMaxFetched;
	if (feedIds->empty() && newFeedIds.empty()) {
		return feedMaxFetched;
	}

	// find overlapping range feeds
	state std::map<Key, Future<Version>> feedFetches;

	try {
		for (auto& feedId : *feedIds) {
			auto feedIt = data->uidChangeFeed.find(feedId);
			// feed may have been moved away or deleted after move was scheduled, do nothing in that case
			if (feedIt != data->uidChangeFeed.end() && !feedIt->second->removing) {
				feedFetches[feedIt->second->id] = fetchChangeFeed(data, feedIt->second, beginVersion, endVersion);
			}
		}
		for (auto& feedId : newFeedIds) {
			auto feedIt = data->uidChangeFeed.find(feedId);
			// we just read the change feed data map earlier in fetchKeys without yielding, so these feeds must exist
			ASSERT(feedIt != data->uidChangeFeed.end());
			ASSERT(!feedIt->second->removing);
			feedFetches[feedIt->second->id] = fetchChangeFeed(data, feedIt->second, 0, endVersion);
		}

		loop {
			Future<Version> nextFeed = Never();
			if (!destroyedFeeds.getFuture().isReady()) {
				bool done = true;
				while (!feedFetches.empty()) {
					if (feedFetches.begin()->second.isReady()) {
						Version maxFetched = feedFetches.begin()->second.get();
						if (maxFetched != invalidVersion) {
							feedFetches[feedFetches.begin()->first] = maxFetched;
						}
						feedFetches.erase(feedFetches.begin());
					} else {
						nextFeed = feedFetches.begin()->second;
						done = false;
						break;
					}
				}
				if (done) {
					return feedMaxFetched;
				}
			}
			choose {
				when(state Key destroyed = waitNext(destroyedFeeds.getFuture())) {
					wait(delay(0));
					feedFetches.erase(destroyed);
					for (int i = 0; i < feedIds->size(); i++) {
						if ((*feedIds)[i] == destroyed) {
							swapAndPop(feedIds, i--);
						}
					}
				}
				when(wait(success(nextFeed))) {}
			}
		}

	} catch (Error& e) {
		if (!data->shuttingDown) {
			data->changeFeedDestroys.erase(fetchKeysID);
		}
		throw;
	}
}

ACTOR Future<Void> fetchKeys(StorageServer* data, AddingShard* shard) {
	state const UID fetchKeysID = deterministicRandom()->randomUniqueID();
	state TraceInterval interval("FetchKeys");
	state KeyRange keys = shard->keys;
	state Future<Void> warningLogger = logFetchKeysWarning(shard);
	state const double startTime = now();
	state Version fetchVersion = invalidVersion;

	state PromiseStream<Key> destroyedFeeds;
	state FetchKeysMetricReporter metricReporter(fetchKeysID,
	                                             startTime,
	                                             keys,
	                                             data->fetchKeysHistograms,
	                                             data->currentRunningFetchKeys,
	                                             data->counters.bytesFetched,
	                                             data->counters.kvFetched);

	// need to set this at the very start of the fetch, to handle any private change feed destroy mutations we get for
	// this key range, that apply to change feeds we don't know about yet because their metadata hasn't been fetched yet
	data->changeFeedDestroys[fetchKeysID] = destroyedFeeds;

	// delay(0) to force a return to the run loop before the work of fetchKeys is started.
	//  This allows adding->start() to be called inline with CSK.
	try {
		wait(data->coreStarted.getFuture() && delay(0));

		// On SS Reboot, durableVersion == latestVersion, so any mutations we add to the mutation log would be skipped
		// if added before latest version advances. To ensure this doesn't happen, we wait for version to increase by
		// one if this fetchKeys was initiated by a changeServerKeys from restoreDurableState
		if (data->version.get() == data->durableVersion.get()) {
			wait(data->version.whenAtLeast(data->version.get() + 1));
			wait(delay(0));
		}
	} catch (Error& e) {
		if (!data->shuttingDown) {
			data->changeFeedDestroys.erase(fetchKeysID);
		}
		throw e;
	}

	try {
		DEBUG_KEY_RANGE("fetchKeysBegin", data->version.get(), shard->keys, data->thisServerID);

		TraceEvent(SevDebug, interval.begin(), data->thisServerID)
		    .detail("KeyBegin", shard->keys.begin)
		    .detail("KeyEnd", shard->keys.end)
		    .detail("Version", data->version.get())
		    .detail("FKID", fetchKeysID);

		state Future<std::vector<Key>> fetchCFMetadata =
		    fetchChangeFeedMetadata(data, keys, destroyedFeeds, fetchKeysID);

		validate(data);

		// Wait (if necessary) for the latest version at which any key in keys was previously available (+1) to be
		// durable
		auto navr = data->newestAvailableVersion.intersectingRanges(keys);
		Version lastAvailable = invalidVersion;
		for (auto r = navr.begin(); r != navr.end(); ++r) {
			ASSERT(r->value() != latestVersion);
			lastAvailable = std::max(lastAvailable, r->value());
		}
		auto ndvr = data->newestDirtyVersion.intersectingRanges(keys);
		for (auto r = ndvr.begin(); r != ndvr.end(); ++r)
			lastAvailable = std::max(lastAvailable, r->value());

		if (lastAvailable != invalidVersion && lastAvailable >= data->durableVersion.get()) {
			CODE_PROBE(true, "FetchKeys waits for previous available version to be durable");
			wait(data->durableVersion.whenAtLeast(lastAvailable + 1));
		}

		TraceEvent(SevDebug, "FetchKeysVersionSatisfied", data->thisServerID).detail("FKID", interval.pairID);

		wait(data->fetchKeysParallelismFullLock.take(TaskPriority::DefaultYield));
		state FlowLock::Releaser holdingFullFKPL(data->fetchKeysParallelismFullLock);

		wait(data->fetchKeysParallelismLock.take(TaskPriority::DefaultYield));
		state FlowLock::Releaser holdingFKPL(data->fetchKeysParallelismLock);

		state double executeStart = now();
		++data->counters.fetchWaitingCount;
		data->counters.fetchWaitingMS += 1000 * (executeStart - startTime);

		// Fetch keys gets called while the update actor is processing mutations. data->version will not be updated
		// until all mutations for a version have been processed. We need to take the durableVersionLock to ensure
		// data->version is greater than the version of the mutation which caused the fetch to be initiated.

		// We must also ensure we have fetched all change feed metadata BEFORE changing the phase to fetching to ensure
		// change feed mutations get applied correctly
		state std::vector<Key> changeFeedsToFetch;
		std::vector<Key> _cfToFetch = wait(fetchCFMetadata);
		changeFeedsToFetch = _cfToFetch;
		wait(data->durableVersionLock.take());

		shard->phase = AddingShard::Fetching;

		data->durableVersionLock.release();

		wait(delay(0));

		// Get the history
		state int debug_getRangeRetries = 0;
		state int debug_nextRetryToLog = 1;
		state Error lastError;

		// TODO: update to FETCH once the priority multi lock is used.
		// leaving the readtype off for now to prevent data fetches stall under heavy load
		// it is used to inform the storage that the rangeRead is for Fetch
		// state ReadOptions options = ReadOptions(Optional<UID>(), ReadType::FETCH);
		state ReadOptions options = ReadOptions(Optional<UID>(), ReadType::NORMAL);

		// FIXME: The client cache does not notice when servers are added to a team. To read from a local storage server
		// we must refresh the cache manually.
		data->cx->invalidateCache(Key(), keys);

		loop {
			state Transaction tr(data->cx);
			tr.setOption(FDBTransactionOptions::PRIORITY_SYSTEM_IMMEDIATE);
			tr.setOption(FDBTransactionOptions::LOCK_AWARE);
			// fetchVersion = data->version.get();
			// A quick fix:
			// By default, we use data->version as the fetchVersion.
			// In the case where dest SS falls far behind src SS, we use GRV as the fetchVersion instead of
			// data->version, and then the dest SS waits for catching up the fetchVersion outside the
			// fetchKeysParallelismLock.
			// For example, consider dest SS falls far behind src SS.
			// At iteration 0, dest SS selects its version as fetchVersion,
			// but cannot read src SS and result in error_code_transaction_too_old.
			// Due to error_code_transaction_too_old, dest SS starts iteration 1.
			// At iteration 1, dest SS selects GRV as fetchVersion and (suppose) can read the data from src SS.
			// Then dest SS waits its version catch up with this GRV version and write the data to disk.
			// Note that dest SS waits outside the fetchKeysParallelismLock.
			fetchVersion = std::max(shard->fetchVersion, data->version.get());
			if (g_network->isSimulated() && BUGGIFY_WITH_PROB(0.01)) {
				// Test using GRV version for fetchKey.
				lastError = transaction_too_old();
			}
			if (lastError.code() == error_code_transaction_too_old) {
				try {
					Version grvVersion = wait(tr.getRawReadVersion());
					if (g_network->isSimulated() && BUGGIFY_WITH_PROB(0.01)) {
						// Test failed GRV request.
						throw grv_proxy_memory_limit_exceeded();
					}
					fetchVersion = std::max(grvVersion, fetchVersion);
				} catch (Error& e) {
					if (e.code() == error_code_actor_cancelled) {
						throw e;
					}

					// Note that error in getting GRV doesn't affect any storage server state. Therefore, we catch all
					// errors here without failing the storage server. When error happens, fetchVersion fall back to
					// the above computed fetchVersion.
					TraceEvent(SevWarn, "FetchKeyGRVError", data->thisServerID).error(e);
					lastError = e;
				}
			}
			ASSERT(fetchVersion >= shard->fetchVersion); // at this point, shard->fetchVersion is the last fetchVersion
			shard->fetchVersion = fetchVersion;
			TraceEvent(SevDebug, "FetchKeysUnblocked", data->thisServerID)
			    .detail("FKID", interval.pairID)
			    .detail("Version", fetchVersion);

			while (!shard->updates.empty() && shard->updates[0].version <= fetchVersion)
				shard->updates.pop_front();
			tr.setVersion(fetchVersion);
			tr.trState->taskID = TaskPriority::FetchKeys;
			tr.trState->readOptions = options;
			state PromiseStream<RangeResult> results;
			state Future<Void> hold;
			if (SERVER_KNOBS->FETCH_USING_BLOB) {
				hold = tryGetRangeFromBlob(results, &tr, keys, fetchVersion, data->blobConn);
			} else {
				hold = tryGetRange(results, &tr, keys);
			}

			state Key nfk = keys.begin;

			try {
				loop {
					CODE_PROBE(true, "Fetching keys for transferred shard");
					while (data->fetchKeysBudgetUsed.get()) {
						wait(data->fetchKeysBudgetUsed.onChange());
					}
					state RangeResult this_block = waitNext(results.getFuture());

					state int expectedBlockSize =
					    (int)this_block.expectedSize() + (8 - (int)sizeof(KeyValueRef)) * this_block.size();

					TraceEvent(SevDebug, "FetchKeysBlock", data->thisServerID)
					    .detail("FKID", interval.pairID)
					    .detail("BlockRows", this_block.size())
					    .detail("BlockBytes", expectedBlockSize)
					    .detail("KeyBegin", keys.begin)
					    .detail("KeyEnd", keys.end)
					    .detail("Last", this_block.size() ? this_block.end()[-1].key : std::string())
					    .detail("Version", fetchVersion)
					    .detail("More", this_block.more);

					DEBUG_KEY_RANGE("fetchRange", fetchVersion, keys, data->thisServerID);
					if (MUTATION_TRACKING_ENABLED) {
						for (auto k = this_block.begin(); k != this_block.end(); ++k) {
							DEBUG_MUTATION("fetch",
							               fetchVersion,
							               MutationRef(MutationRef::SetValue, k->key, k->value),
							               data->thisServerID);
						}
					}

					metricReporter.addFetchedBytes(expectedBlockSize, this_block.size());

					// Write this_block to storage
					state KeyValueRef* kvItr = this_block.begin();
					for (; kvItr != this_block.end(); ++kvItr) {
						data->storage.writeKeyValue(*kvItr);
						wait(yield());
					}

					kvItr = this_block.begin();
					for (; kvItr != this_block.end(); ++kvItr) {
						data->byteSampleApplySet(*kvItr, invalidVersion);
						wait(yield());
					}

					ASSERT(this_block.readThrough.present() || this_block.size());
					nfk = this_block.readThrough.present() ? this_block.readThrough.get()
					                                       : keyAfter(this_block.end()[-1].key);
					this_block = RangeResult();

					data->fetchKeysBytesBudget -= expectedBlockSize;
					if (data->fetchKeysBytesBudget <= 0) {
						data->fetchKeysBudgetUsed.set(true);
					}
				}
			} catch (Error& e) {
				if (e.code() != error_code_end_of_stream && e.code() != error_code_connection_failed &&
				    e.code() != error_code_transaction_too_old && e.code() != error_code_future_version &&
				    e.code() != error_code_process_behind && e.code() != error_code_server_overloaded) {
					throw;
				}
				lastError = e;
				if (nfk == keys.begin) {
					TraceEvent("FKBlockFail", data->thisServerID)
					    .errorUnsuppressed(e)
					    .suppressFor(1.0)
					    .detail("FKID", interval.pairID);

					// FIXME: remove when we no longer support upgrades from 5.X
					if (debug_getRangeRetries >= 100) {
						data->cx->enableLocalityLoadBalance = EnableLocalityLoadBalance::False;
						TraceEvent(SevWarnAlways, "FKDisableLB").detail("FKID", fetchKeysID);
					}

					debug_getRangeRetries++;
					if (debug_nextRetryToLog == debug_getRangeRetries) {
						debug_nextRetryToLog += std::min(debug_nextRetryToLog, 1024);
						TraceEvent(SevWarn, "FetchPast", data->thisServerID)
						    .detail("TotalAttempts", debug_getRangeRetries)
						    .detail("FKID", interval.pairID)
						    .detail("N", fetchVersion)
						    .detail("E", data->version.get());
					}
					wait(delayJittered(FLOW_KNOBS->PREVENT_FAST_SPIN_DELAY));
					continue;
				}
				if (nfk < keys.end) {
					std::deque<Standalone<VerUpdateRef>> updatesToSplit = std::move(shard->updates);

					// This actor finishes committing the keys [keys.begin,nfk) that we already fetched.
					// The remaining unfetched keys [nfk,keys.end) will become a separate AddingShard with its own
					// fetchKeys.
					if (data->shardAware) {
						StorageServerShard rightShard = data->shards[keys.begin]->toStorageServerShard();
						rightShard.range = KeyRangeRef(nfk, keys.end);
						shard->server->addShard(ShardInfo::addingSplitLeft(KeyRangeRef(keys.begin, nfk), shard));
						shard->server->addShard(ShardInfo::newShard(data, rightShard));
						data->shards[keys.begin]->populateShard(rightShard);
					} else {
						shard->server->addShard(ShardInfo::addingSplitLeft(KeyRangeRef(keys.begin, nfk), shard));
						shard->server->addShard(ShardInfo::newAdding(data, KeyRangeRef(nfk, keys.end)));
					}
					shard = data->shards.rangeContaining(keys.begin).value()->adding.get();
					warningLogger = logFetchKeysWarning(shard);
					AddingShard* otherShard = data->shards.rangeContaining(nfk).value()->adding.get();
					keys = shard->keys;

					// Split our prior updates.  The ones that apply to our new, restricted key range will go back into
					// shard->updates, and the ones delivered to the new shard will be discarded because it is in
					// WaitPrevious phase (hasn't chosen a fetchVersion yet). What we are doing here is expensive and
					// could get more expensive if we started having many more blocks per shard. May need optimization
					// in the future.
					std::deque<Standalone<VerUpdateRef>>::iterator u = updatesToSplit.begin();
					for (; u != updatesToSplit.end(); ++u) {
						splitMutations(data, data->shards, *u);
					}

					CODE_PROBE(true, "fetchkeys has more");
					CODE_PROBE(shard->updates.size(), "Shard has updates");
					ASSERT(otherShard->updates.empty());
				}
				break;
			}
		}

		// FIXME: remove when we no longer support upgrades from 5.X
		if (!data->cx->enableLocalityLoadBalance) {
			data->cx->enableLocalityLoadBalance = EnableLocalityLoadBalance::True;
			TraceEvent(SevWarnAlways, "FKReenableLB").detail("FKID", fetchKeysID);
		}

		// We have completed the fetch and write of the data, now we wait for MVCC window to pass.
		//  As we have finished this work, we will allow more work to start...
		shard->fetchComplete.send(Void());

		TraceEvent(SevDebug, "FKBeforeFinalCommit", data->thisServerID)
		    .detail("FKID", interval.pairID)
		    .detail("SV", data->storageVersion())
		    .detail("DV", data->durableVersion.get());
		// Directly commit()ing the IKVS would interfere with updateStorage, possibly resulting in an incomplete version
		// being recovered. Instead we wait for the updateStorage loop to commit something (and consequently also what
		// we have written)

		state Future<std::unordered_map<Key, Version>> feedFetchMain = dispatchChangeFeeds(data,
		                                                                                   fetchKeysID,
		                                                                                   keys,
		                                                                                   0,
		                                                                                   fetchVersion + 1,
		                                                                                   destroyedFeeds,
		                                                                                   &changeFeedsToFetch,
		                                                                                   std::unordered_set<Key>());

		state Future<Void> fetchDurable = data->durableVersion.whenAtLeast(data->storageVersion() + 1);
		state Future<Void> dataArrive = data->version.whenAtLeast(fetchVersion);

		holdingFKPL.release();
		wait(dataArrive && fetchDurable);

		state std::unordered_map<Key, Version> feedFetchedVersions = wait(feedFetchMain);

		TraceEvent(SevDebug, "FKAfterFinalCommit", data->thisServerID)
		    .detail("FKID", interval.pairID)
		    .detail("SV", data->storageVersion())
		    .detail("DV", data->durableVersion.get());

		// Wait to run during update(), after a new batch of versions is received from the tlog but before eager reads
		// take place.
		Promise<FetchInjectionInfo*> p;
		data->readyFetchKeys.push_back(p);

		// After we add to the promise readyFetchKeys, update() would provide a pointer to FetchInjectionInfo that we
		// can put mutation in.
		FetchInjectionInfo* batch = wait(p.getFuture());
		TraceEvent(SevDebug, "FKUpdateBatch", data->thisServerID).detail("FKID", interval.pairID);

		shard->phase = AddingShard::FetchingCF;
		ASSERT(data->version.get() >= fetchVersion);
		// Choose a transferredVersion.  This choice and timing ensure that
		//   * The transferredVersion can be mutated in versionedData
		//   * The transferredVersion isn't yet committed to storage (so we can write the availability status change)
		//   * The transferredVersion is <= the version of any of the updates in batch, and if there is an equal version
		//     its mutations haven't been processed yet
		shard->transferredVersion = data->version.get() + 1;
		// shard->transferredVersion = batch->changes[0].version;  //< FIXME: This obeys the documented properties, and
		// seems "safer" because it never introduces extra versions into the data structure, but violates some ASSERTs
		// currently
		data->mutableData().createNewVersion(shard->transferredVersion);
		ASSERT(shard->transferredVersion > data->storageVersion());
		ASSERT(shard->transferredVersion == data->data().getLatestVersion());

		// find new change feeds for this range that didn't exist when we started the fetch
		auto ranges = data->keyChangeFeed.intersectingRanges(keys);
		std::unordered_set<Key> newChangeFeeds;
		for (auto& r : ranges) {
			for (auto& cfInfo : r.value()) {
				CODE_PROBE(true, "SS fetching new change feed that didn't exist when fetch started");
				if (!cfInfo->removing) {
					newChangeFeeds.insert(cfInfo->id);
				}
			}
		}
		for (auto& cfId : changeFeedsToFetch) {
			newChangeFeeds.erase(cfId);
		}
		// This is split into two fetches to reduce tail. Fetch [0 - fetchVersion+1)
		// once fetchVersion is finalized, and [fetchVersion+1, transferredVersion) here once transferredVersion is
		// finalized. Also fetch new change feeds alongside it
		state Future<std::unordered_map<Key, Version>> feedFetchTransferred =
		    dispatchChangeFeeds(data,
		                        fetchKeysID,
		                        keys,
		                        fetchVersion + 1,
		                        shard->transferredVersion,
		                        destroyedFeeds,
		                        &changeFeedsToFetch,
		                        newChangeFeeds);

		TraceEvent(SevDebug, "FetchKeysHaveData", data->thisServerID)
		    .detail("FKID", interval.pairID)
		    .detail("Version", shard->transferredVersion)
		    .detail("StorageVersion", data->storageVersion());
		validate(data);

		// the minimal version in updates must be larger than fetchVersion
		ASSERT(shard->updates.empty() || shard->updates[0].version > fetchVersion);

		// Put the updates that were collected during the FinalCommit phase into the batch at the transferredVersion.
		// Eager reads will be done for them by update(), and the mutations will come back through
		// AddingShard::addMutations and be applied to versionedMap and mutationLog as normal. The lie about their
		// version is acceptable because this shard will never be read at versions < transferredVersion

		for (auto i = shard->updates.begin(); i != shard->updates.end(); ++i) {
			i->version = shard->transferredVersion;
			batch->arena.dependsOn(i->arena());
		}

		int startSize = batch->changes.size();
		CODE_PROBE(startSize, "Adding fetch data to a batch which already has changes");
		batch->changes.resize(batch->changes.size() + shard->updates.size());

		// FIXME: pass the deque back rather than copy the data
		std::copy(shard->updates.begin(), shard->updates.end(), batch->changes.begin() + startSize);
		Version checkv = shard->transferredVersion;

		for (auto b = batch->changes.begin() + startSize; b != batch->changes.end(); ++b) {
			ASSERT(b->version >= checkv);
			checkv = b->version;
			if (MUTATION_TRACKING_ENABLED) {
				for (auto& m : b->mutations) {
					DEBUG_MUTATION("fetchKeysFinalCommitInject", batch->changes[0].version, m, data->thisServerID);
				}
			}
		}

		shard->updates.clear();

		// wait on change feed fetch to complete writing to storage before marking data as available
		std::unordered_map<Key, Version> feedFetchedVersions2 = wait(feedFetchTransferred);
		for (auto& newFetch : feedFetchedVersions2) {
			auto prevFetch = feedFetchedVersions.find(newFetch.first);
			if (prevFetch != feedFetchedVersions.end()) {
				prevFetch->second = std::max(prevFetch->second, newFetch.second);
			} else {
				feedFetchedVersions[newFetch.first] = newFetch.second;
			}
		}

		data->changeFeedDestroys.erase(fetchKeysID);

		shard->phase = AddingShard::Waiting;

		// Similar to transferred version, but wait for all feed data and
		Version feedTransferredVersion = data->version.get() + 1;

		TraceEvent(SevDebug, "FetchKeysHaveFeedData", data->thisServerID)
		    .detail("FKID", interval.pairID)
		    .detail("Version", feedTransferredVersion)
		    .detail("StorageVersion", data->storageVersion());

		state StorageServerShard newShard;
		if (data->shardAware) {
			newShard = data->shards[keys.begin]->toStorageServerShard();
			ASSERT(newShard.range == keys);
			ASSERT(newShard.getShardState() == StorageServerShard::ReadWritePending);
			updateStorageShard(data, newShard);
		}
		setAvailableStatus(data,
		                   keys,
		                   true); // keys will be available when getLatestVersion()==transferredVersion is durable

		// Note that since it receives a pointer to FetchInjectionInfo, the thread does not leave this actor until this
		// point.

		// At this point change feed fetching and mutation injection is complete, so full fetch is finished.
		holdingFullFKPL.release();

		// Wait for the transferred version (and therefore the shard data) to be committed and durable.
		wait(data->durableVersion.whenAtLeast(feedTransferredVersion));

		ASSERT(data->shards[shard->keys.begin]->assigned() &&
		       data->shards[shard->keys.begin]->keys ==
		           shard->keys); // We aren't changing whether the shard is assigned
		data->newestAvailableVersion.insert(shard->keys, latestVersion);
		shard->readWrite.send(Void());
		if (data->shardAware) {
			newShard.setShardState(StorageServerShard::ReadWrite);
			data->addShard(ShardInfo::newShard(data, newShard)); // invalidates shard!
			coalescePhysicalShards(data, keys);
		} else {
			data->addShard(ShardInfo::newReadWrite(shard->keys, data)); // invalidates shard!
			coalesceShards(data, keys);
		}

		validate(data);

		++data->counters.fetchExecutingCount;
		data->counters.fetchExecutingMS += 1000 * (now() - executeStart);

		TraceEvent(SevDebug, interval.end(), data->thisServerID);
	} catch (Error& e) {
		TraceEvent(SevDebug, interval.end(), data->thisServerID)
		    .errorUnsuppressed(e)
		    .detail("Version", data->version.get());
		if (!data->shuttingDown) {
			data->changeFeedDestroys.erase(fetchKeysID);
		}
		if (e.code() == error_code_actor_cancelled && !data->shuttingDown && shard->phase >= AddingShard::Fetching) {
			if (shard->phase < AddingShard::FetchingCF) {
				data->storage.clearRange(keys);
				++data->counters.kvSystemClearRanges;
				data->byteSampleApplyClear(keys, invalidVersion);
			} else {
				ASSERT(data->data().getLatestVersion() > data->version.get());
				removeDataRange(
				    data, data->addVersionToMutationLog(data->data().getLatestVersion()), data->shards, keys);
				setAvailableStatus(data, keys, false);
				// Prevent another, overlapping fetchKeys from entering the Fetching phase until
				// data->data().getLatestVersion() is durable
				data->newestDirtyVersion.insert(keys, data->data().getLatestVersion());
			}
		}

		TraceEvent(SevError, "FetchKeysError", data->thisServerID)
		    .error(e)
		    .detail("Elapsed", now() - startTime)
		    .detail("KeyBegin", keys.begin)
		    .detail("KeyEnd", keys.end);
		if (e.code() != error_code_actor_cancelled)
			data->otherError.sendError(e); // Kill the storage server.  Are there any recoverable errors?
		throw; // goes nowhere
	}

	return Void();
}

AddingShard::AddingShard(StorageServer* server, KeyRangeRef const& keys)
  : keys(keys), server(server), transferredVersion(invalidVersion), fetchVersion(invalidVersion), phase(WaitPrevious) {
	fetchClient = fetchKeys(server, this);
}

void AddingShard::addMutation(Version version, bool fromFetch, MutationRef const& mutation) {
	if (version <= fetchVersion) {
		return;
	}

	server->counters.logicalBytesMoveInOverhead += mutation.expectedSize();
	if (mutation.type == mutation.ClearRange) {
		ASSERT(keys.begin <= mutation.param1 && mutation.param2 <= keys.end);
	} else if (isSingleKeyMutation((MutationRef::Type)mutation.type)) {
		ASSERT(keys.contains(mutation.param1));
	}

	if (phase == WaitPrevious) {
		// Updates can be discarded
	} else if (phase == Fetching) {
		// Save incoming mutations (See the comments of member variable `updates`).

		// Create a new VerUpdateRef in updates queue if it is a new version.
		if (!updates.size() || version > updates.end()[-1].version) {
			VerUpdateRef v;
			v.version = version;
			v.isPrivateData = false;
			updates.push_back(v);
		} else {
			ASSERT(version == updates.end()[-1].version);
		}
		// Add the mutation to the version.
		updates.back().mutations.push_back_deep(updates.back().arena(), mutation);
	} else if (phase == FetchingCF || phase == Waiting) {
		server->addMutation(version, fromFetch, mutation, keys, server->updateEagerReads);
	} else
		ASSERT(false);
}

void ShardInfo::addMutation(Version version, bool fromFetch, MutationRef const& mutation) {
	ASSERT((void*)this);
	ASSERT(keys.contains(mutation.param1));
	if (adding)
		adding->addMutation(version, fromFetch, mutation);
	else if (readWrite)
		readWrite->addMutation(version, fromFetch, mutation, this->keys, readWrite->updateEagerReads);
	else if (mutation.type != MutationRef::ClearRange) {
		TraceEvent(SevError, "DeliveredToNotAssigned").detail("Version", version).detail("Mutation", mutation);
		ASSERT(false); // Mutation delivered to notAssigned shard!
	}
}

ACTOR Future<Void> restoreShards(StorageServer* data,
                                 Version version,
                                 RangeResult storageShards,
                                 RangeResult assignedShards,
                                 RangeResult availableShards) {
	TraceEvent(SevInfo, "StorageServerRestoreShardsBegin", data->thisServerID)
	    .detail("StorageShard", storageShards.size())
	    .detail("Version", version);

	state int mLoc;
	for (mLoc = 0; mLoc < storageShards.size(); ++mLoc) {
		const KeyRangeRef shardRange(storageShards[mLoc].key.removePrefix(persistStorageServerShardKeys.begin),
		                             mLoc + 1 == storageShards.size() ? allKeys.end
		                                                              : storageShards[mLoc + 1].key.removePrefix(
		                                                                    persistStorageServerShardKeys.begin));
		StorageServerShard shard =
		    ObjectReader::fromStringRef<StorageServerShard>(storageShards[mLoc].value, IncludeVersion());
		shard.range = shardRange;
		TraceEvent(SevVerbose, "RestoreShardsStorageShard", data->thisServerID)
		    .detail("Range", shardRange)
		    .detail("StorageShard", shard.toString());

		// TODO(psm): Schedule deletion of finished moveInShard.
		const StorageServerShard::ShardState shardState = shard.getShardState();
		auto existingShards = data->shards.intersectingRanges(shardRange);
		for (auto it = existingShards.begin(); it != existingShards.end(); ++it) {
			TraceEvent(SevVerbose, "RestoreShardsIntersectingRange", data->thisServerID)
			    .detail("StorageShard", shard.toString())
			    .detail("IntersectingShardRange", it->value()->keys)
			    .detail("IntersectingShardState", it->value()->debugDescribeState())
			    .log();
			ASSERT(it->value()->notAssigned());
		}

		if (shardState == StorageServerShard::NotAssigned) {
			continue;
		}

		auto ranges = data->shards.getAffectedRangesAfterInsertion(shard.range, Reference<ShardInfo>());
		for (int i = 0; i < ranges.size(); i++) {
			KeyRangeRef& range = static_cast<KeyRangeRef&>(ranges[i]);
			TraceEvent(SevVerbose, "RestoreShardsInstallPhysicalShard", data->thisServerID)
			    .detail("Shard", shard.toString())
			    .detail("Range", range);
			if (range == shard.range) {
				data->addShard(ShardInfo::newShard(data, shard));
			} else {
				StorageServerShard rightShard = ranges[i].value->toStorageServerShard();
				rightShard.range = range;
				data->addShard(ShardInfo::newShard(data, rightShard));
			}
		}

		const bool nowAvailable = shard.getShardState() == StorageServerShard::ReadWrite;
		data->newestAvailableVersion.insert(shard.range, nowAvailable ? latestVersion : invalidVersion);

		wait(yield());
	}

	state int availableLoc;
	for (availableLoc = 0; availableLoc < availableShards.size(); availableLoc++) {
		KeyRangeRef shardRange(
		    availableShards[availableLoc].key.removePrefix(persistShardAvailableKeys.begin),
		    availableLoc + 1 == availableShards.size()
		        ? allKeys.end
		        : availableShards[availableLoc + 1].key.removePrefix(persistShardAvailableKeys.begin));
		ASSERT(!shardRange.empty());

		const bool nowAvailable = availableShards[availableLoc].value != "0"_sr;
		auto existingShards = data->shards.intersectingRanges(shardRange);
		for (auto it = existingShards.begin(); it != existingShards.end(); ++it) {
			TraceEvent(SevVerbose, "RestoreShardsValidateAvailable", data->thisServerID)
			    .detail("Range", shardRange)
			    .detail("Available", nowAvailable)
			    .detail("IntersectingShardRange", it->value()->keys)
			    .detail("IntersectingShardState", it->value()->debugDescribeState())
			    .log();
			if (nowAvailable) {
				ASSERT(it->value()->isReadable());
				ASSERT(data->newestAvailableVersion.allEqual(shardRange, latestVersion));
			}
		}

		wait(yield());
	}

	state int assignedLoc;
	for (assignedLoc = 0; assignedLoc < assignedShards.size(); ++assignedLoc) {
		KeyRangeRef shardRange(assignedShards[assignedLoc].key.removePrefix(persistShardAssignedKeys.begin),
		                       assignedLoc + 1 == assignedShards.size()
		                           ? allKeys.end
		                           : assignedShards[assignedLoc + 1].key.removePrefix(persistShardAssignedKeys.begin));
		ASSERT(!shardRange.empty());
		const bool nowAssigned = assignedShards[assignedLoc].value != "0"_sr;

		auto existingShards = data->shards.intersectingRanges(shardRange);
		for (auto it = existingShards.begin(); it != existingShards.end(); ++it) {
			TraceEvent(SevVerbose, "RestoreShardsValidateAssigned", data->thisServerID)
			    .detail("Range", shardRange)
			    .detail("Assigned", nowAssigned)
			    .detail("IntersectingShardRange", it->value()->keys)
			    .detail("IntersectingShardState", it->value()->debugDescribeState())
			    .log();

			ASSERT_EQ(it->value()->assigned(), nowAssigned);
			if (!nowAssigned) {
				ASSERT(data->newestAvailableVersion.allEqual(shardRange, invalidVersion));
			}
		}

		wait(yield());
	}

	TraceEvent(SevVerbose, "StorageServerRestoreShardsCoalesce", data->thisServerID).detail("Version", version);
	coalescePhysicalShards(data, allKeys);
	TraceEvent(SevVerbose, "StorageServerRestoreShardsValidate", data->thisServerID).detail("Version", version);
	validate(data, /*force=*/true);
	TraceEvent(SevInfo, "StorageServerRestoreShardsEnd", data->thisServerID).detail("Version", version);

	return Void();
}

// Finds any change feeds that no longer have shards on this server, and clean them up
void cleanUpChangeFeeds(StorageServer* data, const KeyRangeRef& keys, Version version) {
	std::map<Key, KeyRange> candidateFeeds;
	auto ranges = data->keyChangeFeed.intersectingRanges(keys);
	for (auto r : ranges) {
		for (auto feed : r.value()) {
			candidateFeeds[feed->id] = feed->range;
		}
	}
	for (auto f : candidateFeeds) {
		bool foundAssigned = false;
		auto shards = data->shards.intersectingRanges(f.second);
		for (auto shard : shards) {
			if (shard->value()->assigned()) {
				foundAssigned = true;
				break;
			}
		}

		if (!foundAssigned) {
			Version durableVersion = data->data().getLatestVersion();
			TraceEvent(SevDebug, "ChangeFeedCleanup", data->thisServerID)
			    .detail("FeedID", f.first)
			    .detail("Version", version)
			    .detail("DurableVersion", durableVersion);

			data->changeFeedCleanupDurable[f.first] = durableVersion;

			Key beginClearKey = f.first.withPrefix(persistChangeFeedKeys.begin);
			auto& mLV = data->addVersionToMutationLog(durableVersion);
			data->addMutationToMutationLog(
			    mLV, MutationRef(MutationRef::ClearRange, beginClearKey, keyAfter(beginClearKey)));
			++data->counters.kvSystemClearRanges;
			data->addMutationToMutationLog(mLV,
			                               MutationRef(MutationRef::ClearRange,
			                                           changeFeedDurableKey(f.first, 0),
			                                           changeFeedDurableKey(f.first, version)));

			// We can't actually remove this change feed fully until the mutations clearing its data become durable.
			// If the SS restarted at version R before the clearing mutations became durable at version D (R < D),
			// then the restarted SS would restore the change feed clients would be able to read data and would miss
			// mutations from versions [R, D), up until we got the private mutation triggering the cleanup again.

			auto feed = data->uidChangeFeed.find(f.first);
			if (feed != data->uidChangeFeed.end()) {
				feed->second->updateMetadataVersion(version);
				feed->second->removing = true;
				feed->second->moved(feed->second->range);
				feed->second->newMutations.trigger();
			}

			if (BUGGIFY) {
				data->maybeInjectTargetedRestart(durableVersion);
			}
		} else {
			// if just part of feed's range is moved away
			auto feed = data->uidChangeFeed.find(f.first);
			if (feed != data->uidChangeFeed.end()) {
				feed->second->moved(keys);
			}
		}
	}
}

void changeServerKeys(StorageServer* data,
                      const KeyRangeRef& keys,
                      bool nowAssigned,
                      Version version,
                      ChangeServerKeysContext context) {
	ASSERT(!keys.empty());

	// TraceEvent("ChangeServerKeys", data->thisServerID)
	//     .detail("KeyBegin", keys.begin)
	//     .detail("KeyEnd", keys.end)
	//     .detail("NowAssigned", nowAssigned)
	//     .detail("Version", version)
	//     .detail("Context", changeServerKeysContextName(context));
	validate(data);

	// TODO(alexmiller): Figure out how to selectively enable spammy data distribution events.
	DEBUG_KEY_RANGE(nowAssigned ? "KeysAssigned" : "KeysUnassigned", version, keys, data->thisServerID);

	bool isDifferent = false;
	auto existingShards = data->shards.intersectingRanges(keys);
	for (auto it = existingShards.begin(); it != existingShards.end(); ++it) {
		if (nowAssigned != it->value()->assigned()) {
			isDifferent = true;
			TraceEvent("CSKRangeDifferent", data->thisServerID)
			    .detail("KeyBegin", it->range().begin)
			    .detail("KeyEnd", it->range().end);
			break;
		}
	}
	if (!isDifferent) {
		// TraceEvent("CSKShortCircuit", data->thisServerID).detail("KeyBegin", keys.begin).detail("KeyEnd", keys.end);
		return;
	}

	// Save a backup of the ShardInfo references before we start messing with shards, in order to defer fetchKeys
	// cancellation (and its potential call to removeDataRange()) until shards is again valid
	std::vector<Reference<ShardInfo>> oldShards;
	auto os = data->shards.intersectingRanges(keys);
	for (auto r = os.begin(); r != os.end(); ++r)
		oldShards.push_back(r->value());

	// As addShard (called below)'s documentation requires, reinitialize any overlapping range(s)
	auto ranges = data->shards.getAffectedRangesAfterInsertion(
	    keys, Reference<ShardInfo>()); // null reference indicates the range being changed
	for (int i = 0; i < ranges.size(); i++) {
		if (!ranges[i].value) {
			ASSERT((KeyRangeRef&)ranges[i] == keys); // there shouldn't be any nulls except for the range being inserted
		} else if (ranges[i].value->notAssigned())
			data->addShard(ShardInfo::newNotAssigned(ranges[i]));
		else if (ranges[i].value->isReadable())
			data->addShard(ShardInfo::newReadWrite(ranges[i], data));
		else {
			ASSERT(ranges[i].value->adding);
			data->addShard(ShardInfo::newAdding(data, ranges[i]));
			CODE_PROBE(true, "ChangeServerKeys reFetchKeys");
		}
	}

	// Shard state depends on nowAssigned and whether the data is available (actually assigned in memory or on the disk)
	// up to the given version.  The latter depends on data->newestAvailableVersion, so loop over the ranges of that.
	// SOMEDAY: Could this just use shards?  Then we could explicitly do the removeDataRange here when an
	// adding/transferred shard is cancelled
	auto vr = data->newestAvailableVersion.intersectingRanges(keys);
	std::vector<std::pair<KeyRange, Version>> changeNewestAvailable;
	std::vector<KeyRange> removeRanges;
	std::vector<KeyRange> newEmptyRanges;
	for (auto r = vr.begin(); r != vr.end(); ++r) {
		KeyRangeRef range = keys & r->range();
		bool dataAvailable = r->value() == latestVersion || r->value() >= version;
		// TraceEvent("CSKRange", data->thisServerID)
		//     .detail("KeyBegin", range.begin)
		//     .detail("KeyEnd", range.end)
		//     .detail("Available", dataAvailable)
		//     .detail("NowAssigned", nowAssigned)
		//     .detail("NewestAvailable", r->value())
		//     .detail("ShardState0", data->shards[range.begin]->debugDescribeState());
		if (context == CSK_ASSIGN_EMPTY && !dataAvailable) {
			ASSERT(nowAssigned);
			TraceEvent("ChangeServerKeysAddEmptyRange", data->thisServerID)
			    .detail("Begin", range.begin)
			    .detail("End", range.end);
			newEmptyRanges.push_back(range);
			data->addShard(ShardInfo::newReadWrite(range, data));
		} else if (!nowAssigned) {
			if (dataAvailable) {
				ASSERT(r->value() ==
				       latestVersion); // Not that we care, but this used to be checked instead of dataAvailable
				ASSERT(data->mutableData().getLatestVersion() > version || context == CSK_RESTORE);
				changeNewestAvailable.emplace_back(range, version);
				removeRanges.push_back(range);
			}
			data->addShard(ShardInfo::newNotAssigned(range));
			data->watches.triggerRange(range.begin, range.end);
		} else if (!dataAvailable) {
			// SOMEDAY: Avoid restarting adding/transferred shards
			// bypass fetchkeys; shard is known empty at initial cluster version
			if (version == data->initialClusterVersion - 1) {
				TraceEvent("ChangeServerKeysInitialRange", data->thisServerID)
				    .detail("Begin", range.begin)
				    .detail("End", range.end);
				changeNewestAvailable.emplace_back(range, latestVersion);
				data->addShard(ShardInfo::newReadWrite(range, data));
				setAvailableStatus(data, range, true);
			} else {
				auto& shard = data->shards[range.begin];
				if (!shard->assigned() || shard->keys != range)
					data->addShard(ShardInfo::newAdding(data, range));
			}
		} else {
			changeNewestAvailable.emplace_back(range, latestVersion);
			data->addShard(ShardInfo::newReadWrite(range, data));
		}
	}
	// Update newestAvailableVersion when a shard becomes (un)available (in a separate loop to avoid invalidating vr
	// above)
	for (auto r = changeNewestAvailable.begin(); r != changeNewestAvailable.end(); ++r)
		data->newestAvailableVersion.insert(r->first, r->second);

	if (!nowAssigned)
		data->metrics.notifyNotReadable(keys);

	coalesceShards(data, KeyRangeRef(ranges[0].begin, ranges[ranges.size() - 1].end));

	// Now it is OK to do removeDataRanges, directly and through fetchKeys cancellation (and we have to do so before
	// validate())
	oldShards.clear();
	ranges.clear();
	for (auto r = removeRanges.begin(); r != removeRanges.end(); ++r) {
		removeDataRange(data, data->addVersionToMutationLog(data->data().getLatestVersion()), data->shards, *r);
		setAvailableStatus(data, *r, false);
	}

	// Clear the moving-in empty range, and set it available at the latestVersion.
	for (const auto& range : newEmptyRanges) {
		MutationRef clearRange(MutationRef::ClearRange, range.begin, range.end);
		data->addMutation(data->data().getLatestVersion(), true, clearRange, range, data->updateEagerReads);
		data->newestAvailableVersion.insert(range, latestVersion);
		setAvailableStatus(data, range, true);
		++data->counters.kvSystemClearRanges;
	}
	validate(data);

	if (!nowAssigned) {
		cleanUpChangeFeeds(data, keys, version);
	}
}

void changeServerKeysWithPhysicalShards(StorageServer* data,
                                        const KeyRangeRef& keys,
                                        const UID& dataMoveId,
                                        bool nowAssigned,
                                        Version version,
                                        ChangeServerKeysContext context) {
	ASSERT(!keys.empty());
	TraceEvent(SevDebug, "ChangeServerKeysWithPhysicalShards", data->thisServerID)
	    .detail("DataMoveID", dataMoveId)
	    .detail("Range", keys)
	    .detail("NowAssigned", nowAssigned)
	    .detail("Version", version)
	    .detail("Context", changeServerKeysContextName(context));

	validate(data);

	DEBUG_KEY_RANGE(nowAssigned ? "KeysAssigned" : "KeysUnassigned", version, keys, data->thisServerID);

	const uint64_t desiredId = dataMoveId.first();
	const Version cVer = version + 1;
	ASSERT(data->data().getLatestVersion() == cVer);

	// Save a backup of the ShardInfo references before we start messing with shards, in order to defer fetchKeys
	// cancellation (and its potential call to removeDataRange()) until shards is again valid
	std::vector<Reference<ShardInfo>> oldShards;
	auto os = data->shards.intersectingRanges(keys);
	for (auto r = os.begin(); r != os.end(); ++r) {
		oldShards.push_back(r->value());
	}

	auto ranges = data->shards.getAffectedRangesAfterInsertion(
	    keys,
	    Reference<ShardInfo>()); // null reference indicates the range being changed
	for (int i = 0; i < ranges.size(); i++) {
		const Reference<ShardInfo> currentShard = ranges[i].value;
		const KeyRangeRef currentRange = static_cast<KeyRangeRef>(ranges[i]);
		if (currentShard.isValid()) {
			TraceEvent(SevVerbose, "OverlappingPhysicalShard", data->thisServerID)
			    .detail("PhysicalShard", currentShard->toStorageServerShard().toString());
		}
		if (!currentShard.isValid()) {
			ASSERT(currentRange == keys); // there shouldn't be any nulls except for the range being inserted
		} else if (currentShard->notAssigned()) {
			ASSERT(nowAssigned); // Adding a new range to the server.
			StorageServerShard newShard = currentShard->toStorageServerShard();
			newShard.range = currentRange;
			data->addShard(ShardInfo::newShard(data, newShard));
			TraceEvent(SevVerbose, "SSSplitShardNotAssigned", data->thisServerID)
			    .detail("Range", keys)
			    .detail("NowAssigned", nowAssigned)
			    .detail("Version", cVer)
			    .detail("ResultingShard", newShard.toString());
		} else if (currentShard->isReadable()) {
			StorageServerShard newShard = currentShard->toStorageServerShard();
			newShard.range = currentRange;
			data->addShard(ShardInfo::newShard(data, newShard));
			TraceEvent(SevVerbose, "SSSplitShardReadable", data->thisServerID)
			    .detail("Range", keys)
			    .detail("NowAssigned", nowAssigned)
			    .detail("Version", cVer)
			    .detail("ResultingShard", newShard.toString());
		} else if (currentShard->adding) {
			ASSERT(!nowAssigned);
			StorageServerShard newShard = currentShard->toStorageServerShard();
			newShard.range = currentRange;
			// TODO(psm): Cancel or update the moving-in shard when physical shard move is enabled.
			data->addShard(ShardInfo::newShard(data, newShard));
			TraceEvent(SevVerbose, "SSSplitShardAdding", data->thisServerID)
			    .detail("Range", keys)
			    .detail("NowAssigned", nowAssigned)
			    .detail("Version", cVer)
			    .detail("ResultingShard", newShard.toString());
		} else {
			ASSERT(false);
		}
	}

	auto vr = data->shards.intersectingRanges(keys);
	std::vector<std::pair<KeyRange, Version>> changeNewestAvailable;
	std::vector<KeyRange> removeRanges;
	std::vector<KeyRange> newEmptyRanges;
	std::vector<StorageServerShard> updatedShards;
	int totalAssignedAtVer = 0;
	for (auto r = vr.begin(); r != vr.end(); ++r) {
		KeyRangeRef range = keys & r->range();
		const bool dataAvailable = r->value()->isReadable();
		TraceEvent(SevVerbose, "CSKPhysicalShard", data->thisServerID)
		    .detail("Range", range)
		    .detail("ExistingShardRange", r->range())
		    .detail("Available", dataAvailable)
		    .detail("NowAssigned", nowAssigned)
		    .detail("ShardState", r->value()->debugDescribeState());
		ASSERT(keys.contains(r->range()));
		if (context == CSK_ASSIGN_EMPTY && !dataAvailable) {
			ASSERT(nowAssigned);
			TraceEvent(SevVerbose, "ChangeServerKeysAddEmptyRange", data->thisServerID)
			    .detail("Range", range)
			    .detail("Version", cVer);
			newEmptyRanges.push_back(range);
			updatedShards.emplace_back(range, cVer, desiredId, desiredId, StorageServerShard::ReadWrite);
		} else if (!nowAssigned) {
			if (dataAvailable) {
				ASSERT(data->newestAvailableVersion[range.begin] ==
				       latestVersion); // Not that we care, but this used to be checked instead of dataAvailable
				ASSERT(data->mutableData().getLatestVersion() > version || context == CSK_RESTORE);
				changeNewestAvailable.emplace_back(range, version);
				removeRanges.push_back(range);
			}
			updatedShards.push_back(StorageServerShard::notAssigned(range, cVer));
			data->watches.triggerRange(range.begin, range.end);
			data->pendingRemoveRanges[cVer].push_back(range);
			// TODO(psm): When fetchKeys() is not used, make sure KV will remove the data, otherwise, removeDataShard()
			// here.
			TraceEvent(SevVerbose, "SSUnassignShard", data->thisServerID)
			    .detail("Range", range)
			    .detail("NowAssigned", nowAssigned)
			    .detail("Version", cVer)
			    .detail("NewShard", updatedShards.back().toString());
		} else if (!dataAvailable) {
			if (version == data->initialClusterVersion - 1) {
				TraceEvent(SevVerbose, "CSKWithPhysicalShardsSeedRange", data->thisServerID)
				    .detail("ShardID", desiredId)
				    .detail("Range", range);
				changeNewestAvailable.emplace_back(range, latestVersion);
				updatedShards.push_back(
				    StorageServerShard(range, version, desiredId, desiredId, StorageServerShard::ReadWrite));
				setAvailableStatus(data, range, true);
				// Note: The initial range is available, however, the shard won't be created in the storage engine
				// untill version is committed.
				data->pendingAddRanges[cVer].emplace_back(desiredId, range);
				TraceEvent(SevVerbose, "SSInitialShard", data->thisServerID)
				    .detail("Range", range)
				    .detail("NowAssigned", nowAssigned)
				    .detail("Version", cVer)
				    .detail("NewShard", updatedShards.back().toString());
			} else {
				auto& shard = data->shards[range.begin];
				if (!shard->assigned()) {
					updatedShards.push_back(
					    StorageServerShard(range, cVer, desiredId, desiredId, StorageServerShard::MovingIn));
					data->pendingAddRanges[cVer].emplace_back(desiredId, range);
					data->newestDirtyVersion.insert(range, cVer);
					TraceEvent(SevVerbose, "SSAssignShard", data->thisServerID)
					    .detail("Range", range)
					    .detail("NowAssigned", nowAssigned)
					    .detail("Version", cVer)
					    .detail("TotalAssignedAtVer", ++totalAssignedAtVer)
					    .detail("NewShard", updatedShards.back().toString());
				} else {
					ASSERT(shard->adding != nullptr);
					if (shard->desiredShardId != desiredId) {
						TraceEvent(SevError, "CSKConflictingMoveInShards", data->thisServerID)
						    .detail("DataMoveID", dataMoveId)
						    .detail("Range", range)
						    .detail("TargetShard", desiredId)
						    .detail("CurrentShard", shard->desiredShardId)
						    .detail("Version", cVer);
						// TODO(psm): Replace this with moveInShard->cancel().
						ASSERT(false);
					} else {
						TraceEvent(SevVerbose, "CSKMoveInToSameShard", data->thisServerID)
						    .detail("DataMoveID", dataMoveId)
						    .detailf("TargetShard", "%016llx", desiredId)
						    .detail("MoveRange", keys)
						    .detail("Range", range)
						    .detail("ExistingShardRange", shard->keys)
						    .detail("Version", cVer);
					}
				}
			}
		} else {
			updatedShards.push_back(StorageServerShard(
			    range, cVer, data->shards[range.begin]->shardId, desiredId, StorageServerShard::ReadWrite));
			changeNewestAvailable.emplace_back(range, latestVersion);
			TraceEvent(SevVerbose, "SSAssignShardAlreadyAvailable", data->thisServerID)
			    .detail("Range", range)
			    .detail("NowAssigned", nowAssigned)
			    .detail("Version", cVer)
			    .detail("NewShard", updatedShards.back().toString());
		}
	}

	for (const auto& shard : updatedShards) {
		data->addShard(ShardInfo::newShard(data, shard));
		updateStorageShard(data, shard);
	}

	// Update newestAvailableVersion when a shard becomes (un)available (in a separate loop to avoid invalidating vr
	// above)
	for (auto r = changeNewestAvailable.begin(); r != changeNewestAvailable.end(); ++r) {
		data->newestAvailableVersion.insert(r->first, r->second);
	}

	if (!nowAssigned) {
		data->metrics.notifyNotReadable(keys);
	}

	coalescePhysicalShards(data, KeyRangeRef(ranges[0].begin, ranges[ranges.size() - 1].end));

	// Now it is OK to do removeDataRanges, directly and through fetchKeys cancellation (and we have to do so before
	// validate())
	oldShards.clear();
	ranges.clear();
	for (auto r = removeRanges.begin(); r != removeRanges.end(); ++r) {
		removeDataRange(data, data->addVersionToMutationLog(data->data().getLatestVersion()), data->shards, *r);
		setAvailableStatus(data, *r, false);
	}

	// Clear the moving-in empty range, and set it available at the latestVersion.
	for (const auto& range : newEmptyRanges) {
		MutationRef clearRange(MutationRef::ClearRange, range.begin, range.end);
		data->addMutation(data->data().getLatestVersion(), true, clearRange, range, data->updateEagerReads);
		data->newestAvailableVersion.insert(range, latestVersion);
		setAvailableStatus(data, range, true);
		++data->counters.kvSystemClearRanges;
	}
	validate(data);

	// find any change feeds that no longer have shards on this server, and clean them up
	if (!nowAssigned) {
		cleanUpChangeFeeds(data, keys, version);
	}
}

void rollback(StorageServer* data, Version rollbackVersion, Version nextVersion) {
	CODE_PROBE(true, "call to shard rollback");
	DEBUG_KEY_RANGE("Rollback", rollbackVersion, allKeys, data->thisServerID);

	// We used to do a complicated dance to roll back in MVCC history.  It's much simpler, and more testable,
	// to simply restart the storage server actor and restore from the persistent disk state, and then roll
	// forward from the TLog's history.  It's not quite as efficient, but we rarely have to do this in practice.

	// FIXME: This code is relying for liveness on an undocumented property of the log system implementation: that after
	// a rollback the rolled back versions will eventually be missing from the peeked log.  A more sophisticated
	// approach would be to make the rollback range durable and, after reboot, skip over those versions if they appear
	// in peek results.

	throw please_reboot();
}

void StorageServer::addMutation(Version version,
                                bool fromFetch,
                                MutationRef const& mutation,
                                KeyRangeRef const& shard,
                                UpdateEagerReadInfo* eagerReads) {
	MutationRef expanded = mutation;
	MutationRef
	    nonExpanded; // need to keep non-expanded but atomic converted version of clear mutations for change feeds
	auto& mLog = addVersionToMutationLog(version);

	if (!convertAtomicOp(expanded, data(), eagerReads, mLog.arena())) {
		return;
	}
	if (expanded.type == MutationRef::ClearRange) {
		nonExpanded = expanded;
		expandClear(expanded, data(), eagerReads, shard.end);
	}
	expanded = addMutationToMutationLog(mLog, expanded);
	DEBUG_MUTATION("applyMutation", version, expanded, thisServerID)
	    .detail("ShardBegin", shard.begin)
	    .detail("ShardEnd", shard.end);

	if (!fromFetch) {
		// have to do change feed before applyMutation because nonExpanded wasn't copied into the mutation log arena,
		// and thus would go out of scope if it wasn't copied into the change feed arena
		applyChangeFeedMutation(this, expanded.type == MutationRef::ClearRange ? nonExpanded : expanded, version);
	}
	applyMutation(this, expanded, mLog.arena(), mutableData(), version);

	// printf("\nSSUpdate: Printing versioned tree after applying mutation\n");
	// mutableData().printTree(version);
}

struct OrderByVersion {
	bool operator()(const VerUpdateRef& a, const VerUpdateRef& b) {
		if (a.version != b.version)
			return a.version < b.version;
		if (a.isPrivateData != b.isPrivateData)
			return a.isPrivateData;
		return false;
	}
};

class StorageUpdater {
public:
	StorageUpdater()
	  : currentVersion(invalidVersion), fromVersion(invalidVersion), restoredVersion(invalidVersion),
	    processedStartKey(false), processedCacheStartKey(false) {}
	StorageUpdater(Version fromVersion, Version restoredVersion)
	  : currentVersion(fromVersion), fromVersion(fromVersion), restoredVersion(restoredVersion),
	    processedStartKey(false), processedCacheStartKey(false) {}

	void applyMutation(StorageServer* data, MutationRef const& m, Version ver, bool fromFetch) {
		//TraceEvent("SSNewVersion", data->thisServerID).detail("VerWas", data->mutableData().latestVersion).detail("ChVer", ver);

		if (currentVersion != ver) {
			fromVersion = currentVersion;
			currentVersion = ver;
			data->mutableData().createNewVersion(ver);
		}

		if (m.param1.startsWith(systemKeys.end)) {
			if ((m.type == MutationRef::SetValue) && m.param1.substr(1).startsWith(storageCachePrefix)) {
				applyPrivateCacheData(data, m);
			} else if ((m.type == MutationRef::SetValue) && m.param1.substr(1).startsWith(checkpointPrefix)) {
				registerPendingCheckpoint(data, m, ver);
			} else {
				applyPrivateData(data, ver, m);
			}
		} else {
			if (MUTATION_TRACKING_ENABLED) {
				DEBUG_MUTATION("SSUpdateMutation", ver, m, data->thisServerID).detail("FromFetch", fromFetch);
			}

			splitMutation(data, data->shards, m, ver, fromFetch);
		}

		if (data->otherError.getFuture().isReady())
			data->otherError.getFuture().get();
	}

	Version currentVersion;

private:
	Version fromVersion;
	Version restoredVersion;

	KeyRef startKey;
	bool nowAssigned;
	bool emptyRange;
	UID dataMoveId;
	bool processedStartKey;

	KeyRef cacheStartKey;
	bool processedCacheStartKey;

	void applyPrivateData(StorageServer* data, Version ver, MutationRef const& m) {
		TraceEvent(SevDebug, "SSPrivateMutation", data->thisServerID).detail("Mutation", m).detail("Version", ver);

		if (processedStartKey) {
			// Because of the implementation of the krm* functions, we expect changes in pairs, [begin,end)
			// We can also ignore clearRanges, because they are always accompanied by such a pair of sets with the same
			// keys
			ASSERT(m.type == MutationRef::SetValue && m.param1.startsWith(data->sk));
			KeyRangeRef keys(startKey.removePrefix(data->sk), m.param1.removePrefix(data->sk));

			// ignore data movements for tss in quarantine
			if (!data->isTSSInQuarantine()) {
				const ChangeServerKeysContext context = emptyRange ? CSK_ASSIGN_EMPTY : CSK_UPDATE;
				if (data->shardAware) {
					setAssignedStatus(data, keys, nowAssigned);
					TraceEvent(SevDebug, "SSSetAssignedStatus", data->thisServerID)
					    .detail("Range", keys)
					    .detail("NowAssigned", nowAssigned)
					    .detail("Version", ver);
					changeServerKeysWithPhysicalShards(
					    data, keys, dataMoveId, nowAssigned, currentVersion - 1, context);
				} else {
					// add changes in shard assignment to the mutation log
					setAssignedStatus(data, keys, nowAssigned);

					// The changes for version have already been received (and are being processed now).  We need to
					// fetch the data for change.version-1 (changes from versions < change.version) If emptyRange, treat
					// the shard as empty, see removeKeysFromFailedServer() for more details about this scenario.
					changeServerKeys(data, keys, nowAssigned, currentVersion - 1, context);
				}
			}

			processedStartKey = false;
		} else if (m.type == MutationRef::SetValue && m.param1.startsWith(data->sk)) {
			// Because of the implementation of the krm* functions, we expect changes in pairs, [begin,end)
			// We can also ignore clearRanges, because they are always accompanied by such a pair of sets with the same
			// keys
			startKey = m.param1;
			decodeServerKeysValue(m.param2, nowAssigned, emptyRange, dataMoveId);
			processedStartKey = true;
		} else if (m.type == MutationRef::SetValue && m.param1 == lastEpochEndPrivateKey) {
			// lastEpochEnd transactions are guaranteed by the master to be alone in their own batch (version)
			// That means we don't have to worry about the impact on changeServerKeys
			// ASSERT( /*isFirstVersionUpdateFromTLog && */!std::next(it) );

			Version rollbackVersion;
			BinaryReader br(m.param2, Unversioned());
			br >> rollbackVersion;

			if (rollbackVersion < fromVersion && rollbackVersion > restoredVersion) {
				CODE_PROBE(true, "ShardApplyPrivateData shard rollback");
				TraceEvent(SevWarn, "Rollback", data->thisServerID)
				    .detail("FromVersion", fromVersion)
				    .detail("ToVersion", rollbackVersion)
				    .detail("AtVersion", currentVersion)
				    .detail("RestoredVersion", restoredVersion)
				    .detail("StorageVersion", data->storageVersion());
				ASSERT(rollbackVersion >= data->storageVersion());
				rollback(data, rollbackVersion, currentVersion);
			} else {
				TraceEvent(SevDebug, "RollbackSkip", data->thisServerID)
				    .detail("FromVersion", fromVersion)
				    .detail("ToVersion", rollbackVersion)
				    .detail("AtVersion", currentVersion)
				    .detail("RestoredVersion", restoredVersion)
				    .detail("StorageVersion", data->storageVersion());
			}
			for (auto& it : data->uidChangeFeed) {
				if (!it.second->removing && currentVersion < it.second->stopVersion) {
					it.second->mutations.push_back(MutationsAndVersionRef(currentVersion, rollbackVersion));
					it.second->mutations.back().mutations.push_back_deep(it.second->mutations.back().arena(), m);
					data->currentChangeFeeds.insert(it.first);
				}
			}

			data->recoveryVersionSkips.emplace_back(rollbackVersion, currentVersion - rollbackVersion);
		} else if (m.type == MutationRef::SetValue && m.param1 == killStoragePrivateKey) {
			TraceEvent("StorageServerWorkerRemoved", data->thisServerID).detail("Reason", "KillStorage");
			throw worker_removed();
		} else if ((m.type == MutationRef::SetValue || m.type == MutationRef::ClearRange) &&
		           m.param1.substr(1).startsWith(serverTagPrefix)) {
			UID serverTagKey = decodeServerTagKey(m.param1.substr(1));
			bool matchesThisServer = serverTagKey == data->thisServerID;
			bool matchesTssPair = data->isTss() ? serverTagKey == data->tssPairID.get() : false;
			// Remove SS if another SS is now assigned our tag, or this server was removed by deleting our tag entry
			// Since TSS don't have tags, they check for their pair's tag. If a TSS is in quarantine, it will stick
			// around until its pair is removed or it is finished quarantine.
			if ((m.type == MutationRef::SetValue &&
			     ((!data->isTss() && !matchesThisServer) || (data->isTss() && !matchesTssPair))) ||
			    (m.type == MutationRef::ClearRange &&
			     ((!data->isTSSInQuarantine() && matchesThisServer) || (data->isTss() && matchesTssPair)))) {
				TraceEvent("StorageServerWorkerRemoved", data->thisServerID)
				    .detail("Reason", "ServerTag")
				    .detail("MutationType", getTypeString(m.type))
				    .detail("TagMatches", matchesThisServer)
				    .detail("IsTSS", data->isTss());
				throw worker_removed();
			}
			if (!data->isTss() && m.type == MutationRef::ClearRange && data->ssPairID.present() &&
			    serverTagKey == data->ssPairID.get()) {
				data->clearSSWithTssPair();
				// Add ss pair id change to mutation log to make durable
				auto& mLV = data->addVersionToMutationLog(data->data().getLatestVersion());
				data->addMutationToMutationLog(
				    mLV, MutationRef(MutationRef::ClearRange, persistSSPairID, keyAfter(persistSSPairID)));
			}
		} else if (m.type == MutationRef::SetValue && m.param1 == rebootWhenDurablePrivateKey) {
			data->rebootAfterDurableVersion = currentVersion;
			TraceEvent("RebootWhenDurableSet", data->thisServerID)
			    .detail("DurableVersion", data->durableVersion.get())
			    .detail("RebootAfterDurableVersion", data->rebootAfterDurableVersion);
		} else if (m.type == MutationRef::SetValue && m.param1 == primaryLocalityPrivateKey) {
			data->primaryLocality = BinaryReader::fromStringRef<int8_t>(m.param2, Unversioned());
			auto& mLV = data->addVersionToMutationLog(data->data().getLatestVersion());
			data->addMutationToMutationLog(mLV, MutationRef(MutationRef::SetValue, persistPrimaryLocality, m.param2));
		} else if (m.type == MutationRef::SetValue && m.param1.startsWith(changeFeedPrivatePrefix)) {
			Key changeFeedId = m.param1.removePrefix(changeFeedPrivatePrefix);
			KeyRange changeFeedRange;
			Version popVersion;
			ChangeFeedStatus status;
			std::tie(changeFeedRange, popVersion, status) = decodeChangeFeedValue(m.param2);
			auto feed = data->uidChangeFeed.find(changeFeedId);

			TraceEvent(SevDebug, "ChangeFeedPrivateMutation", data->thisServerID)
			    .detail("FeedID", changeFeedId)
			    .detail("Range", changeFeedRange)
			    .detail("Version", currentVersion)
			    .detail("PopVersion", popVersion)
			    .detail("Status", status);

			// Because of data moves, we can get mutations operating on a change feed we don't yet know about, because
			// the metadata fetch hasn't started yet
			bool createdFeed = false;
			if (feed == data->uidChangeFeed.end() && status != ChangeFeedStatus::CHANGE_FEED_DESTROY) {
				createdFeed = true;

				Reference<ChangeFeedInfo> changeFeedInfo(new ChangeFeedInfo());
				changeFeedInfo->range = changeFeedRange;
				changeFeedInfo->id = changeFeedId;
				if (status == ChangeFeedStatus::CHANGE_FEED_CREATE && popVersion == invalidVersion) {
					// for a create, the empty version should be now, otherwise it will be set in a later pop
					changeFeedInfo->emptyVersion = currentVersion - 1;
				} else {
					CODE_PROBE(true, "SS got non-create change feed private mutation before move created its metadata");
					changeFeedInfo->emptyVersion = invalidVersion;
				}
				changeFeedInfo->metadataCreateVersion = currentVersion;
				data->uidChangeFeed[changeFeedId] = changeFeedInfo;

				feed = data->uidChangeFeed.find(changeFeedId);
				ASSERT(feed != data->uidChangeFeed.end());

				TraceEvent(SevDebug, "AddingChangeFeed", data->thisServerID)
				    .detail("FeedID", changeFeedId)
				    .detail("Range", changeFeedRange)
				    .detail("EmptyVersion", feed->second->emptyVersion);

				auto rs = data->keyChangeFeed.modify(changeFeedRange);
				for (auto r = rs.begin(); r != rs.end(); ++r) {
					r->value().push_back(changeFeedInfo);
				}
				data->keyChangeFeed.coalesce(changeFeedRange.contents());
			} else if (feed != data->uidChangeFeed.end() && feed->second->removing && !feed->second->destroyed &&
			           status != ChangeFeedStatus::CHANGE_FEED_DESTROY) {
				// Because we got a private mutation for this change feed, the feed must have moved back after being
				// moved away. Normally we would later find out about this via a fetch, but in the particular case where
				// the private mutation is the creation of the change feed, and the following race occurred, we must
				// refresh it here:
				// 1. This SS found out about the feed from a fetch, from a SS with a higher version that already got
				// the feed create mutation
				// 2. The shard was moved away
				// 3. The shard was moved back, and this SS fetched change feed metadata from a different SS that did
				// not yet recieve the private mutation, so the feed was not refreshed
				// 4. This SS gets the private mutation, the feed is still marked as removing
				TraceEvent(SevDebug, "ResetChangeFeedInfoFromPrivateMutation", data->thisServerID)
				    .detail("FeedID", changeFeedId)
				    .detail("Range", changeFeedRange)
				    .detail("Version", currentVersion);

				CODE_PROBE(true, "private mutation for feed scheduled for deletion! Un-mark it as removing");

				feed->second->removing = false;
				// reset fetch versions because everything previously fetched was cleaned up
				feed->second->fetchVersion = invalidVersion;
				feed->second->durableFetchVersion = NotifiedVersion();
			}
			if (feed != data->uidChangeFeed.end()) {
				feed->second->updateMetadataVersion(currentVersion);
			}

			bool popMutationLog = false;
			bool addMutationToLog = false;
			if (popVersion != invalidVersion && status != ChangeFeedStatus::CHANGE_FEED_DESTROY) {
				// pop the change feed at pop version, no matter what state it is in
				if (popVersion - 1 > feed->second->emptyVersion) {
					feed->second->emptyVersion = popVersion - 1;
					while (!feed->second->mutations.empty() && feed->second->mutations.front().version < popVersion) {
						feed->second->mutations.pop_front();
					}
					if (feed->second->storageVersion != invalidVersion) {
						++data->counters.kvSystemClearRanges;
						// do this clear in the mutation log, as we want it to be committed consistently with the
						// popVersion update
						popMutationLog = true;
						if (popVersion > feed->second->storageVersion) {
							feed->second->storageVersion = invalidVersion;
							feed->second->durableVersion = invalidVersion;
						}
					}
					if (!feed->second->destroyed) {
						// if feed is destroyed, adding an extra mutation here would re-create it if SS restarted
						addMutationToLog = true;
					}
				}

			} else if (status == ChangeFeedStatus::CHANGE_FEED_CREATE && createdFeed) {
				TraceEvent(SevDebug, "CreatingChangeFeed", data->thisServerID)
				    .detail("FeedID", changeFeedId)
				    .detail("Range", changeFeedRange)
				    .detail("Version", currentVersion);
				// no-op, already created metadata
				addMutationToLog = true;
			}
			if (status == ChangeFeedStatus::CHANGE_FEED_STOP && currentVersion < feed->second->stopVersion) {
				TraceEvent(SevDebug, "StoppingChangeFeed", data->thisServerID)
				    .detail("FeedID", changeFeedId)
				    .detail("Range", changeFeedRange)
				    .detail("Version", currentVersion);
				feed->second->stopVersion = currentVersion;
				addMutationToLog = true;
			}
			if (status == ChangeFeedStatus::CHANGE_FEED_DESTROY && !createdFeed && feed != data->uidChangeFeed.end()) {
				TraceEvent(SevDebug, "DestroyingChangeFeed", data->thisServerID)
				    .detail("FeedID", changeFeedId)
				    .detail("Range", changeFeedRange)
				    .detail("Version", currentVersion);
				Key beginClearKey = changeFeedId.withPrefix(persistChangeFeedKeys.begin);
				Version cleanupVersion = data->data().getLatestVersion();
				auto& mLV = data->addVersionToMutationLog(cleanupVersion);
				data->addMutationToMutationLog(
				    mLV, MutationRef(MutationRef::ClearRange, beginClearKey, keyAfter(beginClearKey)));
				++data->counters.kvSystemClearRanges;
				data->addMutationToMutationLog(mLV,
				                               MutationRef(MutationRef::ClearRange,
				                                           changeFeedDurableKey(feed->second->id, 0),
				                                           changeFeedDurableKey(feed->second->id, currentVersion)));
				++data->counters.kvSystemClearRanges;

				feed->second->destroy(currentVersion);
				data->changeFeedCleanupDurable[feed->first] = cleanupVersion;

				if (BUGGIFY) {
					data->maybeInjectTargetedRestart(cleanupVersion);
				}
			}

			if (status == ChangeFeedStatus::CHANGE_FEED_DESTROY) {
				for (auto& it : data->changeFeedDestroys) {
					it.second.send(changeFeedId);
				}
			}

			if (addMutationToLog) {
				Version logV = data->data().getLatestVersion();
				auto& mLV = data->addVersionToMutationLog(logV);
				data->addMutationToMutationLog(
				    mLV,
				    MutationRef(MutationRef::SetValue,
				                persistChangeFeedKeys.begin.toString() + changeFeedId.toString(),
				                changeFeedSSValue(feed->second->range,
				                                  feed->second->emptyVersion + 1,
				                                  feed->second->stopVersion,
				                                  feed->second->metadataVersion)));
				if (popMutationLog) {
					++data->counters.kvSystemClearRanges;
					data->addMutationToMutationLog(mLV,
					                               MutationRef(MutationRef::ClearRange,
					                                           changeFeedDurableKey(feed->second->id, 0),
					                                           changeFeedDurableKey(feed->second->id, popVersion)));
				}
				if (BUGGIFY) {
					data->maybeInjectTargetedRestart(logV);
				}
			}
		} else if ((m.type == MutationRef::SetValue || m.type == MutationRef::ClearRange) &&
		           m.param1.startsWith(TenantMetadata::tenantMapPrivatePrefix())) {
			if (m.type == MutationRef::SetValue) {
				data->insertTenant(
				    m.param1.removePrefix(TenantMetadata::tenantMapPrivatePrefix()), m.param2, currentVersion);
			} else if (m.type == MutationRef::ClearRange) {
				data->clearTenants(m.param1.removePrefix(TenantMetadata::tenantMapPrivatePrefix()),
				                   m.param2.removePrefix(TenantMetadata::tenantMapPrivatePrefix()),
				                   currentVersion);
			}
		} else if (m.param1.substr(1).startsWith(tssMappingKeys.begin) &&
		           (m.type == MutationRef::SetValue || m.type == MutationRef::ClearRange)) {
			if (!data->isTss()) {
				UID ssId = TupleCodec<UID>::unpack(m.param1.substr(1).removePrefix(tssMappingKeys.begin));
				ASSERT(ssId == data->thisServerID);
				// Add ss pair id change to mutation log to make durable
				auto& mLV = data->addVersionToMutationLog(data->data().getLatestVersion());
				if (m.type == MutationRef::SetValue) {
					UID tssId = TupleCodec<UID>::unpack(m.param2);
					data->setSSWithTssPair(tssId);
					data->addMutationToMutationLog(mLV,
					                               MutationRef(MutationRef::SetValue,
					                                           persistSSPairID,
					                                           BinaryWriter::toValue(tssId, Unversioned())));
				} else {
					data->clearSSWithTssPair();
					data->addMutationToMutationLog(
					    mLV, MutationRef(MutationRef::ClearRange, persistSSPairID, keyAfter(persistSSPairID)));
				}
			}
		} else if (m.param1.substr(1).startsWith(tssQuarantineKeys.begin) &&
		           (m.type == MutationRef::SetValue || m.type == MutationRef::ClearRange)) {
			if (data->isTss()) {
				UID ssId = decodeTssQuarantineKey(m.param1.substr(1));
				ASSERT(ssId == data->thisServerID);
				if (m.type == MutationRef::SetValue) {
					CODE_PROBE(true, "Putting TSS in quarantine");
					TraceEvent(SevWarn, "TSSQuarantineStart", data->thisServerID).log();
					data->startTssQuarantine();
				} else {
					TraceEvent(SevWarn, "TSSQuarantineStop", data->thisServerID).log();
					TraceEvent("StorageServerWorkerRemoved", data->thisServerID).detail("Reason", "TSSQuarantineStop");
					// dipose of this TSS
					throw worker_removed();
				}
			}
		} else {
			ASSERT(false); // Unknown private mutation
		}
	}

	void applyPrivateCacheData(StorageServer* data, MutationRef const& m) {
		//TraceEvent(SevDebug, "SSPrivateCacheMutation", data->thisServerID).detail("Mutation", m);

		if (processedCacheStartKey) {
			// Because of the implementation of the krm* functions, we expect changes in pairs, [begin,end)
			ASSERT((m.type == MutationRef::SetValue) && m.param1.substr(1).startsWith(storageCachePrefix));
			KeyRangeRef keys(cacheStartKey.removePrefix(systemKeys.begin).removePrefix(storageCachePrefix),
			                 m.param1.removePrefix(systemKeys.begin).removePrefix(storageCachePrefix));
			data->cachedRangeMap.insert(keys, true);

			// Figure out the affected shard ranges and maintain the cached key-range information in the in-memory map
			// TODO revisit- we are not splitting the cached ranges based on shards as of now.
			if (0) {
				auto cachedRanges = data->shards.intersectingRanges(keys);
				for (auto shard = cachedRanges.begin(); shard != cachedRanges.end(); ++shard) {
					KeyRangeRef intersectingRange = shard.range() & keys;
					TraceEvent(SevDebug, "SSPrivateCacheMutationInsertUnexpected", data->thisServerID)
					    .detail("Begin", intersectingRange.begin)
					    .detail("End", intersectingRange.end);
					data->cachedRangeMap.insert(intersectingRange, true);
				}
			}
			processedStartKey = false;
		} else if ((m.type == MutationRef::SetValue) && m.param1.substr(1).startsWith(storageCachePrefix)) {
			// Because of the implementation of the krm* functions, we expect changes in pairs, [begin,end)
			cacheStartKey = m.param1;
			processedCacheStartKey = true;
		} else {
			ASSERT(false); // Unknown private mutation
		}
	}

	// Registers a pending checkpoint request, it will be fullfilled when the desired version is durable.
	void registerPendingCheckpoint(StorageServer* data, const MutationRef& m, Version ver) {
		CheckpointMetaData checkpoint = decodeCheckpointValue(m.param2);
		ASSERT(checkpoint.getState() == CheckpointMetaData::Pending);
		const UID checkpointID = decodeCheckpointKey(m.param1.substr(1));
		checkpoint.version = ver;
		data->pendingCheckpoints[ver].push_back(checkpoint);

		auto& mLV = data->addVersionToMutationLog(ver);
		const Key pendingCheckpointKey(persistPendingCheckpointKeys.begin.toString() + checkpointID.toString());
		data->addMutationToMutationLog(
		    mLV, MutationRef(MutationRef::SetValue, pendingCheckpointKey, checkpointValue(checkpoint)));

		TraceEvent("RegisterPendingCheckpoint", data->thisServerID)
		    .detail("Key", pendingCheckpointKey)
		    .detail("Checkpoint", checkpoint.toString());
	}
};

bool StorageServer::insertTenant(TenantNameRef tenantName, TenantMapEntry tenantEntry, Version version) {
	if (version >= tenantMap.getLatestVersion()) {
		tenantMap.createNewVersion(version);
		tenantPrefixIndex->createNewVersion(version);

		tenantMap.insert(tenantName, tenantEntry);
		tenantPrefixIndex->insert(tenantEntry.prefix, tenantName);

		TraceEvent("InsertTenant", thisServerID).detail("Tenant", tenantName).detail("Version", version);
		return true;
	} else {
		return false;
	}
}

void StorageServer::insertTenant(TenantNameRef tenantName, ValueRef value, Version version) {
	if (insertTenant(tenantName, TenantMapEntry::decode(value), version)) {
		auto& mLV = addVersionToMutationLog(version);
		addMutationToMutationLog(
		    mLV, MutationRef(MutationRef::SetValue, tenantName.withPrefix(persistTenantMapKeys.begin), value));
	}
}

void StorageServer::clearTenants(TenantNameRef startTenant, TenantNameRef endTenant, Version version) {
	if (version >= tenantMap.getLatestVersion()) {
		tenantMap.createNewVersion(version);
		tenantPrefixIndex->createNewVersion(version);

		auto view = tenantMap.at(version);
		for (auto itr = view.lower_bound(startTenant); itr != view.lower_bound(endTenant); ++itr) {
			// Trigger any watches on the prefix associated with the tenant.
			watches.triggerRange(itr->prefix, strinc(itr->prefix));
			tenantPrefixIndex->erase(itr->prefix);
			TraceEvent("EraseTenant", thisServerID).detail("Tenant", itr.key()).detail("Version", version);
		}

		tenantMap.erase(startTenant, endTenant);

		auto& mLV = addVersionToMutationLog(version);
		addMutationToMutationLog(mLV,
		                         MutationRef(MutationRef::ClearRange,
		                                     startTenant.withPrefix(persistTenantMapKeys.begin),
		                                     endTenant.withPrefix(persistTenantMapKeys.begin)));
	}
}

ACTOR Future<Void> tssDelayForever() {
	loop {
		wait(delay(5.0));
		if (g_simulator->speedUpSimulation) {
			return Void();
		}
	}
}

ACTOR Future<Void> update(StorageServer* data, bool* pReceivedUpdate) {
	state double updateStart = g_network->timer();
	state double start;
	try {

		// If we are disk bound and durableVersion is very old, we need to block updates or we could run out of
		// memory. This is often referred to as the storage server e-brake (emergency brake)

		// We allow the storage server to make some progress between e-brake periods, referred to as "overage", in
		// order to ensure that it advances desiredOldestVersion enough for updateStorage to make enough progress on
		// freeing up queue size. We also increase these limits if speed up simulation was set IF they were buggified to
		// a very small value.
		state int64_t hardLimit = SERVER_KNOBS->STORAGE_HARD_LIMIT_BYTES;
		state int64_t hardLimitOverage = SERVER_KNOBS->STORAGE_HARD_LIMIT_BYTES_OVERAGE;
		if (g_network->isSimulated() && g_simulator->speedUpSimulation) {
			hardLimit = SERVER_KNOBS->STORAGE_HARD_LIMIT_BYTES_SPEED_UP_SIM;
			hardLimitOverage = SERVER_KNOBS->STORAGE_HARD_LIMIT_BYTES_OVERAGE_SPEED_UP_SIM;
		}
		state double waitStartT = 0;
		if (data->queueSize() >= hardLimit && data->durableVersion.get() < data->desiredOldestVersion.get() &&
		    ((data->desiredOldestVersion.get() - SERVER_KNOBS->STORAGE_HARD_LIMIT_VERSION_OVERAGE >
		      data->lastDurableVersionEBrake) ||
		     (data->counters.bytesInput.getValue() - hardLimitOverage > data->lastBytesInputEBrake))) {

			while (data->queueSize() >= hardLimit && data->durableVersion.get() < data->desiredOldestVersion.get()) {
				if (now() - waitStartT >= 1) {
					TraceEvent(SevWarn, "StorageServerUpdateLag", data->thisServerID)
					    .detail("Version", data->version.get())
					    .detail("DurableVersion", data->durableVersion.get())
					    .detail("DesiredOldestVersion", data->desiredOldestVersion.get())
					    .detail("QueueSize", data->queueSize())
					    .detail("LastBytesInputEBrake", data->lastBytesInputEBrake)
					    .detail("LastDurableVersionEBrake", data->lastDurableVersionEBrake);
					waitStartT = now();
				}

				data->behind = true;
				wait(delayJittered(.005, TaskPriority::TLogPeekReply));
			}
			data->lastBytesInputEBrake = data->counters.bytesInput.getValue();
			data->lastDurableVersionEBrake = data->durableVersion.get();
		}

		if (g_network->isSimulated() && data->isTss() && g_simulator->tssMode == ISimulator::TSSMode::EnabledAddDelay &&
		    !g_simulator->speedUpSimulation && data->tssFaultInjectTime.present() &&
		    data->tssFaultInjectTime.get() < now()) {
			if (deterministicRandom()->random01() < 0.01) {
				TraceEvent(SevWarnAlways, "TSSInjectDelayForever", data->thisServerID).log();
				// small random chance to just completely get stuck here, each tss should eventually hit this in
				// this mode
				wait(tssDelayForever());
			} else {
				// otherwise pause for part of a second
				double delayTime = deterministicRandom()->random01();
				TraceEvent(SevWarnAlways, "TSSInjectDelay", data->thisServerID).detail("Delay", delayTime);
				wait(delay(delayTime));
			}
		}

		if (data->maybeInjectDelay()) {
			wait(delay(deterministicRandom()->random01() * 10.0));
		}

		while (data->byteSampleClearsTooLarge.get()) {
			wait(data->byteSampleClearsTooLarge.onChange());
		}

		state Reference<ILogSystem::IPeekCursor> cursor = data->logCursor;

		state double beforeTLogCursorReads = now();
		loop {
			wait(cursor->getMore());
			if (!cursor->isExhausted()) {
				break;
			}
		}
		data->tlogCursorReadsLatencyHistogram->sampleSeconds(now() - beforeTLogCursorReads);
		if (cursor->popped() > 0) {
			TraceEvent("StorageServerWorkerRemoved", data->thisServerID)
			    .detail("Reason", "PeekPoppedTLogData")
			    .detail("Version", cursor->popped());
			throw worker_removed();
		}

		++data->counters.updateBatches;
		data->lastTLogVersion = cursor->getMaxKnownVersion();
		if (cursor->getMinKnownCommittedVersion() > data->knownCommittedVersion.get()) {
			data->knownCommittedVersion.set(cursor->getMinKnownCommittedVersion());
		}
		data->versionLag = std::max<int64_t>(0, data->lastTLogVersion - data->version.get());

		ASSERT(*pReceivedUpdate == false);
		*pReceivedUpdate = true;

		start = now();
		wait(data->durableVersionLock.take(TaskPriority::TLogPeekReply, 1));
		state FlowLock::Releaser holdingDVL(data->durableVersionLock);
		if (now() - start > 0.1)
			TraceEvent("SSSlowTakeLock1", data->thisServerID)
			    .detailf("From", "%016llx", debug_lastLoadBalanceResultEndpointToken)
			    .detail("Duration", now() - start)
			    .detail("Version", data->version.get());
		data->ssVersionLockLatencyHistogram->sampleSeconds(now() - start);

		start = now();
		state UpdateEagerReadInfo eager;
		state FetchInjectionInfo fii;
		state Reference<ILogSystem::IPeekCursor> cloneCursor2 = cursor->cloneNoMore();
		state Optional<std::unordered_map<BlobCipherDetails, Reference<BlobCipherKey>>> cipherKeys;
		state bool collectingCipherKeys = false;

		// Collect eager read keys.
		// If encrypted mutation is encountered, we collect cipher details and fetch cipher keys, then start over.
		loop {
			state uint64_t changeCounter = data->shardChangeCounter;
			bool epochEnd = false;
			bool hasPrivateData = false;
			bool firstMutation = true;
			bool dbgLastMessageWasProtocol = false;

			std::unordered_set<BlobCipherDetails> cipherDetails;

			Reference<ILogSystem::IPeekCursor> cloneCursor1 = cloneCursor2->cloneNoMore();

			cloneCursor1->setProtocolVersion(data->logProtocol);

			for (; cloneCursor1->hasMessage(); cloneCursor1->nextMessage()) {
				ArenaReader& cloneReader = *cloneCursor1->reader();

				if (LogProtocolMessage::isNextIn(cloneReader)) {
					LogProtocolMessage lpm;
					cloneReader >> lpm;
					//TraceEvent(SevDebug, "SSReadingLPM", data->thisServerID).detail("Mutation", lpm);
					dbgLastMessageWasProtocol = true;
					cloneCursor1->setProtocolVersion(cloneReader.protocolVersion());
				} else if (cloneReader.protocolVersion().hasSpanContext() &&
				           SpanContextMessage::isNextIn(cloneReader)) {
					SpanContextMessage scm;
					cloneReader >> scm;
				} else if (cloneReader.protocolVersion().hasOTELSpanContext() &&
				           OTELSpanContextMessage::isNextIn(cloneReader)) {
					OTELSpanContextMessage scm;
					cloneReader >> scm;
				} else {
					MutationRef msg;
					cloneReader >> msg;
					if (msg.isEncrypted()) {
						if (!cipherKeys.present()) {
							const BlobCipherEncryptHeader* header = msg.encryptionHeader();
							cipherDetails.insert(header->cipherTextDetails);
							cipherDetails.insert(header->cipherHeaderDetails);
							collectingCipherKeys = true;
						} else {
							msg = msg.decrypt(cipherKeys.get(), eager.arena, BlobCipherMetrics::TLOG);
						}
					}
					// TraceEvent(SevDebug, "SSReadingLog", data->thisServerID).detail("Mutation", msg);

					if (!collectingCipherKeys) {
						if (firstMutation && msg.param1.startsWith(systemKeys.end))
							hasPrivateData = true;
						firstMutation = false;

						if (msg.param1 == lastEpochEndPrivateKey) {
							epochEnd = true;
							ASSERT(dbgLastMessageWasProtocol);
						}

						eager.addMutation(msg);
						dbgLastMessageWasProtocol = false;
					}
				}
			}

			if (collectingCipherKeys) {
				std::unordered_map<BlobCipherDetails, Reference<BlobCipherKey>> getCipherKeysResult =
				    wait(getEncryptCipherKeys(data->db, cipherDetails, BlobCipherMetrics::TLOG));
				cipherKeys = getCipherKeysResult;
				collectingCipherKeys = false;
				eager = UpdateEagerReadInfo();
			} else {
				// Any fetchKeys which are ready to transition their shards to the adding,transferred state do so now.
				// If there is an epoch end we skip this step, to increase testability and to prevent inserting a
				// version in the middle of a rolled back version range.
				while (!hasPrivateData && !epochEnd && !data->readyFetchKeys.empty()) {
					auto fk = data->readyFetchKeys.back();
					data->readyFetchKeys.pop_back();
					fk.send(&fii);
					// fetchKeys() would put the data it fetched into the fii. The thread will not return back to this
					// actor until it was completed.
				}

				for (auto& c : fii.changes)
					eager.addMutations(c.mutations);

				wait(doEagerReads(data, &eager));
				if (data->shardChangeCounter == changeCounter)
					break;
				CODE_PROBE(
				    true,
				    "A fetchKeys completed while we were doing this, so eager might be outdated.  Read it again.");
				// SOMEDAY: Theoretically we could check the change counters of individual shards and retry the reads
				// only selectively
				eager = UpdateEagerReadInfo();
				cloneCursor2 = cursor->cloneNoMore();
			}
		}
		data->eagerReadsLatencyHistogram->sampleSeconds(now() - start);

		if (now() - start > 0.1)
			TraceEvent("SSSlowTakeLock2", data->thisServerID)
			    .detailf("From", "%016llx", debug_lastLoadBalanceResultEndpointToken)
			    .detail("Duration", now() - start)
			    .detail("Version", data->version.get());

		data->updateEagerReads = &eager;
		data->debug_inApplyUpdate = true;

		state StorageUpdater updater(data->lastVersionWithData, data->restoredVersion);

		if (EXPENSIVE_VALIDATION)
			data->data().atLatest().validate();
		validate(data);

		state bool injectedChanges = false;
		state int changeNum = 0;
		state int mutationBytes = 0;
		state double beforeFetchKeysUpdates = now();
		for (; changeNum < fii.changes.size(); changeNum++) {
			state int mutationNum = 0;
			state VerUpdateRef* pUpdate = &fii.changes[changeNum];
			for (; mutationNum < pUpdate->mutations.size(); mutationNum++) {
				updater.applyMutation(data, pUpdate->mutations[mutationNum], pUpdate->version, true);
				mutationBytes += pUpdate->mutations[mutationNum].totalSize();
				// data->counters.mutationBytes or data->counters.mutations should not be updated because they
				// should have counted when the mutations arrive from cursor initially.
				injectedChanges = true;
				if (mutationBytes > SERVER_KNOBS->DESIRED_UPDATE_BYTES) {
					mutationBytes = 0;
					wait(delay(SERVER_KNOBS->UPDATE_DELAY));
				}
			}
		}
		data->fetchKeysPTreeUpdatesLatencyHistogram->sampleSeconds(now() - beforeFetchKeysUpdates);

		state Version ver = invalidVersion;
		cloneCursor2->setProtocolVersion(data->logProtocol);
		state SpanContext spanContext = SpanContext();
		state double beforeTLogMsgsUpdates = now();
		state std::set<Key> updatedChangeFeeds;
		for (; cloneCursor2->hasMessage(); cloneCursor2->nextMessage()) {
			if (mutationBytes > SERVER_KNOBS->DESIRED_UPDATE_BYTES) {
				mutationBytes = 0;
				// Instead of just yielding, leave time for the storage server to respond to reads
				wait(delay(SERVER_KNOBS->UPDATE_DELAY));
			}

			if (cloneCursor2->version().version > ver) {
				ASSERT(cloneCursor2->version().version > data->version.get());
			}

			auto& rd = *cloneCursor2->reader();

			if (cloneCursor2->version().version > ver && cloneCursor2->version().version > data->version.get()) {
				++data->counters.updateVersions;
				if (data->currentChangeFeeds.size()) {
					data->changeFeedVersions.emplace_back(
					    std::vector<Key>(data->currentChangeFeeds.begin(), data->currentChangeFeeds.end()), ver);
					updatedChangeFeeds.insert(data->currentChangeFeeds.begin(), data->currentChangeFeeds.end());
					data->currentChangeFeeds.clear();
				}
				ver = cloneCursor2->version().version;
			}

			if (LogProtocolMessage::isNextIn(rd)) {
				LogProtocolMessage lpm;
				rd >> lpm;

				data->logProtocol = rd.protocolVersion();
				data->storage.changeLogProtocol(ver, data->logProtocol);
				cloneCursor2->setProtocolVersion(rd.protocolVersion());
				spanContext.traceID = UID();
			} else if (rd.protocolVersion().hasSpanContext() && SpanContextMessage::isNextIn(rd)) {
				SpanContextMessage scm;
				rd >> scm;
				CODE_PROBE(true, "storageserveractor converting SpanContextMessage into OTEL SpanContext");
				spanContext =
				    SpanContext(UID(scm.spanContext.first(), scm.spanContext.second()),
				                0,
				                scm.spanContext.first() != 0 && scm.spanContext.second() != 0 ? TraceFlags::sampled
				                                                                              : TraceFlags::unsampled);
			} else if (rd.protocolVersion().hasOTELSpanContext() && OTELSpanContextMessage::isNextIn(rd)) {
				CODE_PROBE(true, "storageserveractor reading OTELSpanContextMessage");
				OTELSpanContextMessage scm;
				rd >> scm;
				spanContext = scm.spanContext;
			} else {
				MutationRef msg;
				rd >> msg;
				if (msg.isEncrypted()) {
					ASSERT(cipherKeys.present());
					msg = msg.decrypt(cipherKeys.get(), rd.arena(), BlobCipherMetrics::TLOG);
				}

				Span span("SS:update"_loc, spanContext);
				span.addAttribute("key"_sr, msg.param1);

				// Drop non-private mutations if TSS fault injection is enabled in simulation, or if this is a TSS in
				// quarantine.
				if (g_network->isSimulated() && data->isTss() && !g_simulator->speedUpSimulation &&
				    g_simulator->tssMode == ISimulator::TSSMode::EnabledDropMutations &&
				    data->tssFaultInjectTime.present() && data->tssFaultInjectTime.get() < now() &&
				    (msg.type == MutationRef::SetValue || msg.type == MutationRef::ClearRange) &&
				    (msg.param1.size() < 2 || msg.param1[0] != 0xff || msg.param1[1] != 0xff) &&
				    deterministicRandom()->random01() < 0.05) {
					TraceEvent(SevWarnAlways, "TSSInjectDropMutation", data->thisServerID)
					    .detail("Mutation", msg)
					    .detail("Version", cloneCursor2->version().toString());
				} else if (data->isTSSInQuarantine() &&
				           (msg.param1.size() < 2 || msg.param1[0] != 0xff || msg.param1[1] != 0xff)) {
					TraceEvent("TSSQuarantineDropMutation", data->thisServerID)
					    .suppressFor(10.0)
					    .detail("Version", cloneCursor2->version().toString());
				} else if (ver != invalidVersion) { // This change belongs to a version < minVersion
					DEBUG_MUTATION("SSPeek", ver, msg, data->thisServerID);
					if (ver == data->initialClusterVersion) {
						//TraceEvent("SSPeekMutation", data->thisServerID).log();
						// The following trace event may produce a value with special characters
						TraceEvent("SSPeekMutation", data->thisServerID)
						    .detail("Mutation", msg)
						    .detail("Version", cloneCursor2->version().toString());
					}

					updater.applyMutation(data, msg, ver, false);
					mutationBytes += msg.totalSize();
					data->counters.mutationBytes += msg.totalSize();
					data->counters.logicalBytesInput += msg.expectedSize();
					++data->counters.mutations;
					switch (msg.type) {
					case MutationRef::SetValue:
						++data->counters.setMutations;
						break;
					case MutationRef::ClearRange:
						++data->counters.clearRangeMutations;
						break;
					case MutationRef::AddValue:
					case MutationRef::And:
					case MutationRef::AndV2:
					case MutationRef::AppendIfFits:
					case MutationRef::ByteMax:
					case MutationRef::ByteMin:
					case MutationRef::Max:
					case MutationRef::Min:
					case MutationRef::MinV2:
					case MutationRef::Or:
					case MutationRef::Xor:
					case MutationRef::CompareAndClear:
						++data->counters.atomicMutations;
						break;
					}
				} else
					TraceEvent(SevError, "DiscardingPeekedData", data->thisServerID)
					    .detail("Mutation", msg)
					    .detail("Version", cloneCursor2->version().toString());
			}
		}
		data->tLogMsgsPTreeUpdatesLatencyHistogram->sampleSeconds(now() - beforeTLogMsgsUpdates);
		if (data->currentChangeFeeds.size()) {
			data->changeFeedVersions.emplace_back(
			    std::vector<Key>(data->currentChangeFeeds.begin(), data->currentChangeFeeds.end()), ver);
			updatedChangeFeeds.insert(data->currentChangeFeeds.begin(), data->currentChangeFeeds.end());
			data->currentChangeFeeds.clear();
		}

		if (ver != invalidVersion) {
			data->lastVersionWithData = ver;
		}
		ver = cloneCursor2->version().version - 1;

		if (injectedChanges)
			data->lastVersionWithData = ver;

		data->updateEagerReads = nullptr;
		data->debug_inApplyUpdate = false;

		if (ver == invalidVersion && !fii.changes.empty()) {
			ver = updater.currentVersion;
		}

		if (ver != invalidVersion && ver > data->version.get()) {
			// TODO(alexmiller): Update to version tracking.
			// DEBUG_KEY_RANGE("SSUpdate", ver, KeyRangeRef());

			data->mutableData().createNewVersion(ver);
			if (data->otherError.getFuture().isReady())
				data->otherError.getFuture().get();

			data->counters.fetchedVersions += (ver - data->version.get());
			++data->counters.fetchesFromLogs;
			Optional<UID> curSourceTLogID = cursor->getCurrentPeekLocation();

			if (curSourceTLogID != data->sourceTLogID) {
				data->sourceTLogID = curSourceTLogID;

				TraceEvent("StorageServerSourceTLogID", data->thisServerID)
				    .detail("SourceTLogID",
				            data->sourceTLogID.present() ? data->sourceTLogID.get().toString() : "unknown")
				    .trackLatest(data->storageServerSourceTLogIDEventHolder->trackingKey);
			}

			data->noRecentUpdates.set(false);
			data->lastUpdate = now();

			data->prevVersion = data->version.get();
			data->version.set(ver); // Triggers replies to waiting gets for new version(s)

			for (auto& it : updatedChangeFeeds) {
				auto feed = data->uidChangeFeed.find(it);
				if (feed != data->uidChangeFeed.end()) {
					feed->second->newMutations.trigger();
				}
			}

			setDataVersion(data->thisServerID, data->version.get());
			if (data->otherError.getFuture().isReady())
				data->otherError.getFuture().get();

			Version maxVersionsInMemory =
			    (g_network->isSimulated() && g_simulator->speedUpSimulation)
			        ? std::max(5 * SERVER_KNOBS->VERSIONS_PER_SECOND, SERVER_KNOBS->MAX_READ_TRANSACTION_LIFE_VERSIONS)
			        : SERVER_KNOBS->MAX_READ_TRANSACTION_LIFE_VERSIONS;
			for (int i = 0; i < data->recoveryVersionSkips.size(); i++) {
				maxVersionsInMemory += data->recoveryVersionSkips[i].second;
			}

			// Trigger updateStorage if necessary
			Version proposedOldestVersion =
			    std::max(data->version.get(), cursor->getMinKnownCommittedVersion()) - maxVersionsInMemory;
			if (data->primaryLocality == tagLocalitySpecial || data->tag.locality == data->primaryLocality) {
				proposedOldestVersion = std::max(proposedOldestVersion, data->lastTLogVersion - maxVersionsInMemory);
			}
			proposedOldestVersion = std::min(proposedOldestVersion, data->version.get() - 1);
			proposedOldestVersion = std::max(proposedOldestVersion, data->oldestVersion.get());
			proposedOldestVersion = std::max(proposedOldestVersion, data->desiredOldestVersion.get());
			proposedOldestVersion = std::max(proposedOldestVersion, data->initialClusterVersion);

			//TraceEvent("StorageServerUpdated", data->thisServerID).detail("Ver", ver).detail("DataVersion", data->version.get())
			//	.detail("LastTLogVersion", data->lastTLogVersion).detail("NewOldest",
			// data->oldestVersion.get()).detail("DesiredOldest",data->desiredOldestVersion.get())
			//	.detail("MaxVersionInMemory", maxVersionsInMemory).detail("Proposed",
			// proposedOldestVersion).detail("PrimaryLocality", data->primaryLocality).detail("Tag",
			// data->tag.toString());

			while (!data->recoveryVersionSkips.empty() &&
			       proposedOldestVersion > data->recoveryVersionSkips.front().first) {
				data->recoveryVersionSkips.pop_front();
			}
			data->desiredOldestVersion.set(proposedOldestVersion);
		}

		validate(data);

		if ((data->lastTLogVersion - data->version.get()) < SERVER_KNOBS->STORAGE_RECOVERY_VERSION_LAG_LIMIT) {
			if (data->registerInterfaceAcceptingRequests.canBeSet()) {
				data->registerInterfaceAcceptingRequests.send(Void());
				ErrorOr<Void> e = wait(errorOr(data->interfaceRegistered));
				if (e.isError()) {
					TraceEvent(SevWarn, "StorageInterfaceRegistrationFailed", data->thisServerID).error(e.getError());
				}
			}
		}

		data->logCursor->advanceTo(cloneCursor2->version());
		if (cursor->version().version >= data->lastTLogVersion) {
			if (data->behind) {
				TraceEvent("StorageServerNoLongerBehind", data->thisServerID)
				    .detail("CursorVersion", cursor->version().version)
				    .detail("TLogVersion", data->lastTLogVersion);
			}
			data->behind = false;
		}
		const double duration = g_network->timer() - updateStart;
		data->counters.updateLatencySample.addMeasurement(duration);

		return Void(); // update will get called again ASAP
	} catch (Error& err) {
		state Error e = err;
		if (e.code() == error_code_encrypt_keys_fetch_failed) {
			TraceEvent(SevWarn, "SSUpdateError", data->thisServerID).error(e).backtrace();
		} else if (e.code() != error_code_worker_removed && e.code() != error_code_please_reboot) {
			TraceEvent(SevError, "SSUpdateError", data->thisServerID).error(e).backtrace();
		} else if (e.code() == error_code_please_reboot) {
			wait(data->durableInProgress);
		}
		throw e;
	}
}

ACTOR Future<Void> createCheckpoint(StorageServer* data, CheckpointMetaData metaData) {
	ASSERT(metaData.ssID == data->thisServerID);
	const CheckpointRequest req(metaData.version,
	                            metaData.range,
	                            static_cast<CheckpointFormat>(metaData.format),
	                            metaData.checkpointID,
	                            data->folder + rocksdbCheckpointDirPrefix + metaData.checkpointID.toString());
	state CheckpointMetaData checkpointResult;
	try {
		state CheckpointMetaData res = wait(data->storage.checkpoint(req));
		checkpointResult = res;
		checkpointResult.ssID = data->thisServerID;
		ASSERT(checkpointResult.getState() == CheckpointMetaData::Complete);
		data->checkpoints[checkpointResult.checkpointID] = checkpointResult;
		TraceEvent("StorageCreatedCheckpoint", data->thisServerID).detail("Checkpoint", checkpointResult.toString());
	} catch (Error& e) {
		// If checkpoint creation fails, the failure is persisted.
		checkpointResult = metaData;
		checkpointResult.setState(CheckpointMetaData::Fail);
		TraceEvent("StorageCreatedCheckpointFailure", data->thisServerID)
		    .detail("PendingCheckpoint", checkpointResult.toString());
	}

	// Persist the checkpoint meta data.
	try {
		Key pendingCheckpointKey(persistPendingCheckpointKeys.begin.toString() +
		                         checkpointResult.checkpointID.toString());
		Key persistCheckpointKey(persistCheckpointKeys.begin.toString() + checkpointResult.checkpointID.toString());
		data->storage.clearRange(singleKeyRange(pendingCheckpointKey));
		data->storage.writeKeyValue(KeyValueRef(persistCheckpointKey, checkpointValue(checkpointResult)));
		wait(data->storage.commit());
		TraceEvent("StorageCreateCheckpointPersisted", data->thisServerID)
		    .detail("Checkpoint", checkpointResult.toString());
	} catch (Error& e) {
		// If the checkpoint meta data is not persisted successfully, remove the checkpoint.
		TraceEvent(SevWarn, "StorageCreateCheckpointPersistFailure", data->thisServerID)
		    .errorUnsuppressed(e)
		    .detail("Checkpoint", checkpointResult.toString());
		data->checkpoints[checkpointResult.checkpointID].setState(CheckpointMetaData::Deleting);
		data->actors.add(deleteCheckpointQ(data, metaData.version, checkpointResult));
	}

	return Void();
}

ACTOR Future<Void> updateStorage(StorageServer* data) {
	state UnlimitedCommitBytes unlimitedCommitBytes = UnlimitedCommitBytes::False;
	loop {
		unlimitedCommitBytes = UnlimitedCommitBytes::False;
		ASSERT(data->durableVersion.get() == data->storageVersion());
		if (g_network->isSimulated()) {
			double endTime =
			    g_simulator->checkDisabled(format("%s/updateStorage", data->thisServerID.toString().c_str()));
			if (endTime > now()) {
				wait(delay(endTime - now(), TaskPriority::UpdateStorage));
			}
		}
		wait(data->desiredOldestVersion.whenAtLeast(data->storageVersion() + 1));
		wait(delay(0, TaskPriority::UpdateStorage));

		state Promise<Void> durableInProgress;
		data->durableInProgress = durableInProgress.getFuture();

		state Version startOldestVersion = data->storageVersion();
		state Version newOldestVersion = data->storageVersion();
		state Version desiredVersion = data->desiredOldestVersion.get();
		state int64_t bytesLeft = SERVER_KNOBS->STORAGE_COMMIT_BYTES;

		// Clean up stale checkpoint requests, this is not supposed to happen, since checkpoints are cleaned up on
		// failures. This is kept as a safeguard.
		while (!data->pendingCheckpoints.empty() && data->pendingCheckpoints.begin()->first <= startOldestVersion) {
			for (int idx = 0; idx < data->pendingCheckpoints.begin()->second.size(); ++idx) {
				auto& metaData = data->pendingCheckpoints.begin()->second[idx];
				data->actors.add(deleteCheckpointQ(data, startOldestVersion, metaData));
				TraceEvent(SevWarnAlways, "StorageStaleCheckpointRequest", data->thisServerID)
				    .detail("PendingCheckpoint", metaData.toString())
				    .detail("DurableVersion", startOldestVersion);
			}
			data->pendingCheckpoints.erase(data->pendingCheckpoints.begin());
		}

		// Create checkpoint if the pending request version is within (startOldestVersion, desiredVersion].
		// Versions newer than the checkpoint version won't be committed before the checkpoint is created.
		state bool requireCheckpoint = false;
		if (!data->pendingCheckpoints.empty()) {
			const Version cVer = data->pendingCheckpoints.begin()->first;
			if (cVer <= desiredVersion) {
				TraceEvent(SevDebug, "CheckpointVersionSatisfied", data->thisServerID)
				    .detail("DesiredVersion", desiredVersion)
				    .detail("DurableVersion", data->durableVersion.get())
				    .detail("CheckPointVersion", cVer);
				desiredVersion = cVer;
				requireCheckpoint = true;
			}
		}

		state bool removeKVSRanges = false;
		if (!data->pendingRemoveRanges.empty()) {
			const Version aVer = data->pendingRemoveRanges.begin()->first;
			if (aVer <= desiredVersion) {
				TraceEvent(SevDebug, "RemoveRangeVersionSatisfied", data->thisServerID)
				    .detail("DesiredVersion", desiredVersion)
				    .detail("DurableVersion", data->durableVersion.get())
				    .detail("RemoveRangeVersion", aVer);
				desiredVersion = aVer;
				removeKVSRanges = true;
			}
		}

		state bool addedRanges = false;
		if (!data->pendingAddRanges.empty()) {
			const Version aVer = data->pendingAddRanges.begin()->first;
			if (aVer <= desiredVersion) {
				TraceEvent(SevDebug, "AddRangeVersionSatisfied", data->thisServerID)
				    .detail("DesiredVersion", desiredVersion)
				    .detail("DurableVersion", data->durableVersion.get())
				    .detail("AddRangeVersion", aVer);
				desiredVersion = aVer;
				ASSERT(!data->pendingAddRanges.begin()->second.empty());
				TraceEvent(SevVerbose, "SSAddKVSRangeBegin", data->thisServerID)
				    .detail("Version", data->pendingAddRanges.begin()->first)
				    .detail("DurableVersion", data->durableVersion.get())
				    .detail("NewRanges", describe(data->pendingAddRanges.begin()->second));
				state std::vector<Future<Void>> fAddRanges;
				for (const auto& shard : data->pendingAddRanges.begin()->second) {
					TraceEvent(SevInfo, "SSAddKVSRange", data->thisServerID)
					    .detail("Range", shard.range)
					    .detail("PhysicalShardID", shard.shardId);
					fAddRanges.push_back(data->storage.addRange(shard.range, shard.shardId));
				}
				wait(waitForAll(fAddRanges));
				TraceEvent(SevVerbose, "SSAddKVSRangeEnd", data->thisServerID)
				    .detail("Version", data->pendingAddRanges.begin()->first)
				    .detail("DurableVersion", data->durableVersion.get());
				addedRanges = true;
				// Remove commit byte limit to make sure the private mutaiton(s) associated with the
				// `addRange` are committed.
				unlimitedCommitBytes = UnlimitedCommitBytes::True;
			}
		}

		// Write mutations to storage until we reach the desiredVersion or have written too much (bytesleft)
		state double beforeStorageUpdates = now();
		loop {
			state bool done = data->storage.makeVersionMutationsDurable(
			    newOldestVersion, desiredVersion, bytesLeft, unlimitedCommitBytes);
			if (data->tenantMap.getLatestVersion() < newOldestVersion) {
				data->tenantMap.createNewVersion(newOldestVersion);
				data->tenantPrefixIndex->createNewVersion(newOldestVersion);
			}
			// We want to forget things from these data structures atomically with changing oldestVersion (and "before",
			// since oldestVersion.set() may trigger waiting actors) forgetVersionsBeforeAsync visibly forgets
			// immediately (without waiting) but asynchronously frees memory.
			Future<Void> finishedForgetting =
			    data->mutableData().forgetVersionsBeforeAsync(newOldestVersion, TaskPriority::UpdateStorage) &&
			    data->tenantMap.forgetVersionsBeforeAsync(newOldestVersion, TaskPriority::UpdateStorage) &&
			    data->tenantPrefixIndex->forgetVersionsBeforeAsync(newOldestVersion, TaskPriority::UpdateStorage);
			data->oldestVersion.set(newOldestVersion);
			wait(finishedForgetting);
			wait(yield(TaskPriority::UpdateStorage));
			if (done)
				break;
		}

		if (addedRanges) {
			TraceEvent(SevVerbose, "SSAddKVSRangeMetaData", data->thisServerID)
			    .detail("NewDurableVersion", newOldestVersion)
			    .detail("DesiredVersion", desiredVersion)
			    .detail("OldestRemoveKVSRangesVersion", data->pendingAddRanges.begin()->first);
			ASSERT(newOldestVersion == data->pendingAddRanges.begin()->first);
			ASSERT(newOldestVersion == desiredVersion);
			for (const auto& shard : data->pendingAddRanges.begin()->second) {
				data->storage.persistRangeMapping(shard.range, true);
			}
			data->pendingAddRanges.erase(data->pendingAddRanges.begin());
		}

		if (removeKVSRanges) {
			TraceEvent(SevDebug, "RemoveKVSRangesVersionDurable", data->thisServerID)
			    .detail("NewDurableVersion", newOldestVersion)
			    .detail("DesiredVersion", desiredVersion)
			    .detail("OldestRemoveKVSRangesVersion", data->pendingRemoveRanges.begin()->first);
			ASSERT(newOldestVersion <= data->pendingRemoveRanges.begin()->first);
			if (newOldestVersion == data->pendingRemoveRanges.begin()->first) {
				for (const auto& range : data->pendingRemoveRanges.begin()->second) {
					data->storage.persistRangeMapping(range, false);
				}
			}
		}

		std::set<Key> modifiedChangeFeeds = data->fetchingChangeFeeds;
		data->fetchingChangeFeeds.clear();
		while (!data->changeFeedVersions.empty() && data->changeFeedVersions.front().second <= newOldestVersion) {
			modifiedChangeFeeds.insert(data->changeFeedVersions.front().first.begin(),
			                           data->changeFeedVersions.front().first.end());
			data->changeFeedVersions.pop_front();
		}

		state std::vector<std::pair<Key, Version>> feedFetchVersions;

		state std::vector<Key> updatedChangeFeeds(modifiedChangeFeeds.begin(), modifiedChangeFeeds.end());
		state int curFeed = 0;
		state int64_t durableChangeFeedMutations = 0;
		while (curFeed < updatedChangeFeeds.size()) {
			auto info = data->uidChangeFeed.find(updatedChangeFeeds[curFeed]);
			if (info != data->uidChangeFeed.end()) {
				// Cannot yield in mutation updating loop because of race with fetchVersion
				Version alreadyFetched = std::max(info->second->fetchVersion, info->second->durableFetchVersion.get());
				for (auto& it : info->second->mutations) {
					if (it.version <= alreadyFetched) {
						continue;
					} else if (it.version > newOldestVersion) {
						break;
					}
					data->storage.writeKeyValue(
					    KeyValueRef(changeFeedDurableKey(info->second->id, it.version),
					                changeFeedDurableValue(it.mutations, it.knownCommittedVersion)));
					// FIXME: there appears to be a bug somewhere where the exact same mutation appears twice in a row
					// in the stream. We should fix this assert to be strictly > and re-enable it
					ASSERT(it.version >= info->second->storageVersion);
					info->second->storageVersion = it.version;
					durableChangeFeedMutations++;
				}

				if (info->second->fetchVersion != invalidVersion && !info->second->removing) {
					feedFetchVersions.push_back(std::pair(info->second->id, info->second->fetchVersion));
				}
				// handle case where fetch had version ahead of last in-memory mutation
				if (alreadyFetched > info->second->storageVersion) {
					info->second->storageVersion = std::min(alreadyFetched, newOldestVersion);
					if (alreadyFetched > info->second->storageVersion) {
						// This change feed still has pending mutations fetched and written to storage that are higher
						// than the new durableVersion. To ensure its storage and durable version get updated, we need
						// to add it back to fetchingChangeFeeds
						data->fetchingChangeFeeds.insert(info->first);
					}
				}
				wait(yield(TaskPriority::UpdateStorage));
			}
			curFeed++;
		}

		// Set the new durable version as part of the outstanding change set, before commit
		if (startOldestVersion != newOldestVersion)
			data->storage.makeVersionDurable(newOldestVersion);
		data->storageUpdatesDurableLatencyHistogram->sampleSeconds(now() - beforeStorageUpdates);

		debug_advanceMaxCommittedVersion(data->thisServerID, newOldestVersion);
		state double beforeStorageCommit = now();
		wait(data->storage.canCommit());
		state Future<Void> durable = data->storage.commit();
		++data->counters.kvCommits;
		state Future<Void> durableDelay = Void();

		if (bytesLeft > 0) {
			durableDelay = delay(SERVER_KNOBS->STORAGE_COMMIT_INTERVAL, TaskPriority::UpdateStorage);
		}

		wait(ioTimeoutError(durable, SERVER_KNOBS->MAX_STORAGE_COMMIT_TIME));
		data->storageCommitLatencyHistogram->sampleSeconds(now() - beforeStorageCommit);

		debug_advanceMinCommittedVersion(data->thisServerID, newOldestVersion);

		if (removeKVSRanges) {
			TraceEvent(SevDebug, "RemoveKVSRangesComitted", data->thisServerID)
			    .detail("NewDurableVersion", newOldestVersion)
			    .detail("DesiredVersion", desiredVersion)
			    .detail("OldestRemoveKVSRangesVersion", data->pendingRemoveRanges.begin()->first);
			ASSERT(newOldestVersion <= data->pendingRemoveRanges.begin()->first);
			if (newOldestVersion == data->pendingRemoveRanges.begin()->first) {
				state std::vector<std::string> emptyShardIds;
				for (const auto& range : data->pendingRemoveRanges.begin()->second) {
					auto ids = data->storage.removeRange(range);
					emptyShardIds.insert(emptyShardIds.end(), ids.begin(), ids.end());
					TraceEvent(SevVerbose, "RemoveKVSRange", data->thisServerID).detail("Range", range);
				}
				if (emptyShardIds.size() > 0) {
					state double start = now();
					wait(data->storage.cleanUpShardsIfNeeded(emptyShardIds));
					TraceEvent(SevInfo, "RemoveEmptyPhysicalShards", data->thisServerID)
					    .detail("NumShards", emptyShardIds.size())
					    .detail("TimeSpent", now() - start);
				}
				data->pendingRemoveRanges.erase(data->pendingRemoveRanges.begin());
			}
			removeKVSRanges = false;
		}

		if (requireCheckpoint) {
			// `pendingCheckpoints` is a queue of checkpoint requests ordered by their versoins, and
			// `newOldestVersion` is chosen such that it is no larger than the smallest pending checkpoing
			// version. When the exact desired checkpoint version is committed, updateStorage() is blocked
			// and a checkpoint will be created at that version from the underlying storage engine.
			// Note a pending checkpoint is only dequeued after the corresponding checkpoint is created
			// successfully.
			TraceEvent(SevDebug, "CheckpointVersionDurable", data->thisServerID)
			    .detail("NewDurableVersion", newOldestVersion)
			    .detail("DesiredVersion", desiredVersion)
			    .detail("SmallestCheckPointVersion", data->pendingCheckpoints.begin()->first);
			// newOldestVersion could be smaller than the desired version due to byte limit.
			ASSERT(newOldestVersion <= data->pendingCheckpoints.begin()->first);
			if (newOldestVersion == data->pendingCheckpoints.begin()->first) {
				std::vector<Future<Void>> createCheckpoints;
				// TODO: Combine these checkpoints if necessary.
				for (int idx = 0; idx < data->pendingCheckpoints.begin()->second.size(); ++idx) {
					createCheckpoints.push_back(createCheckpoint(data, data->pendingCheckpoints.begin()->second[idx]));
				}
				wait(waitForAll(createCheckpoints));
				// Erase the pending checkpoint after the checkpoint has been created successfully.
				ASSERT(newOldestVersion == data->pendingCheckpoints.begin()->first);
				data->pendingCheckpoints.erase(data->pendingCheckpoints.begin());
			}
			requireCheckpoint = false;
		}

		if (newOldestVersion > data->rebootAfterDurableVersion) {
			TraceEvent("RebootWhenDurableTriggered", data->thisServerID)
			    .detail("NewOldestVersion", newOldestVersion)
			    .detail("RebootAfterDurableVersion", data->rebootAfterDurableVersion);
			CODE_PROBE(true, "SS rebooting after durable");
			// To avoid brokenPromise error, which is caused by the sender of the durableInProgress (i.e., this
			// process) never sets durableInProgress, we should set durableInProgress before send the
			// please_reboot() error. Otherwise, in the race situation when storage server receives both reboot and
			// brokenPromise of durableInProgress, the worker of the storage server will die.
			// We will eventually end up with no worker for storage server role.
			// The data distributor's buildTeam() will get stuck in building a team
			durableInProgress.sendError(please_reboot());
			throw please_reboot();
		}

		curFeed = 0;
		while (curFeed < updatedChangeFeeds.size()) {
			auto info = data->uidChangeFeed.find(updatedChangeFeeds[curFeed]);
			if (info != data->uidChangeFeed.end()) {
				while (!info->second->mutations.empty() && info->second->mutations.front().version < newOldestVersion) {
					info->second->mutations.pop_front();
				}
				ASSERT(info->second->storageVersion >= info->second->durableVersion);
				info->second->durableVersion = info->second->storageVersion;
				wait(yield(TaskPriority::UpdateStorage));
			}
			curFeed++;
		}

		// if commit included fetched data from this change feed, update the fetched durable version
		curFeed = 0;
		while (curFeed < feedFetchVersions.size()) {
			auto info = data->uidChangeFeed.find(feedFetchVersions[curFeed].first);
			// Don't update if the feed is pending cleanup. Either it will get cleaned up and destroyed, or it will get
			// fetched again, where the fetch version will get reset.
			if (info != data->uidChangeFeed.end() && !data->changeFeedCleanupDurable.count(info->second->id)) {
				if (feedFetchVersions[curFeed].second > info->second->durableFetchVersion.get()) {
					info->second->durableFetchVersion.set(feedFetchVersions[curFeed].second);
				}
				if (feedFetchVersions[curFeed].second == info->second->fetchVersion) {
					// haven't fetched anything else since commit started, reset fetch version
					info->second->fetchVersion = invalidVersion;
				}
			}
			curFeed++;
		}

		// remove any entries from changeFeedCleanupPending that were persisted
		auto cfCleanup = data->changeFeedCleanupDurable.begin();
		while (cfCleanup != data->changeFeedCleanupDurable.end()) {
			if (cfCleanup->second <= newOldestVersion) {
				// remove from the data structure here, if it wasn't added back by another fetch or something
				auto feed = data->uidChangeFeed.find(cfCleanup->first);
				ASSERT(feed != data->uidChangeFeed.end());
				if (feed->second->removing) {
					auto rs = data->keyChangeFeed.modify(feed->second->range);
					for (auto r = rs.begin(); r != rs.end(); ++r) {
						auto& feedList = r->value();
						for (int i = 0; i < feedList.size(); i++) {
							if (feedList[i]->id == cfCleanup->first) {
								swapAndPop(&feedList, i--);
							}
						}
					}
					data->keyChangeFeed.coalesce(feed->second->range.contents());

					data->uidChangeFeed.erase(feed);
				} else {
					CODE_PROBE(true, "Feed re-fetched after remove");
				}
				cfCleanup = data->changeFeedCleanupDurable.erase(cfCleanup);
			} else {
				cfCleanup++;
			}
		}

		data->counters.changeFeedMutationsDurable += durableChangeFeedMutations;

		durableInProgress.send(Void());
		wait(delay(0, TaskPriority::UpdateStorage)); // Setting durableInProgess could cause the storage server to
		                                             // shut down, so delay to check for cancellation

		// Taking and releasing the durableVersionLock ensures that no eager reads both begin before the commit was
		// effective and are applied after we change the durable version. Also ensure that we have to lock while
		// calling changeDurableVersion, because otherwise the latest version of mutableData might be partially
		// loaded.
		state double beforeSSDurableVersionUpdate = now();
		wait(data->durableVersionLock.take());
		data->popVersion(data->durableVersion.get() + 1);

		while (!changeDurableVersion(data, newOldestVersion)) {
			if (g_network->check_yield(TaskPriority::UpdateStorage)) {
				data->durableVersionLock.release();
				wait(delay(0, TaskPriority::UpdateStorage));
				wait(data->durableVersionLock.take());
			}
		}

		data->durableVersionLock.release();
		data->ssDurableVersionUpdateLatencyHistogram->sampleSeconds(now() - beforeSSDurableVersionUpdate);

		//TraceEvent("StorageServerDurable", data->thisServerID).detail("Version", newOldestVersion);
		data->fetchKeysBytesBudget = SERVER_KNOBS->STORAGE_FETCH_BYTES;

		data->fetchKeysBudgetUsed.set(false);
		if (!data->fetchKeysBudgetUsed.get()) {
			wait(durableDelay || data->fetchKeysBudgetUsed.onChange());
		}
	}
}

#ifndef __INTEL_COMPILER
#pragma endregion
#endif

////////////////////////////////// StorageServerDisk ///////////////////////////////////////
#ifndef __INTEL_COMPILER
#pragma region StorageServerDisk
#endif

void StorageServerDisk::makeNewStorageServerDurable(const bool shardAware) {
	if (shardAware) {
		storage->set(persistShardAwareFormat);
	} else {
		storage->set(persistFormat);
	}
	storage->set(KeyValueRef(persistID, BinaryWriter::toValue(data->thisServerID, Unversioned())));
	if (data->tssPairID.present()) {
		storage->set(KeyValueRef(persistTssPairID, BinaryWriter::toValue(data->tssPairID.get(), Unversioned())));
	}
	ASSERT(data->clusterId.getFuture().isReady() && data->clusterId.getFuture().get().isValid());
	storage->set(
	    KeyValueRef(persistClusterIdKey, BinaryWriter::toValue(data->clusterId.getFuture().get(), Unversioned())));
	storage->set(KeyValueRef(persistVersion, BinaryWriter::toValue(data->version.get(), Unversioned())));

	if (shardAware) {
		storage->set(KeyValueRef(persistStorageServerShardKeys.begin.toString(),
		                         ObjectWriter::toValue(StorageServerShard::notAssigned(allKeys, 0), IncludeVersion())));
	} else {
		storage->set(KeyValueRef(persistShardAssignedKeys.begin.toString(), "0"_sr));
		storage->set(KeyValueRef(persistShardAvailableKeys.begin.toString(), "0"_sr));
	}

	auto view = data->tenantMap.atLatest();
	for (auto itr = view.begin(); itr != view.end(); ++itr) {
		storage->set(KeyValueRef(itr.key().withPrefix(persistTenantMapKeys.begin), itr->encode()));
	}
}

void setAvailableStatus(StorageServer* self, KeyRangeRef keys, bool available) {
	// ASSERT( self->debug_inApplyUpdate );
	ASSERT(!keys.empty());

	Version logV = self->data().getLatestVersion();
	auto& mLV = self->addVersionToMutationLog(logV);

	KeyRange availableKeys = KeyRangeRef(persistShardAvailableKeys.begin.toString() + keys.begin.toString(),
	                                     persistShardAvailableKeys.begin.toString() + keys.end.toString());
	//TraceEvent("SetAvailableStatus", self->thisServerID).detail("Version", mLV.version).detail("RangeBegin", availableKeys.begin).detail("RangeEnd", availableKeys.end);

	self->addMutationToMutationLog(mLV, MutationRef(MutationRef::ClearRange, availableKeys.begin, availableKeys.end));
	++self->counters.kvSystemClearRanges;
	self->addMutationToMutationLog(
	    mLV, MutationRef(MutationRef::SetValue, availableKeys.begin, available ? "1"_sr : "0"_sr));
	if (keys.end != allKeys.end) {
		bool endAvailable = self->shards.rangeContaining(keys.end)->value()->isCFInVersionedData();
		self->addMutationToMutationLog(
		    mLV, MutationRef(MutationRef::SetValue, availableKeys.end, endAvailable ? "1"_sr : "0"_sr));
	}

	// When a shard is moved out, delete all related checkpoints created for data move.
	if (!available) {
		for (auto& [id, checkpoint] : self->checkpoints) {
			if (checkpoint.range.intersects(keys)) {
				Key persistCheckpointKey(persistCheckpointKeys.begin.toString() + checkpoint.checkpointID.toString());
				checkpoint.setState(CheckpointMetaData::Deleting);
				self->addMutationToMutationLog(
				    mLV, MutationRef(MutationRef::SetValue, persistCheckpointKey, checkpointValue(checkpoint)));
			}
			self->actors.add(deleteCheckpointQ(self, mLV.version + 1, checkpoint));
			TraceEvent("SSDeleteCheckpointScheduled", self->thisServerID)
			    .detail("MovedOutRange", keys.toString())
			    .detail("Checkpoint", checkpoint.toString())
			    .detail("DeleteVersion", mLV.version + 1);
		}
	}

	if (BUGGIFY) {
		self->maybeInjectTargetedRestart(logV);
	}
}

void updateStorageShard(StorageServer* data, StorageServerShard shard) {
	if (shard.getShardState() == StorageServerShard::ReadWritePending) {
		shard.setShardState(StorageServerShard::ReadWrite);
	}

	auto& mLV = data->addVersionToMutationLog(data->data().getLatestVersion());

	KeyRange shardKeys = KeyRangeRef(persistStorageServerShardKeys.begin.toString() + shard.range.begin.toString(),
	                                 persistStorageServerShardKeys.begin.toString() + shard.range.end.toString());
	TraceEvent(SevVerbose, "UpdateStorageServerShard", data->thisServerID)
	    .detail("Version", mLV.version)
	    .detail("Shard", shard.toString())
	    .detail("ShardKey", shardKeys.begin);

	data->addMutationToMutationLog(mLV, MutationRef(MutationRef::ClearRange, shardKeys.begin, shardKeys.end));
	++data->counters.kvSystemClearRanges;
	data->addMutationToMutationLog(
	    mLV, MutationRef(MutationRef::SetValue, shardKeys.begin, ObjectWriter::toValue(shard, IncludeVersion())));
	if (shard.range.end != allKeys.end) {
		StorageServerShard endShard = data->shards.rangeContaining(shard.range.end)->value()->toStorageServerShard();
		if (endShard.getShardState() == StorageServerShard::ReadWritePending) {
			endShard.setShardState(StorageServerShard::ReadWrite);
		}
		TraceEvent(SevVerbose, "UpdateStorageServerShardEndShard", data->thisServerID)
		    .detail("Version", mLV.version)
		    .detail("Shard", endShard.toString())
		    .detail("ShardKey", shardKeys.end);
		data->addMutationToMutationLog(
		    mLV, MutationRef(MutationRef::SetValue, shardKeys.end, ObjectWriter::toValue(endShard, IncludeVersion())));
	}
}

void setAssignedStatus(StorageServer* self, KeyRangeRef keys, bool nowAssigned) {
	ASSERT(!keys.empty());
	Version logV = self->data().getLatestVersion();
	auto& mLV = self->addVersionToMutationLog(logV);
	KeyRange assignedKeys = KeyRangeRef(persistShardAssignedKeys.begin.toString() + keys.begin.toString(),
	                                    persistShardAssignedKeys.begin.toString() + keys.end.toString());
	//TraceEvent("SetAssignedStatus", self->thisServerID).detail("Version", mLV.version).detail("RangeBegin", assignedKeys.begin).detail("RangeEnd", assignedKeys.end);
	self->addMutationToMutationLog(mLV, MutationRef(MutationRef::ClearRange, assignedKeys.begin, assignedKeys.end));
	++self->counters.kvSystemClearRanges;
	self->addMutationToMutationLog(
	    mLV, MutationRef(MutationRef::SetValue, assignedKeys.begin, nowAssigned ? "1"_sr : "0"_sr));
	if (keys.end != allKeys.end) {
		bool endAssigned = self->shards.rangeContaining(keys.end)->value()->assigned();
		self->addMutationToMutationLog(
		    mLV, MutationRef(MutationRef::SetValue, assignedKeys.end, endAssigned ? "1"_sr : "0"_sr));
	}

	if (BUGGIFY) {
		self->maybeInjectTargetedRestart(logV);
	}
}

void StorageServerDisk::clearRange(KeyRangeRef keys) {
	storage->clear(keys);
	++(*kvClearRanges);
}

void StorageServerDisk::writeKeyValue(KeyValueRef kv) {
	storage->set(kv);
	*kvCommitLogicalBytes += kv.expectedSize();
}

void StorageServerDisk::writeMutation(MutationRef mutation) {
	if (mutation.type == MutationRef::SetValue) {
		storage->set(KeyValueRef(mutation.param1, mutation.param2));
		*kvCommitLogicalBytes += mutation.expectedSize();
	} else if (mutation.type == MutationRef::ClearRange) {
		storage->clear(KeyRangeRef(mutation.param1, mutation.param2));
		++(*kvClearRanges);
	} else
		ASSERT(false);
}

void StorageServerDisk::writeMutations(const VectorRef<MutationRef>& mutations,
                                       Version debugVersion,
                                       const char* debugContext) {
	for (const auto& m : mutations) {
		DEBUG_MUTATION(debugContext, debugVersion, m, data->thisServerID);
		if (m.type == MutationRef::SetValue) {
			storage->set(KeyValueRef(m.param1, m.param2));
			*kvCommitLogicalBytes += m.expectedSize();
		} else if (m.type == MutationRef::ClearRange) {
			storage->clear(KeyRangeRef(m.param1, m.param2));
			++(*kvClearRanges);
		}
	}
}

bool StorageServerDisk::makeVersionMutationsDurable(Version& prevStorageVersion,
                                                    Version newStorageVersion,
                                                    int64_t& bytesLeft,
                                                    UnlimitedCommitBytes unlimitedCommitBytes) {
	if (!unlimitedCommitBytes && bytesLeft <= 0)
		return true;

	// Apply mutations from the mutationLog
	auto u = data->getMutationLog().upper_bound(prevStorageVersion);
	if (u != data->getMutationLog().end() && u->first <= newStorageVersion) {
		VerUpdateRef const& v = u->second;
		ASSERT(v.version > prevStorageVersion && v.version <= newStorageVersion);
		// TODO(alexmiller): Update to version tracking.
		// DEBUG_KEY_RANGE("makeVersionMutationsDurable", v.version, KeyRangeRef());
		writeMutations(v.mutations, v.version, "makeVersionDurable");
		for (const auto& m : v.mutations)
			bytesLeft -= mvccStorageBytes(m);
		prevStorageVersion = v.version;
		return false;
	} else {
		prevStorageVersion = newStorageVersion;
		return true;
	}
}

// Update data->storage to persist the changes from (data->storageVersion(),version]
void StorageServerDisk::makeVersionDurable(Version version) {
	storage->set(KeyValueRef(persistVersion, BinaryWriter::toValue(version, Unversioned())));
	*kvCommitLogicalBytes += persistVersion.expectedSize() + sizeof(Version);

	// TraceEvent("MakeDurable", data->thisServerID)
	//     .detail("FromVersion", prevStorageVersion)
	//     .detail("ToVersion", version);
}

// Update data->storage to persist tss quarantine state
void StorageServerDisk::makeTssQuarantineDurable() {
	storage->set(KeyValueRef(persistTssQuarantine, "1"_sr));
}

void StorageServerDisk::changeLogProtocol(Version version, ProtocolVersion protocol) {
	data->addMutationToMutationLogOrStorage(
	    version,
	    MutationRef(MutationRef::SetValue, persistLogProtocol, BinaryWriter::toValue(protocol, Unversioned())));
}

ACTOR Future<Void> applyByteSampleResult(StorageServer* data,
                                         IKeyValueStore* storage,
                                         Key begin,
                                         Key end,
                                         std::vector<Standalone<VectorRef<KeyValueRef>>>* results = nullptr) {
	state int totalFetches = 0;
	state int totalKeys = 0;
	state int totalBytes = 0;
	loop {
		RangeResult bs = wait(storage->readRange(
		    KeyRangeRef(begin, end), SERVER_KNOBS->STORAGE_LIMIT_BYTES, SERVER_KNOBS->STORAGE_LIMIT_BYTES));
		if (results) {
			results->push_back(bs.castTo<VectorRef<KeyValueRef>>());
			data->bytesRestored += bs.logicalSize();
			data->counters.kvScanBytes += bs.logicalSize();
		}
		int rangeSize = bs.expectedSize();
		totalFetches++;
		totalKeys += bs.size();
		totalBytes += rangeSize;
		for (int j = 0; j < bs.size(); j++) {
			KeyRef key = bs[j].key.removePrefix(persistByteSampleKeys.begin);
			if (!data->byteSampleClears.rangeContaining(key).value()) {
				data->metrics.byteSample.sample.insert(
				    key, BinaryReader::fromStringRef<int32_t>(bs[j].value, Unversioned()), false);
			}
		}
		if (rangeSize >= SERVER_KNOBS->STORAGE_LIMIT_BYTES) {
			Key nextBegin = keyAfter(bs.back().key);
			data->byteSampleClears.insert(KeyRangeRef(begin, nextBegin).removePrefix(persistByteSampleKeys.begin),
			                              true);
			data->byteSampleClearsTooLarge.set(data->byteSampleClears.size() >
			                                   SERVER_KNOBS->MAX_BYTE_SAMPLE_CLEAR_MAP_SIZE);
			begin = nextBegin;
			if (begin == end) {
				break;
			}
		} else {
			data->byteSampleClears.insert(KeyRangeRef(begin.removePrefix(persistByteSampleKeys.begin),
			                                          end == persistByteSampleKeys.end
			                                              ? "\xff\xff\xff"_sr
			                                              : end.removePrefix(persistByteSampleKeys.begin)),
			                              true);
			data->byteSampleClearsTooLarge.set(data->byteSampleClears.size() >
			                                   SERVER_KNOBS->MAX_BYTE_SAMPLE_CLEAR_MAP_SIZE);
			break;
		}

		if (!results) {
			wait(delay(SERVER_KNOBS->BYTE_SAMPLE_LOAD_DELAY));
		}
	}
	TraceEvent("RecoveredByteSampleRange", data->thisServerID)
	    .detail("Begin", begin)
	    .detail("End", end)
	    .detail("Fetches", totalFetches)
	    .detail("Keys", totalKeys)
	    .detail("ReadBytes", totalBytes);
	return Void();
}

ACTOR Future<Void> restoreByteSample(StorageServer* data,
                                     IKeyValueStore* storage,
                                     Promise<Void> byteSampleSampleRecovered,
                                     Future<Void> startRestore) {
	state std::vector<Standalone<VectorRef<KeyValueRef>>> byteSampleSample;
	wait(applyByteSampleResult(
	    data, storage, persistByteSampleSampleKeys.begin, persistByteSampleSampleKeys.end, &byteSampleSample));
	byteSampleSampleRecovered.send(Void());
	wait(startRestore);
	wait(delay(SERVER_KNOBS->BYTE_SAMPLE_START_DELAY));

	size_t bytes_per_fetch = 0;
	// Since the expected size also includes (as of now) the space overhead of the container, we calculate our own
	// number here
	for (auto& it : byteSampleSample) {
		for (auto& kv : it) {
			bytes_per_fetch += BinaryReader::fromStringRef<int32_t>(kv.value, Unversioned());
		}
	}
	bytes_per_fetch = (bytes_per_fetch / SERVER_KNOBS->BYTE_SAMPLE_LOAD_PARALLELISM) + 1;

	state std::vector<Future<Void>> sampleRanges;
	int accumulatedSize = 0;
	Key lastStart =
	    persistByteSampleKeys.begin; // make sure the first range starts at the absolute beginning of the byte sample
	for (auto& it : byteSampleSample) {
		for (auto& kv : it) {
			if (accumulatedSize >= bytes_per_fetch) {
				accumulatedSize = 0;
				Key realKey = kv.key.removePrefix(persistByteSampleKeys.begin);
				sampleRanges.push_back(applyByteSampleResult(data, storage, lastStart, realKey));
				lastStart = realKey;
			}
			accumulatedSize += BinaryReader::fromStringRef<int32_t>(kv.value, Unversioned());
		}
	}
	// make sure that the last range goes all the way to the end of the byte sample
	sampleRanges.push_back(applyByteSampleResult(data, storage, lastStart, persistByteSampleKeys.end));

	wait(waitForAll(sampleRanges));
	TraceEvent("RecoveredByteSampleChunkedRead", data->thisServerID).detail("Ranges", sampleRanges.size());

	if (BUGGIFY)
		wait(delay(deterministicRandom()->random01() * 10.0));

	return Void();
}

// Reads the cluster ID from the transaction state store.
ACTOR Future<UID> getClusterId(StorageServer* self) {
	state ReadYourWritesTransaction tr(self->cx);
	loop {
		try {
			self->cx->invalidateCache(Key(), systemKeys);
			tr.setOption(FDBTransactionOptions::ACCESS_SYSTEM_KEYS);
			tr.setOption(FDBTransactionOptions::PRIORITY_SYSTEM_IMMEDIATE);
			tr.setOption(FDBTransactionOptions::LOCK_AWARE);
			Optional<Value> clusterId = wait(tr.get(clusterIdKey));
			ASSERT(clusterId.present());
			return BinaryReader::fromStringRef<UID>(clusterId.get(), Unversioned());
		} catch (Error& e) {
			wait(tr.onError(e));
		}
	}
}

// Read the cluster ID from the transaction state store and persist it to local
// storage. This function should only be necessary during an upgrade when the
// prior FDB version did not support cluster IDs. The normal path for storage
// server recruitment will include the cluster ID in the initial recruitment
// message.
ACTOR Future<Void> persistClusterId(StorageServer* self) {
	state Transaction tr(self->cx);
	loop {
		try {
			Optional<Value> clusterId = wait(tr.get(clusterIdKey));
			if (clusterId.present()) {
				auto uid = BinaryReader::fromStringRef<UID>(clusterId.get(), Unversioned());
				self->storage.writeKeyValue(
				    KeyValueRef(persistClusterIdKey, BinaryWriter::toValue(uid, Unversioned())));
				// Purposely not calling commit here, and letting the recurring
				// commit handle save this value to disk
				self->clusterId.send(uid);
			}
			break;
		} catch (Error& e) {
			wait(tr.onError(e));
		}
	}
	return Void();
}

ACTOR Future<bool> restoreDurableState(StorageServer* data, IKeyValueStore* storage) {
	state Future<Optional<Value>> fFormat = storage->readValue(persistFormat.key);
	state Future<Optional<Value>> fID = storage->readValue(persistID);
	state Future<Optional<Value>> fClusterID = storage->readValue(persistClusterIdKey);
	state Future<Optional<Value>> ftssPairID = storage->readValue(persistTssPairID);
	state Future<Optional<Value>> fssPairID = storage->readValue(persistSSPairID);
	state Future<Optional<Value>> fTssQuarantine = storage->readValue(persistTssQuarantine);
	state Future<Optional<Value>> fVersion = storage->readValue(persistVersion);
	state Future<Optional<Value>> fLogProtocol = storage->readValue(persistLogProtocol);
	state Future<Optional<Value>> fPrimaryLocality = storage->readValue(persistPrimaryLocality);
	state Future<RangeResult> fShardAssigned = storage->readRange(persistShardAssignedKeys);
	state Future<RangeResult> fShardAvailable = storage->readRange(persistShardAvailableKeys);
	state Future<RangeResult> fChangeFeeds = storage->readRange(persistChangeFeedKeys);
	state Future<RangeResult> fPendingCheckpoints = storage->readRange(persistPendingCheckpointKeys);
	state Future<RangeResult> fCheckpoints = storage->readRange(persistCheckpointKeys);
	state Future<RangeResult> fTenantMap = storage->readRange(persistTenantMapKeys);
	state Future<RangeResult> fStorageShards = storage->readRange(persistStorageServerShardKeys);

	state Promise<Void> byteSampleSampleRecovered;
	state Promise<Void> startByteSampleRestore;
	data->byteSampleRecovery =
	    restoreByteSample(data, storage, byteSampleSampleRecovered, startByteSampleRestore.getFuture());

	TraceEvent("ReadingDurableState", data->thisServerID).log();
	wait(waitForAll(std::vector{
	    fFormat, fID, fClusterID, ftssPairID, fssPairID, fTssQuarantine, fVersion, fLogProtocol, fPrimaryLocality }));
	wait(waitForAll(std::vector{ fShardAssigned,
	                             fShardAvailable,
	                             fChangeFeeds,
	                             fPendingCheckpoints,
	                             fCheckpoints,
	                             fTenantMap,
	                             fStorageShards }));
	wait(byteSampleSampleRecovered.getFuture());
	TraceEvent("RestoringDurableState", data->thisServerID).log();

	if (!fFormat.get().present()) {
		// The DB was never initialized
		TraceEvent("DBNeverInitialized", data->thisServerID).log();
		storage->dispose();
		data->thisServerID = UID();
		data->sk = Key();
		return false;
	} else {
		TraceEvent(SevVerbose, "RestoringStorageServerWithPhysicalShards", data->thisServerID).log();
		data->shardAware = fFormat.get().get() == persistShardAwareFormat.value;
	}
	data->bytesRestored += fFormat.get().expectedSize();
	if (!persistFormatReadableRange.contains(fFormat.get().get())) {
		TraceEvent(SevError, "UnsupportedDBFormat")
		    .detail("Format", fFormat.get().get().toString())
		    .detail("Expected", persistFormat.value.toString());
		throw worker_recovery_failed();
	}
	data->thisServerID = BinaryReader::fromStringRef<UID>(fID.get().get(), Unversioned());
	data->bytesRestored += fID.get().expectedSize();
	if (ftssPairID.get().present()) {
		data->setTssPair(BinaryReader::fromStringRef<UID>(ftssPairID.get().get(), Unversioned()));
		data->bytesRestored += ftssPairID.get().expectedSize();
	}

	if (fssPairID.get().present()) {
		data->setSSWithTssPair(BinaryReader::fromStringRef<UID>(fssPairID.get().get(), Unversioned()));
		data->bytesRestored += fssPairID.get().expectedSize();
	}

	if (fClusterID.get().present()) {
		data->clusterId.send(BinaryReader::fromStringRef<UID>(fClusterID.get().get(), Unversioned()));
		data->bytesRestored += fClusterID.get().expectedSize();
	} else {
		CODE_PROBE(true, "storage server upgraded to version supporting cluster IDs");
		data->actors.add(persistClusterId(data));
	}

	// It's a bit sketchy to rely on an untrusted storage engine to persist its quarantine state when the quarantine
	// state means the storage engine already had a durability or correctness error, but it should get
	// re-quarantined very quickly because of a mismatch if it starts trying to do things again
	if (fTssQuarantine.get().present()) {
		CODE_PROBE(true, "TSS restarted while quarantined");
		data->tssInQuarantine = true;
		data->bytesRestored += fTssQuarantine.get().expectedSize();
	}

	data->sk = serverKeysPrefixFor((data->tssPairID.present()) ? data->tssPairID.get() : data->thisServerID)
	               .withPrefix(systemKeys.begin); // FFFF/serverKeys/[this server]/

	if (fLogProtocol.get().present()) {
		data->logProtocol = BinaryReader::fromStringRef<ProtocolVersion>(fLogProtocol.get().get(), Unversioned());
		data->bytesRestored += fLogProtocol.get().expectedSize();
	}

	if (fPrimaryLocality.get().present()) {
		data->primaryLocality = BinaryReader::fromStringRef<int8_t>(fPrimaryLocality.get().get(), Unversioned());
		data->bytesRestored += fPrimaryLocality.get().expectedSize();
	}

	state Version version = BinaryReader::fromStringRef<Version>(fVersion.get().get(), Unversioned());
	debug_checkRestoredVersion(data->thisServerID, version, "StorageServer");
	data->setInitialVersion(version);
	data->bytesRestored += fVersion.get().expectedSize();

	state RangeResult pendingCheckpoints = fPendingCheckpoints.get();
	state int pCLoc;
	for (pCLoc = 0; pCLoc < pendingCheckpoints.size(); ++pCLoc) {
		CheckpointMetaData metaData = decodeCheckpointValue(pendingCheckpoints[pCLoc].value);
		data->pendingCheckpoints[metaData.version].push_back(metaData);
		wait(yield());
	}

	state RangeResult checkpoints = fCheckpoints.get();
	state int cLoc;
	for (cLoc = 0; cLoc < checkpoints.size(); ++cLoc) {
		CheckpointMetaData metaData = decodeCheckpointValue(checkpoints[cLoc].value);
		data->checkpoints[metaData.checkpointID] = metaData;
		if (metaData.getState() == CheckpointMetaData::Deleting) {
			data->actors.add(deleteCheckpointQ(data, version, metaData));
		}
		wait(yield());
	}

	state RangeResult available = fShardAvailable.get();
	data->bytesRestored += available.logicalSize();
	state int availableLoc;
	for (availableLoc = 0; availableLoc < available.size(); availableLoc++) {
		KeyRangeRef keys(available[availableLoc].key.removePrefix(persistShardAvailableKeys.begin),
		                 availableLoc + 1 == available.size()
		                     ? allKeys.end
		                     : available[availableLoc + 1].key.removePrefix(persistShardAvailableKeys.begin));
		ASSERT(!keys.empty());

		bool nowAvailable = available[availableLoc].value != "0"_sr;
		/*if(nowAvailable)
		  TraceEvent("AvailableShard", data->thisServerID).detail("RangeBegin", keys.begin).detail("RangeEnd", keys.end);*/
		data->newestAvailableVersion.insert(keys, nowAvailable ? latestVersion : invalidVersion);
		wait(yield());
	}

	state RangeResult assigned = fShardAssigned.get();
	data->bytesRestored += assigned.logicalSize();
	state int assignedLoc;
	if (data->shardAware) {
		// TODO(psm): Avoid copying RangeResult around.
		wait(restoreShards(data, version, fStorageShards.get(), assigned, available));
	} else {
		for (assignedLoc = 0; assignedLoc < assigned.size(); assignedLoc++) {
			KeyRangeRef keys(assigned[assignedLoc].key.removePrefix(persistShardAssignedKeys.begin),
			                 assignedLoc + 1 == assigned.size()
			                     ? allKeys.end
			                     : assigned[assignedLoc + 1].key.removePrefix(persistShardAssignedKeys.begin));
			ASSERT(!keys.empty());
			bool nowAssigned = assigned[assignedLoc].value != "0"_sr;
			/*if(nowAssigned)
			  TraceEvent("AssignedShard", data->thisServerID).detail("RangeBegin", keys.begin).detail("RangeEnd", keys.end);*/
			changeServerKeys(data, keys, nowAssigned, version, CSK_RESTORE);

			if (!nowAssigned)
				ASSERT(data->newestAvailableVersion.allEqual(keys, invalidVersion));
			wait(yield());
		}
	}

	state RangeResult changeFeeds = fChangeFeeds.get();
	data->bytesRestored += changeFeeds.logicalSize();
	state int feedLoc;
	for (feedLoc = 0; feedLoc < changeFeeds.size(); feedLoc++) {
		Key changeFeedId = changeFeeds[feedLoc].key.removePrefix(persistChangeFeedKeys.begin);
		KeyRange changeFeedRange;
		Version popVersion, stopVersion, metadataVersion;
		std::tie(changeFeedRange, popVersion, stopVersion, metadataVersion) =
		    decodeChangeFeedSSValue(changeFeeds[feedLoc].value);
		TraceEvent(SevDebug, "RestoringChangeFeed", data->thisServerID)
		    .detail("FeedID", changeFeedId)
		    .detail("Range", changeFeedRange)
		    .detail("StopVersion", stopVersion)
		    .detail("PopVer", popVersion)
		    .detail("MetadataVersion", metadataVersion);
		Reference<ChangeFeedInfo> changeFeedInfo(new ChangeFeedInfo());
		changeFeedInfo->range = changeFeedRange;
		changeFeedInfo->id = changeFeedId;
		changeFeedInfo->durableVersion = version;
		changeFeedInfo->storageVersion = version;
		changeFeedInfo->emptyVersion = popVersion - 1;
		changeFeedInfo->stopVersion = stopVersion;
		changeFeedInfo->metadataVersion = metadataVersion;
		data->uidChangeFeed[changeFeedId] = changeFeedInfo;
		auto rs = data->keyChangeFeed.modify(changeFeedRange);
		for (auto r = rs.begin(); r != rs.end(); ++r) {
			r->value().push_back(changeFeedInfo);
		}
		wait(yield());
	}
	data->keyChangeFeed.coalesce(allKeys);

	state RangeResult tenantMap = fTenantMap.get();
	state int tenantMapLoc;
	for (tenantMapLoc = 0; tenantMapLoc < tenantMap.size(); tenantMapLoc++) {
		auto const& result = tenantMap[tenantMapLoc];
		TenantName tenantName = result.key.substr(persistTenantMapKeys.begin.size());
		TenantMapEntry tenantEntry = TenantMapEntry::decode(result.value);

		data->tenantMap.insert(tenantName, tenantEntry);
		data->tenantPrefixIndex->insert(tenantEntry.prefix, tenantName);

		TraceEvent("RestoringTenant", data->thisServerID)
		    .detail("Key", tenantMap[tenantMapLoc].key)
		    .detail("TenantName", tenantName)
		    .detail("Prefix", tenantEntry.prefix);

		wait(yield());
	}

	// TODO: why is this seemingly random delay here?
	wait(delay(0.0001));

	{
		// Erase data which isn't available (it is from some fetch at a later version)
		// SOMEDAY: Keep track of keys that might be fetching, make sure we don't have any data elsewhere?
		for (auto it = data->newestAvailableVersion.ranges().begin(); it != data->newestAvailableVersion.ranges().end();
		     ++it) {
			if (it->value() == invalidVersion) {
				KeyRangeRef clearRange(it->begin(), it->end());
				++data->counters.kvSystemClearRanges;
				// TODO(alexmiller): Figure out how to selectively enable spammy data distribution events.
				// DEBUG_KEY_RANGE("clearInvalidVersion", invalidVersion, clearRange);
				storage->clear(clearRange);
				++data->counters.kvSystemClearRanges;
				data->byteSampleApplyClear(clearRange, invalidVersion);
			}
		}
	}

	validate(data, true);
	startByteSampleRestore.send(Void());

	return true;
}

Future<bool> StorageServerDisk::restoreDurableState() {
	return ::restoreDurableState(data, storage);
}

// Determines whether a key-value pair should be included in a byte sample
// Also returns size information about the sample
ByteSampleInfo isKeyValueInSample(KeyValueRef keyValue) {
	ByteSampleInfo info;

	const KeyRef key = keyValue.key;
	info.size = key.size() + keyValue.value.size();

	uint32_t a = 0;
	uint32_t b = 0;
	hashlittle2(key.begin(), key.size(), &a, &b);

	double probability =
	    (double)info.size / (key.size() + SERVER_KNOBS->BYTE_SAMPLING_OVERHEAD) / SERVER_KNOBS->BYTE_SAMPLING_FACTOR;
	info.inSample = a / ((1 << 30) * 4.0) < probability;
	info.sampledSize = info.size / std::min(1.0, probability);

	return info;
}

void StorageServer::addMutationToMutationLogOrStorage(Version ver, MutationRef m) {
	if (ver != invalidVersion) {
		addMutationToMutationLog(addVersionToMutationLog(ver), m);
	} else {
		storage.writeMutation(m);
		byteSampleApplyMutation(m, ver);
	}
}

void StorageServer::byteSampleApplySet(KeyValueRef kv, Version ver) {
	// Update byteSample in memory and (eventually) on disk and notify waiting metrics

	ByteSampleInfo sampleInfo = isKeyValueInSample(kv);
	auto& byteSample = metrics.byteSample.sample;

	int64_t delta = 0;
	const KeyRef key = kv.key;

	auto old = byteSample.find(key);
	if (old != byteSample.end())
		delta = -byteSample.getMetric(old);
	if (sampleInfo.inSample) {
		delta += sampleInfo.sampledSize;
		byteSample.insert(key, sampleInfo.sampledSize);
		addMutationToMutationLogOrStorage(ver,
		                                  MutationRef(MutationRef::SetValue,
		                                              key.withPrefix(persistByteSampleKeys.begin),
		                                              BinaryWriter::toValue(sampleInfo.sampledSize, Unversioned())));
	} else {
		bool any = old != byteSample.end();
		if (!byteSampleRecovery.isReady()) {
			if (!byteSampleClears.rangeContaining(key).value()) {
				byteSampleClears.insert(key, true);
				byteSampleClearsTooLarge.set(byteSampleClears.size() > SERVER_KNOBS->MAX_BYTE_SAMPLE_CLEAR_MAP_SIZE);
				any = true;
			}
		}
		if (any) {
			byteSample.erase(old);
			auto diskRange = singleKeyRange(key.withPrefix(persistByteSampleKeys.begin));
			addMutationToMutationLogOrStorage(ver,
			                                  MutationRef(MutationRef::ClearRange, diskRange.begin, diskRange.end));
			++counters.kvSystemClearRanges;
		}
	}

	if (delta)
		metrics.notifyBytes(key, delta);
}

void StorageServer::byteSampleApplyClear(KeyRangeRef range, Version ver) {
	// Update byteSample in memory and (eventually) on disk via the mutationLog and notify waiting metrics

	auto& byteSample = metrics.byteSample.sample;
	bool any = false;

	if (range.begin < allKeys.end) {
		// NotifyBytes should not be called for keys past allKeys.end
		KeyRangeRef searchRange = KeyRangeRef(range.begin, std::min(range.end, allKeys.end));
		counters.sampledBytesCleared += byteSample.sumRange(searchRange.begin, searchRange.end);

		auto r = metrics.waitMetricsMap.intersectingRanges(searchRange);
		for (auto shard = r.begin(); shard != r.end(); ++shard) {
			KeyRangeRef intersectingRange = shard.range() & range;
			int64_t bytes = byteSample.sumRange(intersectingRange.begin, intersectingRange.end);
			metrics.notifyBytes(shard, -bytes);
			any = any || bytes > 0;
		}
	}

	if (range.end > allKeys.end && byteSample.sumRange(std::max(allKeys.end, range.begin), range.end) > 0)
		any = true;

	if (!byteSampleRecovery.isReady()) {
		auto clearRanges = byteSampleClears.intersectingRanges(range);
		for (auto it : clearRanges) {
			if (!it.value()) {
				byteSampleClears.insert(range, true);
				byteSampleClearsTooLarge.set(byteSampleClears.size() > SERVER_KNOBS->MAX_BYTE_SAMPLE_CLEAR_MAP_SIZE);
				any = true;
				break;
			}
		}
	}

	if (any) {
		byteSample.eraseAsync(range.begin, range.end);
		auto diskRange = range.withPrefix(persistByteSampleKeys.begin);
		addMutationToMutationLogOrStorage(ver, MutationRef(MutationRef::ClearRange, diskRange.begin, diskRange.end));
		++counters.kvSystemClearRanges;
	}
}

ACTOR Future<Void> waitMetrics(StorageServerMetrics* self, WaitMetricsRequest req, Future<Void> timeout) {
	state PromiseStream<StorageMetrics> change;
	state StorageMetrics metrics = self->getMetrics(req.keys);
	state Error error = success();
	state bool timedout = false;

	if (!req.min.allLessOrEqual(metrics) || !metrics.allLessOrEqual(req.max)) {
		CODE_PROBE(true, "ShardWaitMetrics return case 1 (quickly)");
		req.reply.send(metrics);
		return Void();
	}

	{
		auto rs = self->waitMetricsMap.modify(req.keys);
		for (auto r = rs.begin(); r != rs.end(); ++r)
			r->value().push_back(change);
		loop {
			try {
				choose {
					when(StorageMetrics c = waitNext(change.getFuture())) {
						metrics += c;

						// SOMEDAY: validation! The changes here are possibly partial changes (we receive multiple
						// messages per
						//  update to our requested range). This means that the validation would have to occur after
						//  all the messages for one clear or set have been dispatched.

						/*StorageMetrics m = getMetrics( data, req.keys );
						  bool b = ( m.bytes != metrics.bytes || m.bytesPerKSecond != metrics.bytesPerKSecond ||
						  m.iosPerKSecond != metrics.iosPerKSecond ); if (b) { printf("keys: '%s' - '%s' @%p\n",
						  printable(req.keys.begin).c_str(), printable(req.keys.end).c_str(), this);
						  printf("waitMetrics: desync %d (%lld %lld %lld) != (%lld %lld %lld); +(%lld %lld %lld)\n",
						  b, m.bytes, m.bytesPerKSecond, m.iosPerKSecond, metrics.bytes, metrics.bytesPerKSecond,
						  metrics.iosPerKSecond, c.bytes, c.bytesPerKSecond, c.iosPerKSecond);

						  }*/
					}
					when(wait(timeout)) { timedout = true; }
				}
			} catch (Error& e) {
				if (e.code() == error_code_actor_cancelled)
					throw; // This is only cancelled when the main loop had exited...no need in this case to clean
					       // up self
				error = e;
				break;
			}

			if (timedout) {
				CODE_PROBE(true, "ShardWaitMetrics return on timeout");
				// FIXME: instead of using random chance, send wrong_shard_server when the call in from
				// waitMetricsMultiple (requires additional information in the request)
				if (deterministicRandom()->random01() < SERVER_KNOBS->WAIT_METRICS_WRONG_SHARD_CHANCE) {
					req.reply.sendError(wrong_shard_server());
				} else {
					req.reply.send(metrics);
				}
				break;
			}

			if (!req.min.allLessOrEqual(metrics) || !metrics.allLessOrEqual(req.max)) {
				CODE_PROBE(true, "ShardWaitMetrics return case 2 (delayed)");
				req.reply.send(metrics);
				break;
			}
		}

		wait(delay(0)); // prevent iterator invalidation of functions sending changes
	}

	auto rs = self->waitMetricsMap.modify(req.keys);
	for (auto i = rs.begin(); i != rs.end(); ++i) {
		auto& x = i->value();
		for (int j = 0; j < x.size(); j++) {
			if (x[j] == change) {
				swapAndPop(&x, j);
				break;
			}
		}
	}
	self->waitMetricsMap.coalesce(req.keys);

	if (error.code() != error_code_success) {
		if (error.code() != error_code_wrong_shard_server)
			throw error;
		CODE_PROBE(true, "ShardWaitMetrics delayed wrong_shard_server()");
		req.reply.sendError(error);
	}

	return Void();
}

Future<Void> StorageServerMetrics::waitMetrics(WaitMetricsRequest req, Future<Void> delay) {
	return ::waitMetrics(this, req, delay);
}

#ifndef __INTEL_COMPILER
#pragma endregion
#endif

/////////////////////////////// Core //////////////////////////////////////
#ifndef __INTEL_COMPILER
#pragma region Core
#endif

ACTOR Future<Void> metricsCore(StorageServer* self, StorageServerInterface ssi) {
	state Future<Void> doPollMetrics = Void();

	wait(self->byteSampleRecovery);
	TraceEvent("StorageServerRestoreDurableState", self->thisServerID).detail("RestoredBytes", self->bytesRestored);

	// Logs all counters in `counters.cc` and reset the interval.
	self->actors.add(traceCounters("StorageMetrics",
	                               self->thisServerID,
	                               SERVER_KNOBS->STORAGE_LOGGING_DELAY,
	                               &self->counters.cc,
	                               self->thisServerID.toString() + "/StorageMetrics",
	                               [self = self](TraceEvent& te) {
		                               te.detail("StorageEngine", self->storage.getKeyValueStoreType().toString());
		                               te.detail("Tag", self->tag.toString());
		                               StorageBytes sb = self->storage.getStorageBytes();
		                               te.detail("KvstoreBytesUsed", sb.used);
		                               te.detail("KvstoreBytesFree", sb.free);
		                               te.detail("KvstoreBytesAvailable", sb.available);
		                               te.detail("KvstoreBytesTotal", sb.total);
		                               te.detail("KvstoreBytesTemp", sb.temp);
		                               if (self->isTss()) {
			                               te.detail("TSSPairID", self->tssPairID);
			                               te.detail("TSSJointID",
			                                         UID(self->thisServerID.first() ^ self->tssPairID.get().first(),
			                                             self->thisServerID.second() ^ self->tssPairID.get().second()));
		                               } else if (self->isSSWithTSSPair()) {
			                               te.detail("SSPairID", self->ssPairID);
			                               te.detail("TSSJointID",
			                                         UID(self->thisServerID.first() ^ self->ssPairID.get().first(),
			                                             self->thisServerID.second() ^ self->ssPairID.get().second()));
		                               }
	                               }));

	loop {
		choose {
			when(WaitMetricsRequest req = waitNext(ssi.waitMetrics.getFuture())) {
				if (!self->isReadable(req.keys)) {
					CODE_PROBE(true, "waitMetrics immediate wrong_shard_server()");
					self->sendErrorWithPenalty(req.reply, wrong_shard_server(), self->getPenalty());
				} else {
					self->actors.add(
					    self->metrics.waitMetrics(req, delayJittered(SERVER_KNOBS->STORAGE_METRIC_TIMEOUT)));
				}
			}
			when(SplitMetricsRequest req = waitNext(ssi.splitMetrics.getFuture())) {
				if (!self->isReadable(req.keys)) {
					CODE_PROBE(true, "splitMetrics immediate wrong_shard_server()");
					self->sendErrorWithPenalty(req.reply, wrong_shard_server(), self->getPenalty());
				} else {
					self->metrics.splitMetrics(req);
				}
			}
			when(GetStorageMetricsRequest req = waitNext(ssi.getStorageMetrics.getFuture())) {
				StorageBytes sb = self->storage.getStorageBytes();
				self->metrics.getStorageMetrics(
				    req, sb, self->counters.bytesInput.getRate(), self->versionLag, self->lastUpdate);
			}
			when(ReadHotSubRangeRequest req = waitNext(ssi.getReadHotRanges.getFuture())) {
				if (!self->isReadable(req.keys)) {
					CODE_PROBE(true, "readHotSubRanges immediate wrong_shard_server()", probe::decoration::rare);
					self->sendErrorWithPenalty(req.reply, wrong_shard_server(), self->getPenalty());
				} else {
					self->metrics.getReadHotRanges(req);
				}
			}
			when(SplitRangeRequest req = waitNext(ssi.getRangeSplitPoints.getFuture())) {
				if (!self->isReadable(req.keys)) {
					CODE_PROBE(true, "getSplitPoints immediate wrong_shard_server()");
					self->sendErrorWithPenalty(req.reply, wrong_shard_server(), self->getPenalty());
				} else {
					self->getSplitPoints(req);
				}
			}
			when(wait(doPollMetrics)) {
				self->metrics.poll();
				doPollMetrics = delay(SERVER_KNOBS->STORAGE_SERVER_POLL_METRICS_DELAY);
			}
		}
	}
}

ACTOR Future<Void> logLongByteSampleRecovery(Future<Void> recovery) {
	choose {
		when(wait(recovery)) {}
		when(wait(delay(SERVER_KNOBS->LONG_BYTE_SAMPLE_RECOVERY_DELAY))) {
			TraceEvent(g_network->isSimulated() ? SevWarn : SevWarnAlways, "LongByteSampleRecovery");
		}
	}

	return Void();
}

ACTOR Future<Void> checkBehind(StorageServer* self) {
	state int behindCount = 0;
	loop {
		wait(delay(SERVER_KNOBS->BEHIND_CHECK_DELAY));
		state Transaction tr(self->cx);
		loop {
			try {
				tr.setOption(FDBTransactionOptions::PRIORITY_SYSTEM_IMMEDIATE);
				tr.setOption(FDBTransactionOptions::LOCK_AWARE);
				Version readVersion = wait(tr.getRawReadVersion());
				if (readVersion > self->version.get() + SERVER_KNOBS->BEHIND_CHECK_VERSIONS) {
					behindCount++;
				} else {
					behindCount = 0;
				}
				self->versionBehind = behindCount >= SERVER_KNOBS->BEHIND_CHECK_COUNT;
				break;
			} catch (Error& e) {
				wait(tr.onError(e));
			}
		}
	}
}

ACTOR Future<Void> serveGetValueRequests(StorageServer* self, FutureStream<GetValueRequest> getValue) {
	getCurrentLineage()->modify(&TransactionLineage::operation) = TransactionLineage::Operation::GetValue;
	loop {
		GetValueRequest req = waitNext(getValue);
		// Warning: This code is executed at extremely high priority (TaskPriority::LoadBalancedEndpoint), so
		// downgrade before doing real work
		if (req.options.present() && req.options.get().debugID.present())
			g_traceBatch.addEvent("GetValueDebug",
			                      req.options.get().debugID.get().first(),
			                      "storageServer.received"); //.detail("TaskID", g_network->getCurrentTask());

		if (SHORT_CIRCUT_ACTUAL_STORAGE && normalKeys.contains(req.key))
			req.reply.send(GetValueReply());
		else
			self->actors.add(self->readGuard(req, getValueQ));
	}
}

ACTOR Future<Void> serveGetKeyValuesRequests(StorageServer* self, FutureStream<GetKeyValuesRequest> getKeyValues) {
	getCurrentLineage()->modify(&TransactionLineage::operation) = TransactionLineage::Operation::GetKeyValues;
	loop {
		GetKeyValuesRequest req = waitNext(getKeyValues);

		// Warning: This code is executed at extremely high priority (TaskPriority::LoadBalancedEndpoint), so
		// downgrade before doing real work
		self->actors.add(self->readGuard(req, getKeyValuesQ));
	}
}

ACTOR Future<Void> serveGetMappedKeyValuesRequests(StorageServer* self,
                                                   FutureStream<GetMappedKeyValuesRequest> getMappedKeyValues) {
	// TODO: Is it fine to keep TransactionLineage::Operation::GetKeyValues here?
	getCurrentLineage()->modify(&TransactionLineage::operation) = TransactionLineage::Operation::GetKeyValues;
	loop {
		GetMappedKeyValuesRequest req = waitNext(getMappedKeyValues);

		// Warning: This code is executed at extremely high priority (TaskPriority::LoadBalancedEndpoint), so downgrade
		// before doing real work
		self->actors.add(self->readGuard(req, getMappedKeyValuesQ));
	}
}

ACTOR Future<Void> serveGetKeyValuesStreamRequests(StorageServer* self,
                                                   FutureStream<GetKeyValuesStreamRequest> getKeyValuesStream) {
	loop {
		GetKeyValuesStreamRequest req = waitNext(getKeyValuesStream);
		// Warning: This code is executed at extremely high priority (TaskPriority::LoadBalancedEndpoint), so
		// downgrade before doing real work
		// FIXME: add readGuard again
		self->actors.add(getKeyValuesStreamQ(self, req));
	}
}

ACTOR Future<Void> serveGetKeyRequests(StorageServer* self, FutureStream<GetKeyRequest> getKey) {
	getCurrentLineage()->modify(&TransactionLineage::operation) = TransactionLineage::Operation::GetKey;
	loop {
		GetKeyRequest req = waitNext(getKey);
		// Warning: This code is executed at extremely high priority (TaskPriority::LoadBalancedEndpoint), so
		// downgrade before doing real work
		self->actors.add(self->readGuard(req, getKeyQ));
	}
}

ACTOR Future<Void> watchValueWaitForVersion(StorageServer* self,
                                            WatchValueRequest req,
                                            PromiseStream<WatchValueRequest> stream) {
	state Span span("SS:watchValueWaitForVersion"_loc, req.spanContext);
	if (req.tenantInfo.name.present()) {
		span.addAttribute("tenant"_sr, req.tenantInfo.name.get());
	}
	getCurrentLineage()->modify(&TransactionLineage::txID) = req.spanContext.traceID;
	try {
		wait(success(waitForVersionNoTooOld(self, req.version)));
		Optional<TenantMapEntry> entry = self->getTenantEntry(latestVersion, req.tenantInfo);
		if (entry.present()) {
			req.key = req.key.withPrefix(entry.get().prefix);
		}
		stream.send(req);
	} catch (Error& e) {
		if (!canReplyWith(e))
			throw e;
		self->sendErrorWithPenalty(req.reply, e, self->getPenalty());
	}
	return Void();
}

ACTOR Future<Void> serveWatchValueRequestsImpl(StorageServer* self, FutureStream<WatchValueRequest> stream) {
	loop {
		getCurrentLineage()->modify(&TransactionLineage::txID) = UID();
		state WatchValueRequest req = waitNext(stream);
		state Reference<ServerWatchMetadata> metadata = self->getWatchMetadata(req.key.contents());
		state Span span("SS:serveWatchValueRequestsImpl"_loc, req.spanContext);
		getCurrentLineage()->modify(&TransactionLineage::txID) = req.spanContext.traceID;
		state ReadOptions options;

		// case 1: no watch set for the current key
		if (!metadata.isValid()) {
			metadata = makeReference<ServerWatchMetadata>(req.key, req.value, req.version, req.tags, req.debugID);
			KeyRef key = self->setWatchMetadata(metadata);
			metadata->watch_impl = forward(watchWaitForValueChange(self, span.context, key), metadata->versionPromise);
			self->actors.add(watchValueSendReply(self, req, metadata->versionPromise.getFuture(), span.context));
		}
		// case 2: there is a watch in the map and it has the same value so just update version
		else if (metadata->value == req.value) {
			if (req.version > metadata->version) {
				metadata->version = req.version;
				metadata->tags = req.tags;
				metadata->debugID = req.debugID;
			}
			self->actors.add(watchValueSendReply(self, req, metadata->versionPromise.getFuture(), span.context));
		}
		// case 3: version in map has a lower version so trigger watch and create a new entry in map
		else if (req.version > metadata->version) {
			self->deleteWatchMetadata(req.key.contents());
			metadata->versionPromise.send(req.version);
			metadata->watch_impl.cancel();

			metadata = makeReference<ServerWatchMetadata>(req.key, req.value, req.version, req.tags, req.debugID);
			KeyRef key = self->setWatchMetadata(metadata);
			metadata->watch_impl = forward(watchWaitForValueChange(self, span.context, key), metadata->versionPromise);

			self->actors.add(watchValueSendReply(self, req, metadata->versionPromise.getFuture(), span.context));
		}
		// case 4: version in the map is higher so immediately trigger watch
		else if (req.version < metadata->version) {
			CODE_PROBE(true, "watch version in map is higher so trigger watch (case 4)");
			req.reply.send(WatchValueReply{ metadata->version });
		}
		// case 5: watch value differs but their versions are the same (rare case) so check with the SS
		else {
			CODE_PROBE(true, "watch version in the map is the same but value is different (case 5)");
			loop {
				try {
					state Version latest = self->version.get();
					options.debugID = metadata->debugID;

					GetValueRequest getReq(
					    span.context, TenantInfo(), metadata->key, latest, metadata->tags, options, VersionVector());
					state Future<Void> getValue = getValueQ(self, getReq);
					GetValueReply reply = wait(getReq.reply.getFuture());
					metadata = self->getWatchMetadata(req.key.contents());

					if (metadata.isValid() && reply.value != metadata->value) { // valSS != valMap
						self->deleteWatchMetadata(req.key.contents());
						metadata->versionPromise.send(req.version);
						metadata->watch_impl.cancel();
					}

					if (reply.value == req.value) { // valSS == valreq
						metadata =
						    makeReference<ServerWatchMetadata>(req.key, req.value, req.version, req.tags, req.debugID);
						KeyRef key = self->setWatchMetadata(metadata);
						metadata->watch_impl =
						    forward(watchWaitForValueChange(self, span.context, key), metadata->versionPromise);
						self->actors.add(
						    watchValueSendReply(self, req, metadata->versionPromise.getFuture(), span.context));
					} else {
						req.reply.send(WatchValueReply{ latest });
					}
					break;
				} catch (Error& e) {
					if (e.code() != error_code_transaction_too_old) {
						if (!canReplyWith(e))
							throw e;
						self->sendErrorWithPenalty(req.reply, e, self->getPenalty());
						break;
					}
					CODE_PROBE(
					    true, "Reading a watched key failed with transaction_too_old case 5", probe::decoration::rare);
				}
			}
		}
	}
}

ACTOR Future<Void> serveWatchValueRequests(StorageServer* self, FutureStream<WatchValueRequest> watchValue) {
	state PromiseStream<WatchValueRequest> stream;
	getCurrentLineage()->modify(&TransactionLineage::operation) = TransactionLineage::Operation::WatchValue;
	self->actors.add(serveWatchValueRequestsImpl(self, stream.getFuture()));

	loop {
		WatchValueRequest req = waitNext(watchValue);
		// TODO: fast load balancing?
		if (self->shouldRead(req)) {
			self->actors.add(watchValueWaitForVersion(self, req, stream));
		}
	}
}

ACTOR Future<Void> serveChangeFeedStreamRequests(StorageServer* self,
                                                 FutureStream<ChangeFeedStreamRequest> changeFeedStream) {
	loop {
		ChangeFeedStreamRequest req = waitNext(changeFeedStream);
		// must notify change feed that its shard is moved away ASAP
		self->actors.add(changeFeedStreamQ(self, req, req.debugUID) || stopChangeFeedOnMove(self, req, req.debugUID));
	}
}

ACTOR Future<Void> serveOverlappingChangeFeedsRequests(
    StorageServer* self,
    FutureStream<OverlappingChangeFeedsRequest> overlappingChangeFeeds) {
	loop {
		OverlappingChangeFeedsRequest req = waitNext(overlappingChangeFeeds);
		self->actors.add(self->readGuard(req, overlappingChangeFeedsQ));
	}
}

ACTOR Future<Void> serveChangeFeedPopRequests(StorageServer* self, FutureStream<ChangeFeedPopRequest> changeFeedPops) {
	loop {
		ChangeFeedPopRequest req = waitNext(changeFeedPops);
		self->actors.add(self->readGuard(req, changeFeedPopQ));
	}
}

ACTOR Future<Void> serveChangeFeedVersionUpdateRequests(
    StorageServer* self,
    FutureStream<ChangeFeedVersionUpdateRequest> changeFeedVersionUpdate) {
	loop {
		ChangeFeedVersionUpdateRequest req = waitNext(changeFeedVersionUpdate);
		self->actors.add(self->readGuard(req, changeFeedVersionUpdateQ));
	}
}

ACTOR Future<Void> reportStorageServerState(StorageServer* self) {
	if (!SERVER_KNOBS->REPORT_DD_METRICS) {
		return Void();
	}

	loop {
		wait(delay(SERVER_KNOBS->DD_METRICS_REPORT_INTERVAL));

		const auto numRunningFetchKeys = self->currentRunningFetchKeys.numRunning();
		if (numRunningFetchKeys == 0) {
			continue;
		}

		const auto longestRunningFetchKeys = self->currentRunningFetchKeys.longestTime();

		auto level = SevInfo;
		if (longestRunningFetchKeys.first >= SERVER_KNOBS->FETCH_KEYS_TOO_LONG_TIME_CRITERIA) {
			level = SevWarnAlways;
		}

		TraceEvent(level, "FetchKeysCurrentStatus", self->thisServerID)
		    .detail("Timestamp", now())
		    .detail("LongestRunningTime", longestRunningFetchKeys.first)
		    .detail("StartKey", longestRunningFetchKeys.second.begin)
		    .detail("EndKey", longestRunningFetchKeys.second.end)
		    .detail("NumRunning", numRunningFetchKeys);
	}
}

ACTOR Future<Void> storageServerCore(StorageServer* self, StorageServerInterface ssi) {
	state Future<Void> doUpdate = Void();
	state bool updateReceived = false; // true iff the current update() actor assigned to doUpdate has already
	                                   // received an update from the tlog
	state double lastLoopTopTime = now();
	state Future<Void> dbInfoChange = Void();
	state Future<Void> checkLastUpdate = Void();
	state Future<Void> updateProcessStatsTimer = delay(SERVER_KNOBS->FASTRESTORE_UPDATE_PROCESS_STATS_INTERVAL);

	self->actors.add(updateStorage(self));
	self->actors.add(waitFailureServer(ssi.waitFailure.getFuture()));
	self->actors.add(self->otherError.getFuture());
	self->actors.add(metricsCore(self, ssi));
	self->actors.add(logLongByteSampleRecovery(self->byteSampleRecovery));
	self->actors.add(checkBehind(self));
	self->actors.add(serveGetValueRequests(self, ssi.getValue.getFuture()));
	self->actors.add(serveGetKeyValuesRequests(self, ssi.getKeyValues.getFuture()));
	self->actors.add(serveGetMappedKeyValuesRequests(self, ssi.getMappedKeyValues.getFuture()));
	self->actors.add(serveGetKeyValuesStreamRequests(self, ssi.getKeyValuesStream.getFuture()));
	self->actors.add(serveGetKeyRequests(self, ssi.getKey.getFuture()));
	self->actors.add(serveWatchValueRequests(self, ssi.watchValue.getFuture()));
	self->actors.add(serveChangeFeedStreamRequests(self, ssi.changeFeedStream.getFuture()));
	self->actors.add(serveOverlappingChangeFeedsRequests(self, ssi.overlappingChangeFeeds.getFuture()));
	self->actors.add(serveChangeFeedPopRequests(self, ssi.changeFeedPop.getFuture()));
	self->actors.add(serveChangeFeedVersionUpdateRequests(self, ssi.changeFeedVersionUpdate.getFuture()));
	self->actors.add(traceRole(Role::STORAGE_SERVER, ssi.id()));
	self->actors.add(reportStorageServerState(self));

	self->transactionTagCounter.startNewInterval();
	self->actors.add(
	    recurring([&]() { self->transactionTagCounter.startNewInterval(); }, SERVER_KNOBS->TAG_MEASUREMENT_INTERVAL));

	self->coreStarted.send(Void());

	loop {
		++self->counters.loops;

		double loopTopTime = now();
		double elapsedTime = loopTopTime - lastLoopTopTime;
		if (elapsedTime > 0.050) {
			if (deterministicRandom()->random01() < 0.01)
				TraceEvent(SevWarn, "SlowSSLoopx100", self->thisServerID).detail("Elapsed", elapsedTime);
		}
		lastLoopTopTime = loopTopTime;

		choose {
			when(wait(checkLastUpdate)) {
				if (now() - self->lastUpdate >= CLIENT_KNOBS->NO_RECENT_UPDATES_DURATION) {
					self->noRecentUpdates.set(true);
					checkLastUpdate = delay(CLIENT_KNOBS->NO_RECENT_UPDATES_DURATION);
				} else {
					checkLastUpdate =
					    delay(std::max(CLIENT_KNOBS->NO_RECENT_UPDATES_DURATION - (now() - self->lastUpdate), 0.1));
				}
			}
			when(wait(dbInfoChange)) {
				CODE_PROBE(self->logSystem, "shardServer dbInfo changed");
				dbInfoChange = self->db->onChange();
				if (self->db->get().recoveryState >= RecoveryState::ACCEPTING_COMMITS) {
					self->logSystem = ILogSystem::fromServerDBInfo(self->thisServerID, self->db->get());
					if (self->logSystem) {
						if (self->db->get().logSystemConfig.recoveredAt.present()) {
							self->poppedAllAfter = self->db->get().logSystemConfig.recoveredAt.get();
						}
						self->logCursor = self->logSystem->peekSingle(
						    self->thisServerID, self->version.get() + 1, self->tag, self->history);
						self->popVersion(self->durableVersion.get() + 1, true);
					}
					// If update() is waiting for results from the tlog, it might never get them, so needs to be
					// cancelled.  But if it is waiting later, cancelling it could cause problems (e.g. fetchKeys
					// that already committed to transitioning to waiting state)
					if (!updateReceived) {
						doUpdate = Void();
					}
				}

				Optional<LatencyBandConfig> newLatencyBandConfig = self->db->get().latencyBandConfig;
				if (newLatencyBandConfig.present() != self->latencyBandConfig.present() ||
				    (newLatencyBandConfig.present() &&
				     newLatencyBandConfig.get().readConfig != self->latencyBandConfig.get().readConfig)) {
					self->latencyBandConfig = newLatencyBandConfig;
					self->counters.readLatencyBands.clearBands();
					TraceEvent("LatencyBandReadUpdatingConfig").detail("Present", newLatencyBandConfig.present());
					if (self->latencyBandConfig.present()) {
						for (auto band : self->latencyBandConfig.get().readConfig.bands) {
							self->counters.readLatencyBands.addThreshold(band);
						}
					}
				}
			}
			when(GetShardStateRequest req = waitNext(ssi.getShardState.getFuture())) {
				if (req.mode == GetShardStateRequest::NO_WAIT) {
					if (self->isReadable(req.keys))
						req.reply.send(GetShardStateReply{ self->version.get(), self->durableVersion.get() });
					else
						req.reply.sendError(wrong_shard_server());
				} else {
					self->actors.add(getShardStateQ(self, req));
				}
			}
			when(StorageQueuingMetricsRequest req = waitNext(ssi.getQueuingMetrics.getFuture())) {
				getQueuingMetrics(self, req);
			}
			when(ReplyPromise<KeyValueStoreType> reply = waitNext(ssi.getKeyValueStoreType.getFuture())) {
				reply.send(self->storage.getKeyValueStoreType());
			}
			when(wait(doUpdate)) {
				updateReceived = false;
				if (!self->logSystem)
					doUpdate = Never();
				else
					doUpdate = update(self, &updateReceived);
			}
			when(GetCheckpointRequest req = waitNext(ssi.checkpoint.getFuture())) {
				if (!self->isReadable(req.range)) {
					req.reply.sendError(wrong_shard_server());
					continue;
				} else {
					self->actors.add(getCheckpointQ(self, req));
				}
			}
			when(FetchCheckpointRequest req = waitNext(ssi.fetchCheckpoint.getFuture())) {
				self->actors.add(fetchCheckpointQ(self, req));
			}
			when(UpdateCommitCostRequest req = waitNext(ssi.updateCommitCostRequest.getFuture())) {
				// Ratekeeper might change with a new ID. In this case, always accept the data.
				if (req.ratekeeperID != self->busiestWriteTagContext.ratekeeperID) {
					TraceEvent("RatekeeperIDChange")
					    .detail("OldID", self->busiestWriteTagContext.ratekeeperID)
					    .detail("OldLastUpdateTime", self->busiestWriteTagContext.lastUpdateTime)
					    .detail("NewID", req.ratekeeperID)
					    .detail("LastUpdateTime", req.postTime);
					self->busiestWriteTagContext.ratekeeperID = req.ratekeeperID;
					self->busiestWriteTagContext.lastUpdateTime = -1;
				}
				// In case we received an old request/duplicate request, due to, e.g. network problem
				ASSERT(req.postTime > 0);
				if (req.postTime < self->busiestWriteTagContext.lastUpdateTime) {
					continue;
				}

				self->busiestWriteTagContext.lastUpdateTime = req.postTime;
				TraceEvent("BusiestWriteTag", self->thisServerID)
				    .detail("Elapsed", req.elapsed)
				    .detail("Tag", printable(req.busiestTag))
				    .detail("TagOps", req.opsSum)
				    .detail("TagCost", req.costSum)
				    .detail("TotalCost", req.totalWriteCosts)
				    .detail("Reported", req.reported)
				    .trackLatest(self->busiestWriteTagContext.busiestWriteTagTrackingKey);

				req.reply.send(Void());
			}
			when(FetchCheckpointKeyValuesRequest req = waitNext(ssi.fetchCheckpointKeyValues.getFuture())) {
				self->actors.add(fetchCheckpointKeyValuesQ(self, req));
			}
			when(AuditStorageRequest req = waitNext(ssi.auditStorage.getFuture())) {
				self->actors.add(auditStorageQ(self, req));
			}
			when(wait(updateProcessStatsTimer)) {
				updateProcessStats(self);
				updateProcessStatsTimer = delay(SERVER_KNOBS->FASTRESTORE_UPDATE_PROCESS_STATS_INTERVAL);
			}
			when(wait(self->actors.getResult())) {}
		}
	}
}

bool storageServerTerminated(StorageServer& self, IKeyValueStore* persistentData, Error const& e) {
	self.shuttingDown = true;

	// Clearing shards shuts down any fetchKeys actors; these may do things on cancellation that are best done with
	// self still valid
	self.shards.insert(allKeys, Reference<ShardInfo>());

	// Dispose the IKVS (destroying its data permanently) only if this shutdown is definitely permanent.  Otherwise
	// just close it.
	if (e.code() == error_code_please_reboot) {
		// do nothing.
	} else if (e.code() == error_code_worker_removed || e.code() == error_code_recruitment_failed) {
		// SOMEDAY: could close instead of dispose if tss in quarantine gets removed so it could still be
		// investigated?
		persistentData->dispose();
	} else {
		persistentData->close();
	}

	if (e.code() == error_code_worker_removed || e.code() == error_code_recruitment_failed ||
	    e.code() == error_code_file_not_found || e.code() == error_code_actor_cancelled ||
	    e.code() == error_code_remote_kvs_cancelled) {
		TraceEvent("StorageServerTerminated", self.thisServerID).errorUnsuppressed(e);
		return true;
	} else
		return false;
}

ACTOR Future<Void> memoryStoreRecover(IKeyValueStore* store, Reference<IClusterConnectionRecord> connRecord, UID id) {
	if (store->getType() != KeyValueStoreType::MEMORY || connRecord.getPtr() == nullptr) {
		return Never();
	}

	// create a temp client connect to DB
	Database cx = Database::createDatabase(connRecord, ApiVersion::LATEST_VERSION);

	state Reference<ReadYourWritesTransaction> tr = makeReference<ReadYourWritesTransaction>(cx);
	state int noCanRemoveCount = 0;
	loop {
		try {
			tr->setOption(FDBTransactionOptions::PRIORITY_SYSTEM_IMMEDIATE);
			tr->setOption(FDBTransactionOptions::ACCESS_SYSTEM_KEYS);

			state bool canRemove = wait(canRemoveStorageServer(tr, id));
			if (!canRemove) {
				CODE_PROBE(true,
				           "it's possible that the caller had a transaction in flight that assigned keys to the "
				           "server. Wait for it to reverse its mistake.");
				wait(delayJittered(SERVER_KNOBS->REMOVE_RETRY_DELAY, TaskPriority::UpdateStorage));
				tr->reset();
				TraceEvent("RemoveStorageServerRetrying")
				    .detail("Count", noCanRemoveCount++)
				    .detail("ServerID", id)
				    .detail("CanRemove", canRemove);
			} else {
				return Void();
			}
		} catch (Error& e) {
			state Error err = e;
			wait(tr->onError(e));
			TraceEvent("RemoveStorageServerRetrying").error(err);
		}
	}
}

ACTOR Future<Void> initTenantMap(StorageServer* self) {
	state Reference<ReadYourWritesTransaction> tr = makeReference<ReadYourWritesTransaction>(self->cx);

	loop {
		try {
			tr->setOption(FDBTransactionOptions::ACCESS_SYSTEM_KEYS);
			tr->setOption(FDBTransactionOptions::PRIORITY_SYSTEM_IMMEDIATE);
			tr->setOption(FDBTransactionOptions::LOCK_AWARE);
			state Version version = wait(tr->getReadVersion());
			// This limits the number of tenants, but eventually we shouldn't need to do this at all
			// when SSs store only the local tenants
			KeyBackedRangeResult<std::pair<TenantName, TenantMapEntry>> entries =
			    wait(TenantMetadata::tenantMap().getRange(
			        tr, Optional<TenantName>(), Optional<TenantName>(), CLIENT_KNOBS->MAX_TENANTS_PER_CLUSTER + 1));
			ASSERT(entries.results.size() <= CLIENT_KNOBS->MAX_TENANTS_PER_CLUSTER && !entries.more);

			TraceEvent("InitTenantMap", self->thisServerID)
			    .detail("Version", version)
			    .detail("NumTenants", entries.results.size());

			for (auto entry : entries.results) {
				self->insertTenant(entry.first, entry.second, version);
			}
			break;
		} catch (Error& e) {
			wait(tr->onError(e));
		}
	}

	return Void();
}

ACTOR Future<Void> replaceInterface(StorageServer* self, StorageServerInterface ssi) {
	ASSERT(!ssi.isTss());
	state Transaction tr(self->cx);

	loop {
		state Future<Void> infoChanged = self->db->onChange();
		state Reference<CommitProxyInfo> commitProxies(new CommitProxyInfo(self->db->get().client.commitProxies));
		choose {
			when(GetStorageServerRejoinInfoReply _rep =
			         wait(commitProxies->size()
			                  ? basicLoadBalance(commitProxies,
			                                     &CommitProxyInterface::getStorageServerRejoinInfo,
			                                     GetStorageServerRejoinInfoRequest(ssi.id(), ssi.locality.dcId()))
			                  : Never())) {
				state GetStorageServerRejoinInfoReply rep = _rep;

				try {
					tr.reset();
					tr.setOption(FDBTransactionOptions::PRIORITY_SYSTEM_IMMEDIATE);
					tr.setOption(FDBTransactionOptions::LOCK_AWARE);
					tr.setVersion(rep.version);

					tr.addReadConflictRange(singleKeyRange(serverListKeyFor(ssi.id())));
					tr.addReadConflictRange(singleKeyRange(serverTagKeyFor(ssi.id())));
					tr.addReadConflictRange(serverTagHistoryRangeFor(ssi.id()));
					tr.addReadConflictRange(singleKeyRange(tagLocalityListKeyFor(ssi.locality.dcId())));

					tr.set(serverListKeyFor(ssi.id()), serverListValue(ssi));

					if (rep.newLocality) {
						tr.addReadConflictRange(tagLocalityListKeys);
						tr.set(tagLocalityListKeyFor(ssi.locality.dcId()),
						       tagLocalityListValue(rep.newTag.get().locality));
					}

					// this only should happen if SS moved datacenters
					if (rep.newTag.present()) {
						KeyRange conflictRange = singleKeyRange(serverTagConflictKeyFor(rep.newTag.get()));
						tr.addReadConflictRange(conflictRange);
						tr.addWriteConflictRange(conflictRange);
						tr.setOption(FDBTransactionOptions::FIRST_IN_BATCH);
						tr.set(serverTagKeyFor(ssi.id()), serverTagValue(rep.newTag.get()));
						tr.atomicOp(serverTagHistoryKeyFor(ssi.id()),
						            serverTagValue(rep.tag),
						            MutationRef::SetVersionstampedKey);
					}

					if (rep.history.size() && rep.history.back().first < self->version.get()) {
						tr.clear(serverTagHistoryRangeBefore(ssi.id(), self->version.get()));
					}

					choose {
						when(wait(tr.commit())) {
							self->history = rep.history;

							if (rep.newTag.present()) {
								self->tag = rep.newTag.get();
								self->history.insert(self->history.begin(),
								                     std::make_pair(tr.getCommittedVersion(), rep.tag));
							} else {
								self->tag = rep.tag;
							}
							self->allHistory = self->history;

							TraceEvent("SSTag", self->thisServerID).detail("MyTag", self->tag.toString());
							for (auto it : self->history) {
								TraceEvent("SSHistory", self->thisServerID)
								    .detail("Ver", it.first)
								    .detail("Tag", it.second.toString());
							}

							if (self->history.size() && BUGGIFY) {
								TraceEvent("SSHistoryReboot", self->thisServerID).log();
								throw please_reboot();
							}

							break;
						}
						when(wait(infoChanged)) {}
					}
				} catch (Error& e) {
					wait(tr.onError(e));
				}
			}
			when(wait(infoChanged)) {}
		}
	}

	return Void();
}

ACTOR Future<Void> replaceTSSInterface(StorageServer* self, StorageServerInterface ssi) {
	// RYW for KeyBackedMap
	state Reference<ReadYourWritesTransaction> tr = makeReference<ReadYourWritesTransaction>(self->cx);
	state KeyBackedMap<UID, UID> tssMapDB = KeyBackedMap<UID, UID>(tssMappingKeys.begin);

	ASSERT(ssi.isTss());

	loop {
		try {
			state Tag myTag;

			tr->reset();
			tr->setOption(FDBTransactionOptions::ACCESS_SYSTEM_KEYS);
			tr->setOption(FDBTransactionOptions::PRIORITY_SYSTEM_IMMEDIATE);
			tr->setOption(FDBTransactionOptions::LOCK_AWARE);

			Optional<Value> pairTagValue = wait(tr->get(serverTagKeyFor(self->tssPairID.get())));

			if (!pairTagValue.present()) {
				CODE_PROBE(true, "Race where tss was down, pair was removed, tss starts back up");
				TraceEvent("StorageServerWorkerRemoved", self->thisServerID).detail("Reason", "TssPairMissing");
				throw worker_removed();
			}

			myTag = decodeServerTagValue(pairTagValue.get());

			tr->addReadConflictRange(singleKeyRange(serverListKeyFor(ssi.id())));
			tr->set(serverListKeyFor(ssi.id()), serverListValue(ssi));

			// add itself back to tss mapping
			if (!self->isTSSInQuarantine()) {
				tssMapDB.set(tr, self->tssPairID.get(), ssi.id());
			}

			wait(tr->commit());
			self->tag = myTag;

			break;
		} catch (Error& e) {
			wait(tr->onError(e));
		}
	}

	return Void();
}

ACTOR Future<Void> storageInterfaceRegistration(StorageServer* self,
                                                StorageServerInterface ssi,
                                                Optional<Future<Void>> readyToAcceptRequests) {

	if (readyToAcceptRequests.present()) {
		wait(readyToAcceptRequests.get());
		ssi.startAcceptingRequests();
	} else {
		ssi.stopAcceptingRequests();
	}

	try {
		if (self->isTss()) {
			wait(replaceTSSInterface(self, ssi));
		} else {
			wait(replaceInterface(self, ssi));
		}
	} catch (Error& e) {
		throw;
	}

	return Void();
}

// for creating a new storage server
ACTOR Future<Void> storageServer(IKeyValueStore* persistentData,
                                 StorageServerInterface ssi,
                                 Tag seedTag,
                                 UID clusterId,
                                 Version startVersion,
                                 Version tssSeedVersion,
                                 ReplyPromise<InitializeStorageReply> recruitReply,
                                 Reference<AsyncVar<ServerDBInfo> const> db,
                                 std::string folder,
                                 Reference<IPageEncryptionKeyProvider> encryptionKeyProvider) {
	state StorageServer self(persistentData, db, ssi, encryptionKeyProvider);
	self.shardAware = SERVER_KNOBS->SHARD_ENCODE_LOCATION_METADATA && persistentData->shardAware();
	state Future<Void> ssCore;
	self.clusterId.send(clusterId);
	self.initialClusterVersion = startVersion;
	if (ssi.isTss()) {
		self.setTssPair(ssi.tssPairID.get());
		ASSERT(self.isTss());
	}

	self.sk = serverKeysPrefixFor(self.tssPairID.present() ? self.tssPairID.get() : self.thisServerID)
	              .withPrefix(systemKeys.begin); // FFFF/serverKeys/[this server]/
	self.folder = folder;

	try {
		wait(self.storage.init());
		wait(self.storage.commit());
		++self.counters.kvCommits;

		if (seedTag == invalidTag) {
			ssi.startAcceptingRequests();
			self.registerInterfaceAcceptingRequests.send(Void());

			// Might throw recruitment_failed in case of simultaneous master failure
			std::pair<Version, Tag> verAndTag = wait(addStorageServer(self.cx, ssi));

			self.tag = verAndTag.second;
			if (ssi.isTss()) {
				self.setInitialVersion(tssSeedVersion);
			} else {
				self.setInitialVersion(verAndTag.first - 1);
			}

			wait(initTenantMap(&self));
		} else {
			self.tag = seedTag;
		}

		self.encryptionKeyProvider->setTenantPrefixIndex(self.tenantPrefixIndex);
		self.storage.makeNewStorageServerDurable(self.shardAware);
		wait(self.storage.commit());
		++self.counters.kvCommits;

		self.interfaceRegistered =
		    storageInterfaceRegistration(&self, ssi, self.registerInterfaceAcceptingRequests.getFuture());
		wait(delay(0));

		TraceEvent("StorageServerInit", ssi.id())
		    .detail("Version", self.version.get())
		    .detail("SeedTag", seedTag.toString())
		    .detail("TssPair", ssi.isTss() ? ssi.tssPairID.get().toString() : "");
		InitializeStorageReply rep;
		rep.interf = ssi;
		rep.addedVersion = self.version.get();
		recruitReply.send(rep);
		self.byteSampleRecovery = Void();

		ssCore = storageServerCore(&self, ssi);
		wait(ssCore);

		throw internal_error();
	} catch (Error& e) {
		// If we die with an error before replying to the recruitment request, send the error to the recruiter
		// (ClusterController, and from there to the DataDistributionTeamCollection)
		if (!recruitReply.isSet())
			recruitReply.sendError(recruitment_failed());

		// If the storage server dies while something that uses self is still on the stack,
		// we want that actor to complete before we terminate and that memory goes out of scope
		state Error err = e;
		if (storageServerTerminated(self, persistentData, err)) {
			ssCore.cancel();
			self.actors.clear(true);
			wait(delay(0));
			return Void();
		}
		ssCore.cancel();
		self.actors.clear(true);
		wait(delay(0));
		throw err;
	}
}

// for recovering an existing storage server
ACTOR Future<Void> storageServer(IKeyValueStore* persistentData,
                                 StorageServerInterface ssi,
                                 Reference<AsyncVar<ServerDBInfo> const> db,
                                 std::string folder,
                                 Promise<Void> recovered,
                                 Reference<IClusterConnectionRecord> connRecord,
                                 Reference<IPageEncryptionKeyProvider> encryptionKeyProvider) {
	state StorageServer self(persistentData, db, ssi, encryptionKeyProvider);
	state Future<Void> ssCore;
	self.folder = folder;

	try {
		state double start = now();
		TraceEvent("StorageServerRebootStart", self.thisServerID).log();

		wait(self.storage.init());
		choose {
			// after a rollback there might be uncommitted changes.
			// for memory storage engine type, wait until recovery is done before commit
			when(wait(self.storage.commit())) {}

			when(wait(memoryStoreRecover(persistentData, connRecord, self.thisServerID))) {
				TraceEvent("DisposeStorageServer", self.thisServerID).log();
				throw worker_removed();
			}
		}
		++self.counters.kvCommits;

		bool ok = wait(self.storage.restoreDurableState());
		if (!ok) {
			if (recovered.canBeSet())
				recovered.send(Void());
			return Void();
		}
		// Pass a reference of tenantPrefixIndex to the storage engine to support per-tenant data encryption,
		// after the tenant map is recovered in restoreDurableState. In case of a storage server reboot,
		// it is possible that the storage engine is still holding a pre-reboot tenantPrefixIndex, and use that
		// for its own recovery, before we set the tenantPrefixIndex here.
		if (self.encryptionKeyProvider.isValid()) {
			self.encryptionKeyProvider->setTenantPrefixIndex(self.tenantPrefixIndex);
		}
		TraceEvent("SSTimeRestoreDurableState", self.thisServerID).detail("TimeTaken", now() - start);

		// if this is a tss storage file, use that as source of truth for this server being a tss instead of the
		// presence of the tss pair key in the storage engine
		if (ssi.isTss()) {
			ASSERT(self.isTss());
			ssi.tssPairID = self.tssPairID.get();
		} else {
			ASSERT(!self.isTss());
		}

		ASSERT(self.thisServerID == ssi.id());

		self.sk = serverKeysPrefixFor(self.tssPairID.present() ? self.tssPairID.get() : self.thisServerID)
		              .withPrefix(systemKeys.begin); // FFFF/serverKeys/[this server]/

		TraceEvent("StorageServerReboot", self.thisServerID).detail("Version", self.version.get());

		if (recovered.canBeSet())
			recovered.send(Void());

		state Future<Void> f = storageInterfaceRegistration(&self, ssi, {});
		wait(delay(0));
		ErrorOr<Void> e = wait(errorOr(f));
		if (e.isError()) {
			Error e = f.getError();

			throw e;
			// TODO: #5375
			/*
			            if (e.code() != error_code_worker_removed) {
			                throw e;
			            }
			            state UID clusterId = wait(getClusterId(&self));
			            ASSERT(self.clusterId.isValid());
			            UID durableClusterId = wait(self.clusterId.getFuture());
			            ASSERT(durableClusterId.isValid());
			            if (clusterId == durableClusterId) {
			                throw worker_removed();
			            }
			            // When a storage server connects to a new cluster, it deletes its
			            // old data and creates a new, empty data file for the new cluster.
			            // We want to avoid this and force a manual removal of the storage
			            // servers' old data when being assigned to a new cluster to avoid
			            // accidental data loss.
			            TraceEvent(SevWarn, "StorageServerBelongsToExistingCluster")
			                .detail("ServerID", ssi.id())
			                .detail("ClusterID", durableClusterId)
			                .detail("NewClusterID", clusterId);
			            wait(Future<Void>(Never()));
			*/
		}

		self.interfaceRegistered =
		    storageInterfaceRegistration(&self, ssi, self.registerInterfaceAcceptingRequests.getFuture());
		wait(delay(0));

		TraceEvent("StorageServerStartingCore", self.thisServerID).detail("TimeTaken", now() - start);

		ssCore = storageServerCore(&self, ssi);
		wait(ssCore);

		throw internal_error();
	} catch (Error& e) {
		if (self.byteSampleRecovery.isValid()) {
			self.byteSampleRecovery.cancel();
		}

		if (recovered.canBeSet())
			recovered.send(Void());

		// If the storage server dies while something that uses self is still on the stack,
		// we want that actor to complete before we terminate and that memory goes out of scope
		state Error err = e;
		if (storageServerTerminated(self, persistentData, err)) {
			ssCore.cancel();
			self.actors.clear(true);
			wait(delay(0));
			return Void();
		}
		ssCore.cancel();
		self.actors.clear(true);
		wait(delay(0));
		throw err;
	}
}

#ifndef __INTEL_COMPILER
#pragma endregion
#endif

/*
4 Reference count
4 priority
24 pointers
8 lastUpdateVersion
2 updated, replacedPointer
--
42 PTree overhead

8 Version insertVersion
--
50 VersionedMap overhead

12 KeyRef
12 ValueRef
1  isClear
--
25 payload


50 overhead
25 payload
21 structure padding
32 allocator rounds up
---
128 allocated

To reach 64, need to save: 11 bytes + all padding

Possibilities:
  -8 Combine lastUpdateVersion, insertVersion?
  -2 Fold together updated, replacedPointer, isClear bits
  -3 Fold away updated, replacedPointer, isClear
  -8 Move value lengths into arena
  -4 Replace priority with H(pointer)
  -12 Compress pointers (using special allocator)
  -4 Modular lastUpdateVersion (make sure no node survives 4 billion updates)
*/

void versionedMapTest() {
	VersionedMap<int, int> vm;

	printf("SS Ptree node is %zu bytes\n", sizeof(StorageServer::VersionedData::PTreeT));

	const int NSIZE = sizeof(VersionedMap<int, int>::PTreeT);
	const int ASIZE = NSIZE <= 64 ? 64 : nextFastAllocatedSize(NSIZE);

	auto before = FastAllocator<ASIZE>::getTotalMemory();

	for (int v = 1; v <= 1000; ++v) {
		vm.createNewVersion(v);
		for (int i = 0; i < 1000; i++) {
			int k = deterministicRandom()->randomInt(0, 2000000);
			/*for(int k2=k-5; k2<k+5; k2++)
			    if (vm.atLatest().find(k2) != vm.atLatest().end())
			        vm.erase(k2);*/
			vm.erase(k - 5, k + 5);
			vm.insert(k, v);
		}
	}

	auto after = FastAllocator<ASIZE>::getTotalMemory();

	int count = 0;
	for (auto i = vm.atLatest().begin(); i != vm.atLatest().end(); ++i)
		++count;

	printf("PTree node is %d bytes, allocated as %d bytes\n", NSIZE, ASIZE);
	printf("%d distinct after %d insertions\n", count, 1000 * 1000);
	printf("Memory used: %f MB\n", (after - before) / 1e6);
}<|MERGE_RESOLUTION|>--- conflicted
+++ resolved
@@ -4150,10 +4150,7 @@
 }
 
 ACTOR Future<Void> validateRangeAgainstServer(StorageServer* data,
-<<<<<<< HEAD
                                               AuditStorageState auditState,
-=======
->>>>>>> e4752309
                                               KeyRange range,
                                               Version version,
                                               StorageServerInterface remoteServer) {
@@ -4162,10 +4159,7 @@
 	    .detail("Version", version)
 	    .detail("RemoteServer", remoteServer.toString());
 
-<<<<<<< HEAD
 	state Key originBegin = range.begin;
-=======
->>>>>>> e4752309
 	state int validatedKeys = 0;
 	state std::string error;
 	loop {
@@ -4221,33 +4215,15 @@
 				if (!range.contains(remoteKV.key) || !range.contains(localKV.key)) {
 					TraceEvent(SevDebug, "SSValidateRangeKeyOutOfRange", data->thisServerID)
 					    .detail("Range", range)
-<<<<<<< HEAD
-					    .detail("RemoteServer", remoteServer.toString())
-					    .detail("LocalKey", Traceable<StringRef>::toString(localKV.key))
-					    .detail("RemoteKey", Traceable<StringRef>::toString(remoteKV.key));
-=======
 					    .detail("RemoteServer", remoteServer.toString().c_str())
 					    .detail("LocalKey", Traceable<StringRef>::toString(localKV.key).c_str())
 					    .detail("RemoteKey", Traceable<StringRef>::toString(remoteKV.key).c_str());
->>>>>>> e4752309
 					throw wrong_shard_server();
 				}
 
 				if (remoteKV.key != localKV.key) {
 					error = format("Key Mismatch: local server (%016llx): %s, remote server(%016llx) %s",
 					               data->thisServerID.first(),
-<<<<<<< HEAD
-					               Traceable<StringRef>::toString(localKV.key),
-					               remoteServer.uniqueID.first(),
-					               Traceable<StringRef>::toString(remoteKV.key));
-				} else if (remoteKV.value != localKV.value) {
-					error = format("Value Mismatch for Key %s: local server (%016llx): %s, remote server(%016llx) %s",
-					               Traceable<StringRef>::toString(localKV.key),
-					               data->thisServerID.first(),
-					               Traceable<StringRef>::toString(localKV.value),
-					               remoteServer.uniqueID.first(),
-					               Traceable<StringRef>::toString(remoteKV.value));
-=======
 					               Traceable<StringRef>::toString(localKV.key).c_str(),
 					               remoteServer.uniqueID.first(),
 					               Traceable<StringRef>::toString(remoteKV.key).c_str());
@@ -4258,7 +4234,6 @@
 					               Traceable<StringRef>::toString(localKV.value).c_str(),
 					               remoteServer.uniqueID.first(),
 					               Traceable<StringRef>::toString(remoteKV.value).c_str());
->>>>>>> e4752309
 				} else {
 					TraceEvent(SevVerbose, "ValidatedKey", data->thisServerID).detail("Key", localKV.key);
 					++validatedKeys;
@@ -4276,19 +4251,14 @@
 			} else if (i >= local.data.size() && !local.more && i < remote.data.size()) {
 				error = format("Missing key(s) form local server (%lld), next key: %s, remote server(%016llx) ",
 				               data->thisServerID.first(),
-<<<<<<< HEAD
-				               Traceable<StringRef>::toString(remote.data[i].key),
-=======
 				               Traceable<StringRef>::toString(remote.data[i].key).c_str(),
->>>>>>> e4752309
 				               remoteServer.uniqueID.first());
 				break;
 			} else if (i >= remote.data.size() && !remote.more && i < local.data.size()) {
 				error = format("Missing key(s) form remote server (%lld), next local server(%016llx) key: %s",
 				               remoteServer.uniqueID.first(),
 				               data->thisServerID.first(),
-<<<<<<< HEAD
-				               Traceable<StringRef>::toString(local.data[i].key));
+				               Traceable<StringRef>::toString(local.data[i].key).c_str());
 				break;
 			}
 
@@ -4297,13 +4267,6 @@
 				auditState.range = KeyRangeRef(originBegin, range.begin);
 				wait(persistAuditStorageMap(data->cx, auditState));
 			}
-=======
-				               Traceable<StringRef>::toString(local.data[i].key).c_str());
-				break;
-			}
-
-			range = KeyRangeRef(keyAfter(lastKey), range.end);
->>>>>>> e4752309
 		} catch (Error& e) {
 			TraceEvent(SevWarnAlways, "ValidateRangeAgainstServerError", data->thisServerID)
 			    .errorUnsuppressed(e)
@@ -4320,10 +4283,7 @@
 		    .detail("Version", version)
 		    .detail("ErrorMessage", error)
 		    .detail("RemoteServer", remoteServer.toString());
-<<<<<<< HEAD
 		throw audit_storage_error();
-=======
->>>>>>> e4752309
 	}
 
 	TraceEvent(SevDebug, "ValidateRangeAgainstServerEnd", data->thisServerID)
@@ -4335,14 +4295,10 @@
 	return Void();
 }
 
-<<<<<<< HEAD
 ACTOR Future<Void> validateRangeShard(StorageServer* data,
                                       AuditStorageState auditState,
                                       KeyRange range,
                                       std::vector<UID> candidates) {
-=======
-ACTOR Future<Void> validateRangeShard(StorageServer* data, KeyRange range, std::vector<UID> candidates) {
->>>>>>> e4752309
 	TraceEvent(SevDebug, "ServeValidateRangeShardBegin", data->thisServerID)
 	    .detail("Range", range)
 	    .detail("Servers", describe(candidates));
@@ -4403,11 +4359,7 @@
 	}
 
 	if (remoteServer != nullptr) {
-<<<<<<< HEAD
 		wait(validateRangeAgainstServer(data, auditState, range, version, *remoteServer));
-=======
-		wait(validateRangeAgainstServer(data, range, version, *remoteServer));
->>>>>>> e4752309
 	} else {
 		TraceEvent(SevWarn, "ServeValidateRangeShardRemoteNotFound", data->thisServerID)
 		    .detail("Range", range)
@@ -4418,14 +4370,10 @@
 	return Void();
 }
 
-<<<<<<< HEAD
 ACTOR Future<Void> validateRangeAgainstServers(StorageServer* data,
                                                AuditStorageState auditState,
                                                KeyRange range,
                                                std::vector<UID> targetServers) {
-=======
-ACTOR Future<Void> validateRangeAgainstServers(StorageServer* data, KeyRange range, std::vector<UID> targetServers) {
->>>>>>> e4752309
 	TraceEvent(SevDebug, "ValidateRangeAgainstServersBegin", data->thisServerID)
 	    .detail("Range", range)
 	    .detail("TargetServers", describe(targetServers));
@@ -4461,11 +4409,7 @@
 			TraceEvent(SevWarn, "ValidateRangeRemoteServerNotFound", data->thisServerID).detail("Range", range);
 			throw audit_storage_failed();
 		}
-<<<<<<< HEAD
 		fs.push_back(validateRangeAgainstServer(data, auditState, range, version, decodeServerListValue(v.get())));
-=======
-		fs.push_back(validateRangeAgainstServer(data, range, version, decodeServerListValue(v.get())));
->>>>>>> e4752309
 	}
 
 	wait(waitForAll(fs));
@@ -4485,10 +4429,7 @@
 
 	state Key begin = req.range.begin;
 	state std::vector<Future<Void>> fs;
-<<<<<<< HEAD
 	state AuditStorageState res(req.id, req.getType());
-=======
->>>>>>> e4752309
 
 	try {
 		if (req.targetServers.empty()) {
@@ -4512,11 +4453,7 @@
 						std::vector<UID> dest;
 						UID srcId, destId;
 						decodeKeyServersValue(UIDtoTagMap, shards[i].value, src, dest, srcId, destId);
-<<<<<<< HEAD
 						fs.push_back(validateRangeShard(data, res, KeyRangeRef(shards[i].key, shards[i + 1].key), src));
-=======
-						fs.push_back(validateRangeShard(data, KeyRangeRef(shards[i].key, shards[i + 1].key), src));
->>>>>>> e4752309
 						begin = shards[i + 1].key;
 					}
 				} catch (Error& e) {
@@ -4524,17 +4461,10 @@
 				}
 			}
 		} else {
-<<<<<<< HEAD
 			fs.push_back(validateRangeAgainstServers(data, res, req.range, req.targetServers));
 		}
 
 		wait(waitForAll(fs));
-=======
-			fs.push_back(validateRangeAgainstServers(data, req.range, req.targetServers));
-		}
-		wait(waitForAll(fs));
-		AuditStorageState res(req.id, req.getType());
->>>>>>> e4752309
 		res.setPhase(AuditPhase::Complete);
 		req.reply.send(res);
 	} catch (Error& e) {
@@ -4543,15 +4473,11 @@
 		    .detail("RequestID", req.id)
 		    .detail("Range", req.range)
 		    .detail("AuditType", req.type);
-<<<<<<< HEAD
 		if (e.code() != error_code_audit_storage_error) {
 			req.reply.sendError(audit_storage_failed());
 		} else {
 			req.reply.sendError(audit_storage_error());
 		}
-=======
-		req.reply.sendError(audit_storage_failed());
->>>>>>> e4752309
 	}
 
 	return Void();
