--- conflicted
+++ resolved
@@ -1368,22 +1368,13 @@
 	StorageServer(IKeyValueStore* storage,
 	              Reference<AsyncVar<ServerDBInfo> const> const& db,
 	              StorageServerInterface const& ssi,
-<<<<<<< HEAD
 	              Reference<IPageEncryptionKeyProvider> encryptionKeyProvider,
 	              Optional<std::map<std::string, std::string>> storageEngineParams =
 	                  Optional<std::map<std::string, std::string>>())
-	  : tenantPrefixIndex(makeReference<TenantPrefixIndex>()), encryptionKeyProvider(encryptionKeyProvider),
-	    storageEngineParams(storageEngineParams), shardAware(false),
-	    tlogCursorReadsLatencyHistogram(Histogram::getHistogram(STORAGESERVER_HISTOGRAM_GROUP,
-	                                                            TLOG_CURSOR_READS_LATENCY_HISTOGRAM,
-	                                                            Histogram::Unit::microseconds)),
-=======
-	              Reference<IPageEncryptionKeyProvider> encryptionKeyProvider)
-	  : encryptionKeyProvider(encryptionKeyProvider), shardAware(false),
+	  : encryptionKeyProvider(encryptionKeyProvider), storageEngineParams(storageEngineParams), shardAware(false),
 	    tlogCursorReadsLatencyHistogram(Histogram::getHistogram(STORAGESERVER_HISTOGRAM_GROUP,
 	                                                            TLOG_CURSOR_READS_LATENCY_HISTOGRAM,
 	                                                            Histogram::Unit::milliseconds)),
->>>>>>> d47a2ab6
 	    ssVersionLockLatencyHistogram(Histogram::getHistogram(STORAGESERVER_HISTOGRAM_GROUP,
 	                                                          SS_VERSION_LOCK_LATENCY_HISTOGRAM,
 	                                                          Histogram::Unit::milliseconds)),
@@ -2010,9 +2001,7 @@
 	if (version <= data->version.get())
 		return version;
 	choose {
-		when(wait(data->version.whenAtLeast(version))) {
-			return version;
-		}
+		when(wait(data->version.whenAtLeast(version))) { return version; }
 		when(wait(delay(SERVER_KNOBS->FUTURE_VERSION_DELAY))) {
 			if (deterministicRandom()->random01() < 0.001)
 				TraceEvent(SevWarn, "ShardServerFutureVersion1000x", data->thisServerID)
@@ -6543,9 +6532,7 @@
 		when(wait(changeFeedInfo->fetchLock.take())) {
 			feedFetchReleaser = FlowLock::Releaser(changeFeedInfo->fetchLock);
 		}
-		when(wait(changeFeedInfo->durableFetchVersion.whenAtLeast(endVersion))) {
-			return invalidVersion;
-		}
+		when(wait(changeFeedInfo->durableFetchVersion.whenAtLeast(endVersion))) { return invalidVersion; }
 	}
 
 	state Version startVersion = beginVersion;
@@ -10544,9 +10531,7 @@
 
 						  }*/
 					}
-					when(wait(timeout)) {
-						timedout = true;
-					}
+					when(wait(timeout)) { timedout = true; }
 				}
 			} catch (Error& e) {
 				if (e.code() == error_code_actor_cancelled)
