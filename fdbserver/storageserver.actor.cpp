/*
 * storageserver.actor.cpp
 *
 * This source file is part of the FoundationDB open source project
 *
 * Copyright 2013-2022 Apple Inc. and the FoundationDB project authors
 *
 * Licensed under the Apache License, Version 2.0 (the "License");
 * you may not use this file except in compliance with the License.
 * You may obtain a copy of the License at
 *
 *     http://www.apache.org/licenses/LICENSE-2.0
 *
 * Unless required by applicable law or agreed to in writing, software
 * distributed under the License is distributed on an "AS IS" BASIS,
 * WITHOUT WARRANTIES OR CONDITIONS OF ANY KIND, either express or implied.
 * See the License for the specific language governing permissions and
 * limitations under the License.
 */

#include <cinttypes>
#include <functional>
#include <type_traits>
#include <unordered_map>

#include "contrib/fmt-8.1.1/include/fmt/format.h"
#include "fdbrpc/fdbrpc.h"
#include "fdbrpc/LoadBalance.h"
#include "flow/ActorCollection.h"
#include "flow/Arena.h"
#include "flow/Error.h"
#include "flow/Hash3.h"
#include "flow/Histogram.h"
#include "flow/IRandom.h"
#include "flow/IndexedSet.h"
#include "flow/SystemMonitor.h"
#include "flow/Trace.h"
#include "flow/Tracing.h"
#include "flow/Util.h"
#include "fdbclient/Atomic.h"
#include "fdbclient/DatabaseContext.h"
#include "fdbclient/KeyRangeMap.h"
#include "fdbclient/CommitProxyInterface.h"
#include "fdbclient/KeyBackedTypes.h"
#include "fdbclient/NativeAPI.actor.h"
#include "fdbclient/Notified.h"
#include "fdbclient/StatusClient.h"
#include "fdbclient/Tenant.h"
#include "fdbclient/Tuple.h"
#include "fdbclient/SystemData.h"
#include "fdbclient/TransactionLineage.h"
#include "fdbclient/VersionedMap.h"
#include "fdbserver/FDBExecHelper.actor.h"
#include "fdbserver/IKeyValueStore.h"
#include "fdbserver/Knobs.h"
#include "fdbserver/LatencyBandConfig.h"
#include "fdbserver/LogProtocolMessage.h"
#include "fdbserver/SpanContextMessage.h"
#include "fdbserver/LogSystem.h"
#include "fdbserver/MoveKeys.actor.h"
#include "fdbserver/MutationTracking.h"
#include "fdbserver/RecoveryState.h"
#include "fdbserver/StorageMetrics.h"
#include "fdbserver/ServerCheckpoint.actor.h"
#include "fdbserver/ServerDBInfo.h"
#include "fdbserver/TLogInterface.h"
#include "fdbserver/TransactionTagCounter.h"
#include "fdbserver/WaitFailure.h"
#include "fdbserver/WorkerInterface.actor.h"
#include "fdbrpc/sim_validation.h"
#include "fdbrpc/Smoother.h"
#include "fdbrpc/Stats.h"
#include "flow/TDMetric.actor.h"
#include "flow/genericactors.actor.h"

#include "flow/actorcompiler.h" // This must be the last #include.

#ifndef __INTEL_COMPILER
#pragma region Data Structures
#endif

#define SHORT_CIRCUT_ACTUAL_STORAGE 0

namespace {
bool canReplyWith(Error e) {
	switch (e.code()) {
	case error_code_transaction_too_old:
	case error_code_future_version:
	case error_code_wrong_shard_server:
	case error_code_process_behind:
	case error_code_watch_cancelled:
	case error_code_unknown_change_feed:
	case error_code_server_overloaded:
	case error_code_change_feed_popped:
	case error_code_tenant_name_required:
	case error_code_unknown_tenant:
	// getMappedRange related exceptions that are not retriable:
	case error_code_mapper_bad_index:
	case error_code_mapper_no_such_key:
	case error_code_mapper_bad_range_decriptor:
	case error_code_quick_get_key_values_has_more:
	case error_code_quick_get_value_miss:
	case error_code_quick_get_key_values_miss:
	case error_code_get_mapped_key_values_has_more:
	case error_code_key_not_tuple:
	case error_code_value_not_tuple:
	case error_code_mapper_not_tuple:
		// case error_code_all_alternatives_failed:
		return true;
	default:
		return false;
	};
}
} // namespace

#define PERSIST_PREFIX "\xff\xff"

// Immutable
static const KeyValueRef persistFormat(LiteralStringRef(PERSIST_PREFIX "Format"),
                                       LiteralStringRef("FoundationDB/StorageServer/1/4"));
static const KeyRangeRef persistFormatReadableRange(LiteralStringRef("FoundationDB/StorageServer/1/2"),
                                                    LiteralStringRef("FoundationDB/StorageServer/1/5"));
static const KeyRef persistID = LiteralStringRef(PERSIST_PREFIX "ID");
static const KeyRef persistTssPairID = LiteralStringRef(PERSIST_PREFIX "tssPairID");
static const KeyRef persistSSPairID = LiteralStringRef(PERSIST_PREFIX "ssWithTSSPairID");
static const KeyRef persistTssQuarantine = LiteralStringRef(PERSIST_PREFIX "tssQ");
static const KeyRef persistClusterIdKey = LiteralStringRef(PERSIST_PREFIX "clusterId");

// (Potentially) change with the durable version or when fetchKeys completes
static const KeyRef persistVersion = LiteralStringRef(PERSIST_PREFIX "Version");
static const KeyRangeRef persistShardAssignedKeys =
    KeyRangeRef(LiteralStringRef(PERSIST_PREFIX "ShardAssigned/"), LiteralStringRef(PERSIST_PREFIX "ShardAssigned0"));
static const KeyRangeRef persistShardAvailableKeys =
    KeyRangeRef(LiteralStringRef(PERSIST_PREFIX "ShardAvailable/"), LiteralStringRef(PERSIST_PREFIX "ShardAvailable0"));
static const KeyRangeRef persistByteSampleKeys =
    KeyRangeRef(LiteralStringRef(PERSIST_PREFIX "BS/"), LiteralStringRef(PERSIST_PREFIX "BS0"));
static const KeyRangeRef persistByteSampleSampleKeys =
    KeyRangeRef(LiteralStringRef(PERSIST_PREFIX "BS/" PERSIST_PREFIX "BS/"),
                LiteralStringRef(PERSIST_PREFIX "BS/" PERSIST_PREFIX "BS0"));
static const KeyRef persistLogProtocol = LiteralStringRef(PERSIST_PREFIX "LogProtocol");
static const KeyRef persistPrimaryLocality = LiteralStringRef(PERSIST_PREFIX "PrimaryLocality");
static const KeyRangeRef persistChangeFeedKeys =
    KeyRangeRef(LiteralStringRef(PERSIST_PREFIX "CF/"), LiteralStringRef(PERSIST_PREFIX "CF0"));
static const KeyRangeRef persistTenantMapKeys =
    KeyRangeRef(LiteralStringRef(PERSIST_PREFIX "TM/"), LiteralStringRef(PERSIST_PREFIX "TM0"));
// data keys are unmangled (but never start with PERSIST_PREFIX because they are always in allKeys)

// Checkpoint related prefixes.
static const KeyRangeRef persistCheckpointKeys =
    KeyRangeRef(LiteralStringRef(PERSIST_PREFIX "Checkpoint/"), LiteralStringRef(PERSIST_PREFIX "Checkpoint0"));
static const KeyRangeRef persistPendingCheckpointKeys =
    KeyRangeRef(LiteralStringRef(PERSIST_PREFIX "PendingCheckpoint/"),
                LiteralStringRef(PERSIST_PREFIX "PendingCheckpoint0"));
static const std::string rocksdbCheckpointDirPrefix = "/rockscheckpoints_";

struct AddingShard : NonCopyable {
	KeyRange keys;
	Future<Void> fetchClient; // holds FetchKeys() actor
	Promise<Void> fetchComplete;
	Promise<Void> readWrite;

	// During the Fetching phase, it saves newer mutations whose version is greater or equal to fetchClient's
	// fetchVersion, while the shard is still busy catching up with fetchClient. It applies these updates after fetching
	// completes.
	std::deque<Standalone<VerUpdateRef>> updates;

	struct StorageServer* server;
	Version transferredVersion;
	Version fetchVersion;

	// To learn more details of the phase transitions, see function fetchKeys(). The phases below are sorted in
	// chronological order and do not go back.
	enum Phase {
		WaitPrevious,
		// During Fetching phase, it fetches data before fetchVersion and write it to storage, then let updater know it
		// is ready to update the deferred updates` (see the comment of member variable `updates` above).
		Fetching,
		// During the FetchingCF phase, the shard data is transferred but the remaining change feed data is still being
		// transferred. This is equivalent to the waiting phase for non-changefeed data.
		FetchingCF,
		// During Waiting phase, it sends updater the deferred updates, and wait until they are durable.
		Waiting
		// The shard's state is changed from adding to readWrite then.
	};

	Phase phase;

	AddingShard(StorageServer* server, KeyRangeRef const& keys);

	// When fetchKeys "partially completes" (splits an adding shard in two), this is used to construct the left half
	AddingShard(AddingShard* prev, KeyRange const& keys)
	  : keys(keys), fetchClient(prev->fetchClient), server(prev->server), transferredVersion(prev->transferredVersion),
	    fetchVersion(prev->fetchVersion), phase(prev->phase) {}
	~AddingShard() {
		if (!fetchComplete.isSet())
			fetchComplete.send(Void());
		if (!readWrite.isSet())
			readWrite.send(Void());
	}

	void addMutation(Version version, bool fromFetch, MutationRef const& mutation);

	bool isDataTransferred() const { return phase >= FetchingCF; }
	bool isDataAndCFTransferred() const { return phase >= Waiting; }
};

class ShardInfo : public ReferenceCounted<ShardInfo>, NonCopyable {
	ShardInfo(KeyRange keys, std::unique_ptr<AddingShard>&& adding, StorageServer* readWrite)
	  : adding(std::move(adding)), readWrite(readWrite), keys(keys) {}

public:
	// A shard has 3 mutual exclusive states: adding, readWrite and notAssigned.
	std::unique_ptr<AddingShard> adding;
	struct StorageServer* readWrite;
	KeyRange keys;
	uint64_t changeCounter;

	static ShardInfo* newNotAssigned(KeyRange keys) { return new ShardInfo(keys, nullptr, nullptr); }
	static ShardInfo* newReadWrite(KeyRange keys, StorageServer* data) { return new ShardInfo(keys, nullptr, data); }
	static ShardInfo* newAdding(StorageServer* data, KeyRange keys) {
		return new ShardInfo(keys, std::make_unique<AddingShard>(data, keys), nullptr);
	}
	static ShardInfo* addingSplitLeft(KeyRange keys, AddingShard* oldShard) {
		return new ShardInfo(keys, std::make_unique<AddingShard>(oldShard, keys), nullptr);
	}

	bool isReadable() const { return readWrite != nullptr; }
	bool notAssigned() const { return !readWrite && !adding; }
	bool assigned() const { return readWrite || adding; }
	bool isInVersionedData() const { return readWrite || (adding && adding->isDataTransferred()); }
	bool isCFInVersionedData() const { return readWrite || (adding && adding->isDataAndCFTransferred()); }
	void addMutation(Version version, bool fromFetch, MutationRef const& mutation);
	bool isFetched() const { return readWrite || (adding && adding->fetchComplete.isSet()); }

	const char* debugDescribeState() const {
		if (notAssigned())
			return "NotAssigned";
		else if (adding && !adding->isDataAndCFTransferred())
			return "AddingFetchingCF";
		else if (adding && !adding->isDataTransferred())
			return "AddingFetching";
		else if (adding)
			return "AddingTransferred";
		else
			return "ReadWrite";
	}
};

struct StorageServerDisk {
	explicit StorageServerDisk(struct StorageServer* data, IKeyValueStore* storage) : data(data), storage(storage) {}

	void makeNewStorageServerDurable();
	bool makeVersionMutationsDurable(Version& prevStorageVersion, Version newStorageVersion, int64_t& bytesLeft);
	void makeVersionDurable(Version version);
	void makeTssQuarantineDurable();
	Future<bool> restoreDurableState();

	void changeLogProtocol(Version version, ProtocolVersion protocol);

	void writeMutation(MutationRef mutation);
	void writeKeyValue(KeyValueRef kv);
	void clearRange(KeyRangeRef keys);

	Future<Void> getError() { return storage->getError(); }
	Future<Void> init() { return storage->init(); }
	Future<Void> canCommit() { return storage->canCommit(); }
	Future<Void> commit() { return storage->commit(); }

	// SOMEDAY: Put readNextKeyInclusive in IKeyValueStore
	// Read the key that is equal or greater then 'key' from the storage engine.
	// For example, readNextKeyInclusive("a") should return:
	//  - "a", if key "a" exist
	//  - "b", if key "a" doesn't exist, and "b" is the next existing key in total order
	//  - allKeys.end, if keyrange [a, allKeys.end) is empty
	Future<Key> readNextKeyInclusive(KeyRef key, IKeyValueStore::ReadType type = IKeyValueStore::ReadType::NORMAL) {
		++(*kvScans);
		return readFirstKey(storage, KeyRangeRef(key, allKeys.end), type);
	}
	Future<Optional<Value>> readValue(KeyRef key,
	                                  IKeyValueStore::ReadType type = IKeyValueStore::ReadType::NORMAL,
	                                  Optional<UID> debugID = Optional<UID>()) {
		++(*kvGets);
		return storage->readValue(key, type, debugID);
	}
	Future<Optional<Value>> readValuePrefix(KeyRef key,
	                                        int maxLength,
	                                        IKeyValueStore::ReadType type = IKeyValueStore::ReadType::NORMAL,
	                                        Optional<UID> debugID = Optional<UID>()) {
		++(*kvGets);
		return storage->readValuePrefix(key, maxLength, type, debugID);
	}
	Future<RangeResult> readRange(KeyRangeRef keys,
	                              int rowLimit = 1 << 30,
	                              int byteLimit = 1 << 30,
	                              IKeyValueStore::ReadType type = IKeyValueStore::ReadType::NORMAL) {
		++(*kvScans);
		return storage->readRange(keys, rowLimit, byteLimit, type);
	}

	Future<CheckpointMetaData> checkpoint(const CheckpointRequest& request) { return storage->checkpoint(request); }

	Future<Void> restore(const std::vector<CheckpointMetaData>& checkpoints) { return storage->restore(checkpoints); }

	Future<Void> deleteCheckpoint(const CheckpointMetaData& checkpoint) {
		return storage->deleteCheckpoint(checkpoint);
	}

	KeyValueStoreType getKeyValueStoreType() const { return storage->getType(); }
	StorageBytes getStorageBytes() const { return storage->getStorageBytes(); }
	std::tuple<size_t, size_t, size_t> getSize() const { return storage->getSize(); }

	// The following are pointers to the Counters in StorageServer::counters of the same names.
	Counter* kvCommitLogicalBytes;
	Counter* kvClearRanges;
	Counter* kvGets;
	Counter* kvScans;
	Counter* kvCommits;

private:
	struct StorageServer* data;
	IKeyValueStore* storage;
	void writeMutations(const VectorRef<MutationRef>& mutations, Version debugVersion, const char* debugContext);

	ACTOR static Future<Key> readFirstKey(IKeyValueStore* storage, KeyRangeRef range, IKeyValueStore::ReadType type) {
		RangeResult r = wait(storage->readRange(range, 1, 1 << 30, type));
		if (r.size())
			return r[0].key;
		else
			return range.end;
	}
};

struct UpdateEagerReadInfo {
	std::vector<KeyRef> keyBegin;
	std::vector<Key> keyEnd; // these are for ClearRange

	std::vector<std::pair<KeyRef, int>> keys;
	std::vector<Optional<Value>> value;

	Arena arena;

	void addMutations(VectorRef<MutationRef> const& mutations) {
		for (auto& m : mutations)
			addMutation(m);
	}

	void addMutation(MutationRef const& m) {
		// SOMEDAY: Theoretically we can avoid a read if there is an earlier overlapping ClearRange
		if (m.type == MutationRef::ClearRange && !m.param2.startsWith(systemKeys.end) &&
		    SERVER_KNOBS->ENABLE_CLEAR_RANGE_EAGER_READS)
			keyBegin.push_back(m.param2);
		else if (m.type == MutationRef::CompareAndClear) {
			if (SERVER_KNOBS->ENABLE_CLEAR_RANGE_EAGER_READS)
				keyBegin.push_back(keyAfter(m.param1, arena));
			if (keys.size() > 0 && keys.back().first == m.param1) {
				// Don't issue a second read, if the last read was equal to the current key.
				// CompareAndClear is likely to be used after another atomic operation on same key.
				keys.back().second = std::max(keys.back().second, m.param2.size() + 1);
			} else {
				keys.emplace_back(m.param1, m.param2.size() + 1);
			}
		} else if ((m.type == MutationRef::AppendIfFits) || (m.type == MutationRef::ByteMin) ||
		           (m.type == MutationRef::ByteMax))
			keys.emplace_back(m.param1, CLIENT_KNOBS->VALUE_SIZE_LIMIT);
		else if (isAtomicOp((MutationRef::Type)m.type))
			keys.emplace_back(m.param1, m.param2.size());
	}

	void finishKeyBegin() {
		if (SERVER_KNOBS->ENABLE_CLEAR_RANGE_EAGER_READS) {
			std::sort(keyBegin.begin(), keyBegin.end());
			keyBegin.resize(std::unique(keyBegin.begin(), keyBegin.end()) - keyBegin.begin());
		}
		std::sort(keys.begin(), keys.end(), [](const std::pair<KeyRef, int>& lhs, const std::pair<KeyRef, int>& rhs) {
			return (lhs.first < rhs.first) || (lhs.first == rhs.first && lhs.second > rhs.second);
		});
		keys.resize(std::unique(keys.begin(),
		                        keys.end(),
		                        [](const std::pair<KeyRef, int>& lhs, const std::pair<KeyRef, int>& rhs) {
			                        return lhs.first == rhs.first;
		                        }) -
		            keys.begin());
		// value gets populated in doEagerReads
	}

	Optional<Value>& getValue(KeyRef key) {
		int i = std::lower_bound(keys.begin(),
		                         keys.end(),
		                         std::pair<KeyRef, int>(key, 0),
		                         [](const std::pair<KeyRef, int>& lhs, const std::pair<KeyRef, int>& rhs) {
			                         return lhs.first < rhs.first;
		                         }) -
		        keys.begin();
		ASSERT(i < keys.size() && keys[i].first == key);
		return value[i];
	}

	KeyRef getKeyEnd(KeyRef key) {
		int i = std::lower_bound(keyBegin.begin(), keyBegin.end(), key) - keyBegin.begin();
		ASSERT(i < keyBegin.size() && keyBegin[i] == key);
		return keyEnd[i];
	}
};

const int VERSION_OVERHEAD =
    64 + sizeof(Version) + sizeof(Standalone<VerUpdateRef>) + // mutationLog, 64b overhead for map
    2 * (64 + sizeof(Version) +
         sizeof(Reference<VersionedMap<KeyRef, ValueOrClearToRef>::PTreeT>)); // versioned map [ x2 for
                                                                              // createNewVersion(version+1) ], 64b
                                                                              // overhead for map
// For both the mutation log and the versioned map.
static int mvccStorageBytes(MutationRef const& m) {
	return VersionedMap<KeyRef, ValueOrClearToRef>::overheadPerItem * 2 +
	       (MutationRef::OVERHEAD_BYTES + m.param1.size() + m.param2.size()) * 2;
}

struct FetchInjectionInfo {
	Arena arena;
	std::vector<VerUpdateRef> changes;
};

struct ChangeFeedInfo : ReferenceCounted<ChangeFeedInfo> {
	std::deque<Standalone<MutationsAndVersionRef>> mutations;
	Version fetchVersion = invalidVersion; // The version that commits from a fetch have been written to storage, but
	                                       // have not yet been committed as part of updateStorage.
	Version storageVersion = invalidVersion; // The version between the storage version and the durable version are
	                                         // being written to disk as part of the current commit in updateStorage.
	Version durableVersion = invalidVersion; // All versions before the durable version are durable on disk
	Version emptyVersion = 0; // The change feed does not have any mutations before emptyVersion
	KeyRange range;
	Key id;
	AsyncTrigger newMutations;
	NotifiedVersion durableFetchVersion;
	// A stopped change feed no longer adds new mutations, but is still queriable.
	// stopVersion = MAX_VERSION means the feed has not been stopped
	Version stopVersion = MAX_VERSION;

	// We need to track the version the change feed metadata was created by private mutation, so that if it is rolled
	// back, we can avoid notifying other SS of change feeds that don't durably exist
	Version metadataCreateVersion = invalidVersion;

	bool removing = false;

	KeyRangeMap<std::unordered_map<UID, Promise<Void>>> moveTriggers;

	void triggerOnMove(KeyRange range, UID streamUID, Promise<Void> p) {
		auto toInsert = moveTriggers.modify(range);
		for (auto triggerRange = toInsert.begin(); triggerRange != toInsert.end(); ++triggerRange) {
			triggerRange->value().insert({ streamUID, p });
		}
	}

	void moved(KeyRange range) {
		auto toTrigger = moveTriggers.intersectingRanges(range);
		for (auto& triggerRange : toTrigger) {
			for (auto& triggerStream : triggerRange.cvalue()) {
				if (triggerStream.second.canBeSet()) {
					triggerStream.second.send(Void());
				}
			}
		}
		// coalesce doesn't work with promises
		moveTriggers.insert(range, std::unordered_map<UID, Promise<Void>>());
	}

	void removeOnMoveTrigger(KeyRange range, UID streamUID) {
		auto toRemove = moveTriggers.modify(range);
		for (auto triggerRange = toRemove.begin(); triggerRange != toRemove.end(); ++triggerRange) {
			auto streamToRemove = triggerRange->value().find(streamUID);
			ASSERT(streamToRemove != triggerRange->cvalue().end());
			triggerRange->value().erase(streamToRemove);
		}
		// TODO: may be more cleanup possible here
	}
};

class ServerWatchMetadata : public ReferenceCounted<ServerWatchMetadata> {
public:
	Key key;
	Optional<Value> value;
	Version version;
	Future<Version> watch_impl;
	Promise<Version> versionPromise;
	Optional<TagSet> tags;
	Optional<UID> debugID;

	ServerWatchMetadata(Key key, Optional<Value> value, Version version, Optional<TagSet> tags, Optional<UID> debugID)
	  : key(key), value(value), version(version), tags(tags), debugID(debugID) {}
};

struct StorageServer {
	typedef VersionedMap<KeyRef, ValueOrClearToRef> VersionedData;

private:
	// versionedData contains sets and clears.

	// * Nonoverlapping: No clear overlaps a set or another clear, or adjoins another clear.
	// ~ Clears are maximal: If versionedData.at(v) contains a clear [b,e) then
	//      there is a key data[e]@v, or e==allKeys.end, or a shard boundary or former boundary at e

	// * Reads are possible: When k is in a readable shard, for any v in [storageVersion, version.get()],
	//      storage[k] + versionedData.at(v)[k] = database[k] @ v    (storage[k] might be @ any version in
	//      [durableVersion, storageVersion])

	// * Transferred shards are partially readable: When k is in an adding, transferred shard, for any v in
	// [transferredVersion, version.get()],
	//      storage[k] + versionedData.at(v)[k] = database[k] @ v

	// * versionedData contains versions [storageVersion(), version.get()].  It might also contain version
	// (version.get()+1), in which changeDurableVersion may be deleting ghosts, and/or it might
	//      contain later versions if applyUpdate is on the stack.

	// * Old shards are erased: versionedData.atLatest() has entries (sets or intersecting clears) only for keys in
	// readable or adding,transferred shards.
	//   Earlier versions may have extra entries for shards that *were* readable or adding,transferred when those
	//   versions were the latest, but they eventually are forgotten.

	// * Old mutations are erased: All items in versionedData.atLatest() have insertVersion() > durableVersion(), but
	// views
	//   at older versions may contain older items which are also in storage (this is OK because of idempotency)

	VersionedData versionedData;
	std::map<Version, Standalone<VerUpdateRef>> mutationLog; // versions (durableVersion, version]
	std::unordered_map<KeyRef, Reference<ServerWatchMetadata>> watchMap; // keep track of server watches

public:
	std::map<Version, std::vector<CheckpointMetaData>> pendingCheckpoints; // Pending checkpoint requests
	std::unordered_map<UID, CheckpointMetaData> checkpoints; // Existing and deleting checkpoints
	TenantMap tenantMap;
	TenantPrefixIndex tenantPrefixIndex;

	// Histograms
	struct FetchKeysHistograms {
		const Reference<Histogram> latency;
		const Reference<Histogram> bytes;
		const Reference<Histogram> bandwidth;

		FetchKeysHistograms()
		  : latency(Histogram::getHistogram(STORAGESERVER_HISTOGRAM_GROUP,
		                                    FETCH_KEYS_LATENCY_HISTOGRAM,
		                                    Histogram::Unit::microseconds)),
		    bytes(Histogram::getHistogram(STORAGESERVER_HISTOGRAM_GROUP,
		                                  FETCH_KEYS_BYTES_HISTOGRAM,
		                                  Histogram::Unit::bytes)),
		    bandwidth(Histogram::getHistogram(STORAGESERVER_HISTOGRAM_GROUP,
		                                      FETCH_KEYS_BYTES_PER_SECOND_HISTOGRAM,
		                                      Histogram::Unit::bytes_per_second)) {}
	} fetchKeysHistograms;

	Reference<Histogram> tlogCursorReadsLatencyHistogram;
	Reference<Histogram> ssVersionLockLatencyHistogram;
	Reference<Histogram> eagerReadsLatencyHistogram;
	Reference<Histogram> fetchKeysPTreeUpdatesLatencyHistogram;
	Reference<Histogram> tLogMsgsPTreeUpdatesLatencyHistogram;
	Reference<Histogram> storageUpdatesDurableLatencyHistogram;
	Reference<Histogram> storageCommitLatencyHistogram;
	Reference<Histogram> ssDurableVersionUpdateLatencyHistogram;

	// watch map operations
	Reference<ServerWatchMetadata> getWatchMetadata(KeyRef key) const;
	KeyRef setWatchMetadata(Reference<ServerWatchMetadata> metadata);
	void deleteWatchMetadata(KeyRef key);
	void clearWatchMetadata();

	// tenant map operations
	void insertTenant(TenantNameRef tenantName, ValueRef value, Version version, bool insertIntoMutationLog);
	void clearTenants(TenantNameRef startTenant, TenantNameRef endTenant, Version version);

	Optional<TenantMapEntry> getTenantEntry(Version version, TenantInfo tenant);
	KeyRangeRef clampRangeToTenant(KeyRangeRef range, Optional<TenantMapEntry> tenantEntry, Arena& arena);

	class CurrentRunningFetchKeys {
		std::unordered_map<UID, double> startTimeMap;
		std::unordered_map<UID, KeyRange> keyRangeMap;

		static const StringRef emptyString;
		static const KeyRangeRef emptyKeyRange;

	public:
		void recordStart(const UID id, const KeyRange& keyRange) {
			startTimeMap[id] = now();
			keyRangeMap[id] = keyRange;
		}

		void recordFinish(const UID id) {
			startTimeMap.erase(id);
			keyRangeMap.erase(id);
		}

		std::pair<double, KeyRange> longestTime() const {
			if (numRunning() == 0) {
				return { -1, emptyKeyRange };
			}

			const double currentTime = now();
			double longest = 0;
			UID UIDofLongest;
			for (const auto& kv : startTimeMap) {
				const double currentRunningTime = currentTime - kv.second;
				if (longest <= currentRunningTime) {
					longest = currentRunningTime;
					UIDofLongest = kv.first;
				}
			}
			if (BUGGIFY) {
				UIDofLongest = deterministicRandom()->randomUniqueID();
			}
			auto it = keyRangeMap.find(UIDofLongest);
			if (it != keyRangeMap.end()) {
				return { longest, it->second };
			}
			return { -1, emptyKeyRange };
		}

		int numRunning() const { return startTimeMap.size(); }
	} currentRunningFetchKeys;

	Tag tag;
	std::vector<std::pair<Version, Tag>> history;
	std::vector<std::pair<Version, Tag>> allHistory;
	Version poppedAllAfter;
	std::map<Version, Arena>
	    freeable; // for each version, an Arena that must be held until that version is < oldestVersion
	Arena lastArena;
	double cpuUsage;
	double diskUsage;

	std::map<Version, Standalone<VerUpdateRef>> const& getMutationLog() const { return mutationLog; }
	std::map<Version, Standalone<VerUpdateRef>>& getMutableMutationLog() { return mutationLog; }
	VersionedData const& data() const { return versionedData; }
	VersionedData& mutableData() { return versionedData; }

	double old_rate = 1.0;
	double currentRate() {
		auto versionLag = version.get() - durableVersion.get();
		double res;
		if (versionLag >= SERVER_KNOBS->STORAGE_DURABILITY_LAG_HARD_MAX) {
			res = 0.0;
		} else if (versionLag > SERVER_KNOBS->STORAGE_DURABILITY_LAG_SOFT_MAX) {
			res =
			    1.0 -
			    (double(versionLag - SERVER_KNOBS->STORAGE_DURABILITY_LAG_SOFT_MAX) /
			     double(SERVER_KNOBS->STORAGE_DURABILITY_LAG_HARD_MAX - SERVER_KNOBS->STORAGE_DURABILITY_LAG_SOFT_MAX));
		} else {
			res = 1.0;
		}
		if (res != old_rate) {
			TraceEvent(SevDebug, "LocalRatekeeperChange", thisServerID)
			    .detail("Old", old_rate)
			    .detail("New", res)
			    .detail("NonDurableVersions", versionLag);
			old_rate = res;
		}
		return res;
	}

	void addMutationToMutationLogOrStorage(
	    Version ver,
	    MutationRef m); // Appends m to mutationLog@ver, or to storage if ver==invalidVersion

	// Update the byteSample, and write the updates to the mutation log@ver, or to storage if ver==invalidVersion
	void byteSampleApplyMutation(MutationRef const& m, Version ver);
	void byteSampleApplySet(KeyValueRef kv, Version ver);
	void byteSampleApplyClear(KeyRangeRef range, Version ver);

	void popVersion(Version v, bool popAllTags = false) {
		if (logSystem && !isTss()) {
			if (v > poppedAllAfter) {
				popAllTags = true;
				poppedAllAfter = std::numeric_limits<Version>::max();
			}

			std::vector<std::pair<Version, Tag>>* hist = &history;
			std::vector<std::pair<Version, Tag>> allHistoryCopy;
			if (popAllTags) {
				allHistoryCopy = allHistory;
				hist = &allHistoryCopy;
			}

			while (hist->size() && v > hist->back().first) {
				logSystem->pop(v, hist->back().second);
				hist->pop_back();
			}
			if (hist->size()) {
				logSystem->pop(v, hist->back().second);
			} else {
				logSystem->pop(v, tag);
			}
		}
	}

	Standalone<VerUpdateRef>& addVersionToMutationLog(Version v) {
		// return existing version...
		auto m = mutationLog.find(v);
		if (m != mutationLog.end())
			return m->second;

		// ...or create a new one
		auto& u = mutationLog[v];
		u.version = v;
		if (lastArena.getSize() >= 65536)
			lastArena = Arena(4096);
		u.arena() = lastArena;
		counters.bytesInput += VERSION_OVERHEAD;
		return u;
	}

	MutationRef addMutationToMutationLog(Standalone<VerUpdateRef>& mLV, MutationRef const& m) {
		byteSampleApplyMutation(m, mLV.version);
		counters.bytesInput += mvccStorageBytes(m);
		return mLV.push_back_deep(mLV.arena(), m);
	}

	void setTssPair(UID pairId) {
		tssPairID = Optional<UID>(pairId);

		// Set up tss fault injection here, only if we are in simulated mode and with fault injection.
		// With fault injection enabled, the tss will start acting normal for a bit, then after the specified delay
		// start behaving incorrectly.
		if (g_network->isSimulated() && !g_simulator.speedUpSimulation &&
		    g_simulator.tssMode >= ISimulator::TSSMode::EnabledAddDelay) {
			tssFaultInjectTime = now() + deterministicRandom()->randomInt(60, 300);
			TraceEvent(SevWarnAlways, "TSSInjectFaultEnabled", thisServerID)
			    .detail("Mode", g_simulator.tssMode)
			    .detail("At", tssFaultInjectTime.get());
		}
	}

	// If a TSS is "in quarantine", it means it has incorrect data. It is effectively in a "zombie" state where it
	// rejects all read requests and ignores all non-private mutations and data movements, but otherwise is still part
	// of the cluster. The purpose of this state is to "freeze" the TSS state after a mismatch so a human operator can
	// investigate, but preventing a new storage process from replacing the TSS on the worker. It will still get removed
	// from the cluster if it falls behind on the mutation stream, or if its tss pair gets removed and its tag is no
	// longer valid.
	bool isTSSInQuarantine() { return tssPairID.present() && tssInQuarantine; }

	void startTssQuarantine() {
		if (!tssInQuarantine) {
			// persist quarantine so it's still quarantined if rebooted
			storage.makeTssQuarantineDurable();
		}
		tssInQuarantine = true;
	}

	StorageServerDisk storage;

	KeyRangeMap<Reference<ShardInfo>> shards;
	uint64_t shardChangeCounter; // max( shards->changecounter )

	KeyRangeMap<bool> cachedRangeMap; // indicates if a key-range is being cached

	KeyRangeMap<std::vector<Reference<ChangeFeedInfo>>> keyChangeFeed;
	std::map<Key, Reference<ChangeFeedInfo>> uidChangeFeed;
	Deque<std::pair<std::vector<Key>, Version>> changeFeedVersions;
	std::map<UID, PromiseStream<Key>> changeFeedRemovals;
	std::set<Key> currentChangeFeeds;
	std::set<Key> fetchingChangeFeeds;
	std::unordered_map<NetworkAddress, std::map<UID, Version>> changeFeedClientVersions;
	std::unordered_map<Key, Version> changeFeedCleanupDurable;
	int64_t activeFeedQueries = 0;

	// newestAvailableVersion[k]
	//   == invalidVersion -> k is unavailable at all versions
	//   <= storageVersion -> k is unavailable at all versions (but might be read anyway from storage if we are in the
	//   process of committing makeShardDurable)
	//   == v              -> k is readable (from storage+versionedData) @ [storageVersion,v], and not being updated
	//   when version increases
	//   == latestVersion  -> k is readable (from storage+versionedData) @ [storageVersion,version.get()], and thus
	//   stays available when version increases
	CoalescedKeyRangeMap<Version> newestAvailableVersion;

	CoalescedKeyRangeMap<Version> newestDirtyVersion; // Similar to newestAvailableVersion, but includes (only) keys
	                                                  // that were only partly available (due to cancelled fetchKeys)

	// The following are in rough order from newest to oldest
	Version lastTLogVersion, lastVersionWithData, restoredVersion, prevVersion;
	NotifiedVersion version;
	NotifiedVersion desiredOldestVersion; // We can increase oldestVersion (and then durableVersion) to this version
	                                      // when the disk permits
	NotifiedVersion oldestVersion; // See also storageVersion()
	NotifiedVersion durableVersion; // At least this version will be readable from storage after a power failure
	Version rebootAfterDurableVersion;
	int8_t primaryLocality;
	NotifiedVersion knownCommittedVersion;

	Deque<std::pair<Version, Version>> recoveryVersionSkips;
	int64_t versionLag; // An estimate for how many versions it takes for the data to move from the logs to this storage
	                    // server

	Optional<UID> sourceTLogID; // the tLog from which the latest batch of versions were fetched

	ProtocolVersion logProtocol;

	Reference<ILogSystem> logSystem;
	Reference<ILogSystem::IPeekCursor> logCursor;

	Promise<UID> clusterId;
	UID thisServerID;
	Optional<UID> tssPairID; // if this server is a tss, this is the id of its (ss) pair
	Optional<UID> ssPairID; // if this server is an ss, this is the id of its (tss) pair
	Optional<double> tssFaultInjectTime;
	bool tssInQuarantine;

	Key sk;
	Reference<AsyncVar<ServerDBInfo> const> db;
	Database cx;
	ActorCollection actors;

	StorageServerMetrics metrics;
	CoalescedKeyRangeMap<bool, int64_t, KeyBytesMetric<int64_t>> byteSampleClears;
	AsyncVar<bool> byteSampleClearsTooLarge;
	Future<Void> byteSampleRecovery;
	Future<Void> durableInProgress;

	AsyncMap<Key, bool> watches;
	int64_t watchBytes;
	int64_t numWatches;
	AsyncVar<bool> noRecentUpdates;
	double lastUpdate;

	Int64MetricHandle readQueueSizeMetric;

	std::string folder;

	// defined only during splitMutations()/addMutation()
	UpdateEagerReadInfo* updateEagerReads;

	FlowLock durableVersionLock;
	FlowLock fetchKeysParallelismLock;
	FlowLock fetchChangeFeedParallelismLock;
	int64_t fetchKeysBytesBudget;
	AsyncVar<bool> fetchKeysBudgetUsed;
	std::vector<Promise<FetchInjectionInfo*>> readyFetchKeys;

	int64_t instanceID;

	Promise<Void> otherError;
	Promise<Void> coreStarted;
	bool shuttingDown;

	Promise<Void> registerInterfaceAcceptingRequests;
	Future<Void> interfaceRegistered;

	bool behind;
	bool versionBehind;

	bool debug_inApplyUpdate;
	double debug_lastValidateTime;

	int64_t lastBytesInputEBrake;
	Version lastDurableVersionEBrake;

	int maxQueryQueue;
	int getAndResetMaxQueryQueueSize() {
		int val = maxQueryQueue;
		maxQueryQueue = 0;
		return val;
	}

	TransactionTagCounter transactionTagCounter;

	Optional<LatencyBandConfig> latencyBandConfig;

	struct Counters {
		CounterCollection cc;
		Counter allQueries, getKeyQueries, getValueQueries, getRangeQueries, getMappedRangeQueries,
		    getRangeStreamQueries, finishedQueries, lowPriorityQueries, rowsQueried, bytesQueried, watchQueries,
		    emptyQueries, feedRowsQueried, feedBytesQueried, feedStreamQueries, feedVersionQueries;

		// Bytes of the mutations that have been added to the memory of the storage server. When the data is durable
		// and cleared from the memory, we do not subtract it but add it to bytesDurable.
		Counter bytesInput;
		// Bytes pulled from TLogs, it counts the size of the key value pairs, e.g., key-value pair ("a", "b") is
		// counted as 2 Bytes.
		Counter logicalBytesInput;
		// Bytes pulled from TLogs for moving-in shards, it counts the mutations sent to the moving-in shard during
		// Fetching and Waiting phases.
		Counter logicalBytesMoveInOverhead;
		// Bytes committed to the underlying storage engine by SS, it counts the size of key value pairs.
		Counter kvCommitLogicalBytes;
		// Count of all clearRange operatons to the storage engine.
		Counter kvClearRanges;
		// ClearRange operations issued by FDB, instead of from users, e.g., ClearRange operations to remove a shard
		// from a storage server, as in removeDataRange().
		Counter kvSystemClearRanges;
		// Bytes of the mutations that have been removed from memory because they durable. The counting is same as
		// bytesInput, instead of the actual bytes taken in the storages, so that (bytesInput - bytesDurable) can
		// reflect the current memory footprint of MVCC.
		Counter bytesDurable;
		// Bytes fetched by fetchKeys() for data movements. The size is counted as a collection of KeyValueRef.
		Counter bytesFetched;
		// Like bytesInput but without MVCC accounting. The size is counted as how much it takes when serialized. It
		// is basically the size of both parameters of the mutation and a 12 bytes overhead that keeps mutation type
		// and the lengths of both parameters.
		Counter mutationBytes;

		// Bytes fetched by fetchChangeFeed for data movements.
		Counter feedBytesFetched;

		Counter sampledBytesCleared;
		// The number of key-value pairs fetched by fetchKeys()
		Counter kvFetched;
		Counter mutations, setMutations, clearRangeMutations, atomicMutations;
		Counter updateBatches, updateVersions;
		Counter loops;
		Counter fetchWaitingMS, fetchWaitingCount, fetchExecutingMS, fetchExecutingCount;
		Counter readsRejected;
		Counter wrongShardServer;
		Counter fetchedVersions;
		Counter fetchesFromLogs;
		// The following counters measure how many of lookups in the getMappedRangeQueries are effective. "Miss"
		// means fallback if fallback is enabled, otherwise means failure (so that another layer could implement
		// fallback).
		Counter quickGetValueHit, quickGetValueMiss, quickGetKeyValuesHit, quickGetKeyValuesMiss;

		// The number of logical bytes returned from storage engine, in response to readRange operations.
		Counter kvScanBytes;
		// The number of logical bytes returned from storage engine, in response to readValue operations.
		Counter kvGetBytes;
		// The number of keys read from storage engine by eagerReads.
		Counter eagerReadsKeys;
		// The count of readValue operation to the storage engine.
		Counter kvGets;
		// The count of readValue operation to the storage engine.
		Counter kvScans;
		// The count of commit operation to the storage engine.
		Counter kvCommits;

		LatencySample readLatencySample;
		LatencyBands readLatencyBands;

		Counters(StorageServer* self)
		  : cc("StorageServer", self->thisServerID.toString()), allQueries("QueryQueue", cc),
		    getKeyQueries("GetKeyQueries", cc), getValueQueries("GetValueQueries", cc),
		    getRangeQueries("GetRangeQueries", cc), getMappedRangeQueries("GetMappedRangeQueries", cc),
		    getRangeStreamQueries("GetRangeStreamQueries", cc), finishedQueries("FinishedQueries", cc),
		    lowPriorityQueries("LowPriorityQueries", cc), rowsQueried("RowsQueried", cc),
		    bytesQueried("BytesQueried", cc), watchQueries("WatchQueries", cc), emptyQueries("EmptyQueries", cc),
		    feedRowsQueried("FeedRowsQueried", cc), feedBytesQueried("FeedBytesQueried", cc),
		    feedStreamQueries("FeedStreamQueries", cc), feedVersionQueries("FeedVersionQueries", cc),
		    bytesInput("BytesInput", cc), logicalBytesInput("LogicalBytesInput", cc),
		    logicalBytesMoveInOverhead("LogicalBytesMoveInOverhead", cc),
		    kvCommitLogicalBytes("KVCommitLogicalBytes", cc), kvClearRanges("KVClearRanges", cc),
		    kvSystemClearRanges("KVSystemClearRanges", cc), bytesDurable("BytesDurable", cc),
		    bytesFetched("BytesFetched", cc), mutationBytes("MutationBytes", cc),
		    feedBytesFetched("FeedBytesFetched", cc), sampledBytesCleared("SampledBytesCleared", cc),
		    kvFetched("KVFetched", cc), mutations("Mutations", cc), setMutations("SetMutations", cc),
		    clearRangeMutations("ClearRangeMutations", cc), atomicMutations("AtomicMutations", cc),
		    updateBatches("UpdateBatches", cc), updateVersions("UpdateVersions", cc), loops("Loops", cc),
		    fetchWaitingMS("FetchWaitingMS", cc), fetchWaitingCount("FetchWaitingCount", cc),
		    fetchExecutingMS("FetchExecutingMS", cc), fetchExecutingCount("FetchExecutingCount", cc),
		    readsRejected("ReadsRejected", cc), wrongShardServer("WrongShardServer", cc),
		    fetchedVersions("FetchedVersions", cc), fetchesFromLogs("FetchesFromLogs", cc),
		    quickGetValueHit("QuickGetValueHit", cc), quickGetValueMiss("QuickGetValueMiss", cc),
		    quickGetKeyValuesHit("QuickGetKeyValuesHit", cc), quickGetKeyValuesMiss("QuickGetKeyValuesMiss", cc),
		    kvScanBytes("KVScanBytes", cc), kvGetBytes("KVGetBytes", cc), eagerReadsKeys("EagerReadsKeys", cc),
		    kvGets("KVGets", cc), kvScans("KVScans", cc), kvCommits("KVCommits", cc),
		    readLatencySample("ReadLatencyMetrics",
		                      self->thisServerID,
		                      SERVER_KNOBS->LATENCY_METRICS_LOGGING_INTERVAL,
		                      SERVER_KNOBS->LATENCY_SAMPLE_SIZE),
		    readLatencyBands("ReadLatencyBands", self->thisServerID, SERVER_KNOBS->STORAGE_LOGGING_DELAY) {
			specialCounter(cc, "LastTLogVersion", [self]() { return self->lastTLogVersion; });
			specialCounter(cc, "Version", [self]() { return self->version.get(); });
			specialCounter(cc, "StorageVersion", [self]() { return self->storageVersion(); });
			specialCounter(cc, "DurableVersion", [self]() { return self->durableVersion.get(); });
			specialCounter(cc, "DesiredOldestVersion", [self]() { return self->desiredOldestVersion.get(); });
			specialCounter(cc, "VersionLag", [self]() { return self->versionLag; });
			specialCounter(cc, "LocalRate", [self] { return int64_t(self->currentRate() * 100); });

			specialCounter(cc, "BytesReadSampleCount", [self]() { return self->metrics.bytesReadSample.queue.size(); });
			specialCounter(
			    cc, "FetchKeysFetchActive", [self]() { return self->fetchKeysParallelismLock.activePermits(); });
			specialCounter(cc, "FetchKeysWaiting", [self]() { return self->fetchKeysParallelismLock.waiters(); });
			specialCounter(cc, "FetchChangeFeedFetchActive", [self]() {
				return self->fetchChangeFeedParallelismLock.activePermits();
			});
			specialCounter(
			    cc, "FetchChangeFeedWaiting", [self]() { return self->fetchChangeFeedParallelismLock.waiters(); });
			specialCounter(cc, "QueryQueueMax", [self]() { return self->getAndResetMaxQueryQueueSize(); });
			specialCounter(cc, "BytesStored", [self]() { return self->metrics.byteSample.getEstimate(allKeys); });
			specialCounter(cc, "ActiveWatches", [self]() { return self->numWatches; });
			specialCounter(cc, "WatchBytes", [self]() { return self->watchBytes; });
			specialCounter(cc, "KvstoreSizeTotal", [self]() { return std::get<0>(self->storage.getSize()); });
			specialCounter(cc, "KvstoreNodeTotal", [self]() { return std::get<1>(self->storage.getSize()); });
			specialCounter(cc, "KvstoreInlineKey", [self]() { return std::get<2>(self->storage.getSize()); });
			specialCounter(cc, "ActiveChangeFeeds", [self]() { return self->uidChangeFeed.size(); });
			specialCounter(cc, "ActiveChangeFeedQueries", [self]() { return self->activeFeedQueries; });
		}
	} counters;

	// Bytes read from storage engine when a storage server starts.
	int64_t bytesRestored = 0;

	Reference<EventCacheHolder> storageServerSourceTLogIDEventHolder;

	StorageServer(IKeyValueStore* storage,
	              Reference<AsyncVar<ServerDBInfo> const> const& db,
	              StorageServerInterface const& ssi)
	  : tlogCursorReadsLatencyHistogram(Histogram::getHistogram(STORAGESERVER_HISTOGRAM_GROUP,
	                                                            TLOG_CURSOR_READS_LATENCY_HISTOGRAM,
	                                                            Histogram::Unit::microseconds)),
	    ssVersionLockLatencyHistogram(Histogram::getHistogram(STORAGESERVER_HISTOGRAM_GROUP,
	                                                          SS_VERSION_LOCK_LATENCY_HISTOGRAM,
	                                                          Histogram::Unit::microseconds)),
	    eagerReadsLatencyHistogram(Histogram::getHistogram(STORAGESERVER_HISTOGRAM_GROUP,
	                                                       EAGER_READS_LATENCY_HISTOGRAM,
	                                                       Histogram::Unit::microseconds)),
	    fetchKeysPTreeUpdatesLatencyHistogram(Histogram::getHistogram(STORAGESERVER_HISTOGRAM_GROUP,
	                                                                  FETCH_KEYS_PTREE_UPDATES_LATENCY_HISTOGRAM,
	                                                                  Histogram::Unit::microseconds)),
	    tLogMsgsPTreeUpdatesLatencyHistogram(Histogram::getHistogram(STORAGESERVER_HISTOGRAM_GROUP,
	                                                                 TLOG_MSGS_PTREE_UPDATES_LATENCY_HISTOGRAM,
	                                                                 Histogram::Unit::microseconds)),
	    storageUpdatesDurableLatencyHistogram(Histogram::getHistogram(STORAGESERVER_HISTOGRAM_GROUP,
	                                                                  STORAGE_UPDATES_DURABLE_LATENCY_HISTOGRAM,
	                                                                  Histogram::Unit::microseconds)),
	    storageCommitLatencyHistogram(Histogram::getHistogram(STORAGESERVER_HISTOGRAM_GROUP,
	                                                          STORAGE_COMMIT_LATENCY_HISTOGRAM,
	                                                          Histogram::Unit::microseconds)),
	    ssDurableVersionUpdateLatencyHistogram(Histogram::getHistogram(STORAGESERVER_HISTOGRAM_GROUP,
	                                                                   SS_DURABLE_VERSION_UPDATE_LATENCY_HISTOGRAM,
	                                                                   Histogram::Unit::microseconds)),
	    tag(invalidTag), poppedAllAfter(std::numeric_limits<Version>::max()), cpuUsage(0.0), diskUsage(0.0),
	    storage(this, storage), shardChangeCounter(0), lastTLogVersion(0), lastVersionWithData(0), restoredVersion(0),
	    prevVersion(0), rebootAfterDurableVersion(std::numeric_limits<Version>::max()),
	    primaryLocality(tagLocalityInvalid), knownCommittedVersion(0), versionLag(0), logProtocol(0),
	    thisServerID(ssi.id()), tssInQuarantine(false), db(db), actors(false),
	    byteSampleClears(false, LiteralStringRef("\xff\xff\xff")), durableInProgress(Void()), watchBytes(0),
	    numWatches(0), noRecentUpdates(false), lastUpdate(now()),
	    readQueueSizeMetric(LiteralStringRef("StorageServer.ReadQueueSize")), updateEagerReads(nullptr),
	    fetchKeysParallelismLock(SERVER_KNOBS->FETCH_KEYS_PARALLELISM),
	    fetchChangeFeedParallelismLock(SERVER_KNOBS->FETCH_KEYS_PARALLELISM),
	    fetchKeysBytesBudget(SERVER_KNOBS->STORAGE_FETCH_BYTES), fetchKeysBudgetUsed(false),
	    instanceID(deterministicRandom()->randomUniqueID().first()), shuttingDown(false), behind(false),
	    versionBehind(false), debug_inApplyUpdate(false), debug_lastValidateTime(0), lastBytesInputEBrake(0),
	    lastDurableVersionEBrake(0), maxQueryQueue(0), transactionTagCounter(ssi.id()), counters(this),
	    storageServerSourceTLogIDEventHolder(
	        makeReference<EventCacheHolder>(ssi.id().toString() + "/StorageServerSourceTLogID")) {
		version.initMetric(LiteralStringRef("StorageServer.Version"), counters.cc.id);
		oldestVersion.initMetric(LiteralStringRef("StorageServer.OldestVersion"), counters.cc.id);
		durableVersion.initMetric(LiteralStringRef("StorageServer.DurableVersion"), counters.cc.id);
		desiredOldestVersion.initMetric(LiteralStringRef("StorageServer.DesiredOldestVersion"), counters.cc.id);

		newestAvailableVersion.insert(allKeys, invalidVersion);
		newestDirtyVersion.insert(allKeys, invalidVersion);
		addShard(ShardInfo::newNotAssigned(allKeys));

		cx = openDBOnServer(db, TaskPriority::DefaultEndpoint, LockAware::True);

		this->storage.kvCommitLogicalBytes = &counters.kvCommitLogicalBytes;
		this->storage.kvClearRanges = &counters.kvClearRanges;
		this->storage.kvGets = &counters.kvGets;
		this->storage.kvScans = &counters.kvScans;
		this->storage.kvCommits = &counters.kvCommits;
	}

	//~StorageServer() { fclose(log); }

	// Puts the given shard into shards.  The caller is responsible for adding shards
	//   for all ranges in shards.getAffectedRangesAfterInsertion(newShard->keys)), because these
	//   shards are invalidated by the call.
	void addShard(ShardInfo* newShard) {
		ASSERT(!newShard->keys.empty());
		newShard->changeCounter = ++shardChangeCounter;
		//TraceEvent("AddShard", this->thisServerID).detail("KeyBegin", newShard->keys.begin).detail("KeyEnd", newShard->keys.end).detail("State", newShard->isReadable() ? "Readable" : newShard->notAssigned() ? "NotAssigned" : "Adding").detail("Version", this->version.get());
		/*auto affected = shards.getAffectedRangesAfterInsertion( newShard->keys, Reference<ShardInfo>() );
		for(auto i = affected.begin(); i != affected.end(); ++i)
		    shards.insert( *i, Reference<ShardInfo>() );*/
		shards.insert(newShard->keys, Reference<ShardInfo>(newShard));
	}
	void addMutation(Version version,
	                 bool fromFetch,
	                 MutationRef const& mutation,
	                 KeyRangeRef const& shard,
	                 UpdateEagerReadInfo* eagerReads);
	void setInitialVersion(Version ver) {
		version = ver;
		desiredOldestVersion = ver;
		oldestVersion = ver;
		durableVersion = ver;
		lastVersionWithData = ver;
		restoredVersion = ver;

		mutableData().createNewVersion(ver);
		mutableData().forgetVersionsBefore(ver);
	}

	bool isTss() const { return tssPairID.present(); }

	bool isSSWithTSSPair() const { return ssPairID.present(); }

	void setSSWithTssPair(UID idOfTSS) { ssPairID = Optional<UID>(idOfTSS); }

	void clearSSWithTssPair() { ssPairID = Optional<UID>(); }

	// This is the maximum version that might be read from storage (the minimum version is durableVersion)
	Version storageVersion() const { return oldestVersion.get(); }

	bool isReadable(KeyRangeRef const& keys) {
		auto sh = shards.intersectingRanges(keys);
		for (auto i = sh.begin(); i != sh.end(); ++i)
			if (!i->value()->isReadable())
				return false;
		return true;
	}

	void checkChangeCounter(uint64_t oldShardChangeCounter, KeyRef const& key) {
		if (oldShardChangeCounter != shardChangeCounter && shards[key]->changeCounter > oldShardChangeCounter) {
			TEST(true); // shard change during getValueQ
			throw wrong_shard_server();
		}
	}

	void checkChangeCounter(uint64_t oldShardChangeCounter, KeyRangeRef const& keys) {
		if (oldShardChangeCounter != shardChangeCounter) {
			auto sh = shards.intersectingRanges(keys);
			for (auto i = sh.begin(); i != sh.end(); ++i)
				if (i->value()->changeCounter > oldShardChangeCounter) {
					TEST(true); // shard change during range operation
					throw wrong_shard_server();
				}
		}
	}

	Counter::Value queueSize() { return counters.bytesInput.getValue() - counters.bytesDurable.getValue(); }

	// penalty used by loadBalance() to balance requests among SSes. We prefer SS with less write queue size.
	double getPenalty() {
		return std::max(std::max(1.0,
		                         (queueSize() - (SERVER_KNOBS->TARGET_BYTES_PER_STORAGE_SERVER -
		                                         2.0 * SERVER_KNOBS->SPRING_BYTES_STORAGE_SERVER)) /
		                             SERVER_KNOBS->SPRING_BYTES_STORAGE_SERVER),
		                (currentRate() < 1e-6 ? 1e6 : 1.0 / currentRate()));
	}

	// Normally the storage server prefers to serve read requests over making mutations
	// durable to disk. However, when the storage server falls to far behind on
	// making mutations durable, this function will change the priority to prefer writes.
	Future<Void> getQueryDelay() {
		if ((version.get() - durableVersion.get() > SERVER_KNOBS->LOW_PRIORITY_DURABILITY_LAG) ||
		    (queueSize() > SERVER_KNOBS->LOW_PRIORITY_STORAGE_QUEUE_BYTES)) {
			++counters.lowPriorityQueries;
			return delay(0, TaskPriority::LowPriorityRead);
		}
		return delay(0, TaskPriority::DefaultEndpoint);
	}

	template <class Reply>
	using isLoadBalancedReply = std::is_base_of<LoadBalancedReply, Reply>;

	template <class Reply>
	typename std::enable_if<isLoadBalancedReply<Reply>::value, void>::type
	sendErrorWithPenalty(const ReplyPromise<Reply>& promise, const Error& err, double penalty) {
		if (err.code() == error_code_wrong_shard_server) {
			++counters.wrongShardServer;
		}
		Reply reply;
		reply.error = err;
		reply.penalty = penalty;
		promise.send(reply);
	}

	template <class Reply>
	typename std::enable_if<!isLoadBalancedReply<Reply>::value, void>::type
	sendErrorWithPenalty(const ReplyPromise<Reply>& promise, const Error& err, double) {
		if (err.code() == error_code_wrong_shard_server) {
			++counters.wrongShardServer;
		}
		promise.sendError(err);
	}

	template <class Request>
	bool shouldRead(const Request& request) {
		auto rate = currentRate();
		if (isTSSInQuarantine() || (rate < SERVER_KNOBS->STORAGE_DURABILITY_LAG_REJECT_THRESHOLD &&
		                            deterministicRandom()->random01() >
		                                std::max(SERVER_KNOBS->STORAGE_DURABILITY_LAG_MIN_RATE,
		                                         rate / SERVER_KNOBS->STORAGE_DURABILITY_LAG_REJECT_THRESHOLD))) {
			sendErrorWithPenalty(request.reply, server_overloaded(), getPenalty());
			++counters.readsRejected;
			return false;
		}
		return true;
	}

	template <class Request, class HandleFunction>
	Future<Void> readGuard(const Request& request, const HandleFunction& fun) {
		bool read = shouldRead(request);
		if (!read) {
			return Void();
		}
		return fun(this, request);
	}

	Version minFeedVersionForAddress(const NetworkAddress& addr) {
		auto& clientVersions = changeFeedClientVersions[addr];
		Version minVersion = version.get();
		for (auto& it : clientVersions) {
			/*fmt::print("SS {0} Blocked client {1} @ {2}\n",
			           thisServerID.toString().substr(0, 4),
			           it.first.toString().substr(0, 8),
			           it.second);*/
			minVersion = std::min(minVersion, it.second);
		}
		return minVersion;
	}

	void getSplitPoints(SplitRangeRequest const& req) {
		try {
			Optional<TenantMapEntry> entry = getTenantEntry(version.get(), req.tenantInfo);
			metrics.getSplitPoints(req, entry.map<Key>([](TenantMapEntry e) { return e.prefix; }));
		} catch (Error& e) {
			req.reply.sendError(e);
		}
	}
};

const StringRef StorageServer::CurrentRunningFetchKeys::emptyString = LiteralStringRef("");
const KeyRangeRef StorageServer::CurrentRunningFetchKeys::emptyKeyRange =
    KeyRangeRef(StorageServer::CurrentRunningFetchKeys::emptyString,
                StorageServer::CurrentRunningFetchKeys::emptyString);

// If and only if key:=value is in (storage+versionedData),    // NOT ACTUALLY: and key < allKeys.end,
//   and H(key) < |key+value|/bytesPerSample,
//     let sampledSize = max(|key+value|,bytesPerSample)
//     persistByteSampleKeys.begin()+key := sampledSize is in storage
//     (key,sampledSize) is in byteSample

// So P(key is sampled) * sampledSize == |key+value|

void StorageServer::byteSampleApplyMutation(MutationRef const& m, Version ver) {
	if (m.type == MutationRef::ClearRange)
		byteSampleApplyClear(KeyRangeRef(m.param1, m.param2), ver);
	else if (m.type == MutationRef::SetValue)
		byteSampleApplySet(KeyValueRef(m.param1, m.param2), ver);
	else
		ASSERT(false); // Mutation of unknown type modfying byte sample
}

// watchMap Operations
Reference<ServerWatchMetadata> StorageServer::getWatchMetadata(KeyRef key) const {
	const auto it = watchMap.find(key);
	if (it == watchMap.end())
		return Reference<ServerWatchMetadata>();
	return it->second;
}

KeyRef StorageServer::setWatchMetadata(Reference<ServerWatchMetadata> metadata) {
	KeyRef keyRef = metadata->key.contents();

	watchMap[keyRef] = metadata;
	return keyRef;
}

void StorageServer::deleteWatchMetadata(KeyRef key) {
	watchMap.erase(key);
}

void StorageServer::clearWatchMetadata() {
	watchMap.clear();
}

#ifndef __INTEL_COMPILER
#pragma endregion
#endif

/////////////////////////////////// Validation ///////////////////////////////////////
#ifndef __INTEL_COMPILER
#pragma region Validation
#endif
bool validateRange(StorageServer::VersionedData::ViewAtVersion const& view,
                   KeyRangeRef range,
                   Version version,
                   UID id,
                   Version minInsertVersion) {
	// * Nonoverlapping: No clear overlaps a set or another clear, or adjoins another clear.
	// * Old mutations are erased: All items in versionedData.atLatest() have insertVersion() > durableVersion()

	//TraceEvent("ValidateRange", id).detail("KeyBegin", range.begin).detail("KeyEnd", range.end).detail("Version", version);
	KeyRef k;
	bool ok = true;
	bool kIsClear = false;
	auto i = view.lower_bound(range.begin);
	if (i != view.begin())
		--i;
	for (; i != view.end() && i.key() < range.end; ++i) {
		ASSERT(i.insertVersion() > minInsertVersion);
		if (kIsClear && i->isClearTo() ? i.key() <= k : i.key() < k) {
			TraceEvent(SevError, "InvalidRange", id)
			    .detail("Key1", k)
			    .detail("Key2", i.key())
			    .detail("Version", version);
			ok = false;
		}
		// ASSERT( i.key() >= k );
		kIsClear = i->isClearTo();
		k = kIsClear ? i->getEndKey() : i.key();
	}
	return ok;
}

void validate(StorageServer* data, bool force = false) {
	try {
		if (force || (EXPENSIVE_VALIDATION)) {
			data->newestAvailableVersion.validateCoalesced();
			data->newestDirtyVersion.validateCoalesced();

			for (auto s = data->shards.ranges().begin(); s != data->shards.ranges().end(); ++s) {
				ASSERT(s->value()->keys == s->range());
				ASSERT(!s->value()->keys.empty());
			}

			for (auto s = data->shards.ranges().begin(); s != data->shards.ranges().end(); ++s)
				if (s->value()->isReadable()) {
					auto ar = data->newestAvailableVersion.intersectingRanges(s->range());
					for (auto a = ar.begin(); a != ar.end(); ++a)
						ASSERT(a->value() == latestVersion);
				}

			// * versionedData contains versions [storageVersion(), version.get()].  It might also contain version
			// (version.get()+1), in which changeDurableVersion may be deleting ghosts, and/or it might
			//      contain later versions if applyUpdate is on the stack.
			ASSERT(data->data().getOldestVersion() == data->storageVersion());
			ASSERT(data->data().getLatestVersion() == data->version.get() ||
			       data->data().getLatestVersion() == data->version.get() + 1 ||
			       (data->debug_inApplyUpdate && data->data().getLatestVersion() > data->version.get()));

			auto latest = data->data().atLatest();

			// * Old shards are erased: versionedData.atLatest() has entries (sets or clear *begins*) only for keys in
			// readable or adding,transferred shards.
			for (auto s = data->shards.ranges().begin(); s != data->shards.ranges().end(); ++s) {
				ShardInfo* shard = s->value().getPtr();
				if (!shard->isInVersionedData()) {
					if (latest.lower_bound(s->begin()) != latest.lower_bound(s->end())) {
						TraceEvent(SevError, "VF", data->thisServerID)
						    .detail("LastValidTime", data->debug_lastValidateTime)
						    .detail("KeyBegin", s->begin())
						    .detail("KeyEnd", s->end())
						    .detail("FirstKey", latest.lower_bound(s->begin()).key())
						    .detail("FirstInsertV", latest.lower_bound(s->begin()).insertVersion());
					}
					ASSERT(latest.lower_bound(s->begin()) == latest.lower_bound(s->end()));
				}
			}

			// FIXME: do some change feed validation?

			latest.validate();
			validateRange(latest, allKeys, data->version.get(), data->thisServerID, data->durableVersion.get());

			data->debug_lastValidateTime = now();
		}
	} catch (...) {
		TraceEvent(SevError, "ValidationFailure", data->thisServerID)
		    .detail("LastValidTime", data->debug_lastValidateTime);
		throw;
	}
}
#ifndef __INTEL_COMPILER
#pragma endregion
#endif

void updateProcessStats(StorageServer* self) {
	if (g_network->isSimulated()) {
		// diskUsage and cpuUsage are not relevant in the simulator,
		// and relying on the actual values could break seed determinism
		self->cpuUsage = 100.0;
		self->diskUsage = 100.0;
		return;
	}

	SystemStatistics sysStats = getSystemStatistics();
	if (sysStats.initialized) {
		self->cpuUsage = 100 * sysStats.processCPUSeconds / sysStats.elapsed;
		self->diskUsage = 100 * std::max(0.0, (sysStats.elapsed - sysStats.processDiskIdleSeconds) / sysStats.elapsed);
	}
}

///////////////////////////////////// Queries /////////////////////////////////
#ifndef __INTEL_COMPILER
#pragma region Queries
#endif

ACTOR Future<Version> waitForVersionActor(StorageServer* data, Version version, SpanID spanContext) {
	state Span span("SS.WaitForVersion"_loc, { spanContext });
	choose {
		when(wait(data->version.whenAtLeast(version))) {
			// FIXME: A bunch of these can block with or without the following delay 0.
			// wait( delay(0) );  // don't do a whole bunch of these at once
			if (version < data->oldestVersion.get())
				throw transaction_too_old(); // just in case
			return version;
		}
		when(wait(delay(SERVER_KNOBS->FUTURE_VERSION_DELAY))) {
			if (deterministicRandom()->random01() < 0.001)
				TraceEvent(SevWarn, "ShardServerFutureVersion1000x", data->thisServerID)
				    .detail("Version", version)
				    .detail("MyVersion", data->version.get())
				    .detail("ServerID", data->thisServerID);
			throw future_version();
		}
	}
}

Future<Version> waitForVersion(StorageServer* data, Version version, SpanID spanContext) {
	if (version == latestVersion) {
		version = std::max(Version(1), data->version.get());
	}

	if (version < data->oldestVersion.get() || version <= 0) {
		return transaction_too_old();
	} else if (version <= data->version.get()) {
		return version;
	}

	if ((data->behind || data->versionBehind) && version > data->version.get()) {
		return process_behind();
	}

	if (deterministicRandom()->random01() < 0.001) {
		TraceEvent("WaitForVersion1000x").log();
	}
	return waitForVersionActor(data, version, spanContext);
}

ACTOR Future<Version> waitForVersionNoTooOld(StorageServer* data, Version version) {
	// This could become an Actor transparently, but for now it just does the lookup
	if (version == latestVersion)
		version = std::max(Version(1), data->version.get());
	if (version <= data->version.get())
		return version;
	choose {
		when(wait(data->version.whenAtLeast(version))) { return version; }
		when(wait(delay(SERVER_KNOBS->FUTURE_VERSION_DELAY))) {
			if (deterministicRandom()->random01() < 0.001)
				TraceEvent(SevWarn, "ShardServerFutureVersion1000x", data->thisServerID)
				    .detail("Version", version)
				    .detail("MyVersion", data->version.get())
				    .detail("ServerID", data->thisServerID);
			throw future_version();
		}
	}
}

Optional<TenantMapEntry> StorageServer::getTenantEntry(Version version, TenantInfo tenantInfo) {
	if (tenantInfo.name.present()) {
		auto view = tenantMap.at(version);
		auto itr = view.find(tenantInfo.name.get());
		if (itr == view.end()) {
			TraceEvent(SevWarn, "StorageUnknownTenant", thisServerID).detail("Tenant", tenantInfo.name).backtrace();
			throw unknown_tenant();
		} else if (itr->id != tenantInfo.tenantId) {
			TraceEvent(SevWarn, "StorageTenantIdMismatch", thisServerID)
			    .detail("Tenant", tenantInfo.name)
			    .detail("TenantId", tenantInfo.tenantId)
			    .detail("ExistingId", itr->id)
			    .backtrace();
			throw unknown_tenant();
		}

		return *itr;
	}

	return Optional<TenantMapEntry>();
}

ACTOR Future<Void> getValueQ(StorageServer* data, GetValueRequest req) {
	state int64_t resultSize = 0;
	Span span("SS:getValue"_loc, { req.spanContext });
	if (req.tenantInfo.name.present()) {
		span.addTag("tenant"_sr, req.tenantInfo.name.get());
	}
	span.addTag("key"_sr, req.key);
	// Temporarily disabled -- this path is hit a lot
	// getCurrentLineage()->modify(&TransactionLineage::txID) = req.spanContext.first();

	try {
		++data->counters.getValueQueries;
		++data->counters.allQueries;
		++data->readQueueSizeMetric;
		data->maxQueryQueue = std::max<int>(
		    data->maxQueryQueue, data->counters.allQueries.getValue() - data->counters.finishedQueries.getValue());

		// Active load balancing runs at a very high priority (to obtain accurate queue lengths)
		// so we need to downgrade here
		wait(data->getQueryDelay());

		if (req.debugID.present())
			g_traceBatch.addEvent("GetValueDebug",
			                      req.debugID.get().first(),
			                      "getValueQ.DoRead"); //.detail("TaskID", g_network->getCurrentTask());

		state Optional<Value> v;
		state Version version = wait(waitForVersion(data, req.version, req.spanContext));
		if (req.debugID.present())
			g_traceBatch.addEvent("GetValueDebug",
			                      req.debugID.get().first(),
			                      "getValueQ.AfterVersion"); //.detail("TaskID", g_network->getCurrentTask());

		Optional<TenantMapEntry> entry = data->getTenantEntry(version, req.tenantInfo);
		if (entry.present()) {
			req.key = req.key.withPrefix(entry.get().prefix);
		}
		state uint64_t changeCounter = data->shardChangeCounter;

		if (!data->shards[req.key]->isReadable()) {
			//TraceEvent("WrongShardServer", data->thisServerID).detail("Key", req.key).detail("Version", version).detail("In", "getValueQ");
			throw wrong_shard_server();
		}

		state int path = 0;
		auto i = data->data().at(version).lastLessOrEqual(req.key);
		if (i && i->isValue() && i.key() == req.key) {
			v = (Value)i->getValue();
			path = 1;
		} else if (!i || !i->isClearTo() || i->getEndKey() <= req.key) {
			path = 2;
			Optional<Value> vv = wait(data->storage.readValue(req.key, IKeyValueStore::ReadType::NORMAL, req.debugID));
			data->counters.kvGetBytes += vv.expectedSize();
			// Validate that while we were reading the data we didn't lose the version or shard
			if (version < data->storageVersion()) {
				TEST(true); // transaction_too_old after readValue
				throw transaction_too_old();
			}
			data->checkChangeCounter(changeCounter, req.key);
			v = vv;
		}

		DEBUG_MUTATION("ShardGetValue",
		               version,
		               MutationRef(MutationRef::DebugKey, req.key, v.present() ? v.get() : LiteralStringRef("<null>")),
		               data->thisServerID);
		DEBUG_MUTATION("ShardGetPath",
		               version,
		               MutationRef(MutationRef::DebugKey,
		                           req.key,
		                           path == 0   ? LiteralStringRef("0")
		                           : path == 1 ? LiteralStringRef("1")
		                                       : LiteralStringRef("2")),
		               data->thisServerID);

		/*
		StorageMetrics m;
		m.bytesPerKSecond = req.key.size() + (v.present() ? v.get().size() : 0);
		m.iosPerKSecond = 1;
		data->metrics.notify(req.key, m);
		*/

		if (v.present()) {
			++data->counters.rowsQueried;
			resultSize = v.get().size();
			data->counters.bytesQueried += resultSize;
		} else {
			++data->counters.emptyQueries;
		}

		if (SERVER_KNOBS->READ_SAMPLING_ENABLED) {
			// If the read yields no value, randomly sample the empty read.
			int64_t bytesReadPerKSecond =
			    v.present() ? std::max((int64_t)(req.key.size() + v.get().size()), SERVER_KNOBS->EMPTY_READ_PENALTY)
			                : SERVER_KNOBS->EMPTY_READ_PENALTY;
			data->metrics.notifyBytesReadPerKSecond(req.key, bytesReadPerKSecond);
		}

		if (req.debugID.present())
			g_traceBatch.addEvent("GetValueDebug",
			                      req.debugID.get().first(),
			                      "getValueQ.AfterRead"); //.detail("TaskID", g_network->getCurrentTask());

		// Check if the desired key might be cached
		auto cached = data->cachedRangeMap[req.key];
		// if (cached)
		//	TraceEvent(SevDebug, "SSGetValueCached").detail("Key", req.key);

		GetValueReply reply(v, cached);
		reply.penalty = data->getPenalty();
		req.reply.send(reply);
	} catch (Error& e) {
		if (!canReplyWith(e))
			throw;
		data->sendErrorWithPenalty(req.reply, e, data->getPenalty());
	}

	data->transactionTagCounter.addRequest(req.tags, resultSize);

	++data->counters.finishedQueries;
	--data->readQueueSizeMetric;

	double duration = g_network->timer() - req.requestTime();
	data->counters.readLatencySample.addMeasurement(duration);
	if (data->latencyBandConfig.present()) {
		int maxReadBytes =
		    data->latencyBandConfig.get().readConfig.maxReadBytes.orDefault(std::numeric_limits<int>::max());
		data->counters.readLatencyBands.addMeasurement(duration, resultSize > maxReadBytes);
	}

	return Void();
};

// Pessimistic estimate the number of overhead bytes used by each
// watch. Watch key references are stored in an AsyncMap<Key,bool>, and actors
// must be kept alive until the watch is finished.
extern size_t WATCH_OVERHEAD_WATCHQ, WATCH_OVERHEAD_WATCHIMPL;

ACTOR Future<Version> watchWaitForValueChange(StorageServer* data, SpanID parent, KeyRef key) {
	state Location spanLocation = "SS:watchWaitForValueChange"_loc;
	state Span span(spanLocation, { parent });
	state Reference<ServerWatchMetadata> metadata = data->getWatchMetadata(key);

	if (metadata->debugID.present())
		g_traceBatch.addEvent("WatchValueDebug",
		                      metadata->debugID.get().first(),
		                      "watchValueSendReply.Before"); //.detail("TaskID", g_network->getCurrentTask());

	wait(success(waitForVersionNoTooOld(data, metadata->version)));
	if (metadata->debugID.present())
		g_traceBatch.addEvent("WatchValueDebug",
		                      metadata->debugID.get().first(),
		                      "watchValueSendReply.AfterVersion"); //.detail("TaskID", g_network->getCurrentTask());

	state Version minVersion = data->data().latestVersion;
	state Future<Void> watchFuture = data->watches.onChange(metadata->key);
	loop {
		try {
			metadata = data->getWatchMetadata(key);
			state Version latest = data->version.get();
			TEST(latest >= minVersion &&
			     latest < data->data().latestVersion); // Starting watch loop with latestVersion > data->version
			GetValueRequest getReq(
			    span.context, TenantInfo(), metadata->key, latest, metadata->tags, metadata->debugID);
			state Future<Void> getValue = getValueQ(
			    data, getReq); // we are relying on the delay zero at the top of getValueQ, if removed we need one here
			GetValueReply reply = wait(getReq.reply.getFuture());
			span = Span(spanLocation, parent);

			if (reply.error.present()) {
				ASSERT(reply.error.get().code() != error_code_future_version);
				throw reply.error.get();
			}
			if (BUGGIFY) {
				throw transaction_too_old();
			}

			DEBUG_MUTATION(
			    "ShardWatchValue",
			    latest,
			    MutationRef(MutationRef::DebugKey,
			                metadata->key,
			                reply.value.present() ? StringRef(reply.value.get()) : LiteralStringRef("<null>")),
			    data->thisServerID);

			if (metadata->debugID.present())
				g_traceBatch.addEvent(
				    "WatchValueDebug",
				    metadata->debugID.get().first(),
				    "watchValueSendReply.AfterRead"); //.detail("TaskID", g_network->getCurrentTask());

			if (reply.value != metadata->value && latest >= metadata->version) {
				return latest; // fire watch
			}

			if (data->watchBytes > SERVER_KNOBS->MAX_STORAGE_SERVER_WATCH_BYTES) {
				TEST(true); // Too many watches, reverting to polling
				throw watch_cancelled();
			}

			state int64_t watchBytes =
			    (metadata->key.expectedSize() + metadata->value.expectedSize() + key.expectedSize() +
			     sizeof(Reference<ServerWatchMetadata>) + sizeof(ServerWatchMetadata) + WATCH_OVERHEAD_WATCHIMPL);

			data->watchBytes += watchBytes;
			try {
				if (latest < minVersion) {
					// If the version we read is less than minVersion, then we may fail to be notified of any changes
					// that occur up to or including minVersion To prevent that, we'll check the key again once the
					// version reaches our minVersion
					watchFuture = watchFuture || data->version.whenAtLeast(minVersion);
				}
				if (BUGGIFY) {
					// Simulate a trigger on the watch that results in the loop going around without the value changing
					watchFuture = watchFuture || delay(deterministicRandom()->random01());
				}
				wait(watchFuture);
				data->watchBytes -= watchBytes;
			} catch (Error& e) {
				data->watchBytes -= watchBytes;
				throw;
			}
		} catch (Error& e) {
			if (e.code() != error_code_transaction_too_old) {
				throw e;
			}

			TEST(true); // Reading a watched key failed with transaction_too_old
		}

		watchFuture = data->watches.onChange(metadata->key);
		wait(data->version.whenAtLeast(data->data().latestVersion));
	}
}

void checkCancelWatchImpl(StorageServer* data, WatchValueRequest req) {
	Reference<ServerWatchMetadata> metadata = data->getWatchMetadata(req.key.contents());
	if (metadata.isValid() && metadata->versionPromise.getFutureReferenceCount() == 1) {
		// last watch timed out so cancel watch_impl and delete key from the map
		data->deleteWatchMetadata(req.key.contents());
		metadata->watch_impl.cancel();
	}
}

ACTOR Future<Void> watchValueSendReply(StorageServer* data,
                                       WatchValueRequest req,
                                       Future<Version> resp,
                                       SpanID spanContext) {
	state Span span("SS:watchValue"_loc, { spanContext });
	state double startTime = now();
	++data->counters.watchQueries;
	++data->numWatches;
	data->watchBytes += WATCH_OVERHEAD_WATCHQ;

	loop {
		double timeoutDelay = -1;
		if (data->noRecentUpdates.get()) {
			timeoutDelay = std::max(CLIENT_KNOBS->FAST_WATCH_TIMEOUT - (now() - startTime), 0.0);
		} else if (!BUGGIFY) {
			timeoutDelay = std::max(CLIENT_KNOBS->WATCH_TIMEOUT - (now() - startTime), 0.0);
		}

		try {
			choose {
				when(Version ver = wait(resp)) {
					// fire watch
					req.reply.send(WatchValueReply{ ver });
					checkCancelWatchImpl(data, req);
					--data->numWatches;
					data->watchBytes -= WATCH_OVERHEAD_WATCHQ;
					return Void();
				}
				when(wait(timeoutDelay < 0 ? Never() : delay(timeoutDelay))) {
					// watch timed out
					data->sendErrorWithPenalty(req.reply, timed_out(), data->getPenalty());
					checkCancelWatchImpl(data, req);
					--data->numWatches;
					data->watchBytes -= WATCH_OVERHEAD_WATCHQ;
					return Void();
				}
				when(wait(data->noRecentUpdates.onChange())) {}
			}
		} catch (Error& e) {
			data->watchBytes -= WATCH_OVERHEAD_WATCHQ;
			checkCancelWatchImpl(data, req);
			--data->numWatches;

			if (!canReplyWith(e))
				throw e;
			data->sendErrorWithPenalty(req.reply, e, data->getPenalty());
			return Void();
		}
	}
}

// Finds a checkpoint.
ACTOR Future<Void> getCheckpointQ(StorageServer* self, GetCheckpointRequest req) {
	// Wait until the desired version is durable.
	wait(self->durableVersion.whenAtLeast(req.version + 1));

	TraceEvent(SevDebug, "ServeGetCheckpointVersionSatisfied", self->thisServerID)
	    .detail("Version", req.version)
	    .detail("Range", req.range.toString())
	    .detail("Format", static_cast<int>(req.format));

	try {
		std::unordered_map<UID, CheckpointMetaData>::iterator it = self->checkpoints.begin();
		for (; it != self->checkpoints.end(); ++it) {
			const CheckpointMetaData& md = it->second;
			if (md.version == req.version && md.format == req.format && md.range.contains(req.range) &&
			    md.getState() == CheckpointMetaData::Complete) {
				req.reply.send(md);
				TraceEvent(SevDebug, "ServeGetCheckpointEnd", self->thisServerID).detail("Checkpoint", md.toString());
				break;
			}
		}

		if (it == self->checkpoints.end()) {
			req.reply.sendError(checkpoint_not_found());
		}
	} catch (Error& e) {
		if (!canReplyWith(e)) {
			throw;
		}
		req.reply.sendError(e);
	}
	return Void();
}

// Delete the checkpoint from disk, as well as all related presisted meta data.
ACTOR Future<Void> deleteCheckpointQ(StorageServer* self, Version version, CheckpointMetaData checkpoint) {
	wait(self->durableVersion.whenAtLeast(version));

	TraceEvent("DeleteCheckpointBegin", self->thisServerID).detail("Checkpoint", checkpoint.toString());

	self->checkpoints.erase(checkpoint.checkpointID);

	try {
		wait(deleteCheckpoint(checkpoint));
	} catch (Error& e) {
		// TODO: Handle errors more gracefully.
		throw;
	}

	state Key persistCheckpointKey(persistCheckpointKeys.begin.toString() + checkpoint.checkpointID.toString());
	state Key pendingCheckpointKey(persistPendingCheckpointKeys.begin.toString() + checkpoint.checkpointID.toString());
	Version version = self->data().getLatestVersion();
	auto& mLV = self->addVersionToMutationLog(version);
	self->addMutationToMutationLog(
	    mLV, MutationRef(MutationRef::ClearRange, pendingCheckpointKey, keyAfter(pendingCheckpointKey)));
	self->addMutationToMutationLog(
	    mLV, MutationRef(MutationRef::ClearRange, persistCheckpointKey, keyAfter(persistCheckpointKey)));

	return Void();
}

// Serves FetchCheckpointRequests.
ACTOR Future<Void> fetchCheckpointQ(StorageServer* self, FetchCheckpointRequest req) {
	TraceEvent("ServeFetchCheckpointBegin", self->thisServerID)
	    .detail("CheckpointID", req.checkpointID)
	    .detail("Token", req.token);

	req.reply.setByteLimit(SERVER_KNOBS->CHECKPOINT_TRANSFER_BLOCK_BYTES);

	// Returns error is the checkpoint cannot be found.
	const auto it = self->checkpoints.find(req.checkpointID);
	if (it == self->checkpoints.end()) {
		req.reply.sendError(checkpoint_not_found());
		TraceEvent("ServeFetchCheckpointNotFound", self->thisServerID).detail("CheckpointID", req.checkpointID);
		return Void();
	}

	try {
		state ICheckpointReader* reader = newCheckpointReader(it->second, deterministicRandom()->randomUniqueID());
		wait(reader->init(req.token));

		loop {
			state Standalone<StringRef> data = wait(reader->nextChunk(CLIENT_KNOBS->REPLY_BYTE_LIMIT));
			wait(req.reply.onReady());
			FetchCheckpointReply reply(req.token);
			reply.data = data;
			req.reply.send(reply);
		}
	} catch (Error& e) {
		if (e.code() == error_code_end_of_stream) {
			req.reply.sendError(end_of_stream());
			TraceEvent("ServeFetchCheckpointEnd", self->thisServerID)
			    .detail("CheckpointID", req.checkpointID)
			    .detail("Token", req.token);
		} else {
			TraceEvent(SevWarnAlways, "ServerFetchCheckpointFailure")
			    .errorUnsuppressed(e)
			    .detail("CheckpointID", req.checkpointID)
			    .detail("Token", req.token);
			if (!canReplyWith(e)) {
				throw e;
			}
			req.reply.sendError(e);
		}
	}

	wait(reader->close());
	return Void();
}

ACTOR Future<Void> overlappingChangeFeedsQ(StorageServer* data, OverlappingChangeFeedsRequest req) {
	wait(delay(0));
	wait(data->version.whenAtLeast(req.minVersion));

	if (!data->isReadable(req.range)) {
		req.reply.sendError(wrong_shard_server());
		return Void();
	}

	Version metadataVersion = invalidVersion;

	auto ranges = data->keyChangeFeed.intersectingRanges(req.range);
	std::map<Key, std::tuple<KeyRange, Version, Version>> rangeIds;
	for (auto r : ranges) {
		for (auto& it : r.value()) {
			if (!it->removing) {
				// Can't tell other SS about a change feed create or stopVersion that may get rolled back, and we only
				// need to tell it about the metadata if req.minVersion > metadataVersion, since it will get the
				// information from its own private mutations if it hasn't processed up that version yet
				metadataVersion = std::max(metadataVersion, it->metadataCreateVersion);

				Version stopVersion;
				if (it->stopVersion != MAX_VERSION && req.minVersion > it->stopVersion) {
					stopVersion = it->stopVersion;
					metadataVersion = std::max(metadataVersion, stopVersion);
				} else {
					stopVersion = MAX_VERSION;
				}

				rangeIds[it->id] = std::tuple(it->range, it->emptyVersion, stopVersion);
			}
		}
	}
	state OverlappingChangeFeedsReply reply;
	for (auto& it : rangeIds) {
		reply.rangeIds.push_back(OverlappingChangeFeedEntry(
		    it.first, std::get<0>(it.second), std::get<1>(it.second), std::get<2>(it.second)));
	}

	// Make sure all of the metadata we are sending won't get rolled back
	if (metadataVersion != invalidVersion && metadataVersion > data->knownCommittedVersion.get()) {
		TEST(true); // overlapping change feeds waiting for metadata version to be committed
		wait(data->desiredOldestVersion.whenAtLeast(metadataVersion));
	}
	req.reply.send(reply);
	return Void();
}

MutationsAndVersionRef filterMutationsInverted(Arena& arena, MutationsAndVersionRef const& m, KeyRange const& range) {
	Optional<VectorRef<MutationRef>> modifiedMutations;
	for (int i = 0; i < m.mutations.size(); i++) {
		if (m.mutations[i].type == MutationRef::SetValue) {
			if (modifiedMutations.present() && !range.contains(m.mutations[i].param1)) {
				modifiedMutations.get().push_back(arena, m.mutations[i]);
			}
			if (!modifiedMutations.present() && range.contains(m.mutations[i].param1)) {
				modifiedMutations = m.mutations.slice(0, i);
				arena.dependsOn(range.arena());
			}
		} else {
			ASSERT(m.mutations[i].type == MutationRef::ClearRange);
			if (!modifiedMutations.present() &&
			    (m.mutations[i].param2 > range.begin && m.mutations[i].param1 < range.end)) {
				modifiedMutations = m.mutations.slice(0, i);
				arena.dependsOn(range.arena());
			}
			if (modifiedMutations.present()) {
				if (m.mutations[i].param1 < range.begin) {
					modifiedMutations.get().push_back(arena,
					                                  MutationRef(MutationRef::ClearRange,
					                                              m.mutations[i].param1,
					                                              std::min(range.begin, m.mutations[i].param2)));
				}
				if (m.mutations[i].param2 > range.end) {
					modifiedMutations.get().push_back(arena,
					                                  MutationRef(MutationRef::ClearRange,
					                                              std::max(range.end, m.mutations[i].param1),
					                                              m.mutations[i].param2));
				}
			}
		}
	}
	if (modifiedMutations.present()) {
		return MutationsAndVersionRef(modifiedMutations.get(), m.version, m.knownCommittedVersion);
	}
	return m;
}

MutationsAndVersionRef filterMutations(Arena& arena,
                                       MutationsAndVersionRef const& m,
                                       KeyRange const& range,
                                       bool inverted) {
	if (m.mutations.size() == 1 && m.mutations.back().param1 == lastEpochEndPrivateKey) {
		return m;
	}

	if (inverted) {
		return filterMutationsInverted(arena, m, range);
	}

	Optional<VectorRef<MutationRef>> modifiedMutations;
	for (int i = 0; i < m.mutations.size(); i++) {
		if (m.mutations[i].type == MutationRef::SetValue) {
			if (modifiedMutations.present() && range.contains(m.mutations[i].param1)) {
				modifiedMutations.get().push_back(arena, m.mutations[i]);
			}
			if (!modifiedMutations.present() && !range.contains(m.mutations[i].param1)) {
				modifiedMutations = m.mutations.slice(0, i);
				arena.dependsOn(range.arena());
			}
		} else {
			ASSERT(m.mutations[i].type == MutationRef::ClearRange);
			if (!modifiedMutations.present() &&
			    (m.mutations[i].param1 < range.begin || m.mutations[i].param2 > range.end)) {
				modifiedMutations = m.mutations.slice(0, i);
				arena.dependsOn(range.arena());
			}
			if (modifiedMutations.present()) {
				if (m.mutations[i].param1 < range.end && range.begin < m.mutations[i].param2) {
					modifiedMutations.get().push_back(arena,
					                                  MutationRef(MutationRef::ClearRange,
					                                              std::max(range.begin, m.mutations[i].param1),
					                                              std::min(range.end, m.mutations[i].param2)));
				}
			}
		}
	}
	if (modifiedMutations.present()) {
		return MutationsAndVersionRef(modifiedMutations.get(), m.version, m.knownCommittedVersion);
	}
	return m;
}

// set this for VERY verbose logs on change feed SS reads
#define DEBUG_CF_TRACE false

// To easily find if a change feed read missed data. Set the CF to the feedId, the key to the missing key, and the
// version to the version the mutation is missing at.
#define DO_DEBUG_CF_MISSING false
#define DEBUG_CF_MISSING_CF ""_sr
#define DEBUG_CF_MISSING_KEY ""_sr
#define DEBUG_CF_MISSING_VERSION invalidVersion
#define DEBUG_CF_MISSING(cfId, keyRange, beginVersion, lastVersion)                                                    \
	DO_DEBUG_CF_MISSING&& cfId.printable().substr(0, 6) ==                                                             \
	        DEBUG_CF_MISSING_CF&& keyRange.contains(DEBUG_CF_MISSING_KEY) &&                                           \
	    beginVersion <= DEBUG_CF_MISSING_VERSION&& lastVersion >= DEBUG_CF_MISSING_VERSION

ACTOR Future<std::pair<ChangeFeedStreamReply, bool>> getChangeFeedMutations(StorageServer* data,
                                                                            ChangeFeedStreamRequest req,
                                                                            bool inverted,
                                                                            bool atLatest,
                                                                            UID streamUID /* for debugging */) {
	state ChangeFeedStreamReply reply;
	state ChangeFeedStreamReply memoryReply;
	state int remainingLimitBytes = CLIENT_KNOBS->REPLY_BYTE_LIMIT;
	state int remainingDurableBytes = CLIENT_KNOBS->REPLY_BYTE_LIMIT;
	state Version startVersion = data->version.get();

	if (DEBUG_CF_TRACE) {
		TraceEvent(SevDebug, "TraceChangeFeedMutationsBegin", data->thisServerID)
		    .detail("FeedID", req.rangeID)
		    .detail("StreamUID", streamUID)
		    .detail("Range", req.range)
		    .detail("Begin", req.begin)
		    .detail("End", req.end);
	}

	if (data->version.get() < req.begin) {
		wait(data->version.whenAtLeast(req.begin));
		// we must delay here to ensure that any up-to-date change feeds that are waiting on the
		// mutation trigger run BEFORE any blocked change feeds run, in order to preserve the
		// correct minStreamVersion ordering
		wait(delay(0));
	}

	state uint64_t changeCounter = data->shardChangeCounter;
	if (!inverted && !data->isReadable(req.range)) {
		throw wrong_shard_server();
	}

	auto feed = data->uidChangeFeed.find(req.rangeID);
	if (feed == data->uidChangeFeed.end()) {
		throw unknown_change_feed();
	}

	state Reference<ChangeFeedInfo> feedInfo = feed->second;

	// We must copy the mutationDeque when fetching the durable bytes in case mutations are popped from memory while
	// waiting for the results
	state Version dequeVersion = data->version.get();
	state Version dequeKnownCommit = data->knownCommittedVersion.get();
	state Version emptyVersion = feedInfo->emptyVersion;
	Version fetchStorageVersion = std::max(feedInfo->fetchVersion, feedInfo->durableFetchVersion.get());

	if (DEBUG_CF_TRACE) {
		TraceEvent(SevDebug, "TraceChangeFeedMutationsDetails", data->thisServerID)
		    .detail("FeedID", req.rangeID)
		    .detail("StreamUID", streamUID)
		    .detail("Range", req.range)
		    .detail("Begin", req.begin)
		    .detail("End", req.end)
		    .detail("AtLatest", atLatest)
		    .detail("DequeVersion", dequeVersion)
		    .detail("EmptyVersion", feedInfo->emptyVersion)
		    .detail("StorageVersion", feedInfo->storageVersion)
		    .detail("DurableVersion", feedInfo->durableVersion)
		    .detail("FetchStorageVersion", fetchStorageVersion)
		    .detail("FetchVersion", feedInfo->fetchVersion)
		    .detail("DurableFetchVersion", feedInfo->durableFetchVersion.get());
	}

	if (req.end > emptyVersion + 1) {
		// FIXME: do exponential backwards search from end to find beginVersion if atLatest to reduce cpu
		for (auto& it : feedInfo->mutations) {
			if (it.version >= req.end || it.version > dequeVersion || remainingLimitBytes <= 0) {
				break;
			}
			if (it.version >= req.begin) {
				auto m = filterMutations(memoryReply.arena, it, req.range, inverted);
				if (m.mutations.size()) {
					memoryReply.arena.dependsOn(it.arena());
					memoryReply.mutations.push_back(memoryReply.arena, m);
					remainingLimitBytes -= sizeof(MutationsAndVersionRef) + m.expectedSize();
				}
			}
		}
	}

	state bool readDurable = feedInfo->durableVersion != invalidVersion && req.begin <= feedInfo->durableVersion;
	state bool readFetched = req.begin <= fetchStorageVersion && !atLatest;
	state bool waitFetched = false;
	if (req.end > emptyVersion + 1 && (readDurable || readFetched)) {
		if (readFetched && req.begin <= feedInfo->fetchVersion) {
			waitFetched = true;
			// Request needs data that has been written to storage by a change feed fetch, but not committed yet
			// To not block fetchKeys making normal SS data readable on making change feed data written to storage, we
			// wait in here instead for all fetched data to become readable from the storage engine.
			ASSERT(req.begin <= feedInfo->fetchVersion);
			TEST(true); // getChangeFeedMutations before fetched data durable

			// Wait for next commit to write pending feed data to storage
			wait(feedInfo->durableFetchVersion.whenAtLeast(feedInfo->fetchVersion));
			// To let update storage finish
			wait(delay(0));
		}
		RangeResult res = wait(
		    data->storage.readRange(KeyRangeRef(changeFeedDurableKey(req.rangeID, std::max(req.begin, emptyVersion)),
		                                        changeFeedDurableKey(req.rangeID, req.end)),
		                            1 << 30,
		                            remainingDurableBytes));

		data->counters.kvScanBytes += res.logicalSize();

		if (!inverted && !req.range.empty()) {
			data->checkChangeCounter(changeCounter, req.range);
		}

		// TODO eventually: only do verify in simulation?
		int memoryVerifyIdx = 0;

		Version lastVersion = req.begin - 1;
		Version lastKnownCommitted = invalidVersion;
		for (auto& kv : res) {
			Key id;
			Version version, knownCommittedVersion;
			Standalone<VectorRef<MutationRef>> mutations;
			std::tie(id, version) = decodeChangeFeedDurableKey(kv.key);
			std::tie(mutations, knownCommittedVersion) = decodeChangeFeedDurableValue(kv.value);

			// gap validation
			while (memoryVerifyIdx < memoryReply.mutations.size() &&
			       version > memoryReply.mutations[memoryVerifyIdx].version) {
				if (req.canReadPopped) {
					// There are weird cases where SS fetching mixed with SS durability and popping can mean there are
					// gaps before the popped version temporarily
					memoryVerifyIdx++;
					continue;
				}

				// There is a case where this can happen - if we wait on a fetching change feed, and the feed is
				// popped while we wait, we could have copied the memory mutations into memoryReply before the
				// pop, but they may or may not have been skipped writing to disk
				if (waitFetched && feedInfo->emptyVersion > emptyVersion &&
				    memoryReply.mutations[memoryVerifyIdx].version <= feedInfo->emptyVersion) {
					memoryVerifyIdx++;
					continue;
				} else {
					fmt::print("ERROR: SS {0} CF {1} SQ {2} has mutation at {3} in memory but not on disk (next disk "
					           "is {4}) (emptyVersion={5}, emptyBefore={6})!\n",
					           data->thisServerID.toString().substr(0, 4),
					           req.rangeID.printable().substr(0, 6),
					           streamUID.toString().substr(0, 8),
					           memoryReply.mutations[memoryVerifyIdx].version,
					           version,
					           feedInfo->emptyVersion,
					           emptyVersion);

					fmt::print("  Memory: ({})\n", memoryReply.mutations[memoryVerifyIdx].mutations.size());
					for (auto& it : memoryReply.mutations[memoryVerifyIdx].mutations) {
						if (it.type == MutationRef::SetValue) {
							fmt::print("    {}=\n", it.param1.printable());
						} else {
							fmt::print("    {} - {}\n", it.param1.printable(), it.param2.printable());
						}
					}
					ASSERT(false);
				}
			}

			auto m = filterMutations(
			    reply.arena, MutationsAndVersionRef(mutations, version, knownCommittedVersion), req.range, inverted);
			if (m.mutations.size()) {
				reply.arena.dependsOn(mutations.arena());
				reply.mutations.push_back(reply.arena, m);

				if (memoryVerifyIdx < memoryReply.mutations.size() &&
				    version == memoryReply.mutations[memoryVerifyIdx].version) {
					// We could do validation of mutations here too, but it's complicated because clears can get split
					// and stuff
					memoryVerifyIdx++;
				}
			} else if (memoryVerifyIdx < memoryReply.mutations.size() &&
			           version == memoryReply.mutations[memoryVerifyIdx].version) {
				fmt::print("ERROR: SS {0} CF {1} SQ {2} has mutation at {3} in memory but all filtered out on disk!\n",
				           data->thisServerID.toString().substr(0, 4),
				           req.rangeID.printable().substr(0, 6),
				           streamUID.toString().substr(0, 8),
				           version);

				fmt::print("  Memory: ({})\n", memoryReply.mutations[memoryVerifyIdx].mutations.size());
				for (auto& it : memoryReply.mutations[memoryVerifyIdx].mutations) {
					if (it.type == MutationRef::SetValue) {
						fmt::print("    {}=\n", it.param1.printable().c_str());
					} else {
						fmt::print("    {} - {}\n", it.param1.printable().c_str(), it.param2.printable().c_str());
					}
				}
				ASSERT(false);
			}
			remainingDurableBytes -=
			    sizeof(KeyValueRef) +
			    kv.expectedSize(); // This is tracking the size on disk rather than the reply size
			                       // because we cannot add mutations from memory if there are potentially more on disk
			lastVersion = version;
			lastKnownCommitted = knownCommittedVersion;
		}
		if (remainingDurableBytes > 0) {
			reply.arena.dependsOn(memoryReply.arena);
			auto it = memoryReply.mutations.begin();
			int totalCount = memoryReply.mutations.size();
			while (it != memoryReply.mutations.end() && it->version <= lastVersion) {
				++it;
				--totalCount;
			}
			reply.mutations.append(reply.arena, it, totalCount);
			// If still empty, that means disk results were filtered out, but skipped all memory results. Add an empty,
			// either the last version from disk
			if (reply.mutations.empty() && res.size()) {
				TEST(true); // Change feed adding empty version after disk + memory filtered
				reply.mutations.push_back(reply.arena, MutationsAndVersionRef(lastVersion, lastKnownCommitted));
			}
		} else if (reply.mutations.empty() || reply.mutations.back().version < lastVersion) {
			TEST(true); // Change feed adding empty version after disk filtered
			reply.mutations.push_back(reply.arena, MutationsAndVersionRef(lastVersion, lastKnownCommitted));
		}
	} else {
		reply = memoryReply;
	}

	bool gotAll = remainingLimitBytes > 0 && remainingDurableBytes > 0 && data->version.get() == startVersion;
	Version finalVersion = std::min(req.end - 1, dequeVersion);
	if ((reply.mutations.empty() || reply.mutations.back().version < finalVersion) && remainingLimitBytes > 0 &&
	    remainingDurableBytes > 0) {
		TEST(true); // Change feed adding empty version after empty results
		reply.mutations.push_back(
		    reply.arena, MutationsAndVersionRef(finalVersion, finalVersion == dequeVersion ? dequeKnownCommit : 0));
		// if we add empty mutation after the last thing in memory, and didn't read from disk, gotAll is true
		if (data->version.get() == startVersion) {
			gotAll = true;
		}
	}

	// This check is done just before returning, after all waits in this function
	// Check if pop happened concurently
	if (!req.canReadPopped && req.begin <= feedInfo->emptyVersion) {
		// This can happen under normal circumstances if this part of a change feed got no updates, but then the feed
		// was popped. We can check by confirming that the client was sent empty versions as part of another feed's
		// response's minStorageVersion, or a ChangeFeedUpdateRequest. If this was the case, we know no updates could
		// have happened between req.begin and minVersion.
		Version minVersion = data->minFeedVersionForAddress(req.reply.getEndpoint().getPrimaryAddress());
		bool ok = atLatest && minVersion > feedInfo->emptyVersion;
		TEST(ok); // feed popped while valid read waiting
		TEST(!ok); // feed popped while invalid read waiting
		if (!ok) {
			TraceEvent("ChangeFeedMutationsPopped", data->thisServerID)
			    .detail("FeedID", req.rangeID)
			    .detail("StreamUID", streamUID)
			    .detail("Range", req.range)
			    .detail("Begin", req.begin)
			    .detail("End", req.end)
			    .detail("EmptyVersion", feedInfo->emptyVersion)
			    .detail("AtLatest", atLatest)
			    .detail("MinVersionSent", minVersion);
			throw change_feed_popped();
		}
	}

	if (MUTATION_TRACKING_ENABLED) {
		for (auto& mutations : reply.mutations) {
			for (auto& m : mutations.mutations) {
				DEBUG_MUTATION("ChangeFeedSSRead", mutations.version, m, data->thisServerID)
				    .detail("ChangeFeedID", req.rangeID)
				    .detail("StreamUID", streamUID)
				    .detail("ReqBegin", req.begin)
				    .detail("ReqEnd", req.end)
				    .detail("ReqRange", req.range);
			}
		}
	}

	if (DEBUG_CF_TRACE) {
		TraceEvent(SevDebug, "ChangeFeedMutationsDone", data->thisServerID)
		    .detail("FeedID", req.rangeID)
		    .detail("StreamUID", streamUID)
		    .detail("Range", req.range)
		    .detail("Begin", req.begin)
		    .detail("End", req.end)
		    .detail("FirstVersion", reply.mutations.empty() ? invalidVersion : reply.mutations.front().version)
		    .detail("LastVersion", reply.mutations.empty() ? invalidVersion : reply.mutations.back().version)
		    .detail("Count", reply.mutations.size())
		    .detail("GotAll", gotAll);
	}

	if (DEBUG_CF_MISSING(req.rangeID, req.range, req.begin, reply.mutations.back().version) && !req.canReadPopped) {
		bool foundVersion = false;
		bool foundKey = false;
		for (auto& it : reply.mutations) {
			if (it.version == DEBUG_CF_MISSING_VERSION) {
				foundVersion = true;
				for (auto& m : it.mutations) {
					if (m.type == MutationRef::SetValue && m.param1 == DEBUG_CF_MISSING_KEY) {
						foundKey = true;
						break;
					}
				}
				break;
			}
		}
		if (!foundVersion || !foundKey) {
			fmt::print("ERROR: SS {0} CF {1} SQ {2} missing {3} @ {4} from request for [{5} - {6}) {7} - {8}\n",
			           data->thisServerID.toString().substr(0, 4),
			           req.rangeID.printable().substr(0, 6),
			           streamUID.toString().substr(0, 8),
			           foundVersion ? "key" : "version",
			           DEBUG_CF_MISSING_VERSION,
			           req.range.begin.printable(),
			           req.range.end.printable(),
			           req.begin,
			           req.end);
			fmt::print("ERROR: {0} versions in response {1} - {2}:\n",
			           reply.mutations.size(),
			           reply.mutations.front().version,
			           reply.mutations.back().version);
			for (auto& it : reply.mutations) {
				fmt::print("ERROR:    {0} ({1}){2}\n",
				           it.version,
				           it.mutations.size(),
				           it.version == DEBUG_CF_MISSING_VERSION ? "<-------" : "");
			}
		} else {
			fmt::print("DBG: SS {0} CF {1} SQ {2} correct @ {3} from request for [{4} - {5}) {6} - {7}\n",
			           data->thisServerID.toString().substr(0, 4),
			           req.rangeID.printable().substr(0, 6),
			           streamUID.toString().substr(0, 8),
			           DEBUG_CF_MISSING_VERSION,
			           req.range.begin.printable(),
			           req.range.end.printable(),
			           req.begin,
			           req.end);
		}
	}

	reply.popVersion = feedInfo->emptyVersion + 1;

	// If the SS's version advanced at all during any of the waits, the read from memory may have missed some
	// mutations, so gotAll can only be true if data->version didn't change over the course of this actor
	return std::make_pair(reply, gotAll);
}

ACTOR Future<Void> localChangeFeedStream(StorageServer* data,
                                         PromiseStream<Standalone<MutationsAndVersionRef>> results,
                                         Key rangeID,
                                         Version begin,
                                         Version end,
                                         KeyRange range) {
	try {
		loop {
			state ChangeFeedStreamRequest feedRequest;
			feedRequest.rangeID = rangeID;
			feedRequest.begin = begin;
			feedRequest.end = end;
			feedRequest.range = range;
			state std::pair<ChangeFeedStreamReply, bool> feedReply =
			    wait(getChangeFeedMutations(data, feedRequest, true, false, UID()));
			begin = feedReply.first.mutations.back().version + 1;
			state int resultLoc = 0;
			while (resultLoc < feedReply.first.mutations.size()) {
				if (feedReply.first.mutations[resultLoc].mutations.size() ||
				    feedReply.first.mutations[resultLoc].version == end - 1) {
					wait(results.onEmpty());
					results.send(feedReply.first.mutations[resultLoc]);
				}
				resultLoc++;
			}

			if (begin == end) {
				return Void();
			}
		}
	} catch (Error& e) {
		if (e.code() == error_code_unknown_change_feed) {
			TEST(true); // CF was moved away, no more local data to merge with
			// Send endVersion so local stream is effectively done. We couldn't have send that already, because that
			// would mean the stream would have finished without error
			results.send(MutationsAndVersionRef(end, invalidVersion));
		} else {
			TraceEvent(SevError, "LocalChangeFeedError", data->thisServerID)
			    .error(e)
			    .detail("CFID", rangeID.printable());
		}
		throw;
	}
}

// Change feed stream must be sent an error as soon as it is moved away, or change feed can get incorrect results
ACTOR Future<Void> stopChangeFeedOnMove(StorageServer* data, ChangeFeedStreamRequest req, UID streamUID) {
	wait(delay(0, TaskPriority::DefaultEndpoint));

	auto feed = data->uidChangeFeed.find(req.rangeID);
	if (feed == data->uidChangeFeed.end() || feed->second->removing) {
		req.reply.sendError(unknown_change_feed());
		return Void();
	}
	state Promise<Void> moved;
	feed->second->triggerOnMove(req.range, streamUID, moved);
	try {
		wait(moved.getFuture());
	} catch (Error& e) {
		ASSERT(e.code() == error_code_operation_cancelled);
		// remove from tracking

		auto feed = data->uidChangeFeed.find(req.rangeID);
		if (feed != data->uidChangeFeed.end()) {
			feed->second->removeOnMoveTrigger(req.range, streamUID);
		}
		return Void();
	}
	TEST(true); // Change feed moved away cancelling queries
	// DO NOT call req.reply.onReady before sending - we need to propagate this error through regardless of how far
	// behind client is
	req.reply.sendError(wrong_shard_server());
	return Void();
}

ACTOR Future<Void> changeFeedStreamQ(StorageServer* data, ChangeFeedStreamRequest req, UID streamUID) {
	state Span span("SS:getChangeFeedStream"_loc, { req.spanContext });
	state bool atLatest = false;
	state bool removeUID = false;
	state Optional<Version> blockedVersion;
	if (req.replyBufferSize <= 0) {
		req.reply.setByteLimit(SERVER_KNOBS->CHANGEFEEDSTREAM_LIMIT_BYTES);
	} else {
		req.reply.setByteLimit(std::min((int64_t)req.replyBufferSize, SERVER_KNOBS->CHANGEFEEDSTREAM_LIMIT_BYTES));
	}

	++data->counters.feedStreamQueries;

	wait(delay(0, TaskPriority::DefaultEndpoint));

	try {
		if (DEBUG_CF_TRACE) {
			TraceEvent(SevDebug, "TraceChangeFeedStreamStart", data->thisServerID)
			    .detail("FeedID", req.rangeID)
			    .detail("StreamUID", streamUID)
			    .detail("Range", req.range)
			    .detail("Begin", req.begin)
			    .detail("End", req.end)
			    .detail("CanReadPopped", req.canReadPopped);
		}
		data->activeFeedQueries++;

		// send an empty version at begin - 1 to establish the stream quickly
		ChangeFeedStreamReply emptyInitialReply;
		MutationsAndVersionRef emptyInitialVersion;
		emptyInitialVersion.version = req.begin - 1;
		emptyInitialReply.mutations.push_back_deep(emptyInitialReply.arena, emptyInitialVersion);
		ASSERT(emptyInitialReply.atLatestVersion == false);
		ASSERT(emptyInitialReply.minStreamVersion == invalidVersion);
		req.reply.send(emptyInitialReply);

		if (DEBUG_CF_TRACE) {
			TraceEvent(SevDebug, "TraceChangeFeedStreamSentInitialEmpty", data->thisServerID)
			    .detail("FeedID", req.rangeID)
			    .detail("StreamUID", streamUID)
			    .detail("Range", req.range)
			    .detail("Begin", req.begin)
			    .detail("End", req.end)
			    .detail("CanReadPopped", req.canReadPopped)
			    .detail("Version", req.begin - 1);
		}

		loop {
			Future<Void> onReady = req.reply.onReady();
			if (atLatest && !onReady.isReady() && !removeUID) {
				data->changeFeedClientVersions[req.reply.getEndpoint().getPrimaryAddress()][streamUID] =
				    blockedVersion.present() ? blockedVersion.get() : data->prevVersion;
				if (DEBUG_CF_TRACE) {
					TraceEvent(SevDebug, "TraceChangeFeedStreamBlockedOnReady", data->thisServerID)
					    .detail("FeedID", req.rangeID)
					    .detail("StreamUID", streamUID)
					    .detail("Range", req.range)
					    .detail("Begin", req.begin)
					    .detail("End", req.end)
					    .detail("CanReadPopped", req.canReadPopped)
					    .detail("Version", blockedVersion.present() ? blockedVersion.get() : data->prevVersion);
				}
				removeUID = true;
			}
			wait(onReady);
			// keep this as not state variable so it is freed after sending to reduce memory
			Future<std::pair<ChangeFeedStreamReply, bool>> feedReplyFuture =
			    getChangeFeedMutations(data, req, false, atLatest, streamUID);
			if (atLatest && !removeUID && !feedReplyFuture.isReady()) {
				data->changeFeedClientVersions[req.reply.getEndpoint().getPrimaryAddress()][streamUID] =
				    blockedVersion.present() ? blockedVersion.get() : data->prevVersion;
				removeUID = true;
				if (DEBUG_CF_TRACE) {
					TraceEvent(SevDebug, "TraceChangeFeedStreamBlockedMutations", data->thisServerID)
					    .detail("FeedID", req.rangeID)
					    .detail("StreamUID", streamUID)
					    .detail("Range", req.range)
					    .detail("Begin", req.begin)
					    .detail("End", req.end)
					    .detail("CanReadPopped", req.canReadPopped)
					    .detail("Version", blockedVersion.present() ? blockedVersion.get() : data->prevVersion);
				}
			}
			std::pair<ChangeFeedStreamReply, bool> _feedReply = wait(feedReplyFuture);
			ChangeFeedStreamReply feedReply = _feedReply.first;
			bool gotAll = _feedReply.second;

			ASSERT(feedReply.mutations.size() > 0);
			req.begin = feedReply.mutations.back().version + 1;
			if (!atLatest && gotAll) {
				atLatest = true;
			}

			auto& clientVersions = data->changeFeedClientVersions[req.reply.getEndpoint().getPrimaryAddress()];
			Version minVersion = removeUID ? data->version.get() : data->prevVersion;
			if (removeUID) {
				if (gotAll || req.begin == req.end) {
					data->changeFeedClientVersions[req.reply.getEndpoint().getPrimaryAddress()].erase(streamUID);
					removeUID = false;
				} else {
					data->changeFeedClientVersions[req.reply.getEndpoint().getPrimaryAddress()][streamUID] =
					    feedReply.mutations.back().version;
				}
			}

			for (auto& it : clientVersions) {
				minVersion = std::min(minVersion, it.second);
			}
			feedReply.atLatestVersion = atLatest;
			feedReply.minStreamVersion = minVersion;

			data->counters.feedRowsQueried += feedReply.mutations.size();
			data->counters.feedBytesQueried += feedReply.mutations.expectedSize();

			req.reply.send(feedReply);
			if (req.begin == req.end) {
				data->activeFeedQueries--;
				req.reply.sendError(end_of_stream());
				return Void();
			}
			if (gotAll) {
				blockedVersion = Optional<Version>();
				auto feed = data->uidChangeFeed.find(req.rangeID);
				if (feed == data->uidChangeFeed.end() || feed->second->removing) {
					req.reply.sendError(unknown_change_feed());
					// throw to delete from changeFeedClientVersions if present
					throw unknown_change_feed();
				}
				state Version emptyBefore = feed->second->emptyVersion;
				choose {
					when(wait(feed->second->newMutations.onTrigger())) {}
					when(wait(req.end == std::numeric_limits<Version>::max() ? Future<Void>(Never())
					                                                         : data->version.whenAtLeast(req.end))) {}
				}
				auto feed = data->uidChangeFeed.find(req.rangeID);
				if (feed == data->uidChangeFeed.end() || feed->second->removing) {
					req.reply.sendError(unknown_change_feed());
					// throw to delete from changeFeedClientVersions if present
					throw unknown_change_feed();
				}
			} else {
				blockedVersion = feedReply.mutations.back().version;
			}
		}
	} catch (Error& e) {
		data->activeFeedQueries--;
		auto it = data->changeFeedClientVersions.find(req.reply.getEndpoint().getPrimaryAddress());
		if (it != data->changeFeedClientVersions.end()) {
			if (removeUID) {
				it->second.erase(streamUID);
			}
			if (it->second.empty()) {
				data->changeFeedClientVersions.erase(it);
			}
		}
		if (e.code() != error_code_operation_obsolete) {
			if (!canReplyWith(e))
				throw;
			req.reply.sendError(e);
		}
	}
	return Void();
}

ACTOR Future<Void> changeFeedVersionUpdateQ(StorageServer* data, ChangeFeedVersionUpdateRequest req) {
	++data->counters.feedVersionQueries;
	wait(data->version.whenAtLeast(req.minVersion));
	wait(delay(0));
	Version minVersion = data->minFeedVersionForAddress(req.reply.getEndpoint().getPrimaryAddress());
	req.reply.send(ChangeFeedVersionUpdateReply(minVersion));
	return Void();
}

#ifdef NO_INTELLISENSE
size_t WATCH_OVERHEAD_WATCHQ =
    sizeof(WatchValueSendReplyActorState<WatchValueSendReplyActor>) + sizeof(WatchValueSendReplyActor);
size_t WATCH_OVERHEAD_WATCHIMPL =
    sizeof(WatchWaitForValueChangeActorState<WatchWaitForValueChangeActor>) + sizeof(WatchWaitForValueChangeActor);
#else
size_t WATCH_OVERHEAD_WATCHQ = 0; // only used in IDE so value is irrelevant
size_t WATCH_OVERHEAD_WATCHIMPL = 0;
#endif

ACTOR Future<Void> getShardState_impl(StorageServer* data, GetShardStateRequest req) {
	ASSERT(req.mode != GetShardStateRequest::NO_WAIT);

	loop {
		std::vector<Future<Void>> onChange;

		for (auto t : data->shards.intersectingRanges(req.keys)) {
			if (!t.value()->assigned()) {
				onChange.push_back(delay(SERVER_KNOBS->SHARD_READY_DELAY));
				break;
			}

			if (req.mode == GetShardStateRequest::READABLE && !t.value()->isReadable())
				onChange.push_back(t.value()->adding->readWrite.getFuture());

			if (req.mode == GetShardStateRequest::FETCHING && !t.value()->isFetched())
				onChange.push_back(t.value()->adding->fetchComplete.getFuture());
		}

		if (!onChange.size()) {
			req.reply.send(GetShardStateReply{ data->version.get(), data->durableVersion.get() });
			return Void();
		}

		wait(waitForAll(onChange));
		wait(delay(0)); // onChange could have been triggered by cancellation, let things settle before rechecking
	}
}

ACTOR Future<Void> getShardStateQ(StorageServer* data, GetShardStateRequest req) {
	choose {
		when(wait(getShardState_impl(data, req))) {}
		when(wait(delay(g_network->isSimulated() ? 10 : 60))) {
			data->sendErrorWithPenalty(req.reply, timed_out(), data->getPenalty());
		}
	}
	return Void();
}

KeyRef addPrefix(KeyRef const& key, Optional<Key> prefix, Arena& arena) {
	if (prefix.present()) {
		return key.withPrefix(prefix.get(), arena);
	} else {
		return key;
	}
}

KeyValueRef removePrefix(KeyValueRef const& src, Optional<Key> prefix) {
	if (prefix.present()) {
		return KeyValueRef(src.key.removePrefix(prefix.get()), src.value);
	} else {
		return src;
	}
}

void merge(Arena& arena,
           VectorRef<KeyValueRef, VecSerStrategy::String>& output,
           VectorRef<KeyValueRef> const& vm_output,
           RangeResult const& base,
           int& vCount,
           int limit,
           bool stopAtEndOfBase,
           int& pos,
           int limitBytes,
           Optional<Key> tenantPrefix)
// Combines data from base (at an older version) with sets from newer versions in [start, end) and appends the first (up
// to) |limit| rows to output If limit<0, base and output are in descending order, and start->key()>end->key(), but
// start is still inclusive and end is exclusive
{
	ASSERT(limit != 0);
	// Add a dependency of the new arena on the result from the KVS so that we don't have to copy any of the KVS
	// results.
	arena.dependsOn(base.arena());

	bool forward = limit > 0;
	if (!forward)
		limit = -limit;
	int adjustedLimit = limit + output.size();
	int accumulatedBytes = 0;
	KeyValueRef const* baseStart = base.begin();
	KeyValueRef const* baseEnd = base.end();
	while (baseStart != baseEnd && vCount > 0 && output.size() < adjustedLimit && accumulatedBytes < limitBytes) {
		if (forward ? baseStart->key < vm_output[pos].key : baseStart->key > vm_output[pos].key) {
			output.push_back(arena, removePrefix(*baseStart++, tenantPrefix));
		} else {
			output.push_back_deep(arena, removePrefix(vm_output[pos], tenantPrefix));
			if (baseStart->key == vm_output[pos].key)
				++baseStart;
			++pos;
			vCount--;
		}
		accumulatedBytes += sizeof(KeyValueRef) + output.end()[-1].expectedSize();
	}
	while (baseStart != baseEnd && output.size() < adjustedLimit && accumulatedBytes < limitBytes) {
		output.push_back(arena, removePrefix(*baseStart++, tenantPrefix));
		accumulatedBytes += sizeof(KeyValueRef) + output.end()[-1].expectedSize();
	}
	if (!stopAtEndOfBase) {
		while (vCount > 0 && output.size() < adjustedLimit && accumulatedBytes < limitBytes) {
			output.push_back_deep(arena, removePrefix(vm_output[pos], tenantPrefix));
			accumulatedBytes += sizeof(KeyValueRef) + output.end()[-1].expectedSize();
			++pos;
			vCount--;
		}
	}
}

static inline void copyOptionalValue(Arena* a,
                                     GetValueReqAndResultRef& getValue,
                                     const Optional<Value>& optionalValue) {
	std::function<StringRef(Value)> contents = [](Value value) { return value.contents(); };
	getValue.result = optionalValue.map(contents);
	if (optionalValue.present()) {
		a->dependsOn(optionalValue.get().arena());
	}
}
ACTOR Future<GetValueReqAndResultRef> quickGetValue(StorageServer* data,
                                                    StringRef key,
                                                    Version version,
                                                    Arena* a,
                                                    // To provide span context, tags, debug ID to underlying lookups.
                                                    GetMappedKeyValuesRequest* pOriginalReq) {
	state GetValueReqAndResultRef getValue;
	getValue.key = key;

	if (data->shards[key]->isReadable()) {
		try {
			// TODO: Use a lower level API may be better? Or tweak priorities?
			GetValueRequest req(pOriginalReq->spanContext,
			                    pOriginalReq->tenantInfo,
			                    key,
			                    version,
			                    pOriginalReq->tags,
			                    pOriginalReq->debugID);
			// Note that it does not use readGuard to avoid server being overloaded here. Throttling is enforced at the
			// original request level, rather than individual underlying lookups. The reason is that throttle any
			// individual underlying lookup will fail the original request, which is not productive.
			data->actors.add(getValueQ(data, req));
			GetValueReply reply = wait(req.reply.getFuture());
			if (!reply.error.present()) {
				++data->counters.quickGetValueHit;
				copyOptionalValue(a, getValue, reply.value);
				return getValue;
			}
			// Otherwise fallback.
		} catch (Error& e) {
			// Fallback.
		}
	}
	// Otherwise fallback.

	++data->counters.quickGetValueMiss;
	if (SERVER_KNOBS->QUICK_GET_VALUE_FALLBACK) {
		state Transaction tr(data->cx, pOriginalReq->tenantInfo.name);
		tr.setVersion(version);
		// TODO: is DefaultPromiseEndpoint the best priority for this?
		tr.trState->taskID = TaskPriority::DefaultPromiseEndpoint;
		Future<Optional<Value>> valueFuture = tr.get(key, Snapshot::True);
		// TODO: async in case it needs to read from other servers.
		Optional<Value> valueOption = wait(valueFuture);
		copyOptionalValue(a, getValue, valueOption);
		return getValue;
	} else {
		throw quick_get_value_miss();
	}
};

// If limit>=0, it returns the first rows in the range (sorted ascending), otherwise the last rows (sorted descending).
// readRange has O(|result|) + O(log |data|) cost
ACTOR Future<GetKeyValuesReply> readRange(StorageServer* data,
                                          Version version,
                                          KeyRange range,
                                          int limit,
                                          int* pLimitBytes,
                                          SpanID parentSpan,
                                          IKeyValueStore::ReadType type,
                                          Optional<Key> tenantPrefix) {
	state GetKeyValuesReply result;
	state StorageServer::VersionedData::ViewAtVersion view = data->data().at(version);
	state StorageServer::VersionedData::iterator vCurrent = view.end();
	state KeyRef readBegin;
	state KeyRef readEnd;
	state Key readBeginTemp;
	state int vCount = 0;
	state Span span("SS:readRange"_loc, parentSpan);

	// for caching the storage queue results during the first PTree traversal
	state VectorRef<KeyValueRef> resultCache;

	// for remembering the position in the resultCache
	state int pos = 0;

	// Check if the desired key-range is cached
	auto containingRange = data->cachedRangeMap.rangeContaining(range.begin);
	if (containingRange.value() && containingRange->range().end >= range.end) {
		//TraceEvent(SevDebug, "SSReadRangeCached").detail("Size",data->cachedRangeMap.size()).detail("ContainingRangeBegin",containingRange->range().begin).detail("ContainingRangeEnd",containingRange->range().end).
		//	detail("Begin", range.begin).detail("End",range.end);
		result.cached = true;
	} else
		result.cached = false;

	// if (limit >= 0) we are reading forward, else backward
	if (limit >= 0) {
		// We might care about a clear beginning before start that
		//  runs into range
		vCurrent = view.lastLessOrEqual(range.begin);
		if (vCurrent && vCurrent->isClearTo() && vCurrent->getEndKey() > range.begin)
			readBegin = vCurrent->getEndKey();
		else
			readBegin = range.begin;

		if (vCurrent) {
			// We can get first greater or equal from the result of lastLessOrEqual
			if (vCurrent.key() != readBegin) {
				++vCurrent;
			}
		} else {
			// There's nothing less than or equal to readBegin in view, so
			// begin() is the first thing greater than readBegin, or end().
			// Either way that's the correct result for lower_bound.
			vCurrent = view.begin();
		}

		while (limit > 0 && *pLimitBytes > 0 && readBegin < range.end) {
			ASSERT(!vCurrent || vCurrent.key() >= readBegin);
			ASSERT(data->storageVersion() <= version);

			/* Traverse the PTree further, if thare are no unconsumed resultCache items */
			if (pos == resultCache.size()) {
				if (vCurrent) {
					auto b = vCurrent;
					--b;
					ASSERT(!b || b.key() < readBegin);
				}

				// Read up to limit items from the view, stopping at the next clear (or the end of the range)
				int vSize = 0;
				while (vCurrent && vCurrent.key() < range.end && !vCurrent->isClearTo() && vCount < limit &&
				       vSize < *pLimitBytes) {
					// Store the versionedData results in resultCache
					resultCache.emplace_back(result.arena, vCurrent.key(), vCurrent->getValue());
					vSize += sizeof(KeyValueRef) + resultCache.cback().expectedSize() -
					         (tenantPrefix.present() ? tenantPrefix.get().size() : 0);
					++vCount;
					++vCurrent;
				}
			}

			// Read the data on disk up to vCurrent (or the end of the range)
			readEnd = vCurrent ? std::min(vCurrent.key(), range.end) : range.end;
			RangeResult atStorageVersion =
			    wait(data->storage.readRange(KeyRangeRef(readBegin, readEnd), limit, *pLimitBytes, type));
			data->counters.kvScanBytes += atStorageVersion.logicalSize();

			ASSERT(atStorageVersion.size() <= limit);
			if (data->storageVersion() > version)
				throw transaction_too_old();

			// merge the sets in resultCache with the sets on disk, stopping at the last key from disk if there is
			// 'more'
			int prevSize = result.data.size();
			merge(result.arena,
			      result.data,
			      resultCache,
			      atStorageVersion,
			      vCount,
			      limit,
			      atStorageVersion.more,
			      pos,
			      *pLimitBytes,
			      tenantPrefix);
			limit -= result.data.size() - prevSize;

			for (auto i = result.data.begin() + prevSize; i != result.data.end(); i++) {
				*pLimitBytes -= sizeof(KeyValueRef) + i->expectedSize();
			}

			if (limit <= 0 || *pLimitBytes <= 0) {
				break;
			}

			// Setup for the next iteration
			// If we hit our limits reading from disk but then combining with MVCC gave us back more room

			// if there might be more data, begin reading right after what we already found to find out
			if (atStorageVersion.more) {
				ASSERT(atStorageVersion.end()[-1].key.size() ==
				           result.data.end()[-1].key.size() + tenantPrefix.orDefault(""_sr).size() &&
				       atStorageVersion.end()[-1].key.endsWith(result.data.end()[-1].key) &&
				       atStorageVersion.end()[-1].key.startsWith(tenantPrefix.orDefault(""_sr)));

				readBegin = readBeginTemp = keyAfter(atStorageVersion.end()[-1].key);
			}

			// if vCurrent is a clear, skip it.
			else if (vCurrent && vCurrent->isClearTo()) {
				ASSERT(vCurrent->getEndKey() > readBegin);
				// next disk read should start at the end of the clear
				readBegin = vCurrent->getEndKey();
				++vCurrent;
			} else {
				ASSERT(readEnd == range.end);
				break;
			}
		}
	} else {
		vCurrent = view.lastLess(range.end);

		// A clear might extend all the way to range.end
		if (vCurrent && vCurrent->isClearTo() && vCurrent->getEndKey() >= range.end) {
			readEnd = vCurrent.key();
			--vCurrent;
		} else {
			readEnd = range.end;
		}

		while (limit < 0 && *pLimitBytes > 0 && readEnd > range.begin) {
			ASSERT(!vCurrent || vCurrent.key() < readEnd);
			ASSERT(data->storageVersion() <= version);

			/* Traverse the PTree further, if thare are no unconsumed resultCache items */
			if (pos == resultCache.size()) {
				if (vCurrent) {
					auto b = vCurrent;
					++b;
					ASSERT(!b || b.key() >= readEnd);
				}

				vCount = 0;
				int vSize = 0;
				while (vCurrent && vCurrent.key() >= range.begin && !vCurrent->isClearTo() && vCount < -limit &&
				       vSize < *pLimitBytes) {
					// Store the versionedData results in resultCache
					resultCache.emplace_back(result.arena, vCurrent.key(), vCurrent->getValue());
					vSize += sizeof(KeyValueRef) + resultCache.cback().expectedSize() -
					         (tenantPrefix.present() ? tenantPrefix.get().size() : 0);
					++vCount;
					--vCurrent;
				}
			}

			readBegin = vCurrent ? std::max(vCurrent->isClearTo() ? vCurrent->getEndKey() : vCurrent.key(), range.begin)
			                     : range.begin;
			RangeResult atStorageVersion =
			    wait(data->storage.readRange(KeyRangeRef(readBegin, readEnd), limit, *pLimitBytes, type));
			data->counters.kvScanBytes += atStorageVersion.logicalSize();

			ASSERT(atStorageVersion.size() <= -limit);
			if (data->storageVersion() > version)
				throw transaction_too_old();

			int prevSize = result.data.size();
			merge(result.arena,
			      result.data,
			      resultCache,
			      atStorageVersion,
			      vCount,
			      limit,
			      atStorageVersion.more,
			      pos,
			      *pLimitBytes,
			      tenantPrefix);
			limit += result.data.size() - prevSize;

			for (auto i = result.data.begin() + prevSize; i != result.data.end(); i++) {
				*pLimitBytes -= sizeof(KeyValueRef) + i->expectedSize();
			}

			if (limit >= 0 || *pLimitBytes <= 0) {
				break;
			}

			if (atStorageVersion.more) {
				ASSERT(atStorageVersion.end()[-1].key.size() ==
				           result.data.end()[-1].key.size() + tenantPrefix.orDefault(""_sr).size() &&
				       atStorageVersion.end()[-1].key.endsWith(result.data.end()[-1].key) &&
				       atStorageVersion.end()[-1].key.startsWith(tenantPrefix.orDefault(""_sr)));

				readEnd = atStorageVersion.end()[-1].key;
			} else if (vCurrent && vCurrent->isClearTo()) {
				ASSERT(vCurrent.key() < readEnd);
				readEnd = vCurrent.key();
				--vCurrent;
			} else {
				ASSERT(readBegin == range.begin);
				break;
			}
		}
	}

	// all but the last item are less than *pLimitBytes
	ASSERT(result.data.size() == 0 || *pLimitBytes + result.data.end()[-1].expectedSize() + sizeof(KeyValueRef) > 0);
	result.more = limit == 0 || *pLimitBytes <= 0; // FIXME: Does this have to be exact?
	result.version = version;
	return result;
}

KeyRangeRef StorageServer::clampRangeToTenant(KeyRangeRef range, Optional<TenantMapEntry> tenantEntry, Arena& arena) {
	if (tenantEntry.present()) {
		return KeyRangeRef(range.begin.startsWith(tenantEntry.get().prefix) ? range.begin : tenantEntry.get().prefix,
		                   range.end.startsWith(tenantEntry.get().prefix)
		                       ? range.end
		                       : allKeys.end.withPrefix(tenantEntry.get().prefix, arena));
	} else {
		return range;
	}
}

ACTOR Future<Key> findKey(StorageServer* data,
                          KeySelectorRef sel,
                          Version version,
                          KeyRange range,
                          int* pOffset,
                          SpanID parentSpan,
                          IKeyValueStore::ReadType type)
// Attempts to find the key indicated by sel in the data at version, within range.
// Precondition: selectorInRange(sel, range)
// If it is found, offset is set to 0 and a key is returned which falls inside range.
// If the search would depend on any key outside range OR if the key selector offset is too large (range read returns
// too many bytes), it returns either
//   a negative offset and a key in [range.begin, sel.getKey()], indicating the key is (the first key <= returned key) +
//   offset, or a positive offset and a key in (sel.getKey(), range.end], indicating the key is (the first key >=
//   returned key) + offset-1
// The range passed in to this function should specify a shard.  If range.begin is repeatedly not the beginning of a
// shard, then it is possible to get stuck looping here
{
	ASSERT(version != latestVersion);
	ASSERT(selectorInRange(sel, range) && version >= data->oldestVersion.get());

	// Count forward or backward distance items, skipping the first one if it == key and skipEqualKey
	state bool forward = sel.offset > 0; // If forward, result >= sel.getKey(); else result <= sel.getKey()
	state int sign = forward ? +1 : -1;
	state bool skipEqualKey = sel.orEqual == forward;
	state int distance = forward ? sel.offset : 1 - sel.offset;
	state Span span("SS.findKey"_loc, { parentSpan });

	// Don't limit the number of bytes if this is a trivial key selector (there will be at most two items returned from
	// the read range in this case)
	state int maxBytes;
	if (sel.offset <= 1 && sel.offset >= 0)
		maxBytes = std::numeric_limits<int>::max();
	else
		maxBytes = (g_network->isSimulated() && g_simulator.tssMode == ISimulator::TSSMode::Disabled && BUGGIFY)
		               ? SERVER_KNOBS->BUGGIFY_LIMIT_BYTES
		               : SERVER_KNOBS->STORAGE_LIMIT_BYTES;

	state GetKeyValuesReply rep = wait(
	    readRange(data,
	              version,
	              forward ? KeyRangeRef(sel.getKey(), range.end) : KeyRangeRef(range.begin, keyAfter(sel.getKey())),
	              (distance + skipEqualKey) * sign,
	              &maxBytes,
	              span.context,
	              type,
	              Optional<Key>()));
	state bool more = rep.more && rep.data.size() != distance + skipEqualKey;

	// If we get only one result in the reverse direction as a result of the data being too large, we could get stuck in
	// a loop
	if (more && !forward && rep.data.size() == 1) {
		TEST(true); // Reverse key selector returned only one result in range read
		maxBytes = std::numeric_limits<int>::max();
		GetKeyValuesReply rep2 = wait(readRange(data,
		                                        version,
		                                        KeyRangeRef(range.begin, keyAfter(sel.getKey())),
		                                        -2,
		                                        &maxBytes,
		                                        span.context,
		                                        type,
		                                        Optional<Key>()));
		rep = rep2;
		more = rep.more && rep.data.size() != distance + skipEqualKey;
		ASSERT(rep.data.size() == 2 || !more);
	}

	int index = distance - 1;
	if (skipEqualKey && rep.data.size() && rep.data[0].key == sel.getKey())
		++index;

	if (index < rep.data.size()) {
		*pOffset = 0;

		if (SERVER_KNOBS->READ_SAMPLING_ENABLED) {
			int64_t bytesReadPerKSecond =
			    std::max((int64_t)rep.data[index].key.size(), SERVER_KNOBS->EMPTY_READ_PENALTY);
			data->metrics.notifyBytesReadPerKSecond(sel.getKey(), bytesReadPerKSecond);
		}

		return rep.data[index].key;
	} else {
		if (SERVER_KNOBS->READ_SAMPLING_ENABLED) {
			int64_t bytesReadPerKSecond = SERVER_KNOBS->EMPTY_READ_PENALTY;
			data->metrics.notifyBytesReadPerKSecond(sel.getKey(), bytesReadPerKSecond);
		}

		// FIXME: If range.begin=="" && !forward, return success?
		*pOffset = index - rep.data.size() + 1;
		if (!forward)
			*pOffset = -*pOffset;

		if (more) {
			TEST(true); // Key selector read range had more results

			ASSERT(rep.data.size());
			Key returnKey = forward ? keyAfter(rep.data.back().key) : rep.data.back().key;

			// This is possible if key/value pairs are very large and only one result is returned on a last less than
			// query SOMEDAY: graceful handling of exceptionally sized values
			ASSERT(returnKey != sel.getKey());
			return returnKey;
		} else {
			return forward ? range.end : range.begin;
		}
	}
}

KeyRange getShardKeyRange(StorageServer* data, const KeySelectorRef& sel)
// Returns largest range such that the shard state isReadable and selectorInRange(sel, range) or wrong_shard_server if
// no such range exists
{
	auto i = sel.isBackward() ? data->shards.rangeContainingKeyBefore(sel.getKey())
	                          : data->shards.rangeContaining(sel.getKey());
	if (!i->value()->isReadable())
		throw wrong_shard_server();
	ASSERT(selectorInRange(sel, i->range()));
	return i->range();
}

ACTOR Future<Void> getKeyValuesQ(StorageServer* data, GetKeyValuesRequest req)
// Throws a wrong_shard_server if the keys in the request or result depend on data outside this server OR if a large
// selector offset prevents all data from being read in one range read
{
	state Span span("SS:getKeyValues"_loc, { req.spanContext });
	state int64_t resultSize = 0;
	state IKeyValueStore::ReadType type =
	    req.isFetchKeys ? IKeyValueStore::ReadType::FETCH : IKeyValueStore::ReadType::NORMAL;

	if (req.tenantInfo.name.present()) {
		span.addTag("tenant"_sr, req.tenantInfo.name.get());
	}

	getCurrentLineage()->modify(&TransactionLineage::txID) = req.spanContext.first();

	++data->counters.getRangeQueries;
	++data->counters.allQueries;
	++data->readQueueSizeMetric;
	data->maxQueryQueue = std::max<int>(
	    data->maxQueryQueue, data->counters.allQueries.getValue() - data->counters.finishedQueries.getValue());

	// Active load balancing runs at a very high priority (to obtain accurate queue lengths)
	// so we need to downgrade here
	if (SERVER_KNOBS->FETCH_KEYS_LOWER_PRIORITY && req.isFetchKeys) {
		wait(delay(0, TaskPriority::FetchKeys));
	} else {
		wait(data->getQueryDelay());
	}

	try {
		if (req.debugID.present())
			g_traceBatch.addEvent("TransactionDebug", req.debugID.get().first(), "storageserver.getKeyValues.Before");
		state Version version = wait(waitForVersion(data, req.version, span.context));

		state Optional<TenantMapEntry> tenantEntry = data->getTenantEntry(version, req.tenantInfo);
		state Optional<Key> tenantPrefix = tenantEntry.map<Key>([](TenantMapEntry e) { return e.prefix; });
		if (tenantPrefix.present()) {
			req.begin.setKeyUnlimited(req.begin.getKey().withPrefix(tenantPrefix.get(), req.arena));
			req.end.setKeyUnlimited(req.end.getKey().withPrefix(tenantPrefix.get(), req.arena));
		}

		state uint64_t changeCounter = data->shardChangeCounter;
		//		try {
		state KeyRange shard = getShardKeyRange(data, req.begin);

		if (req.debugID.present())
			g_traceBatch.addEvent(
			    "TransactionDebug", req.debugID.get().first(), "storageserver.getKeyValues.AfterVersion");
		//.detail("ShardBegin", shard.begin).detail("ShardEnd", shard.end);
		//} catch (Error& e) { TraceEvent("WrongShardServer", data->thisServerID).detail("Begin",
		// req.begin.toString()).detail("End", req.end.toString()).detail("Version", version).detail("Shard",
		//"None").detail("In", "getKeyValues>getShardKeyRange"); throw e; }

		if (!selectorInRange(req.end, shard) && !(req.end.isFirstGreaterOrEqual() && req.end.getKey() == shard.end)) {
			//			TraceEvent("WrongShardServer1", data->thisServerID).detail("Begin",
			// req.begin.toString()).detail("End", req.end.toString()).detail("Version", version).detail("ShardBegin",
			// shard.begin).detail("ShardEnd", shard.end).detail("In", "getKeyValues>checkShardExtents");
			throw wrong_shard_server();
		}

		KeyRangeRef searchRange = data->clampRangeToTenant(shard, tenantEntry, req.arena);

		state int offset1 = 0;
		state int offset2;
		state Future<Key> fBegin = req.begin.isFirstGreaterOrEqual()
		                               ? Future<Key>(req.begin.getKey())
		                               : findKey(data, req.begin, version, searchRange, &offset1, span.context, type);
		state Future<Key> fEnd = req.end.isFirstGreaterOrEqual()
		                             ? Future<Key>(req.end.getKey())
		                             : findKey(data, req.end, version, searchRange, &offset2, span.context, type);
		state Key begin = wait(fBegin);
		state Key end = wait(fEnd);

		if (req.debugID.present())
			g_traceBatch.addEvent(
			    "TransactionDebug", req.debugID.get().first(), "storageserver.getKeyValues.AfterKeys");
		//.detail("Off1",offset1).detail("Off2",offset2).detail("ReqBegin",req.begin.getKey()).detail("ReqEnd",req.end.getKey());

		// Offsets of zero indicate begin/end keys in this shard, which obviously means we can answer the query
		// An end offset of 1 is also OK because the end key is exclusive, so if the first key of the next shard is the
		// end the last actual key returned must be from this shard. A begin offset of 1 is also OK because then either
		// begin is past end or equal to end (so the result is definitely empty)
		if ((offset1 && offset1 != 1) || (offset2 && offset2 != 1)) {
			TEST(true); // wrong_shard_server due to offset
			// We could detect when offset1 takes us off the beginning of the database or offset2 takes us off the end,
			// and return a clipped range rather than an error (since that is what the NativeAPI.getRange will do anyway
			// via its "slow path"), but we would have to add some flags to the response to encode whether we went off
			// the beginning and the end, since it needs that information.
			//TraceEvent("WrongShardServer2", data->thisServerID).detail("Begin", req.begin.toString()).detail("End", req.end.toString()).detail("Version", version).detail("ShardBegin", shard.begin).detail("ShardEnd", shard.end).detail("In", "getKeyValues>checkOffsets").detail("BeginKey", begin).detail("EndKey", end).detail("BeginOffset", offset1).detail("EndOffset", offset2);
			throw wrong_shard_server();
		}

		if (begin >= end) {
			if (req.debugID.present())
				g_traceBatch.addEvent("TransactionDebug", req.debugID.get().first(), "storageserver.getKeyValues.Send");
			//.detail("Begin",begin).detail("End",end);

			GetKeyValuesReply none;
			none.version = version;
			none.more = false;
			none.penalty = data->getPenalty();

			data->checkChangeCounter(changeCounter,
			                         KeyRangeRef(std::min<KeyRef>(req.begin.getKey(), req.end.getKey()),
			                                     std::max<KeyRef>(req.begin.getKey(), req.end.getKey())));
			req.reply.send(none);
		} else {
			state int remainingLimitBytes = req.limitBytes;

			GetKeyValuesReply _r = wait(readRange(data,
			                                      version,
			                                      KeyRangeRef(begin, end),
			                                      req.limit,
			                                      &remainingLimitBytes,
			                                      span.context,
			                                      type,
			                                      tenantPrefix));
			GetKeyValuesReply r = _r;

			if (req.debugID.present())
				g_traceBatch.addEvent(
				    "TransactionDebug", req.debugID.get().first(), "storageserver.getKeyValues.AfterReadRange");
			//.detail("Begin",begin).detail("End",end).detail("SizeOf",r.data.size());
			data->checkChangeCounter(
			    changeCounter,
			    KeyRangeRef(std::min<KeyRef>(begin, std::min<KeyRef>(req.begin.getKey(), req.end.getKey())),
			                std::max<KeyRef>(end, std::max<KeyRef>(req.begin.getKey(), req.end.getKey()))));
			if (EXPENSIVE_VALIDATION) {
				for (int i = 0; i < r.data.size(); i++) {
					if (tenantPrefix.present()) {
						ASSERT(r.data[i].key >= begin.removePrefix(tenantPrefix.get()) &&
						       r.data[i].key < end.removePrefix(tenantPrefix.get()));
					} else {
						ASSERT(r.data[i].key >= begin && r.data[i].key < end);
					}
				}
				ASSERT(r.data.size() <= std::abs(req.limit));
			}

			// For performance concerns, the cost of a range read is billed to the start key and end key of the range.
			int64_t totalByteSize = 0;
			for (int i = 0; i < r.data.size(); i++) {
				totalByteSize += r.data[i].expectedSize();
			}
			if (totalByteSize > 0 && SERVER_KNOBS->READ_SAMPLING_ENABLED) {
				int64_t bytesReadPerKSecond = std::max(totalByteSize, SERVER_KNOBS->EMPTY_READ_PENALTY) / 2;
				data->metrics.notifyBytesReadPerKSecond(addPrefix(r.data[0].key, tenantPrefix, req.arena),
				                                        bytesReadPerKSecond);
				data->metrics.notifyBytesReadPerKSecond(
				    addPrefix(r.data[r.data.size() - 1].key, tenantPrefix, req.arena), bytesReadPerKSecond);
			}

			r.penalty = data->getPenalty();
			req.reply.send(r);

			resultSize = req.limitBytes - remainingLimitBytes;
			data->counters.bytesQueried += resultSize;
			data->counters.rowsQueried += r.data.size();
			if (r.data.size() == 0) {
				++data->counters.emptyQueries;
			}
		}
	} catch (Error& e) {
		if (!canReplyWith(e))
			throw;
		data->sendErrorWithPenalty(req.reply, e, data->getPenalty());
	}

	data->transactionTagCounter.addRequest(req.tags, resultSize);
	++data->counters.finishedQueries;
	--data->readQueueSizeMetric;

	double duration = g_network->timer() - req.requestTime();
	data->counters.readLatencySample.addMeasurement(duration);
	if (data->latencyBandConfig.present()) {
		int maxReadBytes =
		    data->latencyBandConfig.get().readConfig.maxReadBytes.orDefault(std::numeric_limits<int>::max());
		int maxSelectorOffset =
		    data->latencyBandConfig.get().readConfig.maxKeySelectorOffset.orDefault(std::numeric_limits<int>::max());
		data->counters.readLatencyBands.addMeasurement(duration,
		                                               resultSize > maxReadBytes ||
		                                                   abs(req.begin.offset) > maxSelectorOffset ||
		                                                   abs(req.end.offset) > maxSelectorOffset);
	}

	return Void();
}

ACTOR Future<GetRangeReqAndResultRef> quickGetKeyValues(
    StorageServer* data,
    StringRef prefix,
    Version version,
    Arena* a,
    // To provide span context, tags, debug ID to underlying lookups.
    GetMappedKeyValuesRequest* pOriginalReq) {
	state GetRangeReqAndResultRef getRange;
	getRange.begin = firstGreaterOrEqual(KeyRef(*a, prefix));
	getRange.end = firstGreaterOrEqual(strinc(prefix, *a));
	try {
		// TODO: Use a lower level API may be better? Or tweak priorities?
		GetKeyValuesRequest req;
		req.spanContext = pOriginalReq->spanContext;
		req.arena = *a;
		req.begin = getRange.begin;
		req.end = getRange.end;
		req.version = version;
		req.tenantInfo = pOriginalReq->tenantInfo;
		// TODO: Validate when the underlying range query exceeds the limit.
		// TODO: Use remainingLimit, remainingLimitBytes rather than separate knobs.
		req.limit = SERVER_KNOBS->QUICK_GET_KEY_VALUES_LIMIT;
		req.limitBytes = SERVER_KNOBS->QUICK_GET_KEY_VALUES_LIMIT_BYTES;
		req.isFetchKeys = false;
		req.tags = pOriginalReq->tags;
		req.debugID = pOriginalReq->debugID;

		// Note that it does not use readGuard to avoid server being overloaded here. Throttling is enforced at the
		// original request level, rather than individual underlying lookups. The reason is that throttle any individual
		// underlying lookup will fail the original request, which is not productive.
		data->actors.add(getKeyValuesQ(data, req));
		GetKeyValuesReply reply = wait(req.reply.getFuture());
		if (!reply.error.present()) {
			++data->counters.quickGetKeyValuesHit;
			// Convert GetKeyValuesReply to RangeResult.
			a->dependsOn(reply.arena);
			getRange.result = RangeResultRef(reply.data, reply.more);
			return getRange;
		}
		// Otherwise fallback.
	} catch (Error& e) {
		// Fallback.
	}

	++data->counters.quickGetKeyValuesMiss;
	if (SERVER_KNOBS->QUICK_GET_KEY_VALUES_FALLBACK) {
		state Transaction tr(data->cx, pOriginalReq->tenantInfo.name);
		tr.setVersion(version);
		// TODO: is DefaultPromiseEndpoint the best priority for this?
		tr.trState->taskID = TaskPriority::DefaultPromiseEndpoint;
		Future<RangeResult> rangeResultFuture = tr.getRange(prefixRange(prefix), Snapshot::True);
		// TODO: async in case it needs to read from other servers.
		RangeResult rangeResult = wait(rangeResultFuture);
		a->dependsOn(rangeResult.arena());
		getRange.result = rangeResult;
		return getRange;
	} else {
		throw quick_get_key_values_miss();
	}
};

Key constructMappedKey(KeyValueRef* keyValue, Tuple& mappedKeyFormatTuple, bool& isRangeQuery) {
	// Lazily parse key and/or value to tuple because they may not need to be a tuple if not used.
	Optional<Tuple> keyTuple;
	Optional<Tuple> valueTuple;

	Tuple mappedKeyTuple;
	for (int i = 0; i < mappedKeyFormatTuple.size(); i++) {
		Tuple::ElementType type = mappedKeyFormatTuple.getType(i);
		if (type == Tuple::BYTES || type == Tuple::UTF8) {
			std::string s = mappedKeyFormatTuple.getString(i).toString();
			auto sz = s.size();

			// Handle escape.
			bool escaped = false;
			size_t p = 0;
			while (true) {
				size_t found = s.find("{{", p);
				if (found == std::string::npos) {
					break;
				}
				s.replace(found, 2, "{");
				p += 1;
				escaped = true;
			}
			p = 0;
			while (true) {
				size_t found = s.find("}}", p);
				if (found == std::string::npos) {
					break;
				}
				s.replace(found, 2, "}");
				p += 1;
				escaped = true;
			}
			if (escaped) {
				// If the element uses escape, cope the escaped version.
				mappedKeyTuple.append(s);
			}
			// {K[??]} or {V[??]}
			else if (sz > 5 && s[0] == '{' && (s[1] == 'K' || s[1] == 'V') && s[2] == '[' && s[sz - 2] == ']' &&
			         s[sz - 1] == '}') {
				int idx;
				try {
					idx = std::stoi(s.substr(3, sz - 5));
				} catch (std::exception& e) {
					throw mapper_bad_index();
				}
				Tuple* referenceTuple;
				if (s[1] == 'K') {
					// Use keyTuple as reference.
					if (!keyTuple.present()) {
						// May throw exception if the key is not parsable as a tuple.
						try {
							keyTuple = Tuple::unpack(keyValue->key);
						} catch (Error& e) {
							TraceEvent("KeyNotTuple").error(e).detail("Key", keyValue->key.printable());
							throw key_not_tuple();
						}
					}
					referenceTuple = &keyTuple.get();
				} else if (s[1] == 'V') {
					// Use valueTuple as reference.
					if (!valueTuple.present()) {
						// May throw exception if the value is not parsable as a tuple.
						try {
							valueTuple = Tuple::unpack(keyValue->value);
						} catch (Error& e) {
							TraceEvent("ValueNotTuple").error(e).detail("Value", keyValue->value.printable());
							throw value_not_tuple();
						}
					}
					referenceTuple = &valueTuple.get();
				} else {
					ASSERT(false);
					throw internal_error();
				}

				if (idx < 0 || idx >= referenceTuple->size()) {
					throw mapper_bad_index();
				}
				mappedKeyTuple.append(referenceTuple->subTuple(idx, idx + 1));
			} else if (s == "{...}") {
				// Range query.
				if (i != mappedKeyFormatTuple.size() - 1) {
					// It must be the last element of the mapper tuple
					throw mapper_bad_range_decriptor();
				}
				// Every record will try to set it. It's ugly, but not wrong.
				isRangeQuery = true;
				// Do not add it to the mapped key.
			} else {
				// If the element is a string but neither escaped nor descriptors, just copy it.
				mappedKeyTuple.append(mappedKeyFormatTuple.subTuple(i, i + 1));
			}
		} else {
			// If the element not a string, just copy it.
			mappedKeyTuple.append(mappedKeyFormatTuple.subTuple(i, i + 1));
		}
	}

	return mappedKeyTuple.pack();
}

TEST_CASE("/fdbserver/storageserver/constructMappedKey") {
	Key key = Tuple().append("key-0"_sr).append("key-1"_sr).append("key-2"_sr).getDataAsStandalone();
	Value value = Tuple().append("value-0"_sr).append("value-1"_sr).append("value-2"_sr).getDataAsStandalone();
	state KeyValueRef kvr(key, value);
	{
		Tuple mapperTuple = Tuple()
		                        .append("normal"_sr)
		                        .append("{{escaped}}"_sr)
		                        .append("{K[2]}"_sr)
		                        .append("{V[0]}"_sr)
		                        .append("{...}"_sr);

		bool isRangeQuery = false;
		Key mappedKey = constructMappedKey(&kvr, mapperTuple, isRangeQuery);

		Key expectedMappedKey = Tuple()
		                            .append("normal"_sr)
		                            .append("{escaped}"_sr)
		                            .append("key-2"_sr)
		                            .append("value-0"_sr)
		                            .getDataAsStandalone();
		//		std::cout << printable(mappedKey) << " == " << printable(expectedMappedKey) << std::endl;
		ASSERT(mappedKey.compare(expectedMappedKey) == 0);
		ASSERT(isRangeQuery == true);
	}
	{
		Tuple mapperTuple = Tuple().append("{{{{}}"_sr).append("}}"_sr);

		bool isRangeQuery = false;
		Key mappedKey = constructMappedKey(&kvr, mapperTuple, isRangeQuery);

		Key expectedMappedKey = Tuple().append("{{}"_sr).append("}"_sr).getDataAsStandalone();
		//		std::cout << printable(mappedKey) << " == " << printable(expectedMappedKey) << std::endl;
		ASSERT(mappedKey.compare(expectedMappedKey) == 0);
		ASSERT(isRangeQuery == false);
	}
	{
		Tuple mapperTuple = Tuple().append("{{{{}}"_sr).append("}}"_sr);

		bool isRangeQuery = false;
		Key mappedKey = constructMappedKey(&kvr, mapperTuple, isRangeQuery);

		Key expectedMappedKey = Tuple().append("{{}"_sr).append("}"_sr).getDataAsStandalone();
		//		std::cout << printable(mappedKey) << " == " << printable(expectedMappedKey) << std::endl;
		ASSERT(mappedKey.compare(expectedMappedKey) == 0);
		ASSERT(isRangeQuery == false);
	}
	{
		Tuple mapperTuple = Tuple().append("{K[100]}"_sr);
		bool isRangeQuery = false;
		state bool throwException = false;
		try {
			Key mappedKey = constructMappedKey(&kvr, mapperTuple, isRangeQuery);
		} catch (Error& e) {
			ASSERT(e.code() == error_code_mapper_bad_index);
			throwException = true;
		}
		ASSERT(throwException);
	}
	{
		Tuple mapperTuple = Tuple().append("{...}"_sr).append("last-element"_sr);
		bool isRangeQuery = false;
		state bool throwException2 = false;
		try {
			Key mappedKey = constructMappedKey(&kvr, mapperTuple, isRangeQuery);
		} catch (Error& e) {
			ASSERT(e.code() == error_code_mapper_bad_range_decriptor);
			throwException2 = true;
		}
		ASSERT(throwException2);
	}
	{
		Tuple mapperTuple = Tuple().append("{K[not-a-number]}"_sr);
		bool isRangeQuery = false;
		state bool throwException3 = false;
		try {
			Key mappedKey = constructMappedKey(&kvr, mapperTuple, isRangeQuery);
		} catch (Error& e) {
			ASSERT(e.code() == error_code_mapper_bad_index);
			throwException3 = true;
		}
		ASSERT(throwException3);
	}
	return Void();
}

ACTOR Future<GetMappedKeyValuesReply> mapKeyValues(StorageServer* data,
                                                   GetKeyValuesReply input,
                                                   StringRef mapper,
                                                   // To provide span context, tags, debug ID to underlying lookups.
                                                   GetMappedKeyValuesRequest* pOriginalReq,
                                                   Optional<Key> tenantPrefix) {
	state GetMappedKeyValuesReply result;
	result.version = input.version;
	result.more = input.more;
	result.cached = input.cached;
	result.arena.dependsOn(input.arena);

	result.data.reserve(result.arena, input.data.size());

	state Tuple mappedKeyFormatTuple;
	try {
		mappedKeyFormatTuple = Tuple::unpack(mapper);
	} catch (Error& e) {
		TraceEvent("MapperNotTuple").error(e).detail("Mapper", mapper.printable());
		throw mapper_not_tuple();
	}
	state KeyValueRef* it = input.data.begin();
	for (; it != input.data.end(); it++) {
		state MappedKeyValueRef kvm;
		kvm.key = it->key;
		kvm.value = it->value;

		state bool isRangeQuery = false;
		state Key mappedKey = constructMappedKey(it, mappedKeyFormatTuple, isRangeQuery);
		// Make sure the mappedKey is always available, so that it's good even we want to get key asynchronously.
		result.arena.dependsOn(mappedKey.arena());

		//		std::cout << "key:" << printable(kvm.key) << ", value:" << printable(kvm.value)
		//		          << ", mappedKey:" << printable(mappedKey) << std::endl;

		if (isRangeQuery) {
			// Use the mappedKey as the prefix of the range query.
			GetRangeReqAndResultRef getRange =
			    wait(quickGetKeyValues(data, mappedKey, input.version, &(result.arena), pOriginalReq));
			kvm.reqAndResult = getRange;
		} else {
			GetValueReqAndResultRef getValue =
			    wait(quickGetValue(data, mappedKey, input.version, &(result.arena), pOriginalReq));
			kvm.reqAndResult = getValue;
		}
		result.data.push_back(result.arena, kvm);
	}
	return result;
}

// Most of the actor is copied from getKeyValuesQ. I tried to use templates but things become nearly impossible after
// combining actor shenanigans with template shenanigans.
ACTOR Future<Void> getMappedKeyValuesQ(StorageServer* data, GetMappedKeyValuesRequest req)
// Throws a wrong_shard_server if the keys in the request or result depend on data outside this server OR if a large
// selector offset prevents all data from being read in one range read
{
	state Span span("SS:getMappedKeyValues"_loc, { req.spanContext });
	state int64_t resultSize = 0;
	state IKeyValueStore::ReadType type =
	    req.isFetchKeys ? IKeyValueStore::ReadType::FETCH : IKeyValueStore::ReadType::NORMAL;

	if (req.tenantInfo.name.present()) {
		span.addTag("tenant"_sr, req.tenantInfo.name.get());
	}

	getCurrentLineage()->modify(&TransactionLineage::txID) = req.spanContext.first();

	++data->counters.getMappedRangeQueries;
	++data->counters.allQueries;
	++data->readQueueSizeMetric;
	data->maxQueryQueue = std::max<int>(
	    data->maxQueryQueue, data->counters.allQueries.getValue() - data->counters.finishedQueries.getValue());

	// Active load balancing runs at a very high priority (to obtain accurate queue lengths)
	// so we need to downgrade here
	if (SERVER_KNOBS->FETCH_KEYS_LOWER_PRIORITY && req.isFetchKeys) {
		wait(delay(0, TaskPriority::FetchKeys));
	} else {
		wait(data->getQueryDelay());
	}

	try {
		if (req.debugID.present())
			g_traceBatch.addEvent(
			    "TransactionDebug", req.debugID.get().first(), "storageserver.getMappedKeyValues.Before");
		state Version version = wait(waitForVersion(data, req.version, span.context));

		state Optional<TenantMapEntry> tenantEntry = data->getTenantEntry(req.version, req.tenantInfo);
		state Optional<Key> tenantPrefix = tenantEntry.map<Key>([](TenantMapEntry e) { return e.prefix; });
		if (tenantPrefix.present()) {
			req.begin.setKeyUnlimited(req.begin.getKey().withPrefix(tenantPrefix.get(), req.arena));
			req.end.setKeyUnlimited(req.end.getKey().withPrefix(tenantPrefix.get(), req.arena));
		}

		state uint64_t changeCounter = data->shardChangeCounter;
		//		try {
		state KeyRange shard = getShardKeyRange(data, req.begin);

		if (req.debugID.present())
			g_traceBatch.addEvent(
			    "TransactionDebug", req.debugID.get().first(), "storageserver.getMappedKeyValues.AfterVersion");
		//.detail("ShardBegin", shard.begin).detail("ShardEnd", shard.end);
		//} catch (Error& e) { TraceEvent("WrongShardServer", data->thisServerID).detail("Begin",
		// req.begin.toString()).detail("End", req.end.toString()).detail("Version", version).detail("Shard",
		//"None").detail("In", "getMappedKeyValues>getShardKeyRange"); throw e; }

		if (!selectorInRange(req.end, shard) && !(req.end.isFirstGreaterOrEqual() && req.end.getKey() == shard.end)) {
			//			TraceEvent("WrongShardServer1", data->thisServerID).detail("Begin",
			// req.begin.toString()).detail("End", req.end.toString()).detail("Version", version).detail("ShardBegin",
			// shard.begin).detail("ShardEnd", shard.end).detail("In", "getMappedKeyValues>checkShardExtents");
			throw wrong_shard_server();
		}

		KeyRangeRef searchRange = data->clampRangeToTenant(shard, tenantEntry, req.arena);

		state int offset1 = 0;
		state int offset2;
		state Future<Key> fBegin = req.begin.isFirstGreaterOrEqual()
		                               ? Future<Key>(req.begin.getKey())
		                               : findKey(data, req.begin, version, searchRange, &offset1, span.context, type);
		state Future<Key> fEnd = req.end.isFirstGreaterOrEqual()
		                             ? Future<Key>(req.end.getKey())
		                             : findKey(data, req.end, version, searchRange, &offset2, span.context, type);
		state Key begin = wait(fBegin);
		state Key end = wait(fEnd);

		if (!tenantPrefix.present()) {
			// We do not support raw flat map requests when using tenants.
			// When tenants are required, we disable raw flat map requests entirely.
			// If tenants are optional, we check whether the range intersects a tenant and fail if it does.
			if (data->db->get().client.tenantMode == TenantMode::REQUIRED) {
				throw tenant_name_required();
			}

			auto view = data->tenantPrefixIndex.at(req.version);
			auto beginItr = view.lastLessOrEqual(begin);
			if (beginItr != view.end() && !begin.startsWith(beginItr.key())) {
				++beginItr;
			}
			auto endItr = view.lastLessOrEqual(end);
			if (beginItr != endItr) {
				throw tenant_name_required();
			}
		}

		if (req.debugID.present())
			g_traceBatch.addEvent(
			    "TransactionDebug", req.debugID.get().first(), "storageserver.getMappedKeyValues.AfterKeys");
		//.detail("Off1",offset1).detail("Off2",offset2).detail("ReqBegin",req.begin.getKey()).detail("ReqEnd",req.end.getKey());

		// Offsets of zero indicate begin/end keys in this shard, which obviously means we can answer the query
		// An end offset of 1 is also OK because the end key is exclusive, so if the first key of the next shard is the
		// end the last actual key returned must be from this shard. A begin offset of 1 is also OK because then either
		// begin is past end or equal to end (so the result is definitely empty)
		if ((offset1 && offset1 != 1) || (offset2 && offset2 != 1)) {
			TEST(true); // wrong_shard_server due to offset in getMappedKeyValuesQ
			// We could detect when offset1 takes us off the beginning of the database or offset2 takes us off the end,
			// and return a clipped range rather than an error (since that is what the NativeAPI.getRange will do anyway
			// via its "slow path"), but we would have to add some flags to the response to encode whether we went off
			// the beginning and the end, since it needs that information.
			//TraceEvent("WrongShardServer2", data->thisServerID).detail("Begin", req.begin.toString()).detail("End", req.end.toString()).detail("Version", version).detail("ShardBegin", shard.begin).detail("ShardEnd", shard.end).detail("In", "getMappedKeyValues>checkOffsets").detail("BeginKey", begin).detail("EndKey", end).detail("BeginOffset", offset1).detail("EndOffset", offset2);
			throw wrong_shard_server();
		}

		if (begin >= end) {
			if (req.debugID.present())
				g_traceBatch.addEvent(
				    "TransactionDebug", req.debugID.get().first(), "storageserver.getMappedKeyValues.Send");
			//.detail("Begin",begin).detail("End",end);

			GetMappedKeyValuesReply none;
			none.version = version;
			none.more = false;
			none.penalty = data->getPenalty();

			data->checkChangeCounter(changeCounter,
			                         KeyRangeRef(std::min<KeyRef>(req.begin.getKey(), req.end.getKey()),
			                                     std::max<KeyRef>(req.begin.getKey(), req.end.getKey())));
			req.reply.send(none);
		} else {
			state int remainingLimitBytes = req.limitBytes;

			GetKeyValuesReply getKeyValuesReply = wait(readRange(data,
			                                                     version,
			                                                     KeyRangeRef(begin, end),
			                                                     req.limit,
			                                                     &remainingLimitBytes,
			                                                     span.context,
			                                                     type,
			                                                     tenantPrefix));

			state GetMappedKeyValuesReply r;
			try {
				// Map the scanned range to another list of keys and look up.
				GetMappedKeyValuesReply _r =
				    wait(mapKeyValues(data, getKeyValuesReply, req.mapper, &req, tenantPrefix));
				r = _r;
			} catch (Error& e) {
				TraceEvent("MapError").error(e);
				throw;
			}

			if (req.debugID.present())
				g_traceBatch.addEvent(
				    "TransactionDebug", req.debugID.get().first(), "storageserver.getMappedKeyValues.AfterReadRange");
			//.detail("Begin",begin).detail("End",end).detail("SizeOf",r.data.size());
			data->checkChangeCounter(
			    changeCounter,
			    KeyRangeRef(std::min<KeyRef>(begin, std::min<KeyRef>(req.begin.getKey(), req.end.getKey())),
			                std::max<KeyRef>(end, std::max<KeyRef>(req.begin.getKey(), req.end.getKey()))));
			if (EXPENSIVE_VALIDATION) {
				// TODO: GetMappedKeyValuesRequest doesn't respect limit yet.
				//                ASSERT(r.data.size() <= std::abs(req.limit));
			}

			// For performance concerns, the cost of a range read is billed to the start key and end key of the range.
			int64_t totalByteSize = 0;
			for (int i = 0; i < r.data.size(); i++) {
				totalByteSize += r.data[i].expectedSize();
			}
			if (totalByteSize > 0 && SERVER_KNOBS->READ_SAMPLING_ENABLED) {
				int64_t bytesReadPerKSecond = std::max(totalByteSize, SERVER_KNOBS->EMPTY_READ_PENALTY) / 2;
				data->metrics.notifyBytesReadPerKSecond(addPrefix(r.data[0].key, tenantPrefix, req.arena),
				                                        bytesReadPerKSecond);
				data->metrics.notifyBytesReadPerKSecond(
				    addPrefix(r.data[r.data.size() - 1].key, tenantPrefix, req.arena), bytesReadPerKSecond);
			}

			r.penalty = data->getPenalty();
			req.reply.send(r);

			resultSize = req.limitBytes - remainingLimitBytes;
			data->counters.bytesQueried += resultSize;
			data->counters.rowsQueried += r.data.size();
			if (r.data.size() == 0) {
				++data->counters.emptyQueries;
			}
		}
	} catch (Error& e) {
		if (!canReplyWith(e))
			throw;
		data->sendErrorWithPenalty(req.reply, e, data->getPenalty());
	}

	data->transactionTagCounter.addRequest(req.tags, resultSize);
	++data->counters.finishedQueries;
	--data->readQueueSizeMetric;

	double duration = g_network->timer() - req.requestTime();
	data->counters.readLatencySample.addMeasurement(duration);
	if (data->latencyBandConfig.present()) {
		int maxReadBytes =
		    data->latencyBandConfig.get().readConfig.maxReadBytes.orDefault(std::numeric_limits<int>::max());
		int maxSelectorOffset =
		    data->latencyBandConfig.get().readConfig.maxKeySelectorOffset.orDefault(std::numeric_limits<int>::max());
		data->counters.readLatencyBands.addMeasurement(duration,
		                                               resultSize > maxReadBytes ||
		                                                   abs(req.begin.offset) > maxSelectorOffset ||
		                                                   abs(req.end.offset) > maxSelectorOffset);
	}

	return Void();
}

ACTOR Future<Void> getKeyValuesStreamQ(StorageServer* data, GetKeyValuesStreamRequest req)
// Throws a wrong_shard_server if the keys in the request or result depend on data outside this server OR if a large
// selector offset prevents all data from being read in one range read
{
	state Span span("SS:getKeyValuesStream"_loc, { req.spanContext });
	state int64_t resultSize = 0;
	state IKeyValueStore::ReadType type =
	    req.isFetchKeys ? IKeyValueStore::ReadType::FETCH : IKeyValueStore::ReadType::NORMAL;

	if (req.tenantInfo.name.present()) {
		span.addTag("tenant"_sr, req.tenantInfo.name.get());
	}

	req.reply.setByteLimit(SERVER_KNOBS->RANGESTREAM_LIMIT_BYTES);
	++data->counters.getRangeStreamQueries;
	++data->counters.allQueries;
	++data->readQueueSizeMetric;
	data->maxQueryQueue = std::max<int>(
	    data->maxQueryQueue, data->counters.allQueries.getValue() - data->counters.finishedQueries.getValue());

	// Active load balancing runs at a very high priority (to obtain accurate queue lengths)
	// so we need to downgrade here
	if (SERVER_KNOBS->FETCH_KEYS_LOWER_PRIORITY && req.isFetchKeys) {
		wait(delay(0, TaskPriority::FetchKeys));
	} else {
		wait(delay(0, TaskPriority::DefaultEndpoint));
	}

	try {
		if (req.debugID.present())
			g_traceBatch.addEvent(
			    "TransactionDebug", req.debugID.get().first(), "storageserver.getKeyValuesStream.Before");
		state Version version = wait(waitForVersion(data, req.version, span.context));

		state Optional<TenantMapEntry> tenantEntry = data->getTenantEntry(version, req.tenantInfo);
		state Optional<Key> tenantPrefix = tenantEntry.map<Key>([](TenantMapEntry e) { return e.prefix; });
		if (tenantPrefix.present()) {
			req.begin.setKeyUnlimited(req.begin.getKey().withPrefix(tenantPrefix.get(), req.arena));
			req.end.setKeyUnlimited(req.end.getKey().withPrefix(tenantPrefix.get(), req.arena));
		}

		state uint64_t changeCounter = data->shardChangeCounter;
		//		try {
		state KeyRange shard = getShardKeyRange(data, req.begin);

		if (req.debugID.present())
			g_traceBatch.addEvent(
			    "TransactionDebug", req.debugID.get().first(), "storageserver.getKeyValuesStream.AfterVersion");
		//.detail("ShardBegin", shard.begin).detail("ShardEnd", shard.end);
		//} catch (Error& e) { TraceEvent("WrongShardServer", data->thisServerID).detail("Begin",
		// req.begin.toString()).detail("End", req.end.toString()).detail("Version", version).detail("Shard",
		//"None").detail("In", "getKeyValues>getShardKeyRange"); throw e; }

		if (!selectorInRange(req.end, shard) && !(req.end.isFirstGreaterOrEqual() && req.end.getKey() == shard.end)) {
			//			TraceEvent("WrongShardServer1", data->thisServerID).detail("Begin",
			// req.begin.toString()).detail("End", req.end.toString()).detail("Version", version).detail("ShardBegin",
			// shard.begin).detail("ShardEnd", shard.end).detail("In", "getKeyValues>checkShardExtents");
			throw wrong_shard_server();
		}

		KeyRangeRef searchRange = data->clampRangeToTenant(shard, tenantEntry, req.arena);

		state int offset1 = 0;
		state int offset2;
		state Future<Key> fBegin = req.begin.isFirstGreaterOrEqual()
		                               ? Future<Key>(req.begin.getKey())
		                               : findKey(data, req.begin, version, searchRange, &offset1, span.context, type);
		state Future<Key> fEnd = req.end.isFirstGreaterOrEqual()
		                             ? Future<Key>(req.end.getKey())
		                             : findKey(data, req.end, version, searchRange, &offset2, span.context, type);
		state Key begin = wait(fBegin);
		state Key end = wait(fEnd);
		if (req.debugID.present())
			g_traceBatch.addEvent(
			    "TransactionDebug", req.debugID.get().first(), "storageserver.getKeyValuesStream.AfterKeys");
		//.detail("Off1",offset1).detail("Off2",offset2).detail("ReqBegin",req.begin.getKey()).detail("ReqEnd",req.end.getKey());

		// Offsets of zero indicate begin/end keys in this shard, which obviously means we can answer the query
		// An end offset of 1 is also OK because the end key is exclusive, so if the first key of the next shard is the
		// end the last actual key returned must be from this shard. A begin offset of 1 is also OK because then either
		// begin is past end or equal to end (so the result is definitely empty)
		if ((offset1 && offset1 != 1) || (offset2 && offset2 != 1)) {
			TEST(true); // wrong_shard_server due to offset in rangeStream
			// We could detect when offset1 takes us off the beginning of the database or offset2 takes us off the end,
			// and return a clipped range rather than an error (since that is what the NativeAPI.getRange will do anyway
			// via its "slow path"), but we would have to add some flags to the response to encode whether we went off
			// the beginning and the end, since it needs that information.
			//TraceEvent("WrongShardServer2", data->thisServerID).detail("Begin", req.begin.toString()).detail("End", req.end.toString()).detail("Version", version).detail("ShardBegin", shard.begin).detail("ShardEnd", shard.end).detail("In", "getKeyValues>checkOffsets").detail("BeginKey", begin).detail("EndKey", end).detail("BeginOffset", offset1).detail("EndOffset", offset2);
			throw wrong_shard_server();
		}

		if (begin >= end) {
			if (req.debugID.present())
				g_traceBatch.addEvent(
				    "TransactionDebug", req.debugID.get().first(), "storageserver.getKeyValuesStream.Send");
			//.detail("Begin",begin).detail("End",end);

			GetKeyValuesStreamReply none;
			none.version = version;
			none.more = false;

			data->checkChangeCounter(changeCounter,
			                         KeyRangeRef(std::min<KeyRef>(req.begin.getKey(), req.end.getKey()),
			                                     std::max<KeyRef>(req.begin.getKey(), req.end.getKey())));
			req.reply.send(none);
			req.reply.sendError(end_of_stream());
		} else {
			loop {
				wait(req.reply.onReady());

				if (version < data->oldestVersion.get()) {
					throw transaction_too_old();
				}

				// Even if TSS mode is Disabled, this may be the second test in a restarting test where the first run
				// had it enabled.
				state int byteLimit = (BUGGIFY && g_simulator.tssMode == ISimulator::TSSMode::Disabled &&
				                       !data->isTss() && !data->isSSWithTSSPair())
				                          ? 1
				                          : CLIENT_KNOBS->REPLY_BYTE_LIMIT;
				GetKeyValuesReply _r = wait(readRange(
				    data, version, KeyRangeRef(begin, end), req.limit, &byteLimit, span.context, type, tenantPrefix));
				GetKeyValuesStreamReply r(_r);

				if (req.debugID.present())
					g_traceBatch.addEvent("TransactionDebug",
					                      req.debugID.get().first(),
					                      "storageserver.getKeyValuesStream.AfterReadRange");
				//.detail("Begin",begin).detail("End",end).detail("SizeOf",r.data.size());
				data->checkChangeCounter(
				    changeCounter,
				    KeyRangeRef(std::min<KeyRef>(begin, std::min<KeyRef>(req.begin.getKey(), req.end.getKey())),
				                std::max<KeyRef>(end, std::max<KeyRef>(req.begin.getKey(), req.end.getKey()))));
				if (EXPENSIVE_VALIDATION) {
					for (int i = 0; i < r.data.size(); i++) {
						if (tenantPrefix.present()) {
							ASSERT(r.data[i].key >= begin.removePrefix(tenantPrefix.get()) &&
							       r.data[i].key < end.removePrefix(tenantPrefix.get()));
						} else {
							ASSERT(r.data[i].key >= begin && r.data[i].key < end);
						}
					}
					ASSERT(r.data.size() <= std::abs(req.limit));
				}

				// For performance concerns, the cost of a range read is billed to the start key and end key of the
				// range.
				int64_t totalByteSize = 0;
				for (int i = 0; i < r.data.size(); i++) {
					totalByteSize += r.data[i].expectedSize();
				}

				KeyRef lastKey;
				if (!r.data.empty()) {
					lastKey = addPrefix(r.data.back().key, tenantPrefix, req.arena);
				}
				if (totalByteSize > 0 && SERVER_KNOBS->READ_SAMPLING_ENABLED) {
					int64_t bytesReadPerKSecond = std::max(totalByteSize, SERVER_KNOBS->EMPTY_READ_PENALTY) / 2;
					KeyRef firstKey = addPrefix(r.data[0].key, tenantPrefix, req.arena);
					data->metrics.notifyBytesReadPerKSecond(firstKey, bytesReadPerKSecond);
					data->metrics.notifyBytesReadPerKSecond(lastKey, bytesReadPerKSecond);
				}

				req.reply.send(r);

				data->counters.rowsQueried += r.data.size();
				if (r.data.size() == 0) {
					++data->counters.emptyQueries;
				}
				if (!r.more) {
					req.reply.sendError(end_of_stream());
					break;
				}
				ASSERT(r.data.size());

				if (req.limit >= 0) {
					begin = keyAfter(lastKey);
				} else {
					end = lastKey;
				}

				if (SERVER_KNOBS->FETCH_KEYS_LOWER_PRIORITY && req.isFetchKeys) {
					wait(delay(0, TaskPriority::FetchKeys));
				} else {
					wait(delay(0, TaskPriority::DefaultEndpoint));
				}

				data->transactionTagCounter.addRequest(req.tags, resultSize);
			}
		}
	} catch (Error& e) {
		if (e.code() != error_code_operation_obsolete) {
			if (!canReplyWith(e))
				throw;
			req.reply.sendError(e);
		}
	}

	data->transactionTagCounter.addRequest(req.tags, resultSize);
	++data->counters.finishedQueries;
	--data->readQueueSizeMetric;

	return Void();
}

ACTOR Future<Void> getKeyQ(StorageServer* data, GetKeyRequest req) {
	state Span span("SS:getKey"_loc, { req.spanContext });
	if (req.tenantInfo.name.present()) {
		span.addTag("tenant"_sr, req.tenantInfo.name.get());
	}
	state int64_t resultSize = 0;
	getCurrentLineage()->modify(&TransactionLineage::txID) = req.spanContext.first();

	++data->counters.getKeyQueries;
	++data->counters.allQueries;
	++data->readQueueSizeMetric;
	data->maxQueryQueue = std::max<int>(
	    data->maxQueryQueue, data->counters.allQueries.getValue() - data->counters.finishedQueries.getValue());

	// Active load balancing runs at a very high priority (to obtain accurate queue lengths)
	// so we need to downgrade here
	wait(data->getQueryDelay());

	try {
		state Version version = wait(waitForVersion(data, req.version, req.spanContext));

		state Optional<TenantMapEntry> tenantEntry = data->getTenantEntry(version, req.tenantInfo);
		if (tenantEntry.present()) {
			req.sel.setKeyUnlimited(req.sel.getKey().withPrefix(tenantEntry.get().prefix, req.arena));
		}
		state uint64_t changeCounter = data->shardChangeCounter;

		KeyRange shard = getShardKeyRange(data, req.sel);
		KeyRangeRef searchRange = data->clampRangeToTenant(shard, tenantEntry, req.arena);

		state int offset;
		Key absoluteKey = wait(
		    findKey(data, req.sel, version, searchRange, &offset, req.spanContext, IKeyValueStore::ReadType::NORMAL));

		data->checkChangeCounter(changeCounter,
		                         KeyRangeRef(std::min<KeyRef>(req.sel.getKey(), absoluteKey),
		                                     std::max<KeyRef>(req.sel.getKey(), absoluteKey)));

		KeyRef k = absoluteKey;
		if (tenantEntry.present()) {
			k = k.removePrefix(tenantEntry.get().prefix);
		}

		KeySelector updated;
		if (offset < 0)
			updated = firstGreaterOrEqual(k) +
			          offset; // first thing on this shard OR (large offset case) smallest key retrieved in range read
		else if (offset > 0)
			updated =
			    firstGreaterOrEqual(k) + offset -
			    1; // first thing on next shard OR (large offset case) keyAfter largest key retrieved in range read
		else
			updated = KeySelectorRef(k, true, 0); // found

		resultSize = k.size();
		data->counters.bytesQueried += resultSize;
		++data->counters.rowsQueried;

		// Check if the desired key might be cached
		auto cached = data->cachedRangeMap[absoluteKey];
		// if (cached)
		//	TraceEvent(SevDebug, "SSGetKeyCached").detail("Key", k).detail("Begin",
		// shard.begin.printable()).detail("End", shard.end.printable());

		GetKeyReply reply(updated, cached);
		reply.penalty = data->getPenalty();

		req.reply.send(reply);
	} catch (Error& e) {
		// if (e.code() == error_code_wrong_shard_server) TraceEvent("WrongShardServer").detail("In","getKey");
		if (!canReplyWith(e))
			throw;
		data->sendErrorWithPenalty(req.reply, e, data->getPenalty());
	}

	// SOMEDAY: The size reported here is an undercount of the bytes read due to the fact that we have to scan for the
	// key It would be more accurate to count all the read bytes, but it's not critical because this function is only
	// used if read-your-writes is disabled
	data->transactionTagCounter.addRequest(req.tags, resultSize);

	++data->counters.finishedQueries;
	--data->readQueueSizeMetric;

	double duration = g_network->timer() - req.requestTime();
	data->counters.readLatencySample.addMeasurement(duration);
	if (data->latencyBandConfig.present()) {
		int maxReadBytes =
		    data->latencyBandConfig.get().readConfig.maxReadBytes.orDefault(std::numeric_limits<int>::max());
		int maxSelectorOffset =
		    data->latencyBandConfig.get().readConfig.maxKeySelectorOffset.orDefault(std::numeric_limits<int>::max());
		data->counters.readLatencyBands.addMeasurement(
		    duration, resultSize > maxReadBytes || abs(req.sel.offset) > maxSelectorOffset);
	}

	return Void();
}

void getQueuingMetrics(StorageServer* self, StorageQueuingMetricsRequest const& req) {
	StorageQueuingMetricsReply reply;
	reply.localTime = now();
	reply.instanceID = self->instanceID;
	reply.bytesInput = self->counters.bytesInput.getValue();
	reply.bytesDurable = self->counters.bytesDurable.getValue();

	reply.storageBytes = self->storage.getStorageBytes();
	reply.localRateLimit = self->currentRate();

	reply.version = self->version.get();
	reply.cpuUsage = self->cpuUsage;
	reply.diskUsage = self->diskUsage;
	reply.durableVersion = self->durableVersion.get();

	reply.busiestTags = self->transactionTagCounter.getBusiestTags();

	req.reply.send(reply);
}

#ifndef __INTEL_COMPILER
#pragma endregion
#endif

/////////////////////////// Updates ////////////////////////////////
#ifndef __INTEL_COMPILER
#pragma region Updates
#endif

ACTOR Future<Void> doEagerReads(StorageServer* data, UpdateEagerReadInfo* eager) {
	eager->finishKeyBegin();

	if (SERVER_KNOBS->ENABLE_CLEAR_RANGE_EAGER_READS) {
		std::vector<Future<Key>> keyEnd(eager->keyBegin.size());
		for (int i = 0; i < keyEnd.size(); i++)
			keyEnd[i] = data->storage.readNextKeyInclusive(eager->keyBegin[i], IKeyValueStore::ReadType::EAGER);
		data->counters.eagerReadsKeys += keyEnd.size();

		state Future<std::vector<Key>> futureKeyEnds = getAll(keyEnd);
		state std::vector<Key> keyEndVal = wait(futureKeyEnds);
		for (const auto& key : keyEndVal) {
			data->counters.kvScanBytes += key.expectedSize();
		}
		eager->keyEnd = keyEndVal;
	}

	std::vector<Future<Optional<Value>>> value(eager->keys.size());
	for (int i = 0; i < value.size(); i++)
		value[i] =
		    data->storage.readValuePrefix(eager->keys[i].first, eager->keys[i].second, IKeyValueStore::ReadType::EAGER);

	state Future<std::vector<Optional<Value>>> futureValues = getAll(value);
	std::vector<Optional<Value>> optionalValues = wait(futureValues);
	for (const auto& value : optionalValues) {
		if (value.present()) {
			data->counters.kvGetBytes += value.expectedSize();
		}
	}
	data->counters.eagerReadsKeys += eager->keys.size();
	eager->value = optionalValues;

	return Void();
}

bool changeDurableVersion(StorageServer* data, Version desiredDurableVersion) {
	// Remove entries from the latest version of data->versionedData that haven't changed since they were inserted
	//   before or at desiredDurableVersion, to maintain the invariants for versionedData.
	// Such entries remain in older versions of versionedData until they are forgotten, because it is expensive to dig
	// them out. We also remove everything up to and including newDurableVersion from mutationLog, and everything
	//   up to but excluding desiredDurableVersion from freeable
	// May return false if only part of the work has been done, in which case the caller must call again with the same
	// parameters

	auto& verData = data->mutableData();
	ASSERT(verData.getLatestVersion() == data->version.get() || verData.getLatestVersion() == data->version.get() + 1);

	Version nextDurableVersion = desiredDurableVersion;

	auto mlv = data->getMutationLog().begin();
	if (mlv != data->getMutationLog().end() && mlv->second.version <= desiredDurableVersion) {
		auto& v = mlv->second;
		nextDurableVersion = v.version;
		data->freeable[data->version.get()].dependsOn(v.arena());

		if (verData.getLatestVersion() <= data->version.get())
			verData.createNewVersion(data->version.get() + 1);

		int64_t bytesDurable = VERSION_OVERHEAD;
		for (const auto& m : v.mutations) {
			bytesDurable += mvccStorageBytes(m);
			auto i = verData.atLatest().find(m.param1);
			if (i) {
				ASSERT(i.key() == m.param1);
				ASSERT(i.insertVersion() >= nextDurableVersion);
				if (i.insertVersion() == nextDurableVersion)
					verData.erase(i);
			}
			if (m.type == MutationRef::SetValue) {
				// A set can split a clear, so there might be another entry immediately after this one that should also
				// be cleaned up
				i = verData.atLatest().upper_bound(m.param1);
				if (i) {
					ASSERT(i.insertVersion() >= nextDurableVersion);
					if (i.insertVersion() == nextDurableVersion)
						verData.erase(i);
				}
			}
		}
		data->counters.bytesDurable += bytesDurable;
	}

	if (EXPENSIVE_VALIDATION) {
		// Check that the above loop did its job
		auto view = data->data().atLatest();
		for (auto i = view.begin(); i != view.end(); ++i)
			ASSERT(i.insertVersion() > nextDurableVersion);
	}
	data->getMutableMutationLog().erase(data->getMutationLog().begin(),
	                                    data->getMutationLog().upper_bound(nextDurableVersion));
	data->freeable.erase(data->freeable.begin(), data->freeable.lower_bound(nextDurableVersion));

	Future<Void> checkFatalError = data->otherError.getFuture();
	data->durableVersion.set(nextDurableVersion);
	setDataDurableVersion(data->thisServerID, data->durableVersion.get());
	if (checkFatalError.isReady())
		checkFatalError.get();

	// TraceEvent("ForgotVersionsBefore", data->thisServerID).detail("Version", nextDurableVersion);
	validate(data);

	return nextDurableVersion == desiredDurableVersion;
}

Optional<MutationRef> clipMutation(MutationRef const& m, KeyRangeRef range) {
	if (isSingleKeyMutation((MutationRef::Type)m.type)) {
		if (range.contains(m.param1))
			return m;
	} else if (m.type == MutationRef::ClearRange) {
		KeyRangeRef i = range & KeyRangeRef(m.param1, m.param2);
		if (!i.empty())
			return MutationRef((MutationRef::Type)m.type, i.begin, i.end);
	} else
		ASSERT(false);
	return Optional<MutationRef>();
}

bool convertAtomicOp(MutationRef& m, StorageServer::VersionedData const& data, UpdateEagerReadInfo* eager, Arena& ar) {
	// After this function call, m should be copied into an arena immediately (before modifying data, shards, or eager)
	if (m.type != MutationRef::ClearRange && m.type != MutationRef::SetValue) {
		Optional<StringRef> oldVal;
		auto it = data.atLatest().lastLessOrEqual(m.param1);
		if (it != data.atLatest().end() && it->isValue() && it.key() == m.param1)
			oldVal = it->getValue();
		else if (it != data.atLatest().end() && it->isClearTo() && it->getEndKey() > m.param1) {
			TEST(true); // Atomic op right after a clear.
		} else {
			Optional<Value>& oldThing = eager->getValue(m.param1);
			if (oldThing.present())
				oldVal = oldThing.get();
		}

		switch (m.type) {
		case MutationRef::AddValue:
			m.param2 = doLittleEndianAdd(oldVal, m.param2, ar);
			break;
		case MutationRef::And:
			m.param2 = doAnd(oldVal, m.param2, ar);
			break;
		case MutationRef::Or:
			m.param2 = doOr(oldVal, m.param2, ar);
			break;
		case MutationRef::Xor:
			m.param2 = doXor(oldVal, m.param2, ar);
			break;
		case MutationRef::AppendIfFits:
			m.param2 = doAppendIfFits(oldVal, m.param2, ar);
			break;
		case MutationRef::Max:
			m.param2 = doMax(oldVal, m.param2, ar);
			break;
		case MutationRef::Min:
			m.param2 = doMin(oldVal, m.param2, ar);
			break;
		case MutationRef::ByteMin:
			m.param2 = doByteMin(oldVal, m.param2, ar);
			break;
		case MutationRef::ByteMax:
			m.param2 = doByteMax(oldVal, m.param2, ar);
			break;
		case MutationRef::MinV2:
			m.param2 = doMinV2(oldVal, m.param2, ar);
			break;
		case MutationRef::AndV2:
			m.param2 = doAndV2(oldVal, m.param2, ar);
			break;
		case MutationRef::CompareAndClear:
			if (oldVal.present() && m.param2 == oldVal.get()) {
				m.type = MutationRef::ClearRange;
				m.param2 = keyAfter(m.param1, ar);
				return true;
			}
			return false;
		}
		m.type = MutationRef::SetValue;
	}
	return true;
}

void expandClear(MutationRef& m,
                 StorageServer::VersionedData const& data,
                 UpdateEagerReadInfo* eager,
                 KeyRef eagerTrustedEnd) {
	// After this function call, m should be copied into an arena immediately (before modifying data, shards, or eager)
	ASSERT(m.type == MutationRef::ClearRange);
	// Expand the clear
	const auto& d = data.atLatest();

	// If another clear overlaps the beginning of this one, engulf it
	auto i = d.lastLess(m.param1);
	if (i && i->isClearTo() && i->getEndKey() >= m.param1)
		m.param1 = i.key();

	// If another clear overlaps the end of this one, engulf it; otherwise expand
	i = d.lastLessOrEqual(m.param2);
	if (i && i->isClearTo() && i->getEndKey() >= m.param2) {
		m.param2 = i->getEndKey();
	} else if (SERVER_KNOBS->ENABLE_CLEAR_RANGE_EAGER_READS) {
		// Expand to the next set or clear (from storage or latestVersion), and if it
		// is a clear, engulf it as well
		i = d.lower_bound(m.param2);
		KeyRef endKeyAtStorageVersion =
		    m.param2 == eagerTrustedEnd ? eagerTrustedEnd : std::min(eager->getKeyEnd(m.param2), eagerTrustedEnd);
		if (!i || endKeyAtStorageVersion < i.key())
			m.param2 = endKeyAtStorageVersion;
		else if (i->isClearTo())
			m.param2 = i->getEndKey();
		else
			m.param2 = i.key();
	}
}

void applyMutation(StorageServer* self,
                   MutationRef const& m,
                   Arena& arena,
                   StorageServer::VersionedData& data,
                   Version version) {
	// m is expected to be in arena already
	// Clear split keys are added to arena
	StorageMetrics metrics;
	metrics.bytesPerKSecond = mvccStorageBytes(m) / 2;
	metrics.iosPerKSecond = 1;
	self->metrics.notify(m.param1, metrics);

	if (m.type == MutationRef::SetValue) {
		// VersionedMap (data) is bookkeeping all empty ranges. If the key to be set is new, it is supposed to be in a
		// range what was empty. Break the empty range into halves.
		auto prev = data.atLatest().lastLessOrEqual(m.param1);
		if (prev && prev->isClearTo() && prev->getEndKey() > m.param1) {
			ASSERT(prev.key() <= m.param1);
			KeyRef end = prev->getEndKey();
			// the insert version of the previous clear is preserved for the "left half", because in
			// changeDurableVersion() the previous clear is still responsible for removing it insert() invalidates prev,
			// so prev.key() is not safe to pass to it by reference
			data.insert(KeyRef(prev.key()),
			            ValueOrClearToRef::clearTo(m.param1),
			            prev.insertVersion()); // overwritten by below insert if empty
			KeyRef nextKey = keyAfter(m.param1, arena);
			if (end != nextKey) {
				ASSERT(end > nextKey);
				// the insert version of the "right half" is not preserved, because in changeDurableVersion() this set
				// is responsible for removing it
				// FIXME: This copy is technically an asymptotic problem, definitely a waste of memory (copy of keyAfter
				// is a waste, but not asymptotic)
				data.insert(nextKey, ValueOrClearToRef::clearTo(KeyRef(arena, end)));
			}
		}
		data.insert(m.param1, ValueOrClearToRef::value(m.param2));
		self->watches.trigger(m.param1);
	} else if (m.type == MutationRef::ClearRange) {
		data.erase(m.param1, m.param2);
		ASSERT(m.param2 > m.param1);
		ASSERT(!data.isClearContaining(data.atLatest(), m.param1));
		data.insert(m.param1, ValueOrClearToRef::clearTo(m.param2));
		self->watches.triggerRange(m.param1, m.param2);
	}
}

void applyChangeFeedMutation(StorageServer* self, MutationRef const& m, Version version) {
	if (m.type == MutationRef::SetValue) {
		for (auto& it : self->keyChangeFeed[m.param1]) {
			if (version < it->stopVersion && !it->removing && version > it->emptyVersion) {
				if (it->mutations.empty() || it->mutations.back().version != version) {
					it->mutations.push_back(MutationsAndVersionRef(version, self->knownCommittedVersion.get()));
				}
				it->mutations.back().mutations.push_back_deep(it->mutations.back().arena(), m);
				self->currentChangeFeeds.insert(it->id);

				DEBUG_MUTATION("ChangeFeedWriteSet", version, m, self->thisServerID)
				    .detail("Range", it->range)
				    .detail("ChangeFeedID", it->id);
			} else {
				TEST(version <= it->emptyVersion); // Skip CF write because version <= emptyVersion
				TEST(it->removing); // Skip CF write because removing
				TEST(version >= it->stopVersion); // Skip CF write because stopped
				DEBUG_MUTATION("ChangeFeedWriteSetIgnore", version, m, self->thisServerID)
				    .detail("Range", it->range)
				    .detail("ChangeFeedID", it->id)
				    .detail("StopVersion", it->stopVersion)
				    .detail("EmptyVersion", it->emptyVersion)
				    .detail("Removing", it->removing);
			}
		}
	} else if (m.type == MutationRef::ClearRange) {
		auto ranges = self->keyChangeFeed.intersectingRanges(KeyRangeRef(m.param1, m.param2));
		for (auto& r : ranges) {
			for (auto& it : r.value()) {
				if (version < it->stopVersion && !it->removing && version > it->emptyVersion) {
					if (it->mutations.empty() || it->mutations.back().version != version) {
						it->mutations.push_back(MutationsAndVersionRef(version, self->knownCommittedVersion.get()));
					}
					it->mutations.back().mutations.push_back_deep(it->mutations.back().arena(), m);
					self->currentChangeFeeds.insert(it->id);
					DEBUG_MUTATION("ChangeFeedWriteClear", version, m, self->thisServerID)
					    .detail("Range", it->range)
					    .detail("ChangeFeedID", it->id);
				} else {
					TEST(version <= it->emptyVersion); // Skip CF clear because version <= emptyVersion
					TEST(it->removing); // Skip CF clear because removing
					TEST(version >= it->stopVersion); // Skip CF clear because stopped
					DEBUG_MUTATION("ChangeFeedWriteClearIgnore", version, m, self->thisServerID)
					    .detail("Range", it->range)
					    .detail("ChangeFeedID", it->id)
					    .detail("StopVersion", it->stopVersion)
					    .detail("EmptyVersion", it->emptyVersion)
					    .detail("Removing", it->removing);
				}
			}
		}
	}
}

void removeDataRange(StorageServer* ss,
                     Standalone<VerUpdateRef>& mLV,
                     KeyRangeMap<Reference<ShardInfo>>& shards,
                     KeyRangeRef range) {
	// modify the latest version of data to remove all sets and trim all clears to exclude range.
	// Add a clear to mLV (mutationLog[data.getLatestVersion()]) that ensures all keys in range are removed from the
	// disk when this latest version becomes durable mLV is also modified if necessary to ensure that split clears can
	// be forgotten

	MutationRef clearRange(MutationRef::ClearRange, range.begin, range.end);
	clearRange = ss->addMutationToMutationLog(mLV, clearRange);

	auto& data = ss->mutableData();

	// Expand the range to the right to include other shards not in versionedData
	for (auto r = shards.rangeContaining(range.end); r != shards.ranges().end() && !r->value()->isInVersionedData();
	     ++r)
		range = KeyRangeRef(range.begin, r->end());

	auto endClear = data.atLatest().lastLess(range.end);
	if (endClear && endClear->isClearTo() && endClear->getEndKey() > range.end) {
		// This clear has been bumped up to insertVersion==data.getLatestVersion and needs a corresponding mutation log
		// entry to forget
		MutationRef m(MutationRef::ClearRange, range.end, endClear->getEndKey());
		m = ss->addMutationToMutationLog(mLV, m);
		data.insert(m.param1, ValueOrClearToRef::clearTo(m.param2));
		++ss->counters.kvSystemClearRanges;
	}

	auto beginClear = data.atLatest().lastLess(range.begin);
	if (beginClear && beginClear->isClearTo() && beginClear->getEndKey() > range.begin) {
		// We don't need any special mutationLog entry - because the begin key and insert version are unchanged the
		// original clear
		//   mutation works to forget this one - but we need range.begin in the right arena
		KeyRef rb(mLV.arena(), range.begin);
		// insert() invalidates beginClear, so beginClear.key() is not safe to pass to it by reference
		data.insert(KeyRef(beginClear.key()), ValueOrClearToRef::clearTo(rb), beginClear.insertVersion());
	}

	data.erase(range.begin, range.end);
}

void setAvailableStatus(StorageServer* self, KeyRangeRef keys, bool available);
void setAssignedStatus(StorageServer* self, KeyRangeRef keys, bool nowAssigned);

void coalesceShards(StorageServer* data, KeyRangeRef keys) {
	auto shardRanges = data->shards.intersectingRanges(keys);
	auto fullRange = data->shards.ranges();

	auto iter = shardRanges.begin();
	if (iter != fullRange.begin())
		--iter;
	auto iterEnd = shardRanges.end();
	if (iterEnd != fullRange.end())
		++iterEnd;

	bool lastReadable = false;
	bool lastNotAssigned = false;
	KeyRangeMap<Reference<ShardInfo>>::iterator lastRange;

	for (; iter != iterEnd; ++iter) {
		if (lastReadable && iter->value()->isReadable()) {
			KeyRange range = KeyRangeRef(lastRange->begin(), iter->end());
			data->addShard(ShardInfo::newReadWrite(range, data));
			iter = data->shards.rangeContaining(range.begin);
		} else if (lastNotAssigned && iter->value()->notAssigned()) {
			KeyRange range = KeyRangeRef(lastRange->begin(), iter->end());
			data->addShard(ShardInfo::newNotAssigned(range));
			iter = data->shards.rangeContaining(range.begin);
		}

		lastReadable = iter->value()->isReadable();
		lastNotAssigned = iter->value()->notAssigned();
		lastRange = iter;
	}
}

template <class T>
void addMutation(T& target, Version version, bool fromFetch, MutationRef const& mutation) {
	target.addMutation(version, fromFetch, mutation);
}

template <class T>
void addMutation(Reference<T>& target, Version version, bool fromFetch, MutationRef const& mutation) {
	addMutation(*target, version, fromFetch, mutation);
}

template <class T>
void splitMutations(StorageServer* data, KeyRangeMap<T>& map, VerUpdateRef const& update) {
	for (int i = 0; i < update.mutations.size(); i++) {
		splitMutation(data, map, update.mutations[i], update.version, update.version);
	}
}

template <class T>
void splitMutation(StorageServer* data, KeyRangeMap<T>& map, MutationRef const& m, Version ver, bool fromFetch) {
	if (isSingleKeyMutation((MutationRef::Type)m.type)) {
		if (!SHORT_CIRCUT_ACTUAL_STORAGE || !normalKeys.contains(m.param1))
			addMutation(map.rangeContaining(m.param1)->value(), ver, fromFetch, m);
	} else if (m.type == MutationRef::ClearRange) {
		KeyRangeRef mKeys(m.param1, m.param2);
		if (!SHORT_CIRCUT_ACTUAL_STORAGE || !normalKeys.contains(mKeys)) {
			auto r = map.intersectingRanges(mKeys);
			for (auto i = r.begin(); i != r.end(); ++i) {
				KeyRangeRef k = mKeys & i->range();
				addMutation(i->value(), ver, fromFetch, MutationRef((MutationRef::Type)m.type, k.begin, k.end));
			}
		}
	} else
		ASSERT(false); // Unknown mutation type in splitMutations
}

ACTOR Future<Void> logFetchKeysWarning(AddingShard* shard) {
	state double startTime = now();
	loop {
		state double waitSeconds = BUGGIFY ? 5.0 : 600.0;
		wait(delay(waitSeconds));

		const auto traceEventLevel =
		    waitSeconds > SERVER_KNOBS->FETCH_KEYS_TOO_LONG_TIME_CRITERIA ? SevWarnAlways : SevInfo;
		TraceEvent(traceEventLevel, "FetchKeysTooLong")
		    .detail("Duration", now() - startTime)
		    .detail("Phase", shard->phase)
		    .detail("Begin", shard->keys.begin.printable())
		    .detail("End", shard->keys.end.printable());
	}
}

class FetchKeysMetricReporter {
	const UID uid;
	const double startTime;
	int fetchedBytes;
	StorageServer::FetchKeysHistograms& histograms;
	StorageServer::CurrentRunningFetchKeys& currentRunning;
	Counter& bytesFetchedCounter;
	Counter& kvFetchedCounter;

public:
	FetchKeysMetricReporter(const UID& uid_,
	                        const double startTime_,
	                        const KeyRange& keyRange,
	                        StorageServer::FetchKeysHistograms& histograms_,
	                        StorageServer::CurrentRunningFetchKeys& currentRunning_,
	                        Counter& bytesFetchedCounter,
	                        Counter& kvFetchedCounter)
	  : uid(uid_), startTime(startTime_), fetchedBytes(0), histograms(histograms_), currentRunning(currentRunning_),
	    bytesFetchedCounter(bytesFetchedCounter), kvFetchedCounter(kvFetchedCounter) {

		currentRunning.recordStart(uid, keyRange);
	}

	void addFetchedBytes(const int bytes, const int kvCount) {
		fetchedBytes += bytes;
		bytesFetchedCounter += bytes;
		kvFetchedCounter += kvCount;
	}

	~FetchKeysMetricReporter() {
		double latency = now() - startTime;

		// If fetchKeys is *NOT* run, i.e. returning immediately, still report a record.
		if (latency == 0)
			latency = 1e6;

		const uint32_t bandwidth = fetchedBytes / latency;

		histograms.latency->sampleSeconds(latency);
		histograms.bytes->sample(fetchedBytes);
		histograms.bandwidth->sample(bandwidth);

		currentRunning.recordFinish(uid);
	}
};

ACTOR Future<Void> tryGetRange(PromiseStream<RangeResult> results, Transaction* tr, KeyRange keys) {
	state KeySelectorRef begin = firstGreaterOrEqual(keys.begin);
	state KeySelectorRef end = firstGreaterOrEqual(keys.end);

	try {
		loop {
			GetRangeLimits limits(GetRangeLimits::ROW_LIMIT_UNLIMITED, SERVER_KNOBS->FETCH_BLOCK_BYTES);
			limits.minRows = 0;
			state RangeResult rep = wait(tr->getRange(begin, end, limits, Snapshot::True));
			if (!rep.more) {
				rep.readThrough = keys.end;
			}
			results.send(rep);

			if (!rep.more) {
				results.sendError(end_of_stream());
				return Void();
			}

			if (rep.readThrough.present()) {
				begin = firstGreaterOrEqual(rep.readThrough.get());
			} else {
				begin = firstGreaterThan(rep.end()[-1].key);
			}
		}
	} catch (Error& e) {
		if (e.code() == error_code_actor_cancelled) {
			throw;
		}
		results.sendError(e);
		throw;
	}
}

// We have to store the version the change feed was stopped at in the SS instead of just the stopped status
// In addition to simplifying stopping logic, it enables communicating stopped status when fetching change feeds
// from other SS correctly
const Value changeFeedSSValue(KeyRangeRef const& range, Version popVersion, Version stopVersion) {
	BinaryWriter wr(IncludeVersion(ProtocolVersion::withChangeFeed()));
	wr << range;
	wr << popVersion;
	wr << stopVersion;
	return wr.toValue();
}

std::tuple<KeyRange, Version, Version> decodeChangeFeedSSValue(ValueRef const& value) {
	KeyRange range;
	Version popVersion, stopVersion;
	BinaryReader reader(value, IncludeVersion());
	reader >> range;
	reader >> popVersion;
	reader >> stopVersion;
	return std::make_tuple(range, popVersion, stopVersion);
}

ACTOR Future<Void> changeFeedPopQ(StorageServer* self, ChangeFeedPopRequest req) {
	// if a SS restarted and is way behind, wait for it to at least have caught up through the pop version
	wait(self->version.whenAtLeast(req.version));
	wait(delay(0));

	if (!self->isReadable(req.range)) {
		req.reply.sendError(wrong_shard_server());
		return Void();
	}
	auto feed = self->uidChangeFeed.find(req.rangeID);
	if (feed == self->uidChangeFeed.end()) {
		req.reply.sendError(unknown_change_feed());
		return Void();
	}

	TraceEvent(SevDebug, "ChangeFeedPopQuery", self->thisServerID)
	    .detail("RangeID", req.rangeID.printable())
	    .detail("Version", req.version)
	    .detail("SSVersion", self->version.get())
	    .detail("Range", req.range.toString());

	if (req.version - 1 > feed->second->emptyVersion) {
		feed->second->emptyVersion = req.version - 1;
		while (!feed->second->mutations.empty() && feed->second->mutations.front().version < req.version) {
			feed->second->mutations.pop_front();
		}
		Version durableVersion = self->data().getLatestVersion();
		auto& mLV = self->addVersionToMutationLog(durableVersion);
		self->addMutationToMutationLog(
		    mLV,
		    MutationRef(
		        MutationRef::SetValue,
		        persistChangeFeedKeys.begin.toString() + feed->second->id.toString(),
		        changeFeedSSValue(feed->second->range, feed->second->emptyVersion + 1, feed->second->stopVersion)));
		if (feed->second->storageVersion != invalidVersion) {
			++self->counters.kvSystemClearRanges;
			self->addMutationToMutationLog(mLV,
			                               MutationRef(MutationRef::ClearRange,
			                                           changeFeedDurableKey(feed->second->id, 0),
			                                           changeFeedDurableKey(feed->second->id, req.version)));
			if (req.version > feed->second->storageVersion) {
				feed->second->storageVersion = invalidVersion;
				feed->second->durableVersion = invalidVersion;
			}
		}
		wait(self->durableVersion.whenAtLeast(durableVersion));
	}
	req.reply.send(Void());
	return Void();
}

// FIXME: there's a decent amount of duplicated code around fetching and popping change feeds
// Returns max version fetched
ACTOR Future<Version> fetchChangeFeedApplier(StorageServer* data,
                                             Reference<ChangeFeedInfo> changeFeedInfo,
                                             Key rangeId,
                                             KeyRange range,
                                             Version emptyVersion,
                                             Version beginVersion,
                                             Version endVersion) {

	state Version startVersion = beginVersion;
	startVersion = std::max(startVersion, emptyVersion + 1);
	startVersion = std::max(startVersion, changeFeedInfo->fetchVersion + 1);
	startVersion = std::max(startVersion, changeFeedInfo->durableFetchVersion.get() + 1);

	ASSERT(startVersion >= 0);

	if (startVersion >= endVersion || (changeFeedInfo->removing)) {
		TEST(true); // Change Feed popped before fetch
		TraceEvent(SevDebug, "FetchChangeFeedNoOp", data->thisServerID)
		    .detail("RangeID", rangeId.printable())
		    .detail("Range", range.toString())
		    .detail("StartVersion", startVersion)
		    .detail("EndVersion", endVersion)
		    .detail("Removing", changeFeedInfo->removing);
		return invalidVersion;
	}

	state Reference<ChangeFeedData> feedResults = makeReference<ChangeFeedData>();
	state Future<Void> feed = data->cx->getChangeFeedStream(
	    feedResults, rangeId, startVersion, endVersion, range, SERVER_KNOBS->CHANGEFEEDSTREAM_LIMIT_BYTES, true);

	state Version firstVersion = invalidVersion;
	state Version lastVersion = invalidVersion;
	state int64_t versionsFetched = 0;

	state PromiseStream<Standalone<MutationsAndVersionRef>> localResults;

	// Add 1 to fetch version to make sure the local stream will have more versions in the stream than the remote stream
	// to avoid edge cases in the merge logic

	state Future<Void> localStream =
	    localChangeFeedStream(data, localResults, rangeId, startVersion, endVersion + 1, range);
	state Standalone<MutationsAndVersionRef> localResult;

	Standalone<MutationsAndVersionRef> _localResult = waitNext(localResults.getFuture());
	localResult = _localResult;
	try {
		loop {
			while (data->fetchKeysBudgetUsed.get()) {
				wait(data->fetchKeysBudgetUsed.onChange());
			}

			state Standalone<VectorRef<MutationsAndVersionRef>> remoteResult =
			    waitNext(feedResults->mutations.getFuture());
			state int remoteLoc = 0;

			while (remoteLoc < remoteResult.size()) {
				if (feedResults->popVersion - 1 > changeFeedInfo->emptyVersion) {
					TEST(true); // CF fetched updated popped version from src SS
					changeFeedInfo->emptyVersion = feedResults->popVersion - 1;
					// pop mutations
					while (!changeFeedInfo->mutations.empty() &&
					       changeFeedInfo->mutations.front().version <= changeFeedInfo->emptyVersion) {
						changeFeedInfo->mutations.pop_front();
					}
					auto& mLV = data->addVersionToMutationLog(data->data().getLatestVersion());
					data->addMutationToMutationLog(
					    mLV,
					    MutationRef(MutationRef::SetValue,
					                persistChangeFeedKeys.begin.toString() + changeFeedInfo->id.toString(),
					                changeFeedSSValue(changeFeedInfo->range,
					                                  changeFeedInfo->emptyVersion + 1,
					                                  changeFeedInfo->stopVersion)));
					data->addMutationToMutationLog(
					    mLV,
					    MutationRef(MutationRef::ClearRange,
					                changeFeedDurableKey(changeFeedInfo->id, 0),
					                changeFeedDurableKey(changeFeedInfo->id, feedResults->popVersion)));
					++data->counters.kvSystemClearRanges;
				}

				Version localVersion = localResult.version;
				Version remoteVersion = remoteResult[remoteLoc].version;

				if (remoteVersion <= localVersion) {
					if (remoteVersion > changeFeedInfo->emptyVersion) {
						// merge if same version
						if (remoteVersion == localVersion && remoteResult[remoteLoc].mutations.size() &&
						    remoteResult[remoteLoc].mutations.back().param1 != lastEpochEndPrivateKey) {
							int remoteSize = remoteResult[remoteLoc].mutations.size();
							ASSERT(localResult.mutations.size());
							remoteResult[remoteLoc].mutations.append(
							    remoteResult.arena(), localResult.mutations.begin(), localResult.mutations.size());
							if (MUTATION_TRACKING_ENABLED) {
								int midx = 0;
								for (auto& m : remoteResult[remoteLoc].mutations) {
									DEBUG_MUTATION("ChangeFeedWriteMoveMerge", remoteVersion, m, data->thisServerID)
									    .detail("Range", range)
									    .detail("FromLocal", midx >= remoteSize)
									    .detail("ChangeFeedID", rangeId);
									midx++;
								}
							}
						} else {
							if (MUTATION_TRACKING_ENABLED) {
								for (auto& m : remoteResult[remoteLoc].mutations) {
									DEBUG_MUTATION("ChangeFeedWriteMove", remoteVersion, m, data->thisServerID)
									    .detail("Range", range)
									    .detail("ChangeFeedID", rangeId);
								}
							}
						}

						data->storage.writeKeyValue(
						    KeyValueRef(changeFeedDurableKey(rangeId, remoteVersion),
						                changeFeedDurableValue(remoteResult[remoteLoc].mutations,
						                                       remoteResult[remoteLoc].knownCommittedVersion)));
						++data->counters.kvSystemClearRanges;
						changeFeedInfo->fetchVersion = std::max(changeFeedInfo->fetchVersion, remoteVersion);

						if (firstVersion == invalidVersion) {
							firstVersion = remoteVersion;
						}
						lastVersion = remoteVersion;
						versionsFetched++;
					} else {
						TEST(true); // Change feed ignoring write on move because it was popped concurrently
						if (MUTATION_TRACKING_ENABLED) {
							for (auto& m : remoteResult[remoteLoc].mutations) {
								DEBUG_MUTATION("ChangeFeedWriteMoveIgnore", remoteVersion, m, data->thisServerID)
								    .detail("Range", range)
								    .detail("ChangeFeedID", rangeId)
								    .detail("EmptyVersion", changeFeedInfo->emptyVersion);
							}
						}
						if (versionsFetched > 0) {
							ASSERT(firstVersion != invalidVersion);
							ASSERT(lastVersion != invalidVersion);
							data->storage.clearRange(
							    KeyRangeRef(changeFeedDurableKey(changeFeedInfo->id, firstVersion),
							                changeFeedDurableKey(changeFeedInfo->id, lastVersion + 1)));
							++data->counters.kvSystemClearRanges;
							firstVersion = invalidVersion;
							lastVersion = invalidVersion;
							versionsFetched = 0;
						}
					}
					remoteLoc++;
				}
				if (localVersion <= remoteVersion) {
					// Do this once per wait instead of once per version for efficiency
					data->fetchingChangeFeeds.insert(changeFeedInfo->id);
					Standalone<MutationsAndVersionRef> _localResult = waitNext(localResults.getFuture());
					localResult = _localResult;
				}
			}
			// Do this once per wait instead of once per version for efficiency
			data->fetchingChangeFeeds.insert(changeFeedInfo->id);

			data->counters.feedBytesFetched += remoteResult.expectedSize();
			data->fetchKeysBytesBudget -= remoteResult.expectedSize();
			if (data->fetchKeysBytesBudget <= 0) {
				data->fetchKeysBudgetUsed.set(true);
			}
			wait(yield());
		}
	} catch (Error& e) {
		if (e.code() != error_code_end_of_stream) {
			TraceEvent(SevDebug, "FetchChangeFeedError", data->thisServerID)
			    .errorUnsuppressed(e)
			    .detail("RangeID", rangeId.printable())
			    .detail("Range", range.toString())
			    .detail("EndVersion", endVersion);
			throw;
		}
	}

	if (feedResults->popVersion - 1 > changeFeedInfo->emptyVersion) {
		TEST(true); // CF fetched updated popped version from src SS at end
		changeFeedInfo->emptyVersion = feedResults->popVersion - 1;
		while (!changeFeedInfo->mutations.empty() &&
		       changeFeedInfo->mutations.front().version <= changeFeedInfo->emptyVersion) {
			changeFeedInfo->mutations.pop_front();
		}
		auto& mLV = data->addVersionToMutationLog(data->data().getLatestVersion());
		data->addMutationToMutationLog(
		    mLV,
		    MutationRef(MutationRef::SetValue,
		                persistChangeFeedKeys.begin.toString() + changeFeedInfo->id.toString(),
		                changeFeedSSValue(
		                    changeFeedInfo->range, changeFeedInfo->emptyVersion + 1, changeFeedInfo->stopVersion)));
		data->addMutationToMutationLog(mLV,
		                               MutationRef(MutationRef::ClearRange,
		                                           changeFeedDurableKey(changeFeedInfo->id, 0),
		                                           changeFeedDurableKey(changeFeedInfo->id, feedResults->popVersion)));
		++data->counters.kvSystemClearRanges;
	}

	// if we were popped or removed while fetching but it didn't pass the fetch version while writing, clean up here
	if (versionsFetched > 0 && startVersion < changeFeedInfo->emptyVersion) {
		TEST(true); // Change feed cleaning up popped data after move
		ASSERT(firstVersion != invalidVersion);
		ASSERT(lastVersion != invalidVersion);
		Version endClear = std::min(lastVersion + 1, changeFeedInfo->emptyVersion);
		if (endClear > firstVersion) {
			auto& mLV2 = data->addVersionToMutationLog(data->data().getLatestVersion());
			data->addMutationToMutationLog(mLV2,
			                               MutationRef(MutationRef::ClearRange,
			                                           changeFeedDurableKey(changeFeedInfo->id, firstVersion),
			                                           changeFeedDurableKey(changeFeedInfo->id, endClear)));
			++data->counters.kvSystemClearRanges;
		}
	}

	TraceEvent(SevDebug, "FetchChangeFeedDone", data->thisServerID)
	    .detail("RangeID", rangeId.printable())
	    .detail("Range", range.toString())
	    .detail("StartVersion", startVersion)
	    .detail("EndVersion", endVersion)
	    .detail("EmptyVersion", changeFeedInfo->emptyVersion)
	    .detail("FirstFetchedVersion", firstVersion)
	    .detail("LastFetchedVersion", lastVersion)
	    .detail("VersionsFetched", versionsFetched)
	    .detail("Removed", changeFeedInfo->removing);
	return lastVersion;
}

// returns largest version fetched
ACTOR Future<Version> fetchChangeFeed(StorageServer* data,
                                      Reference<ChangeFeedInfo> changeFeedInfo,
                                      Version beginVersion,
                                      Version endVersion) {
	wait(delay(0)); // allow this actor to be cancelled by removals

	// bound active change feed fetches
	wait(data->fetchChangeFeedParallelismLock.take(TaskPriority::DefaultYield));
	state FlowLock::Releaser holdingFCFPL(data->fetchChangeFeedParallelismLock);

	TraceEvent(SevDebug, "FetchChangeFeed", data->thisServerID)
	    .detail("RangeID", changeFeedInfo->id.printable())
	    .detail("Range", changeFeedInfo->range.toString())
	    .detail("BeginVersion", beginVersion)
	    .detail("EndVersion", endVersion);

	auto cleanupPending = data->changeFeedCleanupDurable.find(changeFeedInfo->id);
	if (cleanupPending != data->changeFeedCleanupDurable.end()) {
		TEST(true); // Change feed waiting for dirty previous move to finish
		TraceEvent(SevDebug, "FetchChangeFeedWaitCleanup", data->thisServerID)
		    .detail("RangeID", changeFeedInfo->id.printable())
		    .detail("Range", changeFeedInfo->range.toString())
		    .detail("CleanupVersion", cleanupPending->second)
		    .detail("EmptyVersion", changeFeedInfo->emptyVersion)
		    .detail("BeginVersion", beginVersion)
		    .detail("EndVersion", endVersion);
		wait(data->durableVersion.whenAtLeast(cleanupPending->second + 1));
		wait(delay(0));
		// shard might have gotten moved away (again) while we were waiting
		auto cleanupPendingAfter = data->changeFeedCleanupDurable.find(changeFeedInfo->id);
		if (cleanupPendingAfter != data->changeFeedCleanupDurable.end()) {
			ASSERT(cleanupPendingAfter->second >= endVersion);
			TraceEvent(SevDebug, "FetchChangeFeedCancelledByCleanup", data->thisServerID)
			    .detail("RangeID", changeFeedInfo->id.printable())
			    .detail("Range", changeFeedInfo->range.toString())
			    .detail("BeginVersion", beginVersion)
			    .detail("EndVersion", endVersion);
			return invalidVersion;
		}
	}

	loop {
		try {
			Version maxFetched = wait(fetchChangeFeedApplier(data,
			                                                 changeFeedInfo,
			                                                 changeFeedInfo->id,
			                                                 changeFeedInfo->range,
			                                                 changeFeedInfo->emptyVersion,
			                                                 beginVersion,
			                                                 endVersion));
			data->fetchingChangeFeeds.insert(changeFeedInfo->id);
			return maxFetched;
		} catch (Error& e) {
			if (e.code() != error_code_change_feed_not_registered) {
				throw;
			}
		}
		wait(delay(FLOW_KNOBS->PREVENT_FAST_SPIN_DELAY));
	}
}

<<<<<<< HEAD
ACTOR Future<std::vector<Key>> fetchChangeFeedMetadata(StorageServer* data,
                                                       KeyRange keys,
                                                       Version fetchVersion,
                                                       PromiseStream<Key> removals) {
	TraceEvent(SevDebug, "FetchChangeFeedMetadata", data->thisServerID)
	    .detail("Range", keys.toString())
	    .detail("FetchVersion", fetchVersion);
	state std::vector<OverlappingChangeFeedEntry> feeds =
	    wait(data->cx->getOverlappingChangeFeeds(keys, fetchVersion + 1));
	while (removals.getFuture().isReady()) {
		Key remove = waitNext(removals.getFuture());
		for (int i = 0; i < feeds.size(); i++) {
			if (feeds[i].rangeId == remove) {
				swapAndPop(&feeds, i--);
			}
		}
	}
=======
ACTOR Future<std::vector<Key>> fetchChangeFeedMetadata(StorageServer* data, KeyRange keys, UID fkId) {

	// Wait for current TLog batch to finish to ensure that we're fetching metadata at a version >= the version of the
	// ChangeServerKeys mutation. This guarantees we don't miss any metadata between the previous batch's version
	// (data->version) and the mutation version.
	wait(data->version.whenAtLeast(data->version.get() + 1));
	state Version fetchVersion = fetchVersion = data->version.get();

	TraceEvent(SevDebug, "FetchChangeFeedMetadata", data->thisServerID)
	    .detail("Range", keys.toString())
	    .detail("FetchVersion", fetchVersion)
	    .detail("FKID", fkId);

	// before fetching feeds from other SS's, refresh any feeds we already have that are being marked as removed
	auto ranges = data->keyChangeFeed.intersectingRanges(keys);
	for (auto& r : ranges) {
		for (auto& cfInfo : r.value()) {
			auto feedCleanup = data->changeFeedCleanupDurable.find(cfInfo->id);
			if (feedCleanup != data->changeFeedCleanupDurable.end() && cfInfo->removing) {
				TEST(true); // re-fetching feed scheduled for deletion! Un-mark it as removing

				cfInfo->removing = false;
				// reset fetch versions because everything previously fetched was cleaned up
				cfInfo->fetchVersion = invalidVersion;
				cfInfo->durableFetchVersion = NotifiedVersion();

				// Since cleanup put a mutation in the log to delete the change feed data, put one in the log to restore
				// it
				// We may just want to refactor this so updateStorage does explicit deletes based on
				// changeFeedCleanupDurable and not use the mutation log at all for the change feed metadata cleanup.
				// Then we wouldn't have to reset anything here
				auto& mLV = data->addVersionToMutationLog(data->data().getLatestVersion());
				data->addMutationToMutationLog(
				    mLV,
				    MutationRef(MutationRef::SetValue,
				                persistChangeFeedKeys.begin.toString() + cfInfo->id.toString(),
				                changeFeedSSValue(cfInfo->range, cfInfo->emptyVersion + 1, cfInfo->stopVersion)));
			}
		}
	}

	std::vector<OverlappingChangeFeedEntry> feeds = wait(data->cx->getOverlappingChangeFeeds(keys, fetchVersion + 1));
>>>>>>> 6c7df377
	std::vector<Key> feedIds;
	feedIds.reserve(feeds.size());
	// create change feed metadata if it does not exist
	for (auto& cfEntry : feeds) {
		auto cleanupEntry = data->changeFeedCleanupDurable.find(cfEntry.rangeId);
		bool cleanupPending = cleanupEntry != data->changeFeedCleanupDurable.end();
		feedIds.push_back(cfEntry.rangeId);
		auto existingEntry = data->uidChangeFeed.find(cfEntry.rangeId);
		bool existing = existingEntry != data->uidChangeFeed.end();

		TraceEvent(SevDebug, "FetchedChangeFeedInfo", data->thisServerID)
		    .detail("RangeID", cfEntry.rangeId.printable())
		    .detail("Range", cfEntry.range.toString())
		    .detail("FetchVersion", fetchVersion)
		    .detail("EmptyVersion", cfEntry.emptyVersion)
		    .detail("StopVersion", cfEntry.stopVersion)
		    .detail("Existing", existing)
		    .detail("CleanupPendingVersion", cleanupPending ? cleanupEntry->second : invalidVersion)
		    .detail("FKID", fkId);

		bool addMutationToLog = false;
		Reference<ChangeFeedInfo> changeFeedInfo;

		if (!existing) {
			TEST(cleanupPending); // Fetch change feed which is cleanup pending. This means there was a move away and a
			// move back, this will remake the metadata

			changeFeedInfo = Reference<ChangeFeedInfo>(new ChangeFeedInfo());
			changeFeedInfo->range = cfEntry.range;
			changeFeedInfo->id = cfEntry.rangeId;

			changeFeedInfo->emptyVersion = cfEntry.emptyVersion;
			changeFeedInfo->stopVersion = cfEntry.stopVersion;
			data->uidChangeFeed[cfEntry.rangeId] = changeFeedInfo;
			auto rs = data->keyChangeFeed.modify(cfEntry.range);
			for (auto r = rs.begin(); r != rs.end(); ++r) {
				r->value().push_back(changeFeedInfo);
			}
			data->keyChangeFeed.coalesce(cfEntry.range.contents());

			addMutationToLog = true;
		} else {
			changeFeedInfo = existingEntry->second;

			// we checked all feeds we already owned in this range at the start to reset them if they were removing, and
			// this actor would have been cancelled if a later remove happened
			ASSERT(!changeFeedInfo->removing);
			if (cfEntry.stopVersion < changeFeedInfo->stopVersion) {
				TEST(true); // Change feed updated stop version from fetch metadata
				changeFeedInfo->stopVersion = cfEntry.stopVersion;
				addMutationToLog = true;
			}

			// don't update empty version past SS version if SS is behind, it can cause issues
			if (cfEntry.emptyVersion < data->version.get() && cfEntry.emptyVersion > changeFeedInfo->emptyVersion) {
				TEST(true); // Change feed updated empty version from fetch metadata
				changeFeedInfo->emptyVersion = cfEntry.emptyVersion;
				addMutationToLog = true;
			}
		}
		if (addMutationToLog) {
			ASSERT(changeFeedInfo.isValid());
			auto& mLV = data->addVersionToMutationLog(data->data().getLatestVersion());
			data->addMutationToMutationLog(
			    mLV,
			    MutationRef(
			        MutationRef::SetValue,
			        persistChangeFeedKeys.begin.toString() + cfEntry.rangeId.toString(),
			        changeFeedSSValue(cfEntry.range, changeFeedInfo->emptyVersion + 1, changeFeedInfo->stopVersion)));
			// if we updated pop version, remove mutations
			while (!changeFeedInfo->mutations.empty() &&
			       changeFeedInfo->mutations.front().version <= changeFeedInfo->emptyVersion) {
				changeFeedInfo->mutations.pop_front();
			}
		}
	}
	return feedIds;
}

// returns max version fetched for each feed
// newFeedIds is used for the second fetch to get data for new feeds that weren't there for the first fetch
ACTOR Future<std::unordered_map<Key, Version>> dispatchChangeFeeds(StorageServer* data,
                                                                   UID fetchKeysID,
                                                                   KeyRange keys,
                                                                   Version beginVersion,
                                                                   Version endVersion,
                                                                   PromiseStream<Key> removals,
                                                                   std::vector<Key>* feedIds,
                                                                   std::unordered_set<Key> newFeedIds) {
	state std::unordered_map<Key, Version> feedMaxFetched;
	if (feedIds->empty() && newFeedIds.empty()) {
		return feedMaxFetched;
	}

	// find overlapping range feeds
	state std::map<Key, Future<Version>> feedFetches;

	try {
		for (auto& feedId : *feedIds) {
			auto feedIt = data->uidChangeFeed.find(feedId);
			// feed may have been moved away or deleted after move was scheduled, do nothing in that case
			if (feedIt != data->uidChangeFeed.end() && !feedIt->second->removing) {
				feedFetches[feedIt->second->id] = fetchChangeFeed(data, feedIt->second, beginVersion, endVersion);
			}
		}
		for (auto& feedId : newFeedIds) {
			auto feedIt = data->uidChangeFeed.find(feedId);
			// we just read the change feed data map earlier in fetchKeys without yielding, so these feeds must exist
			ASSERT(feedIt != data->uidChangeFeed.end());
			ASSERT(!feedIt->second->removing);
			feedFetches[feedIt->second->id] = fetchChangeFeed(data, feedIt->second, 0, endVersion);
		}

		loop {
			Future<Version> nextFeed = Never();
			if (!removals.getFuture().isReady()) {
				bool done = true;
				while (!feedFetches.empty()) {
					if (feedFetches.begin()->second.isReady()) {
						Version maxFetched = feedFetches.begin()->second.get();
						if (maxFetched != invalidVersion) {
							feedFetches[feedFetches.begin()->first] = maxFetched;
						}
						feedFetches.erase(feedFetches.begin());
					} else {
						nextFeed = feedFetches.begin()->second;
						done = false;
						break;
					}
				}
				if (done) {
					data->changeFeedRemovals.erase(fetchKeysID);
					return feedMaxFetched;
				}
			}
			choose {
				when(state Key remove = waitNext(removals.getFuture())) {
					wait(delay(0));
					feedFetches.erase(remove);
					for (int i = 0; i < feedIds->size(); i++) {
						if ((*feedIds)[i] == remove) {
							swapAndPop(feedIds, i--);
						}
					}
				}
				when(wait(success(nextFeed))) {}
			}
		}

	} catch (Error& e) {
		if (!data->shuttingDown) {
			data->changeFeedRemovals.erase(fetchKeysID);
		}
		throw;
	}
}

ACTOR Future<Void> fetchKeys(StorageServer* data, AddingShard* shard) {
	state const UID fetchKeysID = deterministicRandom()->randomUniqueID();
	state TraceInterval interval("FetchKeys");
	state KeyRange keys = shard->keys;
	state Future<Void> warningLogger = logFetchKeysWarning(shard);
	state const double startTime = now();
	state Version fetchVersion = invalidVersion;
	state FetchKeysMetricReporter metricReporter(fetchKeysID,
	                                             startTime,
	                                             keys,
	                                             data->fetchKeysHistograms,
	                                             data->currentRunningFetchKeys,
	                                             data->counters.bytesFetched,
	                                             data->counters.kvFetched);

	// delay(0) to force a return to the run loop before the work of fetchKeys is started.
	//  This allows adding->start() to be called inline with CSK.
	wait(data->coreStarted.getFuture() && delay(0));

	// On SS Reboot, durableVersion == latestVersion, so any mutations we add to the mutation log would be skipped if
	// added before latest version advances.
	// To ensure this doesn't happen, we wait for version to increase by one if this fetchKeys was initiated by a
	// changeServerKeys from restoreDurableState
	if (data->version.get() == data->durableVersion.get()) {
		wait(data->version.whenAtLeast(data->version.get() + 1));
		wait(delay(0));
	}

	try {
		DEBUG_KEY_RANGE("fetchKeysBegin", data->version.get(), shard->keys, data->thisServerID);

		TraceEvent(SevDebug, interval.begin(), data->thisServerID)
		    .detail("KeyBegin", shard->keys.begin)
		    .detail("KeyEnd", shard->keys.end)
		    .detail("Version", data->version.get())
		    .detail("FKID", fetchKeysID);

<<<<<<< HEAD
		state PromiseStream<Key> removals;
		data->changeFeedRemovals[fetchKeysID] = removals;
		state Future<std::vector<Key>> fetchCFMetadata =
		    fetchChangeFeedMetadata(data, keys, data->version.get(), removals);
=======
		state Future<std::vector<Key>> fetchCFMetadata = fetchChangeFeedMetadata(data, keys, fetchKeysID);
>>>>>>> 6c7df377

		validate(data);

		// Wait (if necessary) for the latest version at which any key in keys was previously available (+1) to be
		// durable
		auto navr = data->newestAvailableVersion.intersectingRanges(keys);
		Version lastAvailable = invalidVersion;
		for (auto r = navr.begin(); r != navr.end(); ++r) {
			ASSERT(r->value() != latestVersion);
			lastAvailable = std::max(lastAvailable, r->value());
		}
		auto ndvr = data->newestDirtyVersion.intersectingRanges(keys);
		for (auto r = ndvr.begin(); r != ndvr.end(); ++r)
			lastAvailable = std::max(lastAvailable, r->value());

		if (lastAvailable != invalidVersion && lastAvailable >= data->durableVersion.get()) {
			TEST(true); // FetchKeys waits for previous available version to be durable
			wait(data->durableVersion.whenAtLeast(lastAvailable + 1));
		}

		TraceEvent(SevDebug, "FetchKeysVersionSatisfied", data->thisServerID).detail("FKID", interval.pairID);

		wait(data->fetchKeysParallelismLock.take(TaskPriority::DefaultYield));
		state FlowLock::Releaser holdingFKPL(data->fetchKeysParallelismLock);

		state double executeStart = now();
		++data->counters.fetchWaitingCount;
		data->counters.fetchWaitingMS += 1000 * (executeStart - startTime);

		// Fetch keys gets called while the update actor is processing mutations. data->version will not be updated
		// until all mutations for a version have been processed. We need to take the durableVersionLock to ensure
		// data->version is greater than the version of the mutation which caused the fetch to be initiated.

		// We must also ensure we have fetched all change feed metadata BEFORE changing the phase to fetching to ensure
		// change feed mutations get applied correctly
		state std::vector<Key> changeFeedsToFetch;
		std::vector<Key> _cfToFetch = wait(fetchCFMetadata);
		changeFeedsToFetch = _cfToFetch;
		wait(data->durableVersionLock.take());

		shard->phase = AddingShard::Fetching;

		data->durableVersionLock.release();

		wait(delay(0));

		// Get the history
		state int debug_getRangeRetries = 0;
		state int debug_nextRetryToLog = 1;
		state Error lastError();

		// FIXME: The client cache does not notice when servers are added to a team. To read from a local storage server
		// we must refresh the cache manually.
		data->cx->invalidateCache(Key(), keys);

		loop {
			state Transaction tr(data->cx);
			// fetchVersion = data->version.get();
			// A quick fix:
			// By default, we use data->version as the fetchVersion.
			// In the case where dest SS falls far behind src SS, we use GRV as the fetchVersion instead of
			// data->version, and then the dest SS waits for catching up the fetchVersion outside the
			// fetchKeysParallelismLock.
			// For example, consider dest SS falls far behind src SS.
			// At iteration 0, dest SS selects its version as fetchVersion,
			// but cannot read src SS and result in error_code_transaction_too_old.
			// Due to error_code_transaction_too_old, dest SS starts iteration 1.
			// At iteration 1, dest SS selects GRV as fetchVersion and (suppose) can read the data from src SS.
			// Then dest SS waits its version catch up with this GRV version and write the data to disk.
			// Note that dest SS waits outside the fetchKeysParallelismLock.
			if (lastError.code() == error_code_transaction_too_old) {
				Version grvVersion = wait(tr.getRawReadVersion());
				fetchVersion = std::max(grvVersion, data->version.get());
			} else {
				fetchVersion = std::max(shard->fetchVersion, data->version.get());
			}
			ASSERT(fetchVersion >= shard->fetchVersion); // at this point, shard->fetchVersion is the last fetchVersion
			shard->fetchVersion = fetchVersion;
			TraceEvent(SevDebug, "FetchKeysUnblocked", data->thisServerID)
			    .detail("FKID", interval.pairID)
			    .detail("Version", fetchVersion);

			while (!shard->updates.empty() && shard->updates[0].version <= fetchVersion)
				shard->updates.pop_front();
			tr.setVersion(fetchVersion);
			tr.trState->taskID = TaskPriority::FetchKeys;
			state PromiseStream<RangeResult> results;
			state Future<Void> hold = SERVER_KNOBS->FETCH_USING_STREAMING
			                              ? tr.getRangeStream(results, keys, GetRangeLimits(), Snapshot::True)
			                              : tryGetRange(results, &tr, keys);
			state Key nfk = keys.begin;

			try {
				loop {
					TEST(true); // Fetching keys for transferred shard
					while (data->fetchKeysBudgetUsed.get()) {
						wait(data->fetchKeysBudgetUsed.onChange());
					}
					state RangeResult this_block = waitNext(results.getFuture());

					state int expectedBlockSize =
					    (int)this_block.expectedSize() + (8 - (int)sizeof(KeyValueRef)) * this_block.size();

					TraceEvent(SevDebug, "FetchKeysBlock", data->thisServerID)
					    .detail("FKID", interval.pairID)
					    .detail("BlockRows", this_block.size())
					    .detail("BlockBytes", expectedBlockSize)
					    .detail("KeyBegin", keys.begin)
					    .detail("KeyEnd", keys.end)
					    .detail("Last", this_block.size() ? this_block.end()[-1].key : std::string())
					    .detail("Version", fetchVersion)
					    .detail("More", this_block.more);

					DEBUG_KEY_RANGE("fetchRange", fetchVersion, keys, data->thisServerID);
					if (MUTATION_TRACKING_ENABLED) {
						for (auto k = this_block.begin(); k != this_block.end(); ++k) {
							DEBUG_MUTATION("fetch",
							               fetchVersion,
							               MutationRef(MutationRef::SetValue, k->key, k->value),
							               data->thisServerID);
						}
					}

					metricReporter.addFetchedBytes(expectedBlockSize, this_block.size());

					// Write this_block to storage
					state KeyValueRef* kvItr = this_block.begin();
					for (; kvItr != this_block.end(); ++kvItr) {
						data->storage.writeKeyValue(*kvItr);
						wait(yield());
					}

					kvItr = this_block.begin();
					for (; kvItr != this_block.end(); ++kvItr) {
						data->byteSampleApplySet(*kvItr, invalidVersion);
						wait(yield());
					}

					ASSERT(this_block.readThrough.present() || this_block.size());
					nfk = this_block.readThrough.present() ? this_block.readThrough.get()
					                                       : keyAfter(this_block.end()[-1].key);
					this_block = RangeResult();

					data->fetchKeysBytesBudget -= expectedBlockSize;
					if (data->fetchKeysBytesBudget <= 0) {
						data->fetchKeysBudgetUsed.set(true);
					}
				}
			} catch (Error& e) {
				if (e.code() != error_code_end_of_stream && e.code() != error_code_connection_failed &&
				    e.code() != error_code_transaction_too_old && e.code() != error_code_future_version &&
				    e.code() != error_code_process_behind && e.code() != error_code_server_overloaded) {
					throw;
				}
				lastError = e;
				if (nfk == keys.begin) {
					TraceEvent("FKBlockFail", data->thisServerID)
					    .errorUnsuppressed(e)
					    .suppressFor(1.0)
					    .detail("FKID", interval.pairID);

					// FIXME: remove when we no longer support upgrades from 5.X
					if (debug_getRangeRetries >= 100) {
						data->cx->enableLocalityLoadBalance = EnableLocalityLoadBalance::False;
						TraceEvent(SevWarnAlways, "FKDisableLB").detail("FKID", fetchKeysID);
					}

					debug_getRangeRetries++;
					if (debug_nextRetryToLog == debug_getRangeRetries) {
						debug_nextRetryToLog += std::min(debug_nextRetryToLog, 1024);
						TraceEvent(SevWarn, "FetchPast", data->thisServerID)
						    .detail("TotalAttempts", debug_getRangeRetries)
						    .detail("FKID", interval.pairID)
						    .detail("N", fetchVersion)
						    .detail("E", data->version.get());
					}
					wait(delayJittered(FLOW_KNOBS->PREVENT_FAST_SPIN_DELAY));
					continue;
				}
				if (nfk < keys.end) {
					std::deque<Standalone<VerUpdateRef>> updatesToSplit = std::move(shard->updates);

					// This actor finishes committing the keys [keys.begin,nfk) that we already fetched.
					// The remaining unfetched keys [nfk,keys.end) will become a separate AddingShard with its own
					// fetchKeys.
					shard->server->addShard(ShardInfo::addingSplitLeft(KeyRangeRef(keys.begin, nfk), shard));
					shard->server->addShard(ShardInfo::newAdding(data, KeyRangeRef(nfk, keys.end)));
					shard = data->shards.rangeContaining(keys.begin).value()->adding.get();
					warningLogger = logFetchKeysWarning(shard);
					AddingShard* otherShard = data->shards.rangeContaining(nfk).value()->adding.get();
					keys = shard->keys;

					// Split our prior updates.  The ones that apply to our new, restricted key range will go back into
					// shard->updates, and the ones delivered to the new shard will be discarded because it is in
					// WaitPrevious phase (hasn't chosen a fetchVersion yet). What we are doing here is expensive and
					// could get more expensive if we started having many more blocks per shard. May need optimization
					// in the future.
					std::deque<Standalone<VerUpdateRef>>::iterator u = updatesToSplit.begin();
					for (; u != updatesToSplit.end(); ++u) {
						splitMutations(data, data->shards, *u);
					}

					TEST(true); // fetchkeys has more
					TEST(shard->updates.size()); // Shard has updates
					ASSERT(otherShard->updates.empty());
				}
				break;
			}
		}

		// FIXME: remove when we no longer support upgrades from 5.X
		data->cx->enableLocalityLoadBalance = EnableLocalityLoadBalance::True;
		TraceEvent(SevWarnAlways, "FKReenableLB").detail("FKID", fetchKeysID);

		// We have completed the fetch and write of the data, now we wait for MVCC window to pass.
		//  As we have finished this work, we will allow more work to start...
		shard->fetchComplete.send(Void());

		TraceEvent(SevDebug, "FKBeforeFinalCommit", data->thisServerID)
		    .detail("FKID", interval.pairID)
		    .detail("SV", data->storageVersion())
		    .detail("DV", data->durableVersion.get());
		// Directly commit()ing the IKVS would interfere with updateStorage, possibly resulting in an incomplete version
		// being recovered. Instead we wait for the updateStorage loop to commit something (and consequently also what
		// we have written)

		state Future<std::unordered_map<Key, Version>> feedFetchMain = dispatchChangeFeeds(
		    data, fetchKeysID, keys, 0, fetchVersion + 1, removals, &changeFeedsToFetch, std::unordered_set<Key>());

		state Future<Void> fetchDurable = data->durableVersion.whenAtLeast(data->storageVersion() + 1);
		state Future<Void> dataArrive = data->version.whenAtLeast(fetchVersion);

		holdingFKPL.release();
		wait(dataArrive && fetchDurable);

		state std::unordered_map<Key, Version> feedFetchedVersions = wait(feedFetchMain);

		TraceEvent(SevDebug, "FKAfterFinalCommit", data->thisServerID)
		    .detail("FKID", interval.pairID)
		    .detail("SV", data->storageVersion())
		    .detail("DV", data->durableVersion.get());

		// Wait to run during update(), after a new batch of versions is received from the tlog but before eager reads
		// take place.
		Promise<FetchInjectionInfo*> p;
		data->readyFetchKeys.push_back(p);

		// After we add to the promise readyFetchKeys, update() would provide a pointer to FetchInjectionInfo that we
		// can put mutation in.
		FetchInjectionInfo* batch = wait(p.getFuture());
		TraceEvent(SevDebug, "FKUpdateBatch", data->thisServerID).detail("FKID", interval.pairID);

		shard->phase = AddingShard::FetchingCF;
		ASSERT(data->version.get() >= fetchVersion);
		// Choose a transferredVersion.  This choice and timing ensure that
		//   * The transferredVersion can be mutated in versionedData
		//   * The transferredVersion isn't yet committed to storage (so we can write the availability status change)
		//   * The transferredVersion is <= the version of any of the updates in batch, and if there is an equal version
		//     its mutations haven't been processed yet
		shard->transferredVersion = data->version.get() + 1;
		// shard->transferredVersion = batch->changes[0].version;  //< FIXME: This obeys the documented properties, and
		// seems "safer" because it never introduces extra versions into the data structure, but violates some ASSERTs
		// currently
		data->mutableData().createNewVersion(shard->transferredVersion);
		ASSERT(shard->transferredVersion > data->storageVersion());
		ASSERT(shard->transferredVersion == data->data().getLatestVersion());

		// find new change feeds for this range that didn't exist when we started the fetch
		auto ranges = data->keyChangeFeed.intersectingRanges(keys);
		std::unordered_set<Key> newChangeFeeds;
		for (auto& r : ranges) {
			for (auto& cfInfo : r.value()) {
				TEST(true); // SS fetching new change feed that didn't exist when fetch started
				if (!cfInfo->removing) {
					newChangeFeeds.insert(cfInfo->id);
				}
			}
		}
		for (auto& cfId : changeFeedsToFetch) {
			newChangeFeeds.erase(cfId);
		}
		// This is split into two fetches to reduce tail. Fetch [0 - fetchVersion+1)
		// once fetchVersion is finalized, and [fetchVersion+1, transferredVersion) here once transferredVersion is
		// finalized. Also fetch new change feeds alongside it
		state Future<std::unordered_map<Key, Version>> feedFetchTransferred =
		    dispatchChangeFeeds(data,
		                        fetchKeysID,
		                        keys,
		                        fetchVersion + 1,
		                        shard->transferredVersion,
		                        removals,
		                        &changeFeedsToFetch,
		                        newChangeFeeds);

		TraceEvent(SevDebug, "FetchKeysHaveData", data->thisServerID)
		    .detail("FKID", interval.pairID)
		    .detail("Version", shard->transferredVersion)
		    .detail("StorageVersion", data->storageVersion());
		validate(data);

		// the minimal version in updates must be larger than fetchVersion
		ASSERT(shard->updates.empty() || shard->updates[0].version > fetchVersion);

		// Put the updates that were collected during the FinalCommit phase into the batch at the transferredVersion.
		// Eager reads will be done for them by update(), and the mutations will come back through
		// AddingShard::addMutations and be applied to versionedMap and mutationLog as normal. The lie about their
		// version is acceptable because this shard will never be read at versions < transferredVersion

		for (auto i = shard->updates.begin(); i != shard->updates.end(); ++i) {
			i->version = shard->transferredVersion;
			batch->arena.dependsOn(i->arena());
		}

		int startSize = batch->changes.size();
		TEST(startSize); // Adding fetch data to a batch which already has changes
		batch->changes.resize(batch->changes.size() + shard->updates.size());

		// FIXME: pass the deque back rather than copy the data
		std::copy(shard->updates.begin(), shard->updates.end(), batch->changes.begin() + startSize);
		Version checkv = shard->transferredVersion;

		for (auto b = batch->changes.begin() + startSize; b != batch->changes.end(); ++b) {
			ASSERT(b->version >= checkv);
			checkv = b->version;
			if (MUTATION_TRACKING_ENABLED) {
				for (auto& m : b->mutations) {
					DEBUG_MUTATION("fetchKeysFinalCommitInject", batch->changes[0].version, m, data->thisServerID);
				}
			}
		}

		shard->updates.clear();

		// wait on change feed fetch to complete writing to storage before marking data as available
		std::unordered_map<Key, Version> feedFetchedVersions2 = wait(feedFetchTransferred);
		for (auto& newFetch : feedFetchedVersions2) {
			auto prevFetch = feedFetchedVersions.find(newFetch.first);
			if (prevFetch != feedFetchedVersions.end()) {
				prevFetch->second = std::max(prevFetch->second, newFetch.second);
			} else {
				feedFetchedVersions[newFetch.first] = newFetch.second;
			}
		}

		shard->phase = AddingShard::Waiting;

		// Similar to transferred version, but wait for all feed data and
		Version feedTransferredVersion = data->version.get() + 1;

		TraceEvent(SevDebug, "FetchKeysHaveFeedData", data->thisServerID)
		    .detail("FKID", interval.pairID)
		    .detail("Version", feedTransferredVersion)
		    .detail("StorageVersion", data->storageVersion());

		setAvailableStatus(data,
		                   keys,
		                   true); // keys will be available when getLatestVersion()==transferredVersion is durable

		// Note that since it receives a pointer to FetchInjectionInfo, the thread does not leave this actor until this
		// point.

		// Wait for the transferred version (and therefore the shard data) to be committed and durable.
		wait(data->durableVersion.whenAtLeast(feedTransferredVersion));

		ASSERT(data->shards[shard->keys.begin]->assigned() &&
		       data->shards[shard->keys.begin]->keys ==
		           shard->keys); // We aren't changing whether the shard is assigned
		data->newestAvailableVersion.insert(shard->keys, latestVersion);
		shard->readWrite.send(Void());
		data->addShard(ShardInfo::newReadWrite(shard->keys, data)); // invalidates shard!
		coalesceShards(data, keys);

		validate(data);

		++data->counters.fetchExecutingCount;
		data->counters.fetchExecutingMS += 1000 * (now() - executeStart);

		TraceEvent(SevDebug, interval.end(), data->thisServerID);
	} catch (Error& e) {
		TraceEvent(SevDebug, interval.end(), data->thisServerID)
		    .errorUnsuppressed(e)
		    .detail("Version", data->version.get());
		if (!data->shuttingDown) {
			data->changeFeedRemovals.erase(fetchKeysID);
		}
		if (e.code() == error_code_actor_cancelled && !data->shuttingDown && shard->phase >= AddingShard::Fetching) {
			if (shard->phase < AddingShard::FetchingCF) {
				data->storage.clearRange(keys);
				++data->counters.kvSystemClearRanges;
				data->byteSampleApplyClear(keys, invalidVersion);
			} else {
				ASSERT(data->data().getLatestVersion() > data->version.get());
				removeDataRange(
				    data, data->addVersionToMutationLog(data->data().getLatestVersion()), data->shards, keys);
				setAvailableStatus(data, keys, false);
				// Prevent another, overlapping fetchKeys from entering the Fetching phase until
				// data->data().getLatestVersion() is durable
				data->newestDirtyVersion.insert(keys, data->data().getLatestVersion());
			}
		}

		TraceEvent(SevError, "FetchKeysError", data->thisServerID)
		    .error(e)
		    .detail("Elapsed", now() - startTime)
		    .detail("KeyBegin", keys.begin)
		    .detail("KeyEnd", keys.end);
		if (e.code() != error_code_actor_cancelled)
			data->otherError.sendError(e); // Kill the storage server.  Are there any recoverable errors?
		throw; // goes nowhere
	}

	return Void();
};

AddingShard::AddingShard(StorageServer* server, KeyRangeRef const& keys)
  : keys(keys), server(server), transferredVersion(invalidVersion), fetchVersion(invalidVersion), phase(WaitPrevious) {
	fetchClient = fetchKeys(server, this);
}

void AddingShard::addMutation(Version version, bool fromFetch, MutationRef const& mutation) {
	if (version <= fetchVersion) {
		return;
	}

	server->counters.logicalBytesMoveInOverhead += mutation.expectedSize();
	if (mutation.type == mutation.ClearRange) {
		ASSERT(keys.begin <= mutation.param1 && mutation.param2 <= keys.end);
	} else if (isSingleKeyMutation((MutationRef::Type)mutation.type)) {
		ASSERT(keys.contains(mutation.param1));
	}

	if (phase == WaitPrevious) {
		// Updates can be discarded
	} else if (phase == Fetching) {
		// Save incoming mutations (See the comments of member variable `updates`).

		// Create a new VerUpdateRef in updates queue if it is a new version.
		if (!updates.size() || version > updates.end()[-1].version) {
			VerUpdateRef v;
			v.version = version;
			v.isPrivateData = false;
			updates.push_back(v);
		} else {
			ASSERT(version == updates.end()[-1].version);
		}
		// Add the mutation to the version.
		updates.back().mutations.push_back_deep(updates.back().arena(), mutation);
	} else if (phase == FetchingCF || phase == Waiting) {
		server->addMutation(version, fromFetch, mutation, keys, server->updateEagerReads);
	} else
		ASSERT(false);
}

void ShardInfo::addMutation(Version version, bool fromFetch, MutationRef const& mutation) {
	ASSERT((void*)this);
	ASSERT(keys.contains(mutation.param1));
	if (adding)
		adding->addMutation(version, fromFetch, mutation);
	else if (readWrite)
		readWrite->addMutation(version, fromFetch, mutation, this->keys, readWrite->updateEagerReads);
	else if (mutation.type != MutationRef::ClearRange) {
		TraceEvent(SevError, "DeliveredToNotAssigned").detail("Version", version).detail("Mutation", mutation);
		ASSERT(false); // Mutation delivered to notAssigned shard!
	}
}

enum ChangeServerKeysContext { CSK_UPDATE, CSK_RESTORE, CSK_ASSIGN_EMPTY };
const char* changeServerKeysContextName[] = { "Update", "Restore" };

void changeServerKeys(StorageServer* data,
                      const KeyRangeRef& keys,
                      bool nowAssigned,
                      Version version,
                      ChangeServerKeysContext context) {
	ASSERT(!keys.empty());

	// TraceEvent("ChangeServerKeys", data->thisServerID)
	//     .detail("KeyBegin", keys.begin)
	//     .detail("KeyEnd", keys.end)
	//     .detail("NowAssigned", nowAssigned)
	//     .detail("Version", version)
	//     .detail("Context", changeServerKeysContextName[(int)context]);
	validate(data);

	// TODO(alexmiller): Figure out how to selectively enable spammy data distribution events.
	DEBUG_KEY_RANGE(nowAssigned ? "KeysAssigned" : "KeysUnassigned", version, keys, data->thisServerID);

	bool isDifferent = false;
	auto existingShards = data->shards.intersectingRanges(keys);
	for (auto it = existingShards.begin(); it != existingShards.end(); ++it) {
		if (nowAssigned != it->value()->assigned()) {
			isDifferent = true;
			TraceEvent("CSKRangeDifferent", data->thisServerID)
			    .detail("KeyBegin", it->range().begin)
			    .detail("KeyEnd", it->range().end);
			break;
		}
	}
	if (!isDifferent) {
		// TraceEvent("CSKShortCircuit", data->thisServerID).detail("KeyBegin", keys.begin).detail("KeyEnd", keys.end);
		return;
	}

	// Save a backup of the ShardInfo references before we start messing with shards, in order to defer fetchKeys
	// cancellation (and its potential call to removeDataRange()) until shards is again valid
	std::vector<Reference<ShardInfo>> oldShards;
	auto os = data->shards.intersectingRanges(keys);
	for (auto r = os.begin(); r != os.end(); ++r)
		oldShards.push_back(r->value());

	// As addShard (called below)'s documentation requires, reinitialize any overlapping range(s)
	auto ranges = data->shards.getAffectedRangesAfterInsertion(
	    keys, Reference<ShardInfo>()); // null reference indicates the range being changed
	for (int i = 0; i < ranges.size(); i++) {
		if (!ranges[i].value) {
			ASSERT((KeyRangeRef&)ranges[i] == keys); // there shouldn't be any nulls except for the range being inserted
		} else if (ranges[i].value->notAssigned())
			data->addShard(ShardInfo::newNotAssigned(ranges[i]));
		else if (ranges[i].value->isReadable())
			data->addShard(ShardInfo::newReadWrite(ranges[i], data));
		else {
			ASSERT(ranges[i].value->adding);
			data->addShard(ShardInfo::newAdding(data, ranges[i]));
			TEST(true); // ChangeServerKeys reFetchKeys
		}
	}

	// Shard state depends on nowAssigned and whether the data is available (actually assigned in memory or on the disk)
	// up to the given version.  The latter depends on data->newestAvailableVersion, so loop over the ranges of that.
	// SOMEDAY: Could this just use shards?  Then we could explicitly do the removeDataRange here when an
	// adding/transferred shard is cancelled
	auto vr = data->newestAvailableVersion.intersectingRanges(keys);
	std::vector<std::pair<KeyRange, Version>> changeNewestAvailable;
	std::vector<KeyRange> removeRanges;
	std::vector<KeyRange> newEmptyRanges;
	for (auto r = vr.begin(); r != vr.end(); ++r) {
		KeyRangeRef range = keys & r->range();
		bool dataAvailable = r->value() == latestVersion || r->value() >= version;
		// TraceEvent("CSKRange", data->thisServerID)
		//     .detail("KeyBegin", range.begin)
		//     .detail("KeyEnd", range.end)
		//     .detail("Available", dataAvailable)
		//     .detail("NowAssigned", nowAssigned)
		//     .detail("NewestAvailable", r->value())
		//     .detail("ShardState0", data->shards[range.begin]->debugDescribeState());
		if (context == CSK_ASSIGN_EMPTY && !dataAvailable) {
			ASSERT(nowAssigned);
			TraceEvent("ChangeServerKeysAddEmptyRange", data->thisServerID)
			    .detail("Begin", range.begin)
			    .detail("End", range.end);
			newEmptyRanges.push_back(range);
			data->addShard(ShardInfo::newReadWrite(range, data));
		} else if (!nowAssigned) {
			if (dataAvailable) {
				ASSERT(r->value() ==
				       latestVersion); // Not that we care, but this used to be checked instead of dataAvailable
				ASSERT(data->mutableData().getLatestVersion() > version || context == CSK_RESTORE);
				changeNewestAvailable.emplace_back(range, version);
				removeRanges.push_back(range);
			}
			data->addShard(ShardInfo::newNotAssigned(range));
			data->watches.triggerRange(range.begin, range.end);
		} else if (!dataAvailable) {
			// SOMEDAY: Avoid restarting adding/transferred shards
			if (version == 0) { // bypass fetchkeys; shard is known empty at version 0
				TraceEvent("ChangeServerKeysInitialRange", data->thisServerID)
				    .detail("Begin", range.begin)
				    .detail("End", range.end);
				changeNewestAvailable.emplace_back(range, latestVersion);
				data->addShard(ShardInfo::newReadWrite(range, data));
				setAvailableStatus(data, range, true);
			} else {
				auto& shard = data->shards[range.begin];
				if (!shard->assigned() || shard->keys != range)
					data->addShard(ShardInfo::newAdding(data, range));
			}
		} else {
			changeNewestAvailable.emplace_back(range, latestVersion);
			data->addShard(ShardInfo::newReadWrite(range, data));
		}
	}
	// Update newestAvailableVersion when a shard becomes (un)available (in a separate loop to avoid invalidating vr
	// above)
	for (auto r = changeNewestAvailable.begin(); r != changeNewestAvailable.end(); ++r)
		data->newestAvailableVersion.insert(r->first, r->second);

	if (!nowAssigned)
		data->metrics.notifyNotReadable(keys);

	coalesceShards(data, KeyRangeRef(ranges[0].begin, ranges[ranges.size() - 1].end));

	// Now it is OK to do removeDataRanges, directly and through fetchKeys cancellation (and we have to do so before
	// validate())
	oldShards.clear();
	ranges.clear();
	for (auto r = removeRanges.begin(); r != removeRanges.end(); ++r) {
		removeDataRange(data, data->addVersionToMutationLog(data->data().getLatestVersion()), data->shards, *r);
		setAvailableStatus(data, *r, false);
	}

	// Clear the moving-in empty range, and set it available at the latestVersion.
	for (const auto& range : newEmptyRanges) {
		MutationRef clearRange(MutationRef::ClearRange, range.begin, range.end);
		data->addMutation(data->data().getLatestVersion(), true, clearRange, range, data->updateEagerReads);
		data->newestAvailableVersion.insert(range, latestVersion);
		setAvailableStatus(data, range, true);
		++data->counters.kvSystemClearRanges;
	}
	validate(data);

	// find any change feeds that no longer have shards on this server, and clean them up
	if (!nowAssigned) {
		std::map<Key, KeyRange> candidateFeeds;
		auto ranges = data->keyChangeFeed.intersectingRanges(keys);
		for (auto r : ranges) {
			for (auto feed : r.value()) {
				candidateFeeds[feed->id] = feed->range;
			}
		}
		for (auto f : candidateFeeds) {
			bool foundAssigned = false;
			auto shards = data->shards.intersectingRanges(f.second);
			for (auto shard : shards) {
				if (shard->value()->assigned()) {
					foundAssigned = true;
					break;
				}
			}

			if (!foundAssigned) {
				Version durableVersion = data->data().getLatestVersion();
				TraceEvent(SevDebug, "ChangeFeedCleanup", data->thisServerID)
				    .detail("FeedID", f.first)
				    .detail("Version", version)
				    .detail("DurableVersion", durableVersion);

				data->changeFeedCleanupDurable[f.first] = durableVersion;

				Key beginClearKey = f.first.withPrefix(persistChangeFeedKeys.begin);
				auto& mLV = data->addVersionToMutationLog(durableVersion);
				data->addMutationToMutationLog(
				    mLV, MutationRef(MutationRef::ClearRange, beginClearKey, keyAfter(beginClearKey)));
				++data->counters.kvSystemClearRanges;
				data->addMutationToMutationLog(mLV,
				                               MutationRef(MutationRef::ClearRange,
				                                           changeFeedDurableKey(f.first, 0),
				                                           changeFeedDurableKey(f.first, version)));

				// We can't actually remove this change feed fully until the mutations clearing its data become durable.
				// If the SS restarted at version R before the clearing mutations became durable at version D (R < D),
				// then the restarted SS would restore the change feed clients would be able to read data and would miss
				// mutations from versions [R, D), up until we got the private mutation triggering the cleanup again.

				auto feed = data->uidChangeFeed.find(f.first);
				if (feed != data->uidChangeFeed.end()) {
					feed->second->removing = true;
					feed->second->moved(feed->second->range);
					feed->second->newMutations.trigger();
				}
			} else {
				// if just part of feed's range is moved away
				auto feed = data->uidChangeFeed.find(f.first);
				if (feed != data->uidChangeFeed.end()) {
					feed->second->moved(keys);
				}
			}
		}
	}
}

void rollback(StorageServer* data, Version rollbackVersion, Version nextVersion) {
	TEST(true); // call to shard rollback
	DEBUG_KEY_RANGE("Rollback", rollbackVersion, allKeys, data->thisServerID);

	// We used to do a complicated dance to roll back in MVCC history.  It's much simpler, and more testable,
	// to simply restart the storage server actor and restore from the persistent disk state, and then roll
	// forward from the TLog's history.  It's not quite as efficient, but we rarely have to do this in practice.

	// FIXME: This code is relying for liveness on an undocumented property of the log system implementation: that after
	// a rollback the rolled back versions will eventually be missing from the peeked log.  A more sophisticated
	// approach would be to make the rollback range durable and, after reboot, skip over those versions if they appear
	// in peek results.

	throw please_reboot();
}

void StorageServer::addMutation(Version version,
                                bool fromFetch,
                                MutationRef const& mutation,
                                KeyRangeRef const& shard,
                                UpdateEagerReadInfo* eagerReads) {
	MutationRef expanded = mutation;
	MutationRef
	    nonExpanded; // need to keep non-expanded but atomic converted version of clear mutations for change feeds
	auto& mLog = addVersionToMutationLog(version);

	if (!convertAtomicOp(expanded, data(), eagerReads, mLog.arena())) {
		return;
	}
	if (expanded.type == MutationRef::ClearRange) {
		nonExpanded = expanded;
		expandClear(expanded, data(), eagerReads, shard.end);
	}
	expanded = addMutationToMutationLog(mLog, expanded);
	DEBUG_MUTATION("applyMutation", version, expanded, thisServerID)
	    .detail("ShardBegin", shard.begin)
	    .detail("ShardEnd", shard.end);

	if (!fromFetch) {
		// have to do change feed before applyMutation because nonExpanded wasn't copied into the mutation log arena,
		// and thus would go out of scope if it wasn't copied into the change feed arena
		applyChangeFeedMutation(this, expanded.type == MutationRef::ClearRange ? nonExpanded : expanded, version);
	}
	applyMutation(this, expanded, mLog.arena(), mutableData(), version);

	// printf("\nSSUpdate: Printing versioned tree after applying mutation\n");
	// mutableData().printTree(version);
}

struct OrderByVersion {
	bool operator()(const VerUpdateRef& a, const VerUpdateRef& b) {
		if (a.version != b.version)
			return a.version < b.version;
		if (a.isPrivateData != b.isPrivateData)
			return a.isPrivateData;
		return false;
	}
};

class StorageUpdater {
public:
	StorageUpdater()
	  : currentVersion(invalidVersion), fromVersion(invalidVersion), restoredVersion(invalidVersion),
	    processedStartKey(false), processedCacheStartKey(false) {}
	StorageUpdater(Version fromVersion, Version restoredVersion)
	  : currentVersion(fromVersion), fromVersion(fromVersion), restoredVersion(restoredVersion),
	    processedStartKey(false), processedCacheStartKey(false) {}

	void applyMutation(StorageServer* data, MutationRef const& m, Version ver, bool fromFetch) {
		//TraceEvent("SSNewVersion", data->thisServerID).detail("VerWas", data->mutableData().latestVersion).detail("ChVer", ver);

		if (currentVersion != ver) {
			fromVersion = currentVersion;
			currentVersion = ver;
			data->mutableData().createNewVersion(ver);
		}

		if (m.param1.startsWith(systemKeys.end)) {
			if ((m.type == MutationRef::SetValue) && m.param1.substr(1).startsWith(storageCachePrefix)) {
				applyPrivateCacheData(data, m);
			} else if ((m.type == MutationRef::SetValue) && m.param1.substr(1).startsWith(checkpointPrefix)) {
				registerPendingCheckpoint(data, m, ver);
			} else {
				applyPrivateData(data, m);
			}
		} else {
			if (MUTATION_TRACKING_ENABLED) {
				DEBUG_MUTATION("SSUpdateMutation", ver, m, data->thisServerID).detail("FromFetch", fromFetch);
			}

			splitMutation(data, data->shards, m, ver, fromFetch);
		}

		if (data->otherError.getFuture().isReady())
			data->otherError.getFuture().get();
	}

	Version currentVersion;

private:
	Version fromVersion;
	Version restoredVersion;

	KeyRef startKey;
	bool nowAssigned;
	bool emptyRange;
	bool processedStartKey;

	KeyRef cacheStartKey;
	bool processedCacheStartKey;

	void applyPrivateData(StorageServer* data, MutationRef const& m) {
		TraceEvent(SevDebug, "SSPrivateMutation", data->thisServerID).detail("Mutation", m);

		if (processedStartKey) {
			// Because of the implementation of the krm* functions, we expect changes in pairs, [begin,end)
			// We can also ignore clearRanges, because they are always accompanied by such a pair of sets with the same
			// keys
			ASSERT(m.type == MutationRef::SetValue && m.param1.startsWith(data->sk));
			KeyRangeRef keys(startKey.removePrefix(data->sk), m.param1.removePrefix(data->sk));

			// ignore data movements for tss in quarantine
			if (!data->isTSSInQuarantine()) {
				// add changes in shard assignment to the mutation log
				setAssignedStatus(data, keys, nowAssigned);

				// The changes for version have already been received (and are being processed now).  We need to fetch
				// the data for change.version-1 (changes from versions < change.version)
				// If emptyRange, treat the shard as empty, see removeKeysFromFailedServer() for more details about this
				// scenario.
				const ChangeServerKeysContext context = emptyRange ? CSK_ASSIGN_EMPTY : CSK_UPDATE;
				changeServerKeys(data, keys, nowAssigned, currentVersion - 1, context);
			}

			processedStartKey = false;
		} else if (m.type == MutationRef::SetValue && m.param1.startsWith(data->sk)) {
			// Because of the implementation of the krm* functions, we expect changes in pairs, [begin,end)
			// We can also ignore clearRanges, because they are always accompanied by such a pair of sets with the same
			// keys
			startKey = m.param1;
			nowAssigned = m.param2 != serverKeysFalse;
			emptyRange = m.param2 == serverKeysTrueEmptyRange;
			processedStartKey = true;
		} else if (m.type == MutationRef::SetValue && m.param1 == lastEpochEndPrivateKey) {
			// lastEpochEnd transactions are guaranteed by the master to be alone in their own batch (version)
			// That means we don't have to worry about the impact on changeServerKeys
			// ASSERT( /*isFirstVersionUpdateFromTLog && */!std::next(it) );

			Version rollbackVersion;
			BinaryReader br(m.param2, Unversioned());
			br >> rollbackVersion;

			if (rollbackVersion < fromVersion && rollbackVersion > restoredVersion) {
				TEST(true); // ShardApplyPrivateData shard rollback
				TraceEvent(SevWarn, "Rollback", data->thisServerID)
				    .detail("FromVersion", fromVersion)
				    .detail("ToVersion", rollbackVersion)
				    .detail("AtVersion", currentVersion)
				    .detail("RestoredVersion", restoredVersion)
				    .detail("StorageVersion", data->storageVersion());
				ASSERT(rollbackVersion >= data->storageVersion());
				rollback(data, rollbackVersion, currentVersion);
			} else {
				TraceEvent(SevDebug, "RollbackSkip", data->thisServerID)
				    .detail("FromVersion", fromVersion)
				    .detail("ToVersion", rollbackVersion)
				    .detail("AtVersion", currentVersion)
				    .detail("RestoredVersion", restoredVersion)
				    .detail("StorageVersion", data->storageVersion());
			}
			for (auto& it : data->uidChangeFeed) {
				if (!it.second->removing && currentVersion < it.second->stopVersion) {
					it.second->mutations.push_back(MutationsAndVersionRef(currentVersion, rollbackVersion));
					it.second->mutations.back().mutations.push_back_deep(it.second->mutations.back().arena(), m);
					data->currentChangeFeeds.insert(it.first);
				}
			}

			data->recoveryVersionSkips.emplace_back(rollbackVersion, currentVersion - rollbackVersion);
		} else if (m.type == MutationRef::SetValue && m.param1 == killStoragePrivateKey) {
			TraceEvent("StorageServerWorkerRemoved", data->thisServerID).detail("Reason", "KillStorage");
			throw worker_removed();
		} else if ((m.type == MutationRef::SetValue || m.type == MutationRef::ClearRange) &&
		           m.param1.substr(1).startsWith(serverTagPrefix)) {
			UID serverTagKey = decodeServerTagKey(m.param1.substr(1));
			bool matchesThisServer = serverTagKey == data->thisServerID;
			bool matchesTssPair = data->isTss() ? serverTagKey == data->tssPairID.get() : false;
			// Remove SS if another SS is now assigned our tag, or this server was removed by deleting our tag entry
			// Since TSS don't have tags, they check for their pair's tag. If a TSS is in quarantine, it will stick
			// around until its pair is removed or it is finished quarantine.
			if ((m.type == MutationRef::SetValue &&
			     ((!data->isTss() && !matchesThisServer) || (data->isTss() && !matchesTssPair))) ||
			    (m.type == MutationRef::ClearRange &&
			     ((!data->isTSSInQuarantine() && matchesThisServer) || (data->isTss() && matchesTssPair)))) {
				TraceEvent("StorageServerWorkerRemoved", data->thisServerID)
				    .detail("Reason", "ServerTag")
				    .detail("MutationType", getTypeString(m.type))
				    .detail("TagMatches", matchesThisServer)
				    .detail("IsTSS", data->isTss());
				throw worker_removed();
			}
			if (!data->isTss() && m.type == MutationRef::ClearRange && data->ssPairID.present() &&
			    serverTagKey == data->ssPairID.get()) {
				data->clearSSWithTssPair();
				// Add ss pair id change to mutation log to make durable
				auto& mLV = data->addVersionToMutationLog(data->data().getLatestVersion());
				data->addMutationToMutationLog(
				    mLV, MutationRef(MutationRef::ClearRange, persistSSPairID, keyAfter(persistSSPairID)));
			}
		} else if (m.type == MutationRef::SetValue && m.param1 == rebootWhenDurablePrivateKey) {
			data->rebootAfterDurableVersion = currentVersion;
			TraceEvent("RebootWhenDurableSet", data->thisServerID)
			    .detail("DurableVersion", data->durableVersion.get())
			    .detail("RebootAfterDurableVersion", data->rebootAfterDurableVersion);
		} else if (m.type == MutationRef::SetValue && m.param1 == primaryLocalityPrivateKey) {
			data->primaryLocality = BinaryReader::fromStringRef<int8_t>(m.param2, Unversioned());
			auto& mLV = data->addVersionToMutationLog(data->data().getLatestVersion());
			data->addMutationToMutationLog(mLV, MutationRef(MutationRef::SetValue, persistPrimaryLocality, m.param2));
		} else if (m.type == MutationRef::SetValue && m.param1.startsWith(changeFeedPrivatePrefix)) {
			Key changeFeedId = m.param1.removePrefix(changeFeedPrivatePrefix);
			KeyRange changeFeedRange;
			Version popVersion;
			ChangeFeedStatus status;
			std::tie(changeFeedRange, popVersion, status) = decodeChangeFeedValue(m.param2);
			auto feed = data->uidChangeFeed.find(changeFeedId);

			TraceEvent(SevDebug, "ChangeFeedPrivateMutation", data->thisServerID)
			    .detail("RangeID", changeFeedId.printable())
			    .detail("Range", changeFeedRange.toString())
			    .detail("Version", currentVersion)
			    .detail("PopVersion", popVersion)
			    .detail("Status", status);

			// Because of data moves, we can get mutations operating on a change feed we don't yet know about, because
			// the fetch hasn't started yet
			bool createdFeed = false;
			if (feed == data->uidChangeFeed.end() && status != ChangeFeedStatus::CHANGE_FEED_DESTROY) {
				createdFeed = true;

				Reference<ChangeFeedInfo> changeFeedInfo(new ChangeFeedInfo());
				changeFeedInfo->range = changeFeedRange;
				changeFeedInfo->id = changeFeedId;
				if (status == ChangeFeedStatus::CHANGE_FEED_CREATE && popVersion == invalidVersion) {
					// for a create, the empty version should be now, otherwise it will be set in a later pop
					changeFeedInfo->emptyVersion = currentVersion - 1;
				} else {
					TEST(true); // SS got non-create change feed private mutation before move created its metadata
					changeFeedInfo->emptyVersion = invalidVersion;
				}
				changeFeedInfo->metadataCreateVersion = currentVersion;
				data->uidChangeFeed[changeFeedId] = changeFeedInfo;

				feed = data->uidChangeFeed.find(changeFeedId);
				ASSERT(feed != data->uidChangeFeed.end());

				TraceEvent(SevDebug, "AddingChangeFeed", data->thisServerID)
				    .detail("RangeID", changeFeedId.printable())
				    .detail("Range", changeFeedRange.toString())
				    .detail("EmptyVersion", feed->second->emptyVersion);

				auto rs = data->keyChangeFeed.modify(changeFeedRange);
				for (auto r = rs.begin(); r != rs.end(); ++r) {
					r->value().push_back(changeFeedInfo);
				}
				data->keyChangeFeed.coalesce(changeFeedRange.contents());
			}

			bool popMutationLog = false;
			bool addMutationToLog = false;
			if (popVersion != invalidVersion && status != ChangeFeedStatus::CHANGE_FEED_DESTROY) {
				// pop the change feed at pop version, no matter what state it is in
				if (popVersion - 1 > feed->second->emptyVersion) {
					feed->second->emptyVersion = popVersion - 1;
					while (!feed->second->mutations.empty() && feed->second->mutations.front().version < popVersion) {
						feed->second->mutations.pop_front();
					}
					if (feed->second->storageVersion != invalidVersion) {
						++data->counters.kvSystemClearRanges;
						// do this clear in the mutation log, as we want it to be committed consistently with the
						// popVersion update
						popMutationLog = true;
						if (popVersion > feed->second->storageVersion) {
							feed->second->storageVersion = invalidVersion;
							feed->second->durableVersion = invalidVersion;
						}
					}
					addMutationToLog = true;
				}

			} else if (status == ChangeFeedStatus::CHANGE_FEED_CREATE && createdFeed) {
				TraceEvent(SevDebug, "CreatingChangeFeed", data->thisServerID)
				    .detail("RangeID", changeFeedId.printable())
				    .detail("Range", changeFeedRange.toString())
				    .detail("Version", currentVersion);
				// no-op, already created metadata
				addMutationToLog = true;
			}
			if (status == ChangeFeedStatus::CHANGE_FEED_STOP && currentVersion < feed->second->stopVersion) {
				TraceEvent(SevDebug, "StoppingChangeFeed", data->thisServerID)
				    .detail("RangeID", changeFeedId.printable())
				    .detail("Range", changeFeedRange.toString())
				    .detail("Version", currentVersion);
				feed->second->stopVersion = currentVersion;
				addMutationToLog = true;
			}
			if (status == ChangeFeedStatus::CHANGE_FEED_DESTROY && !createdFeed && feed != data->uidChangeFeed.end()) {
				TraceEvent(SevDebug, "DestroyingChangeFeed", data->thisServerID)
				    .detail("RangeID", changeFeedId.printable())
				    .detail("Range", changeFeedRange.toString())
				    .detail("Version", currentVersion);
				Key beginClearKey = changeFeedId.withPrefix(persistChangeFeedKeys.begin);
				Version cleanupVersion = data->data().getLatestVersion();
				auto& mLV = data->addVersionToMutationLog(cleanupVersion);
				data->addMutationToMutationLog(
				    mLV, MutationRef(MutationRef::ClearRange, beginClearKey, keyAfter(beginClearKey)));
				++data->counters.kvSystemClearRanges;
				data->addMutationToMutationLog(mLV,
				                               MutationRef(MutationRef::ClearRange,
				                                           changeFeedDurableKey(feed->second->id, 0),
				                                           changeFeedDurableKey(feed->second->id, currentVersion)));
				++data->counters.kvSystemClearRanges;

				feed->second->emptyVersion = currentVersion - 1;
				feed->second->stopVersion = currentVersion;
				feed->second->removing = true;
				feed->second->moved(feed->second->range);
				feed->second->newMutations.trigger();

				data->changeFeedCleanupDurable[feed->first] = cleanupVersion;
			}

			if (status == ChangeFeedStatus::CHANGE_FEED_DESTROY) {
				for (auto& it : data->changeFeedRemovals) {
					it.second.send(changeFeedId);
				}
			}

			if (addMutationToLog) {
				auto& mLV = data->addVersionToMutationLog(data->data().getLatestVersion());
				data->addMutationToMutationLog(
				    mLV,
				    MutationRef(MutationRef::SetValue,
				                persistChangeFeedKeys.begin.toString() + changeFeedId.toString(),
				                changeFeedSSValue(
				                    feed->second->range, feed->second->emptyVersion + 1, feed->second->stopVersion)));
				if (popMutationLog) {
					++data->counters.kvSystemClearRanges;
					data->addMutationToMutationLog(mLV,
					                               MutationRef(MutationRef::ClearRange,
					                                           changeFeedDurableKey(feed->second->id, 0),
					                                           changeFeedDurableKey(feed->second->id, popVersion)));
				}
			}
		} else if ((m.type == MutationRef::SetValue || m.type == MutationRef::ClearRange) &&
		           m.param1.startsWith(tenantMapPrivatePrefix)) {
			if (m.type == MutationRef::SetValue) {
				data->insertTenant(m.param1.removePrefix(tenantMapPrivatePrefix), m.param2, currentVersion, true);
			} else if (m.type == MutationRef::ClearRange) {
				data->clearTenants(m.param1.removePrefix(tenantMapPrivatePrefix),
				                   m.param2.removePrefix(tenantMapPrivatePrefix),
				                   currentVersion);
			}
		} else if (m.param1.substr(1).startsWith(tssMappingKeys.begin) &&
		           (m.type == MutationRef::SetValue || m.type == MutationRef::ClearRange)) {
			if (!data->isTss()) {
				UID ssId = Codec<UID>::unpack(Tuple::unpack(m.param1.substr(1).removePrefix(tssMappingKeys.begin)));
				ASSERT(ssId == data->thisServerID);
				// Add ss pair id change to mutation log to make durable
				auto& mLV = data->addVersionToMutationLog(data->data().getLatestVersion());
				if (m.type == MutationRef::SetValue) {
					UID tssId = Codec<UID>::unpack(Tuple::unpack(m.param2));
					data->setSSWithTssPair(tssId);
					data->addMutationToMutationLog(mLV,
					                               MutationRef(MutationRef::SetValue,
					                                           persistSSPairID,
					                                           BinaryWriter::toValue(tssId, Unversioned())));
				} else {
					data->clearSSWithTssPair();
					data->addMutationToMutationLog(
					    mLV, MutationRef(MutationRef::ClearRange, persistSSPairID, keyAfter(persistSSPairID)));
				}
			}
		} else if (m.param1.substr(1).startsWith(tssQuarantineKeys.begin) &&
		           (m.type == MutationRef::SetValue || m.type == MutationRef::ClearRange)) {
			if (data->isTss()) {
				UID ssId = decodeTssQuarantineKey(m.param1.substr(1));
				ASSERT(ssId == data->thisServerID);
				if (m.type == MutationRef::SetValue) {
					TEST(true); // Putting TSS in quarantine
					TraceEvent(SevWarn, "TSSQuarantineStart", data->thisServerID).log();
					data->startTssQuarantine();
				} else {
					TraceEvent(SevWarn, "TSSQuarantineStop", data->thisServerID).log();
					TraceEvent("StorageServerWorkerRemoved", data->thisServerID).detail("Reason", "TSSQuarantineStop");
					// dipose of this TSS
					throw worker_removed();
				}
			}
		} else {
			ASSERT(false); // Unknown private mutation
		}
	}

	void applyPrivateCacheData(StorageServer* data, MutationRef const& m) {
		//TraceEvent(SevDebug, "SSPrivateCacheMutation", data->thisServerID).detail("Mutation", m);

		if (processedCacheStartKey) {
			// Because of the implementation of the krm* functions, we expect changes in pairs, [begin,end)
			ASSERT((m.type == MutationRef::SetValue) && m.param1.substr(1).startsWith(storageCachePrefix));
			KeyRangeRef keys(cacheStartKey.removePrefix(systemKeys.begin).removePrefix(storageCachePrefix),
			                 m.param1.removePrefix(systemKeys.begin).removePrefix(storageCachePrefix));
			data->cachedRangeMap.insert(keys, true);

			// Figure out the affected shard ranges and maintain the cached key-range information in the in-memory map
			// TODO revisit- we are not splitting the cached ranges based on shards as of now.
			if (0) {
				auto cachedRanges = data->shards.intersectingRanges(keys);
				for (auto shard = cachedRanges.begin(); shard != cachedRanges.end(); ++shard) {
					KeyRangeRef intersectingRange = shard.range() & keys;
					TraceEvent(SevDebug, "SSPrivateCacheMutationInsertUnexpected", data->thisServerID)
					    .detail("Begin", intersectingRange.begin)
					    .detail("End", intersectingRange.end);
					data->cachedRangeMap.insert(intersectingRange, true);
				}
			}
			processedStartKey = false;
		} else if ((m.type == MutationRef::SetValue) && m.param1.substr(1).startsWith(storageCachePrefix)) {
			// Because of the implementation of the krm* functions, we expect changes in pairs, [begin,end)
			cacheStartKey = m.param1;
			processedCacheStartKey = true;
		} else {
			ASSERT(false); // Unknown private mutation
		}
	}

	// Registers a pending checkpoint request, it will be fullfilled when the desired version is durable.
	void registerPendingCheckpoint(StorageServer* data, const MutationRef& m, Version ver) {
		CheckpointMetaData checkpoint = decodeCheckpointValue(m.param2);
		ASSERT(checkpoint.getState() == CheckpointMetaData::Pending);
		const UID checkpointID = decodeCheckpointKey(m.param1.substr(1));
		checkpoint.version = ver;
		data->pendingCheckpoints[ver].push_back(checkpoint);

		auto& mLV = data->addVersionToMutationLog(ver);
		const Key pendingCheckpointKey(persistPendingCheckpointKeys.begin.toString() + checkpointID.toString());
		data->addMutationToMutationLog(
		    mLV, MutationRef(MutationRef::SetValue, pendingCheckpointKey, checkpointValue(checkpoint)));

		TraceEvent("RegisterPendingCheckpoint", data->thisServerID)
		    .detail("Key", pendingCheckpointKey)
		    .detail("Checkpoint", checkpoint.toString());
	}
};

void StorageServer::insertTenant(TenantNameRef tenantName,
                                 ValueRef value,
                                 Version version,
                                 bool insertIntoMutationLog) {
	if (version >= tenantMap.getLatestVersion()) {
		tenantMap.createNewVersion(version);
		tenantPrefixIndex.createNewVersion(version);

		TenantMapEntry tenantEntry = decodeTenantEntry(value);

		tenantMap.insert(tenantName, tenantEntry);
		tenantPrefixIndex.insert(tenantEntry.prefix, tenantName);

		if (insertIntoMutationLog) {
			auto& mLV = addVersionToMutationLog(version);
			addMutationToMutationLog(
			    mLV, MutationRef(MutationRef::SetValue, tenantName.withPrefix(persistTenantMapKeys.begin), value));
		}

		TraceEvent("InsertTenant", thisServerID).detail("Tenant", tenantName).detail("Version", version);
	}
}

void StorageServer::clearTenants(TenantNameRef startTenant, TenantNameRef endTenant, Version version) {
	if (version >= tenantMap.getLatestVersion()) {
		tenantMap.createNewVersion(version);
		tenantPrefixIndex.createNewVersion(version);

		auto view = tenantMap.at(version);
		for (auto itr = view.lower_bound(startTenant); itr != view.lower_bound(endTenant); ++itr) {
			// Trigger any watches on the prefix associated with the tenant.
			watches.triggerRange(itr->prefix, strinc(itr->prefix));
			tenantPrefixIndex.erase(itr->prefix);
			TraceEvent("EraseTenant", thisServerID).detail("Tenant", itr.key()).detail("Version", version);
		}

		tenantMap.erase(startTenant, endTenant);

		auto& mLV = addVersionToMutationLog(version);
		addMutationToMutationLog(mLV,
		                         MutationRef(MutationRef::ClearRange,
		                                     startTenant.withPrefix(persistTenantMapKeys.begin),
		                                     endTenant.withPrefix(persistTenantMapKeys.begin)));
	}
}

ACTOR Future<Void> tssDelayForever() {
	loop {
		wait(delay(5.0));
		if (g_simulator.speedUpSimulation) {
			return Void();
		}
	}
}

ACTOR Future<Void> update(StorageServer* data, bool* pReceivedUpdate) {
	state double start;
	try {

		// If we are disk bound and durableVersion is very old, we need to block updates or we could run out of
		// memory. This is often referred to as the storage server e-brake (emergency brake)

		// We allow the storage server to make some progress between e-brake periods, referreed to as "overage", in
		// order to ensure that it advances desiredOldestVersion enough for updateStorage to make enough progress on
		// freeing up queue size.
		state double waitStartT = 0;
		if (data->queueSize() >= SERVER_KNOBS->STORAGE_HARD_LIMIT_BYTES &&
		    data->durableVersion.get() < data->desiredOldestVersion.get() &&
		    ((data->desiredOldestVersion.get() - SERVER_KNOBS->STORAGE_HARD_LIMIT_VERSION_OVERAGE >
		      data->lastDurableVersionEBrake) ||
		     (data->counters.bytesInput.getValue() - SERVER_KNOBS->STORAGE_HARD_LIMIT_BYTES_OVERAGE >
		      data->lastBytesInputEBrake))) {

			while (data->queueSize() >= SERVER_KNOBS->STORAGE_HARD_LIMIT_BYTES &&
			       data->durableVersion.get() < data->desiredOldestVersion.get()) {
				if (now() - waitStartT >= 1) {
					TraceEvent(SevWarn, "StorageServerUpdateLag", data->thisServerID)
					    .detail("Version", data->version.get())
					    .detail("DurableVersion", data->durableVersion.get())
					    .detail("DesiredOldestVersion", data->desiredOldestVersion.get())
					    .detail("QueueSize", data->queueSize())
					    .detail("LastBytesInputEBrake", data->lastBytesInputEBrake)
					    .detail("LastDurableVersionEBrake", data->lastDurableVersionEBrake);
					waitStartT = now();
				}

				data->behind = true;
				wait(delayJittered(.005, TaskPriority::TLogPeekReply));
			}
			data->lastBytesInputEBrake = data->counters.bytesInput.getValue();
			data->lastDurableVersionEBrake = data->durableVersion.get();
		}

		if (g_network->isSimulated() && data->isTss() && g_simulator.tssMode == ISimulator::TSSMode::EnabledAddDelay &&
		    !g_simulator.speedUpSimulation && data->tssFaultInjectTime.present() &&
		    data->tssFaultInjectTime.get() < now()) {
			if (deterministicRandom()->random01() < 0.01) {
				TraceEvent(SevWarnAlways, "TSSInjectDelayForever", data->thisServerID).log();
				// small random chance to just completely get stuck here, each tss should eventually hit this in
				// this mode
				wait(tssDelayForever());
			} else {
				// otherwise pause for part of a second
				double delayTime = deterministicRandom()->random01();
				TraceEvent(SevWarnAlways, "TSSInjectDelay", data->thisServerID).detail("Delay", delayTime);
				wait(delay(delayTime));
			}
		}

		while (data->byteSampleClearsTooLarge.get()) {
			wait(data->byteSampleClearsTooLarge.onChange());
		}

		state Reference<ILogSystem::IPeekCursor> cursor = data->logCursor;

		state double beforeTLogCursorReads = now();
		loop {
			wait(cursor->getMore());
			if (!cursor->isExhausted()) {
				break;
			}
		}
		data->tlogCursorReadsLatencyHistogram->sampleSeconds(now() - beforeTLogCursorReads);
		if (cursor->popped() > 0) {
			TraceEvent("StorageServerWorkerRemoved", data->thisServerID).detail("Reason", "PeekPoppedTLogData");
			throw worker_removed();
		}

		++data->counters.updateBatches;
		data->lastTLogVersion = cursor->getMaxKnownVersion();
		if (cursor->getMinKnownCommittedVersion() > data->knownCommittedVersion.get()) {
			data->knownCommittedVersion.set(cursor->getMinKnownCommittedVersion());
		}
		data->versionLag = std::max<int64_t>(0, data->lastTLogVersion - data->version.get());

		ASSERT(*pReceivedUpdate == false);
		*pReceivedUpdate = true;

		start = now();
		wait(data->durableVersionLock.take(TaskPriority::TLogPeekReply, 1));
		state FlowLock::Releaser holdingDVL(data->durableVersionLock);
		if (now() - start > 0.1)
			TraceEvent("SSSlowTakeLock1", data->thisServerID)
			    .detailf("From", "%016llx", debug_lastLoadBalanceResultEndpointToken)
			    .detail("Duration", now() - start)
			    .detail("Version", data->version.get());
		data->ssVersionLockLatencyHistogram->sampleSeconds(now() - start);

		start = now();
		state UpdateEagerReadInfo eager;
		state FetchInjectionInfo fii;
		state Reference<ILogSystem::IPeekCursor> cloneCursor2;

		loop {
			state uint64_t changeCounter = data->shardChangeCounter;
			bool epochEnd = false;
			bool hasPrivateData = false;
			bool firstMutation = true;
			bool dbgLastMessageWasProtocol = false;

			Reference<ILogSystem::IPeekCursor> cloneCursor1 = cursor->cloneNoMore();
			cloneCursor2 = cursor->cloneNoMore();

			cloneCursor1->setProtocolVersion(data->logProtocol);

			for (; cloneCursor1->hasMessage(); cloneCursor1->nextMessage()) {
				ArenaReader& cloneReader = *cloneCursor1->reader();

				if (LogProtocolMessage::isNextIn(cloneReader)) {
					LogProtocolMessage lpm;
					cloneReader >> lpm;
					//TraceEvent(SevDebug, "SSReadingLPM", data->thisServerID).detail("Mutation", lpm);
					dbgLastMessageWasProtocol = true;
					cloneCursor1->setProtocolVersion(cloneReader.protocolVersion());
				} else if (cloneReader.protocolVersion().hasSpanContext() &&
				           SpanContextMessage::isNextIn(cloneReader)) {
					SpanContextMessage scm;
					cloneReader >> scm;
				} else {
					MutationRef msg;
					cloneReader >> msg;
					// TraceEvent(SevDebug, "SSReadingLog", data->thisServerID).detail("Mutation", msg);

					if (firstMutation && msg.param1.startsWith(systemKeys.end))
						hasPrivateData = true;
					firstMutation = false;

					if (msg.param1 == lastEpochEndPrivateKey) {
						epochEnd = true;
						ASSERT(dbgLastMessageWasProtocol);
					}

					eager.addMutation(msg);
					dbgLastMessageWasProtocol = false;
				}
			}

			// Any fetchKeys which are ready to transition their shards to the adding,transferred state do so now.
			// If there is an epoch end we skip this step, to increase testability and to prevent inserting a
			// version in the middle of a rolled back version range.
			while (!hasPrivateData && !epochEnd && !data->readyFetchKeys.empty()) {
				auto fk = data->readyFetchKeys.back();
				data->readyFetchKeys.pop_back();
				fk.send(&fii);
				// fetchKeys() would put the data it fetched into the fii. The thread will not return back to this
				// actor until it was completed.
			}

			for (auto& c : fii.changes)
				eager.addMutations(c.mutations);

			wait(doEagerReads(data, &eager));
			if (data->shardChangeCounter == changeCounter)
				break;
			TEST(true); // A fetchKeys completed while we were doing this, so eager might be outdated.  Read it
			            // again.
			// SOMEDAY: Theoretically we could check the change counters of individual shards and retry the reads
			// only selectively
			eager = UpdateEagerReadInfo();
		}
		data->eagerReadsLatencyHistogram->sampleSeconds(now() - start);

		if (now() - start > 0.1)
			TraceEvent("SSSlowTakeLock2", data->thisServerID)
			    .detailf("From", "%016llx", debug_lastLoadBalanceResultEndpointToken)
			    .detail("Duration", now() - start)
			    .detail("Version", data->version.get());

		data->updateEagerReads = &eager;
		data->debug_inApplyUpdate = true;

		state StorageUpdater updater(data->lastVersionWithData, data->restoredVersion);

		if (EXPENSIVE_VALIDATION)
			data->data().atLatest().validate();
		validate(data);

		state bool injectedChanges = false;
		state int changeNum = 0;
		state int mutationBytes = 0;
		state double beforeFetchKeysUpdates = now();
		for (; changeNum < fii.changes.size(); changeNum++) {
			state int mutationNum = 0;
			state VerUpdateRef* pUpdate = &fii.changes[changeNum];
			for (; mutationNum < pUpdate->mutations.size(); mutationNum++) {
				updater.applyMutation(data, pUpdate->mutations[mutationNum], pUpdate->version, true);
				mutationBytes += pUpdate->mutations[mutationNum].totalSize();
				// data->counters.mutationBytes or data->counters.mutations should not be updated because they
				// should have counted when the mutations arrive from cursor initially.
				injectedChanges = true;
				if (mutationBytes > SERVER_KNOBS->DESIRED_UPDATE_BYTES) {
					mutationBytes = 0;
					wait(delay(SERVER_KNOBS->UPDATE_DELAY));
				}
			}
		}
		data->fetchKeysPTreeUpdatesLatencyHistogram->sampleSeconds(now() - beforeFetchKeysUpdates);

		state Version ver = invalidVersion;
		cloneCursor2->setProtocolVersion(data->logProtocol);
		state SpanID spanContext = SpanID();
		state double beforeTLogMsgsUpdates = now();
		state std::set<Key> updatedChangeFeeds;
		for (; cloneCursor2->hasMessage(); cloneCursor2->nextMessage()) {
			if (mutationBytes > SERVER_KNOBS->DESIRED_UPDATE_BYTES) {
				mutationBytes = 0;
				// Instead of just yielding, leave time for the storage server to respond to reads
				wait(delay(SERVER_KNOBS->UPDATE_DELAY));
			}

			if (cloneCursor2->version().version > ver) {
				ASSERT(cloneCursor2->version().version > data->version.get());
			}

			auto& rd = *cloneCursor2->reader();

			if (cloneCursor2->version().version > ver && cloneCursor2->version().version > data->version.get()) {
				++data->counters.updateVersions;
				if (data->currentChangeFeeds.size()) {
					data->changeFeedVersions.emplace_back(
					    std::vector<Key>(data->currentChangeFeeds.begin(), data->currentChangeFeeds.end()), ver);
					updatedChangeFeeds.insert(data->currentChangeFeeds.begin(), data->currentChangeFeeds.end());
					data->currentChangeFeeds.clear();
				}
				ver = cloneCursor2->version().version;
			}

			if (LogProtocolMessage::isNextIn(rd)) {
				LogProtocolMessage lpm;
				rd >> lpm;

				data->logProtocol = rd.protocolVersion();
				data->storage.changeLogProtocol(ver, data->logProtocol);
				cloneCursor2->setProtocolVersion(rd.protocolVersion());
				spanContext = UID();
			} else if (rd.protocolVersion().hasSpanContext() && SpanContextMessage::isNextIn(rd)) {
				SpanContextMessage scm;
				rd >> scm;
				spanContext = scm.spanContext;
			} else {
				MutationRef msg;
				rd >> msg;

				Span span("SS:update"_loc, { spanContext });
				span.addTag("key"_sr, msg.param1);

				// Drop non-private mutations if TSS fault injection is enabled in simulation, or if this is a TSS in
				// quarantine.
				if (g_network->isSimulated() && data->isTss() && !g_simulator.speedUpSimulation &&
				    g_simulator.tssMode == ISimulator::TSSMode::EnabledDropMutations &&
				    data->tssFaultInjectTime.present() && data->tssFaultInjectTime.get() < now() &&
				    (msg.type == MutationRef::SetValue || msg.type == MutationRef::ClearRange) &&
				    (msg.param1.size() < 2 || msg.param1[0] != 0xff || msg.param1[1] != 0xff) &&
				    deterministicRandom()->random01() < 0.05) {
					TraceEvent(SevWarnAlways, "TSSInjectDropMutation", data->thisServerID)
					    .detail("Mutation", msg)
					    .detail("Version", cloneCursor2->version().toString());
				} else if (data->isTSSInQuarantine() &&
				           (msg.param1.size() < 2 || msg.param1[0] != 0xff || msg.param1[1] != 0xff)) {
					TraceEvent("TSSQuarantineDropMutation", data->thisServerID)
					    .suppressFor(10.0)
					    .detail("Version", cloneCursor2->version().toString());
				} else if (ver != invalidVersion) { // This change belongs to a version < minVersion
					DEBUG_MUTATION("SSPeek", ver, msg, data->thisServerID);
					if (ver == 1) {
						//TraceEvent("SSPeekMutation", data->thisServerID).log();
						// The following trace event may produce a value with special characters
						TraceEvent("SSPeekMutation", data->thisServerID)
						    .detail("Mutation", msg)
						    .detail("Version", cloneCursor2->version().toString());
					}

					updater.applyMutation(data, msg, ver, false);
					mutationBytes += msg.totalSize();
					data->counters.mutationBytes += msg.totalSize();
					data->counters.logicalBytesInput += msg.expectedSize();
					++data->counters.mutations;
					switch (msg.type) {
					case MutationRef::SetValue:
						++data->counters.setMutations;
						break;
					case MutationRef::ClearRange:
						++data->counters.clearRangeMutations;
						break;
					case MutationRef::AddValue:
					case MutationRef::And:
					case MutationRef::AndV2:
					case MutationRef::AppendIfFits:
					case MutationRef::ByteMax:
					case MutationRef::ByteMin:
					case MutationRef::Max:
					case MutationRef::Min:
					case MutationRef::MinV2:
					case MutationRef::Or:
					case MutationRef::Xor:
					case MutationRef::CompareAndClear:
						++data->counters.atomicMutations;
						break;
					}
				} else
					TraceEvent(SevError, "DiscardingPeekedData", data->thisServerID)
					    .detail("Mutation", msg)
					    .detail("Version", cloneCursor2->version().toString());
			}
		}
		data->tLogMsgsPTreeUpdatesLatencyHistogram->sampleSeconds(now() - beforeTLogMsgsUpdates);
		if (data->currentChangeFeeds.size()) {
			data->changeFeedVersions.emplace_back(
			    std::vector<Key>(data->currentChangeFeeds.begin(), data->currentChangeFeeds.end()), ver);
			updatedChangeFeeds.insert(data->currentChangeFeeds.begin(), data->currentChangeFeeds.end());
			data->currentChangeFeeds.clear();
		}

		if (ver != invalidVersion) {
			data->lastVersionWithData = ver;
		}
		ver = cloneCursor2->version().version - 1;

		if (injectedChanges)
			data->lastVersionWithData = ver;

		data->updateEagerReads = nullptr;
		data->debug_inApplyUpdate = false;

		if (ver == invalidVersion && !fii.changes.empty()) {
			ver = updater.currentVersion;
		}

		if (ver != invalidVersion && ver > data->version.get()) {
			// TODO(alexmiller): Update to version tracking.
			// DEBUG_KEY_RANGE("SSUpdate", ver, KeyRangeRef());

			data->mutableData().createNewVersion(ver);
			if (data->otherError.getFuture().isReady())
				data->otherError.getFuture().get();

			data->counters.fetchedVersions += (ver - data->version.get());
			++data->counters.fetchesFromLogs;
			Optional<UID> curSourceTLogID = cursor->getCurrentPeekLocation();

			if (curSourceTLogID != data->sourceTLogID) {
				data->sourceTLogID = curSourceTLogID;

				TraceEvent("StorageServerSourceTLogID", data->thisServerID)
				    .detail("SourceTLogID",
				            data->sourceTLogID.present() ? data->sourceTLogID.get().toString() : "unknown")
				    .trackLatest(data->storageServerSourceTLogIDEventHolder->trackingKey);
			}

			data->noRecentUpdates.set(false);
			data->lastUpdate = now();

			data->prevVersion = data->version.get();
			data->version.set(ver); // Triggers replies to waiting gets for new version(s)

			for (auto& it : updatedChangeFeeds) {
				auto feed = data->uidChangeFeed.find(it);
				if (feed != data->uidChangeFeed.end()) {
					feed->second->newMutations.trigger();
				}
			}

			setDataVersion(data->thisServerID, data->version.get());
			if (data->otherError.getFuture().isReady())
				data->otherError.getFuture().get();

			Version maxVersionsInMemory = SERVER_KNOBS->MAX_READ_TRANSACTION_LIFE_VERSIONS;
			for (int i = 0; i < data->recoveryVersionSkips.size(); i++) {
				maxVersionsInMemory += data->recoveryVersionSkips[i].second;
			}

			// Trigger updateStorage if necessary
			Version proposedOldestVersion =
			    std::max(data->version.get(), cursor->getMinKnownCommittedVersion()) - maxVersionsInMemory;
			if (data->primaryLocality == tagLocalitySpecial || data->tag.locality == data->primaryLocality) {
				proposedOldestVersion = std::max(proposedOldestVersion, data->lastTLogVersion - maxVersionsInMemory);
			}
			proposedOldestVersion = std::min(proposedOldestVersion, data->version.get() - 1);
			proposedOldestVersion = std::max(proposedOldestVersion, data->oldestVersion.get());
			proposedOldestVersion = std::max(proposedOldestVersion, data->desiredOldestVersion.get());

			//TraceEvent("StorageServerUpdated", data->thisServerID).detail("Ver", ver).detail("DataVersion", data->version.get())
			//	.detail("LastTLogVersion", data->lastTLogVersion).detail("NewOldest",
			// data->oldestVersion.get()).detail("DesiredOldest",data->desiredOldestVersion.get())
			//	.detail("MaxVersionInMemory", maxVersionsInMemory).detail("Proposed",
			// proposedOldestVersion).detail("PrimaryLocality", data->primaryLocality).detail("Tag",
			// data->tag.toString());

			while (!data->recoveryVersionSkips.empty() &&
			       proposedOldestVersion > data->recoveryVersionSkips.front().first) {
				data->recoveryVersionSkips.pop_front();
			}
			data->desiredOldestVersion.set(proposedOldestVersion);
		}

		validate(data);

		if ((data->lastTLogVersion - data->version.get()) < SERVER_KNOBS->STORAGE_RECOVERY_VERSION_LAG_LIMIT) {
			if (data->registerInterfaceAcceptingRequests.canBeSet()) {
				data->registerInterfaceAcceptingRequests.send(Void());
				ErrorOr<Void> e = wait(errorOr(data->interfaceRegistered));
				if (e.isError()) {
					TraceEvent(SevWarn, "StorageInterfaceRegistrationFailed", data->thisServerID).error(e.getError());
				}
			}
		}

		data->logCursor->advanceTo(cloneCursor2->version());
		if (cursor->version().version >= data->lastTLogVersion) {
			if (data->behind) {
				TraceEvent("StorageServerNoLongerBehind", data->thisServerID)
				    .detail("CursorVersion", cursor->version().version)
				    .detail("TLogVersion", data->lastTLogVersion);
			}
			data->behind = false;
		}

		return Void(); // update will get called again ASAP
	} catch (Error& err) {
		state Error e = err;
		if (e.code() != error_code_worker_removed && e.code() != error_code_please_reboot) {
			TraceEvent(SevError, "SSUpdateError", data->thisServerID).error(e).backtrace();
		} else if (e.code() == error_code_please_reboot) {
			wait(data->durableInProgress);
		}
		throw e;
	}
}

ACTOR Future<Void> createCheckpoint(StorageServer* data, CheckpointMetaData metaData) {
	ASSERT(metaData.ssID == data->thisServerID);
	const CheckpointRequest req(metaData.version,
	                            metaData.range,
	                            static_cast<CheckpointFormat>(metaData.format),
	                            metaData.checkpointID,
	                            data->folder + rocksdbCheckpointDirPrefix + metaData.checkpointID.toString());
	state CheckpointMetaData checkpointResult;
	try {
		state CheckpointMetaData res = wait(data->storage.checkpoint(req));
		checkpointResult = res;
		checkpointResult.ssID = data->thisServerID;
		ASSERT(checkpointResult.getState() == CheckpointMetaData::Complete);
		data->checkpoints[checkpointResult.checkpointID] = checkpointResult;
		TraceEvent("StorageCreatedCheckpoint", data->thisServerID).detail("Checkpoint", checkpointResult.toString());
	} catch (Error& e) {
		// If checkpoint creation fails, the failure is persisted.
		checkpointResult = metaData;
		checkpointResult.setState(CheckpointMetaData::Fail);
		TraceEvent("StorageCreatedCheckpointFailure", data->thisServerID)
		    .detail("PendingCheckpoint", checkpointResult.toString());
	}

	// Persist the checkpoint meta data.
	try {
		Key pendingCheckpointKey(persistPendingCheckpointKeys.begin.toString() +
		                         checkpointResult.checkpointID.toString());
		Key persistCheckpointKey(persistCheckpointKeys.begin.toString() + checkpointResult.checkpointID.toString());
		data->storage.clearRange(singleKeyRange(pendingCheckpointKey));
		data->storage.writeKeyValue(KeyValueRef(persistCheckpointKey, checkpointValue(checkpointResult)));
		wait(data->storage.commit());
	} catch (Error& e) {
		// If the checkpoint meta data is not persisted successfully, remove the checkpoint.
		TraceEvent("StorageCreateCheckpointPersistFailure", data->thisServerID)
		    .errorUnsuppressed(e)
		    .detail("Checkpoint", checkpointResult.toString());
		data->checkpoints.erase(checkpointResult.checkpointID);
		data->actors.add(deleteCheckpointQ(data, metaData.version, checkpointResult));
	}

	return Void();
}

ACTOR Future<Void> updateStorage(StorageServer* data) {
	loop {
		ASSERT(data->durableVersion.get() == data->storageVersion());
		if (g_network->isSimulated()) {
			double endTime =
			    g_simulator.checkDisabled(format("%s/updateStorage", data->thisServerID.toString().c_str()));
			if (endTime > now()) {
				wait(delay(endTime - now(), TaskPriority::UpdateStorage));
			}
		}
		wait(data->desiredOldestVersion.whenAtLeast(data->storageVersion() + 1));
		wait(delay(0, TaskPriority::UpdateStorage));

		state Promise<Void> durableInProgress;
		data->durableInProgress = durableInProgress.getFuture();

		state Version startOldestVersion = data->storageVersion();
		state Version newOldestVersion = data->storageVersion();
		state Version desiredVersion = data->desiredOldestVersion.get();
		state int64_t bytesLeft = SERVER_KNOBS->STORAGE_COMMIT_BYTES;

		// Clean up stale checkpoint requests, this is not supposed to happen, since checkpoints are cleaned up on
		// failures. This is kept as a safeguard.
		while (!data->pendingCheckpoints.empty() && data->pendingCheckpoints.begin()->first <= startOldestVersion) {
			for (int idx = 0; idx < data->pendingCheckpoints.begin()->second.size(); ++idx) {
				auto& metaData = data->pendingCheckpoints.begin()->second[idx];
				data->actors.add(deleteCheckpointQ(data, startOldestVersion, metaData));
				TraceEvent(SevWarnAlways, "StorageStaleCheckpointRequest", data->thisServerID)
				    .detail("PendingCheckpoint", metaData.toString())
				    .detail("DurableVersion", startOldestVersion);
			}
			data->pendingCheckpoints.erase(data->pendingCheckpoints.begin());
		}

		// Create checkpoint if the pending request version is within (startOldestVersion, desiredVersion].
		// Versions newer than the checkpoint version won't be committed before the checkpoint is created.
		state bool requireCheckpoint = false;
		if (!data->pendingCheckpoints.empty()) {
			const Version cVer = data->pendingCheckpoints.begin()->first;
			if (cVer <= desiredVersion) {
				TraceEvent("CheckpointVersionSatisfied", data->thisServerID)
				    .detail("DesiredVersion", desiredVersion)
				    .detail("CheckPointVersion", cVer);
				desiredVersion = cVer;
				requireCheckpoint = true;
			}
		}

		// Write mutations to storage until we reach the desiredVersion or have written too much (bytesleft)
		state double beforeStorageUpdates = now();
		loop {
			state bool done = data->storage.makeVersionMutationsDurable(newOldestVersion, desiredVersion, bytesLeft);
			if (data->tenantMap.getLatestVersion() < newOldestVersion) {
				data->tenantMap.createNewVersion(newOldestVersion);
				data->tenantPrefixIndex.createNewVersion(newOldestVersion);
			}
			// We want to forget things from these data structures atomically with changing oldestVersion (and "before",
			// since oldestVersion.set() may trigger waiting actors) forgetVersionsBeforeAsync visibly forgets
			// immediately (without waiting) but asynchronously frees memory.
			Future<Void> finishedForgetting =
			    data->mutableData().forgetVersionsBeforeAsync(newOldestVersion, TaskPriority::UpdateStorage) &&
			    data->tenantMap.forgetVersionsBeforeAsync(newOldestVersion, TaskPriority::UpdateStorage) &&
			    data->tenantPrefixIndex.forgetVersionsBeforeAsync(newOldestVersion, TaskPriority::UpdateStorage);
			data->oldestVersion.set(newOldestVersion);
			wait(finishedForgetting);
			wait(yield(TaskPriority::UpdateStorage));
			if (done)
				break;
		}

		std::set<Key> modifiedChangeFeeds = data->fetchingChangeFeeds;
		data->fetchingChangeFeeds.clear();
		while (!data->changeFeedVersions.empty() && data->changeFeedVersions.front().second <= newOldestVersion) {
			modifiedChangeFeeds.insert(data->changeFeedVersions.front().first.begin(),
			                           data->changeFeedVersions.front().first.end());
			data->changeFeedVersions.pop_front();
		}

		state std::vector<std::pair<Key, Version>> feedFetchVersions;

		state std::vector<Key> updatedChangeFeeds(modifiedChangeFeeds.begin(), modifiedChangeFeeds.end());
		state int curFeed = 0;
		while (curFeed < updatedChangeFeeds.size()) {
			auto info = data->uidChangeFeed.find(updatedChangeFeeds[curFeed]);
			if (info != data->uidChangeFeed.end()) {
				// Cannot yield in mutation updating loop because of race with fetchVersion
				Version alreadyFetched = std::max(info->second->fetchVersion, info->second->durableFetchVersion.get());
				for (auto& it : info->second->mutations) {
					if (it.version <= alreadyFetched) {
						continue;
					} else if (it.version > newOldestVersion) {
						break;
					}
					data->storage.writeKeyValue(
					    KeyValueRef(changeFeedDurableKey(info->second->id, it.version),
					                changeFeedDurableValue(it.mutations, it.knownCommittedVersion)));
					// FIXME: there appears to be a bug somewhere where the exact same mutation appears twice in a row
					// in the stream. We should fix this assert to be strictly > and re-enable it
					ASSERT(it.version >= info->second->storageVersion);
					info->second->storageVersion = it.version;
				}

				if (info->second->fetchVersion != invalidVersion && !info->second->removing) {
					feedFetchVersions.push_back(std::pair(info->second->id, info->second->fetchVersion));
				}
				// handle case where fetch had version ahead of last in-memory mutation
				if (alreadyFetched > info->second->storageVersion) {
					info->second->storageVersion = std::min(alreadyFetched, newOldestVersion);
					if (alreadyFetched > info->second->storageVersion) {
						// This change feed still has pending mutations fetched and written to storage that are higher
						// than the new durableVersion. To ensure its storage and durable version get updated, we need
						// to add it back to fetchingChangeFeeds
						data->fetchingChangeFeeds.insert(info->first);
					}
				}
				wait(yield(TaskPriority::UpdateStorage));
			}
			curFeed++;
		}

		// Set the new durable version as part of the outstanding change set, before commit
		if (startOldestVersion != newOldestVersion)
			data->storage.makeVersionDurable(newOldestVersion);
		data->storageUpdatesDurableLatencyHistogram->sampleSeconds(now() - beforeStorageUpdates);

		debug_advanceMaxCommittedVersion(data->thisServerID, newOldestVersion);
		state double beforeStorageCommit = now();
		wait(data->storage.canCommit());
		state Future<Void> durable = data->storage.commit();
		++data->counters.kvCommits;
		state Future<Void> durableDelay = Void();

		if (bytesLeft > 0) {
			durableDelay = delay(SERVER_KNOBS->STORAGE_COMMIT_INTERVAL, TaskPriority::UpdateStorage);
		}

		wait(ioTimeoutError(durable, SERVER_KNOBS->MAX_STORAGE_COMMIT_TIME));
		data->storageCommitLatencyHistogram->sampleSeconds(now() - beforeStorageCommit);

		debug_advanceMinCommittedVersion(data->thisServerID, newOldestVersion);

		if (requireCheckpoint) {
			ASSERT(newOldestVersion == data->pendingCheckpoints.begin()->first);
			std::vector<Future<Void>> createCheckpoints;
			for (int idx = 0; idx < data->pendingCheckpoints.begin()->second.size(); ++idx) {
				createCheckpoints.push_back(createCheckpoint(data, data->pendingCheckpoints.begin()->second[idx]));
			}
			wait(waitForAll(createCheckpoints));
			data->pendingCheckpoints.erase(data->pendingCheckpoints.begin());
			requireCheckpoint = false;
		}

		if (newOldestVersion > data->rebootAfterDurableVersion) {
			TraceEvent("RebootWhenDurableTriggered", data->thisServerID)
			    .detail("NewOldestVersion", newOldestVersion)
			    .detail("RebootAfterDurableVersion", data->rebootAfterDurableVersion);
			// To avoid brokenPromise error, which is caused by the sender of the durableInProgress (i.e., this
			// process) never sets durableInProgress, we should set durableInProgress before send the
			// please_reboot() error. Otherwise, in the race situation when storage server receives both reboot and
			// brokenPromise of durableInProgress, the worker of the storage server will die.
			// We will eventually end up with no worker for storage server role.
			// The data distributor's buildTeam() will get stuck in building a team
			durableInProgress.sendError(please_reboot());
			throw please_reboot();
		}

		curFeed = 0;
		while (curFeed < updatedChangeFeeds.size()) {
			auto info = data->uidChangeFeed.find(updatedChangeFeeds[curFeed]);
			if (info != data->uidChangeFeed.end()) {
				while (!info->second->mutations.empty() && info->second->mutations.front().version < newOldestVersion) {
					info->second->mutations.pop_front();
				}
				ASSERT(info->second->storageVersion >= info->second->durableVersion);
				info->second->durableVersion = info->second->storageVersion;
				wait(yield(TaskPriority::UpdateStorage));
			}
			curFeed++;
		}

		// if commit included fetched data from this change feed, update the fetched durable version
		curFeed = 0;
		while (curFeed < feedFetchVersions.size()) {
			auto info = data->uidChangeFeed.find(feedFetchVersions[curFeed].first);
			// Don't update if the feed is pending cleanup. Either it will get cleaned up and destroyed, or it will get
			// fetched again, where the fetch version will get reset.
			if (info != data->uidChangeFeed.end() && !data->changeFeedCleanupDurable.count(info->second->id)) {
				if (feedFetchVersions[curFeed].second > info->second->durableFetchVersion.get()) {
					info->second->durableFetchVersion.set(feedFetchVersions[curFeed].second);
				}
				if (feedFetchVersions[curFeed].second == info->second->fetchVersion) {
					// haven't fetched anything else since commit started, reset fetch version
					info->second->fetchVersion = invalidVersion;
				}
			}
			curFeed++;
		}

		// remove any entries from changeFeedCleanupPending that were persisted
		auto cfCleanup = data->changeFeedCleanupDurable.begin();
		while (cfCleanup != data->changeFeedCleanupDurable.end()) {
			if (cfCleanup->second <= newOldestVersion) {
				// remove from the data structure here, if it wasn't added back by another fetch or something
				auto feed = data->uidChangeFeed.find(cfCleanup->first);
				ASSERT(feed != data->uidChangeFeed.end());
				if (feed->second->removing) {
					auto rs = data->keyChangeFeed.modify(feed->second->range);
					for (auto r = rs.begin(); r != rs.end(); ++r) {
						auto& feedList = r->value();
						for (int i = 0; i < feedList.size(); i++) {
							if (feedList[i]->id == cfCleanup->first) {
								swapAndPop(&feedList, i--);
							}
						}
					}
					data->keyChangeFeed.coalesce(feed->second->range.contents());

					data->uidChangeFeed.erase(feed);
				} else {
					TEST(true); // Feed re-fetched after remove
				}
				cfCleanup = data->changeFeedCleanupDurable.erase(cfCleanup);
			} else {
				cfCleanup++;
			}
		}

		durableInProgress.send(Void());
		wait(delay(0, TaskPriority::UpdateStorage)); // Setting durableInProgess could cause the storage server to
		                                             // shut down, so delay to check for cancellation

		// Taking and releasing the durableVersionLock ensures that no eager reads both begin before the commit was
		// effective and are applied after we change the durable version. Also ensure that we have to lock while
		// calling changeDurableVersion, because otherwise the latest version of mutableData might be partially
		// loaded.
		state double beforeSSDurableVersionUpdate = now();
		wait(data->durableVersionLock.take());
		data->popVersion(data->durableVersion.get() + 1);

		while (!changeDurableVersion(data, newOldestVersion)) {
			if (g_network->check_yield(TaskPriority::UpdateStorage)) {
				data->durableVersionLock.release();
				wait(delay(0, TaskPriority::UpdateStorage));
				wait(data->durableVersionLock.take());
			}
		}

		data->durableVersionLock.release();
		data->ssDurableVersionUpdateLatencyHistogram->sampleSeconds(now() - beforeSSDurableVersionUpdate);

		//TraceEvent("StorageServerDurable", data->thisServerID).detail("Version", newOldestVersion);
		data->fetchKeysBytesBudget = SERVER_KNOBS->STORAGE_FETCH_BYTES;
		data->fetchKeysBudgetUsed.set(false);
		if (!data->fetchKeysBudgetUsed.get()) {
			wait(durableDelay || data->fetchKeysBudgetUsed.onChange());
		}
	}
}

#ifndef __INTEL_COMPILER
#pragma endregion
#endif

////////////////////////////////// StorageServerDisk ///////////////////////////////////////
#ifndef __INTEL_COMPILER
#pragma region StorageServerDisk
#endif

void StorageServerDisk::makeNewStorageServerDurable() {
	storage->set(persistFormat);
	storage->set(KeyValueRef(persistID, BinaryWriter::toValue(data->thisServerID, Unversioned())));
	if (data->tssPairID.present()) {
		storage->set(KeyValueRef(persistTssPairID, BinaryWriter::toValue(data->tssPairID.get(), Unversioned())));
	}
	ASSERT(data->clusterId.getFuture().isReady() && data->clusterId.getFuture().get().isValid());
	storage->set(
	    KeyValueRef(persistClusterIdKey, BinaryWriter::toValue(data->clusterId.getFuture().get(), Unversioned())));
	storage->set(KeyValueRef(persistVersion, BinaryWriter::toValue(data->version.get(), Unversioned())));
	storage->set(KeyValueRef(persistShardAssignedKeys.begin.toString(), LiteralStringRef("0")));
	storage->set(KeyValueRef(persistShardAvailableKeys.begin.toString(), LiteralStringRef("0")));

	auto view = data->tenantMap.atLatest();
	for (auto itr = view.begin(); itr != view.end(); ++itr) {
		storage->set(KeyValueRef(itr.key().withPrefix(persistTenantMapKeys.begin), encodeTenantEntry(*itr)));
	}
}

void setAvailableStatus(StorageServer* self, KeyRangeRef keys, bool available) {
	// ASSERT( self->debug_inApplyUpdate );
	ASSERT(!keys.empty());

	auto& mLV = self->addVersionToMutationLog(self->data().getLatestVersion());

	KeyRange availableKeys = KeyRangeRef(persistShardAvailableKeys.begin.toString() + keys.begin.toString(),
	                                     persistShardAvailableKeys.begin.toString() + keys.end.toString());
	//TraceEvent("SetAvailableStatus", self->thisServerID).detail("Version", mLV.version).detail("RangeBegin", availableKeys.begin).detail("RangeEnd", availableKeys.end);

	self->addMutationToMutationLog(mLV, MutationRef(MutationRef::ClearRange, availableKeys.begin, availableKeys.end));
	++self->counters.kvSystemClearRanges;
	self->addMutationToMutationLog(mLV,
	                               MutationRef(MutationRef::SetValue,
	                                           availableKeys.begin,
	                                           available ? LiteralStringRef("1") : LiteralStringRef("0")));
	if (keys.end != allKeys.end) {
		bool endAvailable = self->shards.rangeContaining(keys.end)->value()->isCFInVersionedData();
		self->addMutationToMutationLog(mLV,
		                               MutationRef(MutationRef::SetValue,
		                                           availableKeys.end,
		                                           endAvailable ? LiteralStringRef("1") : LiteralStringRef("0")));
	}

	// When a shard is moved out, delete all related checkpoints created for data move.
	if (!available) {
		for (auto& [id, checkpoint] : self->checkpoints) {
			if (checkpoint.range.intersects(keys)) {
				Key persistCheckpointKey(persistCheckpointKeys.begin.toString() + checkpoint.checkpointID.toString());
				checkpoint.setState(CheckpointMetaData::Deleting);
				self->addMutationToMutationLog(
				    mLV, MutationRef(MutationRef::SetValue, persistCheckpointKey, checkpointValue(checkpoint)));
			}
			self->actors.add(deleteCheckpointQ(self, mLV.version + 1, checkpoint));
			TraceEvent("SSDeleteCheckpointScheduled", self->thisServerID)
			    .detail("MovedOutRange", keys.toString())
			    .detail("Checkpoint", checkpoint.toString())
			    .detail("DeleteVersion", mLV.version + 1);
		}
	}
}

void setAssignedStatus(StorageServer* self, KeyRangeRef keys, bool nowAssigned) {
	ASSERT(!keys.empty());
	auto& mLV = self->addVersionToMutationLog(self->data().getLatestVersion());
	KeyRange assignedKeys = KeyRangeRef(persistShardAssignedKeys.begin.toString() + keys.begin.toString(),
	                                    persistShardAssignedKeys.begin.toString() + keys.end.toString());
	//TraceEvent("SetAssignedStatus", self->thisServerID).detail("Version", mLV.version).detail("RangeBegin", assignedKeys.begin).detail("RangeEnd", assignedKeys.end);
	self->addMutationToMutationLog(mLV, MutationRef(MutationRef::ClearRange, assignedKeys.begin, assignedKeys.end));
	++self->counters.kvSystemClearRanges;
	self->addMutationToMutationLog(mLV,
	                               MutationRef(MutationRef::SetValue,
	                                           assignedKeys.begin,
	                                           nowAssigned ? LiteralStringRef("1") : LiteralStringRef("0")));
	if (keys.end != allKeys.end) {
		bool endAssigned = self->shards.rangeContaining(keys.end)->value()->assigned();
		self->addMutationToMutationLog(mLV,
		                               MutationRef(MutationRef::SetValue,
		                                           assignedKeys.end,
		                                           endAssigned ? LiteralStringRef("1") : LiteralStringRef("0")));
	}
}

void StorageServerDisk::clearRange(KeyRangeRef keys) {
	storage->clear(keys);
	++(*kvClearRanges);
}

void StorageServerDisk::writeKeyValue(KeyValueRef kv) {
	storage->set(kv);
	*kvCommitLogicalBytes += kv.expectedSize();
}

void StorageServerDisk::writeMutation(MutationRef mutation) {
	if (mutation.type == MutationRef::SetValue) {
		storage->set(KeyValueRef(mutation.param1, mutation.param2));
		*kvCommitLogicalBytes += mutation.expectedSize();
	} else if (mutation.type == MutationRef::ClearRange) {
		storage->clear(KeyRangeRef(mutation.param1, mutation.param2));
		++(*kvClearRanges);
	} else
		ASSERT(false);
}

void StorageServerDisk::writeMutations(const VectorRef<MutationRef>& mutations,
                                       Version debugVersion,
                                       const char* debugContext) {
	for (const auto& m : mutations) {
		DEBUG_MUTATION(debugContext, debugVersion, m, data->thisServerID);
		if (m.type == MutationRef::SetValue) {
			storage->set(KeyValueRef(m.param1, m.param2));
			*kvCommitLogicalBytes += m.expectedSize();
		} else if (m.type == MutationRef::ClearRange) {
			storage->clear(KeyRangeRef(m.param1, m.param2));
			++(*kvClearRanges);
		}
	}
}

bool StorageServerDisk::makeVersionMutationsDurable(Version& prevStorageVersion,
                                                    Version newStorageVersion,
                                                    int64_t& bytesLeft) {
	if (bytesLeft <= 0)
		return true;

	// Apply mutations from the mutationLog
	auto u = data->getMutationLog().upper_bound(prevStorageVersion);
	if (u != data->getMutationLog().end() && u->first <= newStorageVersion) {
		VerUpdateRef const& v = u->second;
		ASSERT(v.version > prevStorageVersion && v.version <= newStorageVersion);
		// TODO(alexmiller): Update to version tracking.
		// DEBUG_KEY_RANGE("makeVersionMutationsDurable", v.version, KeyRangeRef());
		writeMutations(v.mutations, v.version, "makeVersionDurable");
		for (const auto& m : v.mutations)
			bytesLeft -= mvccStorageBytes(m);
		prevStorageVersion = v.version;
		return false;
	} else {
		prevStorageVersion = newStorageVersion;
		return true;
	}
}

// Update data->storage to persist the changes from (data->storageVersion(),version]
void StorageServerDisk::makeVersionDurable(Version version) {
	storage->set(KeyValueRef(persistVersion, BinaryWriter::toValue(version, Unversioned())));
	*kvCommitLogicalBytes += persistVersion.expectedSize() + sizeof(Version);

	// TraceEvent("MakeDurable", data->thisServerID)
	//     .detail("FromVersion", prevStorageVersion)
	//     .detail("ToVersion", version);
}

// Update data->storage to persist tss quarantine state
void StorageServerDisk::makeTssQuarantineDurable() {
	storage->set(KeyValueRef(persistTssQuarantine, LiteralStringRef("1")));
}

void StorageServerDisk::changeLogProtocol(Version version, ProtocolVersion protocol) {
	data->addMutationToMutationLogOrStorage(
	    version,
	    MutationRef(MutationRef::SetValue, persistLogProtocol, BinaryWriter::toValue(protocol, Unversioned())));
}

ACTOR Future<Void> applyByteSampleResult(StorageServer* data,
                                         IKeyValueStore* storage,
                                         Key begin,
                                         Key end,
                                         std::vector<Standalone<VectorRef<KeyValueRef>>>* results = nullptr) {
	state int totalFetches = 0;
	state int totalKeys = 0;
	state int totalBytes = 0;
	loop {
		RangeResult bs = wait(storage->readRange(
		    KeyRangeRef(begin, end), SERVER_KNOBS->STORAGE_LIMIT_BYTES, SERVER_KNOBS->STORAGE_LIMIT_BYTES));
		if (results) {
			results->push_back(bs.castTo<VectorRef<KeyValueRef>>());
			data->bytesRestored += bs.logicalSize();
			data->counters.kvScanBytes += bs.logicalSize();
		}
		int rangeSize = bs.expectedSize();
		totalFetches++;
		totalKeys += bs.size();
		totalBytes += rangeSize;
		for (int j = 0; j < bs.size(); j++) {
			KeyRef key = bs[j].key.removePrefix(persistByteSampleKeys.begin);
			if (!data->byteSampleClears.rangeContaining(key).value()) {
				data->metrics.byteSample.sample.insert(
				    key, BinaryReader::fromStringRef<int32_t>(bs[j].value, Unversioned()), false);
			}
		}
		if (rangeSize >= SERVER_KNOBS->STORAGE_LIMIT_BYTES) {
			Key nextBegin = keyAfter(bs.back().key);
			data->byteSampleClears.insert(KeyRangeRef(begin, nextBegin).removePrefix(persistByteSampleKeys.begin),
			                              true);
			data->byteSampleClearsTooLarge.set(data->byteSampleClears.size() >
			                                   SERVER_KNOBS->MAX_BYTE_SAMPLE_CLEAR_MAP_SIZE);
			begin = nextBegin;
			if (begin == end) {
				break;
			}
		} else {
			data->byteSampleClears.insert(KeyRangeRef(begin.removePrefix(persistByteSampleKeys.begin),
			                                          end == persistByteSampleKeys.end
			                                              ? LiteralStringRef("\xff\xff\xff")
			                                              : end.removePrefix(persistByteSampleKeys.begin)),
			                              true);
			data->byteSampleClearsTooLarge.set(data->byteSampleClears.size() >
			                                   SERVER_KNOBS->MAX_BYTE_SAMPLE_CLEAR_MAP_SIZE);
			break;
		}

		if (!results) {
			wait(delay(SERVER_KNOBS->BYTE_SAMPLE_LOAD_DELAY));
		}
	}
	TraceEvent("RecoveredByteSampleRange", data->thisServerID)
	    .detail("Begin", begin)
	    .detail("End", end)
	    .detail("Fetches", totalFetches)
	    .detail("Keys", totalKeys)
	    .detail("ReadBytes", totalBytes);
	return Void();
}

ACTOR Future<Void> restoreByteSample(StorageServer* data,
                                     IKeyValueStore* storage,
                                     Promise<Void> byteSampleSampleRecovered,
                                     Future<Void> startRestore) {
	state std::vector<Standalone<VectorRef<KeyValueRef>>> byteSampleSample;
	wait(applyByteSampleResult(
	    data, storage, persistByteSampleSampleKeys.begin, persistByteSampleSampleKeys.end, &byteSampleSample));
	byteSampleSampleRecovered.send(Void());
	wait(startRestore);
	wait(delay(SERVER_KNOBS->BYTE_SAMPLE_START_DELAY));

	size_t bytes_per_fetch = 0;
	// Since the expected size also includes (as of now) the space overhead of the container, we calculate our own
	// number here
	for (auto& it : byteSampleSample) {
		for (auto& kv : it) {
			bytes_per_fetch += BinaryReader::fromStringRef<int32_t>(kv.value, Unversioned());
		}
	}
	bytes_per_fetch = (bytes_per_fetch / SERVER_KNOBS->BYTE_SAMPLE_LOAD_PARALLELISM) + 1;

	state std::vector<Future<Void>> sampleRanges;
	int accumulatedSize = 0;
	Key lastStart =
	    persistByteSampleKeys.begin; // make sure the first range starts at the absolute beginning of the byte sample
	for (auto& it : byteSampleSample) {
		for (auto& kv : it) {
			if (accumulatedSize >= bytes_per_fetch) {
				accumulatedSize = 0;
				Key realKey = kv.key.removePrefix(persistByteSampleKeys.begin);
				sampleRanges.push_back(applyByteSampleResult(data, storage, lastStart, realKey));
				lastStart = realKey;
			}
			accumulatedSize += BinaryReader::fromStringRef<int32_t>(kv.value, Unversioned());
		}
	}
	// make sure that the last range goes all the way to the end of the byte sample
	sampleRanges.push_back(applyByteSampleResult(data, storage, lastStart, persistByteSampleKeys.end));

	wait(waitForAll(sampleRanges));
	TraceEvent("RecoveredByteSampleChunkedRead", data->thisServerID).detail("Ranges", sampleRanges.size());

	if (BUGGIFY)
		wait(delay(deterministicRandom()->random01() * 10.0));

	return Void();
}

// Reads the cluster ID from the transaction state store.
ACTOR Future<UID> getClusterId(StorageServer* self) {
	state ReadYourWritesTransaction tr(self->cx);
	loop {
		try {
			tr.setOption(FDBTransactionOptions::ACCESS_SYSTEM_KEYS);
			tr.setOption(FDBTransactionOptions::LOCK_AWARE);
			Optional<Value> clusterId = wait(tr.get(clusterIdKey));
			ASSERT(clusterId.present());
			return BinaryReader::fromStringRef<UID>(clusterId.get(), Unversioned());
		} catch (Error& e) {
			wait(tr.onError(e));
		}
	}
}

// Read the cluster ID from the transaction state store and persist it to local
// storage. This function should only be necessary during an upgrade when the
// prior FDB version did not support cluster IDs. The normal path for storage
// server recruitment will include the cluster ID in the initial recruitment
// message.
ACTOR Future<Void> persistClusterId(StorageServer* self) {
	state Transaction tr(self->cx);
	loop {
		try {
			Optional<Value> clusterId = wait(tr.get(clusterIdKey));
			if (clusterId.present()) {
				auto uid = BinaryReader::fromStringRef<UID>(clusterId.get(), Unversioned());
				self->storage.writeKeyValue(
				    KeyValueRef(persistClusterIdKey, BinaryWriter::toValue(uid, Unversioned())));
				// Purposely not calling commit here, and letting the recurring
				// commit handle save this value to disk
				self->clusterId.send(uid);
			}
			break;
		} catch (Error& e) {
			wait(tr.onError(e));
		}
	}
	return Void();
}

ACTOR Future<bool> restoreDurableState(StorageServer* data, IKeyValueStore* storage) {
	state Future<Optional<Value>> fFormat = storage->readValue(persistFormat.key);
	state Future<Optional<Value>> fID = storage->readValue(persistID);
	state Future<Optional<Value>> fClusterID = storage->readValue(persistClusterIdKey);
	state Future<Optional<Value>> ftssPairID = storage->readValue(persistTssPairID);
	state Future<Optional<Value>> fssPairID = storage->readValue(persistSSPairID);
	state Future<Optional<Value>> fTssQuarantine = storage->readValue(persistTssQuarantine);
	state Future<Optional<Value>> fVersion = storage->readValue(persistVersion);
	state Future<Optional<Value>> fLogProtocol = storage->readValue(persistLogProtocol);
	state Future<Optional<Value>> fPrimaryLocality = storage->readValue(persistPrimaryLocality);
	state Future<RangeResult> fShardAssigned = storage->readRange(persistShardAssignedKeys);
	state Future<RangeResult> fShardAvailable = storage->readRange(persistShardAvailableKeys);
	state Future<RangeResult> fChangeFeeds = storage->readRange(persistChangeFeedKeys);
	state Future<RangeResult> fPendingCheckpoints = storage->readRange(persistPendingCheckpointKeys);
	state Future<RangeResult> fCheckpoints = storage->readRange(persistCheckpointKeys);
	state Future<RangeResult> fTenantMap = storage->readRange(persistTenantMapKeys);

	state Promise<Void> byteSampleSampleRecovered;
	state Promise<Void> startByteSampleRestore;
	data->byteSampleRecovery =
	    restoreByteSample(data, storage, byteSampleSampleRecovered, startByteSampleRestore.getFuture());

	TraceEvent("ReadingDurableState", data->thisServerID).log();
	wait(waitForAll(std::vector{
	    fFormat, fID, fClusterID, ftssPairID, fssPairID, fTssQuarantine, fVersion, fLogProtocol, fPrimaryLocality }));
	wait(waitForAll(
	    std::vector{ fShardAssigned, fShardAvailable, fChangeFeeds, fPendingCheckpoints, fCheckpoints, fTenantMap }));
	wait(byteSampleSampleRecovered.getFuture());
	TraceEvent("RestoringDurableState", data->thisServerID).log();

	if (!fFormat.get().present()) {
		// The DB was never initialized
		TraceEvent("DBNeverInitialized", data->thisServerID).log();
		storage->dispose();
		data->thisServerID = UID();
		data->sk = Key();
		return false;
	}
	data->bytesRestored += fFormat.get().expectedSize();
	if (!persistFormatReadableRange.contains(fFormat.get().get())) {
		TraceEvent(SevError, "UnsupportedDBFormat")
		    .detail("Format", fFormat.get().get().toString())
		    .detail("Expected", persistFormat.value.toString());
		throw worker_recovery_failed();
	}
	data->thisServerID = BinaryReader::fromStringRef<UID>(fID.get().get(), Unversioned());
	data->bytesRestored += fID.get().expectedSize();
	if (ftssPairID.get().present()) {
		data->setTssPair(BinaryReader::fromStringRef<UID>(ftssPairID.get().get(), Unversioned()));
		data->bytesRestored += ftssPairID.get().expectedSize();
	}

	if (fssPairID.get().present()) {
		data->setSSWithTssPair(BinaryReader::fromStringRef<UID>(fssPairID.get().get(), Unversioned()));
		data->bytesRestored += fssPairID.get().expectedSize();
	}

	if (fClusterID.get().present()) {
		data->clusterId.send(BinaryReader::fromStringRef<UID>(fClusterID.get().get(), Unversioned()));
		data->bytesRestored += fClusterID.get().expectedSize();
	} else {
		TEST(true); // storage server upgraded to version supporting cluster IDs
		data->actors.add(persistClusterId(data));
	}

	// It's a bit sketchy to rely on an untrusted storage engine to persist its quarantine state when the quarantine
	// state means the storage engine already had a durability or correctness error, but it should get
	// re-quarantined very quickly because of a mismatch if it starts trying to do things again
	if (fTssQuarantine.get().present()) {
		TEST(true); // TSS restarted while quarantined
		data->tssInQuarantine = true;
		data->bytesRestored += fTssQuarantine.get().expectedSize();
	}

	data->sk = serverKeysPrefixFor((data->tssPairID.present()) ? data->tssPairID.get() : data->thisServerID)
	               .withPrefix(systemKeys.begin); // FFFF/serverKeys/[this server]/

	if (fLogProtocol.get().present()) {
		data->logProtocol = BinaryReader::fromStringRef<ProtocolVersion>(fLogProtocol.get().get(), Unversioned());
		data->bytesRestored += fLogProtocol.get().expectedSize();
	}

	if (fPrimaryLocality.get().present()) {
		data->primaryLocality = BinaryReader::fromStringRef<int8_t>(fPrimaryLocality.get().get(), Unversioned());
		data->bytesRestored += fPrimaryLocality.get().expectedSize();
	}

	state Version version = BinaryReader::fromStringRef<Version>(fVersion.get().get(), Unversioned());
	debug_checkRestoredVersion(data->thisServerID, version, "StorageServer");
	data->setInitialVersion(version);
	data->bytesRestored += fVersion.get().expectedSize();

	state RangeResult pendingCheckpoints = fPendingCheckpoints.get();
	state int pCLoc;
	for (pCLoc = 0; pCLoc < pendingCheckpoints.size(); ++pCLoc) {
		CheckpointMetaData metaData = decodeCheckpointValue(pendingCheckpoints[pCLoc].value);
		data->pendingCheckpoints[metaData.version].push_back(metaData);
		wait(yield());
	}

	state RangeResult checkpoints = fCheckpoints.get();
	state int cLoc;
	for (cLoc = 0; cLoc < checkpoints.size(); ++cLoc) {
		CheckpointMetaData metaData = decodeCheckpointValue(checkpoints[cLoc].value);
		data->checkpoints[metaData.checkpointID] = metaData;
		if (metaData.getState() == CheckpointMetaData::Deleting) {
			data->actors.add(deleteCheckpointQ(data, version, metaData));
		}
		wait(yield());
	}

	state RangeResult available = fShardAvailable.get();
	data->bytesRestored += available.logicalSize();
	state int availableLoc;
	for (availableLoc = 0; availableLoc < available.size(); availableLoc++) {
		KeyRangeRef keys(available[availableLoc].key.removePrefix(persistShardAvailableKeys.begin),
		                 availableLoc + 1 == available.size()
		                     ? allKeys.end
		                     : available[availableLoc + 1].key.removePrefix(persistShardAvailableKeys.begin));
		ASSERT(!keys.empty());

		bool nowAvailable = available[availableLoc].value != LiteralStringRef("0");
		/*if(nowAvailable)
		  TraceEvent("AvailableShard", data->thisServerID).detail("RangeBegin", keys.begin).detail("RangeEnd", keys.end);*/
		data->newestAvailableVersion.insert(keys, nowAvailable ? latestVersion : invalidVersion);
		wait(yield());
	}

	state RangeResult assigned = fShardAssigned.get();
	data->bytesRestored += assigned.logicalSize();
	state int assignedLoc;
	for (assignedLoc = 0; assignedLoc < assigned.size(); assignedLoc++) {
		KeyRangeRef keys(assigned[assignedLoc].key.removePrefix(persistShardAssignedKeys.begin),
		                 assignedLoc + 1 == assigned.size()
		                     ? allKeys.end
		                     : assigned[assignedLoc + 1].key.removePrefix(persistShardAssignedKeys.begin));
		ASSERT(!keys.empty());
		bool nowAssigned = assigned[assignedLoc].value != LiteralStringRef("0");
		/*if(nowAssigned)
		  TraceEvent("AssignedShard", data->thisServerID).detail("RangeBegin", keys.begin).detail("RangeEnd", keys.end);*/
		changeServerKeys(data, keys, nowAssigned, version, CSK_RESTORE);

		if (!nowAssigned)
			ASSERT(data->newestAvailableVersion.allEqual(keys, invalidVersion));
		wait(yield());
	}

	state RangeResult changeFeeds = fChangeFeeds.get();
	data->bytesRestored += changeFeeds.logicalSize();
	state int feedLoc;
	for (feedLoc = 0; feedLoc < changeFeeds.size(); feedLoc++) {
		Key changeFeedId = changeFeeds[feedLoc].key.removePrefix(persistChangeFeedKeys.begin);
		KeyRange changeFeedRange;
		Version popVersion, stopVersion;
		std::tie(changeFeedRange, popVersion, stopVersion) = decodeChangeFeedSSValue(changeFeeds[feedLoc].value);
		TraceEvent(SevDebug, "RestoringChangeFeed", data->thisServerID)
		    .detail("RangeID", changeFeedId.printable())
		    .detail("Range", changeFeedRange.toString())
		    .detail("StopVersion", stopVersion)
		    .detail("PopVer", popVersion);
		Reference<ChangeFeedInfo> changeFeedInfo(new ChangeFeedInfo());
		changeFeedInfo->range = changeFeedRange;
		changeFeedInfo->id = changeFeedId;
		changeFeedInfo->durableVersion = version;
		changeFeedInfo->storageVersion = version;
		changeFeedInfo->emptyVersion = popVersion - 1;
		changeFeedInfo->stopVersion = stopVersion;
		data->uidChangeFeed[changeFeedId] = changeFeedInfo;
		auto rs = data->keyChangeFeed.modify(changeFeedRange);
		for (auto r = rs.begin(); r != rs.end(); ++r) {
			r->value().push_back(changeFeedInfo);
		}
		wait(yield());
	}
	data->keyChangeFeed.coalesce(allKeys);

	state RangeResult tenantMap = fTenantMap.get();
	state int tenantMapLoc;
	for (tenantMapLoc = 0; tenantMapLoc < tenantMap.size(); tenantMapLoc++) {
		auto const& result = tenantMap[tenantMapLoc];
		TenantName tenantName = result.key.substr(persistTenantMapKeys.begin.size());
		TenantMapEntry tenantEntry = decodeTenantEntry(result.value);

		data->tenantMap.insert(tenantName, tenantEntry);
		data->tenantPrefixIndex.insert(tenantEntry.prefix, tenantName);

		TraceEvent("RestoringTenant", data->thisServerID)
		    .detail("Key", tenantMap[tenantMapLoc].key)
		    .detail("TenantName", tenantName)
		    .detail("Prefix", tenantEntry.prefix);

		wait(yield());
	}

	// TODO: why is this seemingly random delay here?
	wait(delay(0.0001));

	{
		// Erase data which isn't available (it is from some fetch at a later version)
		// SOMEDAY: Keep track of keys that might be fetching, make sure we don't have any data elsewhere?
		for (auto it = data->newestAvailableVersion.ranges().begin(); it != data->newestAvailableVersion.ranges().end();
		     ++it) {
			if (it->value() == invalidVersion) {
				KeyRangeRef clearRange(it->begin(), it->end());
				++data->counters.kvSystemClearRanges;
				// TODO(alexmiller): Figure out how to selectively enable spammy data distribution events.
				// DEBUG_KEY_RANGE("clearInvalidVersion", invalidVersion, clearRange);
				storage->clear(clearRange);
				++data->counters.kvSystemClearRanges;
				data->byteSampleApplyClear(clearRange, invalidVersion);
			}
		}
	}

	validate(data, true);
	startByteSampleRestore.send(Void());

	return true;
}

Future<bool> StorageServerDisk::restoreDurableState() {
	return ::restoreDurableState(data, storage);
}

// Determines whether a key-value pair should be included in a byte sample
// Also returns size information about the sample
ByteSampleInfo isKeyValueInSample(KeyValueRef keyValue) {
	ByteSampleInfo info;

	const KeyRef key = keyValue.key;
	info.size = key.size() + keyValue.value.size();

	uint32_t a = 0;
	uint32_t b = 0;
	hashlittle2(key.begin(), key.size(), &a, &b);

	double probability =
	    (double)info.size / (key.size() + SERVER_KNOBS->BYTE_SAMPLING_OVERHEAD) / SERVER_KNOBS->BYTE_SAMPLING_FACTOR;
	info.inSample = a / ((1 << 30) * 4.0) < probability;
	info.sampledSize = info.size / std::min(1.0, probability);

	return info;
}

void StorageServer::addMutationToMutationLogOrStorage(Version ver, MutationRef m) {
	if (ver != invalidVersion) {
		addMutationToMutationLog(addVersionToMutationLog(ver), m);
	} else {
		storage.writeMutation(m);
		byteSampleApplyMutation(m, ver);
	}
}

void StorageServer::byteSampleApplySet(KeyValueRef kv, Version ver) {
	// Update byteSample in memory and (eventually) on disk and notify waiting metrics

	ByteSampleInfo sampleInfo = isKeyValueInSample(kv);
	auto& byteSample = metrics.byteSample.sample;

	int64_t delta = 0;
	const KeyRef key = kv.key;

	auto old = byteSample.find(key);
	if (old != byteSample.end())
		delta = -byteSample.getMetric(old);
	if (sampleInfo.inSample) {
		delta += sampleInfo.sampledSize;
		byteSample.insert(key, sampleInfo.sampledSize);
		addMutationToMutationLogOrStorage(ver,
		                                  MutationRef(MutationRef::SetValue,
		                                              key.withPrefix(persistByteSampleKeys.begin),
		                                              BinaryWriter::toValue(sampleInfo.sampledSize, Unversioned())));
	} else {
		bool any = old != byteSample.end();
		if (!byteSampleRecovery.isReady()) {
			if (!byteSampleClears.rangeContaining(key).value()) {
				byteSampleClears.insert(key, true);
				byteSampleClearsTooLarge.set(byteSampleClears.size() > SERVER_KNOBS->MAX_BYTE_SAMPLE_CLEAR_MAP_SIZE);
				any = true;
			}
		}
		if (any) {
			byteSample.erase(old);
			auto diskRange = singleKeyRange(key.withPrefix(persistByteSampleKeys.begin));
			addMutationToMutationLogOrStorage(ver,
			                                  MutationRef(MutationRef::ClearRange, diskRange.begin, diskRange.end));
			++counters.kvSystemClearRanges;
		}
	}

	if (delta)
		metrics.notifyBytes(key, delta);
}

void StorageServer::byteSampleApplyClear(KeyRangeRef range, Version ver) {
	// Update byteSample in memory and (eventually) on disk via the mutationLog and notify waiting metrics

	auto& byteSample = metrics.byteSample.sample;
	bool any = false;

	if (range.begin < allKeys.end) {
		// NotifyBytes should not be called for keys past allKeys.end
		KeyRangeRef searchRange = KeyRangeRef(range.begin, std::min(range.end, allKeys.end));
		counters.sampledBytesCleared += byteSample.sumRange(searchRange.begin, searchRange.end);

		auto r = metrics.waitMetricsMap.intersectingRanges(searchRange);
		for (auto shard = r.begin(); shard != r.end(); ++shard) {
			KeyRangeRef intersectingRange = shard.range() & range;
			int64_t bytes = byteSample.sumRange(intersectingRange.begin, intersectingRange.end);
			metrics.notifyBytes(shard, -bytes);
			any = any || bytes > 0;
		}
	}

	if (range.end > allKeys.end && byteSample.sumRange(std::max(allKeys.end, range.begin), range.end) > 0)
		any = true;

	if (!byteSampleRecovery.isReady()) {
		auto clearRanges = byteSampleClears.intersectingRanges(range);
		for (auto it : clearRanges) {
			if (!it.value()) {
				byteSampleClears.insert(range, true);
				byteSampleClearsTooLarge.set(byteSampleClears.size() > SERVER_KNOBS->MAX_BYTE_SAMPLE_CLEAR_MAP_SIZE);
				any = true;
				break;
			}
		}
	}

	if (any) {
		byteSample.eraseAsync(range.begin, range.end);
		auto diskRange = range.withPrefix(persistByteSampleKeys.begin);
		addMutationToMutationLogOrStorage(ver, MutationRef(MutationRef::ClearRange, diskRange.begin, diskRange.end));
		++counters.kvSystemClearRanges;
	}
}

ACTOR Future<Void> waitMetrics(StorageServerMetrics* self, WaitMetricsRequest req, Future<Void> timeout) {
	state PromiseStream<StorageMetrics> change;
	state StorageMetrics metrics = self->getMetrics(req.keys);
	state Error error = success();
	state bool timedout = false;

	if (!req.min.allLessOrEqual(metrics) || !metrics.allLessOrEqual(req.max)) {
		TEST(true); // ShardWaitMetrics return case 1 (quickly)
		req.reply.send(metrics);
		return Void();
	}

	{
		auto rs = self->waitMetricsMap.modify(req.keys);
		for (auto r = rs.begin(); r != rs.end(); ++r)
			r->value().push_back(change);
		loop {
			try {
				choose {
					when(StorageMetrics c = waitNext(change.getFuture())) {
						metrics += c;

						// SOMEDAY: validation! The changes here are possibly partial changes (we receive multiple
						// messages per
						//  update to our requested range). This means that the validation would have to occur after
						//  all the messages for one clear or set have been dispatched.

						/*StorageMetrics m = getMetrics( data, req.keys );
						  bool b = ( m.bytes != metrics.bytes || m.bytesPerKSecond != metrics.bytesPerKSecond ||
						  m.iosPerKSecond != metrics.iosPerKSecond ); if (b) { printf("keys: '%s' - '%s' @%p\n",
						  printable(req.keys.begin).c_str(), printable(req.keys.end).c_str(), this);
						  printf("waitMetrics: desync %d (%lld %lld %lld) != (%lld %lld %lld); +(%lld %lld %lld)\n",
						  b, m.bytes, m.bytesPerKSecond, m.iosPerKSecond, metrics.bytes, metrics.bytesPerKSecond,
						  metrics.iosPerKSecond, c.bytes, c.bytesPerKSecond, c.iosPerKSecond);

						  }*/
					}
					when(wait(timeout)) { timedout = true; }
				}
			} catch (Error& e) {
				if (e.code() == error_code_actor_cancelled)
					throw; // This is only cancelled when the main loop had exited...no need in this case to clean
					       // up self
				error = e;
				break;
			}

			if (timedout) {
				TEST(true); // ShardWaitMetrics return on timeout
				// FIXME: instead of using random chance, send wrong_shard_server when the call in from
				// waitMetricsMultiple (requires additional information in the request)
				if (deterministicRandom()->random01() < SERVER_KNOBS->WAIT_METRICS_WRONG_SHARD_CHANCE) {
					req.reply.sendError(wrong_shard_server());
				} else {
					req.reply.send(metrics);
				}
				break;
			}

			if (!req.min.allLessOrEqual(metrics) || !metrics.allLessOrEqual(req.max)) {
				TEST(true); // ShardWaitMetrics return case 2 (delayed)
				req.reply.send(metrics);
				break;
			}
		}

		wait(delay(0)); // prevent iterator invalidation of functions sending changes
	}

	auto rs = self->waitMetricsMap.modify(req.keys);
	for (auto i = rs.begin(); i != rs.end(); ++i) {
		auto& x = i->value();
		for (int j = 0; j < x.size(); j++) {
			if (x[j] == change) {
				swapAndPop(&x, j);
				break;
			}
		}
	}
	self->waitMetricsMap.coalesce(req.keys);

	if (error.code() != error_code_success) {
		if (error.code() != error_code_wrong_shard_server)
			throw error;
		TEST(true); // ShardWaitMetrics delayed wrong_shard_server()
		req.reply.sendError(error);
	}

	return Void();
}

Future<Void> StorageServerMetrics::waitMetrics(WaitMetricsRequest req, Future<Void> delay) {
	return ::waitMetrics(this, req, delay);
}

#ifndef __INTEL_COMPILER
#pragma endregion
#endif

/////////////////////////////// Core //////////////////////////////////////
#ifndef __INTEL_COMPILER
#pragma region Core
#endif

ACTOR Future<Void> metricsCore(StorageServer* self, StorageServerInterface ssi) {
	state Future<Void> doPollMetrics = Void();

	wait(self->byteSampleRecovery);
	TraceEvent("StorageServerRestoreDurableState", self->thisServerID).detail("RestoredBytes", self->bytesRestored);

	// Logs all counters in `counters.cc` and reset the interval.
	self->actors.add(traceCounters("StorageMetrics",
	                               self->thisServerID,
	                               SERVER_KNOBS->STORAGE_LOGGING_DELAY,
	                               &self->counters.cc,
	                               self->thisServerID.toString() + "/StorageMetrics",
	                               [self = self](TraceEvent& te) {
		                               te.detail("Tag", self->tag.toString());
		                               StorageBytes sb = self->storage.getStorageBytes();
		                               te.detail("KvstoreBytesUsed", sb.used);
		                               te.detail("KvstoreBytesFree", sb.free);
		                               te.detail("KvstoreBytesAvailable", sb.available);
		                               te.detail("KvstoreBytesTotal", sb.total);
		                               te.detail("KvstoreBytesTemp", sb.temp);
		                               if (self->isTss()) {
			                               te.detail("TSSPairID", self->tssPairID);
			                               te.detail("TSSJointID",
			                                         UID(self->thisServerID.first() ^ self->tssPairID.get().first(),
			                                             self->thisServerID.second() ^ self->tssPairID.get().second()));
		                               } else if (self->isSSWithTSSPair()) {
			                               te.detail("SSPairID", self->ssPairID);
			                               te.detail("TSSJointID",
			                                         UID(self->thisServerID.first() ^ self->ssPairID.get().first(),
			                                             self->thisServerID.second() ^ self->ssPairID.get().second()));
		                               }
	                               }));

	loop {
		choose {
			when(WaitMetricsRequest req = waitNext(ssi.waitMetrics.getFuture())) {
				if (!self->isReadable(req.keys)) {
					TEST(true); // waitMetrics immediate wrong_shard_server()
					self->sendErrorWithPenalty(req.reply, wrong_shard_server(), self->getPenalty());
				} else {
					self->actors.add(
					    self->metrics.waitMetrics(req, delayJittered(SERVER_KNOBS->STORAGE_METRIC_TIMEOUT)));
				}
			}
			when(SplitMetricsRequest req = waitNext(ssi.splitMetrics.getFuture())) {
				if (!self->isReadable(req.keys)) {
					TEST(true); // splitMetrics immediate wrong_shard_server()
					self->sendErrorWithPenalty(req.reply, wrong_shard_server(), self->getPenalty());
				} else {
					self->metrics.splitMetrics(req);
				}
			}
			when(GetStorageMetricsRequest req = waitNext(ssi.getStorageMetrics.getFuture())) {
				StorageBytes sb = self->storage.getStorageBytes();
				self->metrics.getStorageMetrics(
				    req, sb, self->counters.bytesInput.getRate(), self->versionLag, self->lastUpdate);
			}
			when(ReadHotSubRangeRequest req = waitNext(ssi.getReadHotRanges.getFuture())) {
				if (!self->isReadable(req.keys)) {
					TEST(true); // readHotSubRanges immediate wrong_shard_server()
					self->sendErrorWithPenalty(req.reply, wrong_shard_server(), self->getPenalty());
				} else {
					self->metrics.getReadHotRanges(req);
				}
			}
			when(SplitRangeRequest req = waitNext(ssi.getRangeSplitPoints.getFuture())) {
				if (!self->isReadable(req.keys)) {
					TEST(true); // getSplitPoints immediate wrong_shard_server()
					self->sendErrorWithPenalty(req.reply, wrong_shard_server(), self->getPenalty());
				} else {
					self->getSplitPoints(req);
				}
			}
			when(wait(doPollMetrics)) {
				self->metrics.poll();
				doPollMetrics = delay(SERVER_KNOBS->STORAGE_SERVER_POLL_METRICS_DELAY);
			}
		}
	}
}

ACTOR Future<Void> logLongByteSampleRecovery(Future<Void> recovery) {
	choose {
		when(wait(recovery)) {}
		when(wait(delay(SERVER_KNOBS->LONG_BYTE_SAMPLE_RECOVERY_DELAY))) {
			TraceEvent(g_network->isSimulated() ? SevWarn : SevWarnAlways, "LongByteSampleRecovery");
		}
	}

	return Void();
}

ACTOR Future<Void> checkBehind(StorageServer* self) {
	state int behindCount = 0;
	loop {
		wait(delay(SERVER_KNOBS->BEHIND_CHECK_DELAY));
		state Transaction tr(self->cx);
		loop {
			try {
				Version readVersion = wait(tr.getRawReadVersion());
				if (readVersion > self->version.get() + SERVER_KNOBS->BEHIND_CHECK_VERSIONS) {
					behindCount++;
				} else {
					behindCount = 0;
				}
				self->versionBehind = behindCount >= SERVER_KNOBS->BEHIND_CHECK_COUNT;
				break;
			} catch (Error& e) {
				wait(tr.onError(e));
			}
		}
	}
}

ACTOR Future<Void> serveGetValueRequests(StorageServer* self, FutureStream<GetValueRequest> getValue) {
	getCurrentLineage()->modify(&TransactionLineage::operation) = TransactionLineage::Operation::GetValue;
	loop {
		GetValueRequest req = waitNext(getValue);
		// Warning: This code is executed at extremely high priority (TaskPriority::LoadBalancedEndpoint), so
		// downgrade before doing real work
		if (req.debugID.present())
			g_traceBatch.addEvent("GetValueDebug",
			                      req.debugID.get().first(),
			                      "storageServer.received"); //.detail("TaskID", g_network->getCurrentTask());

		if (SHORT_CIRCUT_ACTUAL_STORAGE && normalKeys.contains(req.key))
			req.reply.send(GetValueReply());
		else
			self->actors.add(self->readGuard(req, getValueQ));
	}
}

ACTOR Future<Void> serveGetKeyValuesRequests(StorageServer* self, FutureStream<GetKeyValuesRequest> getKeyValues) {
	getCurrentLineage()->modify(&TransactionLineage::operation) = TransactionLineage::Operation::GetKeyValues;
	loop {
		GetKeyValuesRequest req = waitNext(getKeyValues);

		// Warning: This code is executed at extremely high priority (TaskPriority::LoadBalancedEndpoint), so
		// downgrade before doing real work
		self->actors.add(self->readGuard(req, getKeyValuesQ));
	}
}

ACTOR Future<Void> serveGetMappedKeyValuesRequests(StorageServer* self,
                                                   FutureStream<GetMappedKeyValuesRequest> getMappedKeyValues) {
	// TODO: Is it fine to keep TransactionLineage::Operation::GetKeyValues here?
	getCurrentLineage()->modify(&TransactionLineage::operation) = TransactionLineage::Operation::GetKeyValues;
	loop {
		GetMappedKeyValuesRequest req = waitNext(getMappedKeyValues);

		// Warning: This code is executed at extremely high priority (TaskPriority::LoadBalancedEndpoint), so downgrade
		// before doing real work
		self->actors.add(self->readGuard(req, getMappedKeyValuesQ));
	}
}

ACTOR Future<Void> serveGetKeyValuesStreamRequests(StorageServer* self,
                                                   FutureStream<GetKeyValuesStreamRequest> getKeyValuesStream) {
	loop {
		GetKeyValuesStreamRequest req = waitNext(getKeyValuesStream);
		// Warning: This code is executed at extremely high priority (TaskPriority::LoadBalancedEndpoint), so
		// downgrade before doing real work
		// FIXME: add readGuard again
		self->actors.add(getKeyValuesStreamQ(self, req));
	}
}

ACTOR Future<Void> serveGetKeyRequests(StorageServer* self, FutureStream<GetKeyRequest> getKey) {
	getCurrentLineage()->modify(&TransactionLineage::operation) = TransactionLineage::Operation::GetKey;
	loop {
		GetKeyRequest req = waitNext(getKey);
		// Warning: This code is executed at extremely high priority (TaskPriority::LoadBalancedEndpoint), so
		// downgrade before doing real work
		self->actors.add(self->readGuard(req, getKeyQ));
	}
}

ACTOR Future<Void> watchValueWaitForVersion(StorageServer* self,
                                            WatchValueRequest req,
                                            PromiseStream<WatchValueRequest> stream) {
	state Span span("SS:watchValueWaitForVersion"_loc, { req.spanContext });
	if (req.tenantInfo.name.present()) {
		span.addTag("tenant"_sr, req.tenantInfo.name.get());
	}
	getCurrentLineage()->modify(&TransactionLineage::txID) = req.spanContext.first();
	try {
		wait(success(waitForVersionNoTooOld(self, req.version)));
		Optional<TenantMapEntry> entry = self->getTenantEntry(latestVersion, req.tenantInfo);
		if (entry.present()) {
			req.key = req.key.withPrefix(entry.get().prefix);
		}
		stream.send(req);
	} catch (Error& e) {
		if (!canReplyWith(e))
			throw e;
		self->sendErrorWithPenalty(req.reply, e, self->getPenalty());
	}
	return Void();
}

ACTOR Future<Void> serveWatchValueRequestsImpl(StorageServer* self, FutureStream<WatchValueRequest> stream) {
	loop {
		getCurrentLineage()->modify(&TransactionLineage::txID) = 0;
		state WatchValueRequest req = waitNext(stream);
		state Reference<ServerWatchMetadata> metadata = self->getWatchMetadata(req.key.contents());
		state Span span("SS:serveWatchValueRequestsImpl"_loc, { req.spanContext });
		getCurrentLineage()->modify(&TransactionLineage::txID) = req.spanContext.first();

		// case 1: no watch set for the current key
		if (!metadata.isValid()) {
			metadata = makeReference<ServerWatchMetadata>(req.key, req.value, req.version, req.tags, req.debugID);
			KeyRef key = self->setWatchMetadata(metadata);
			metadata->watch_impl = forward(watchWaitForValueChange(self, span.context, key), metadata->versionPromise);
			self->actors.add(watchValueSendReply(self, req, metadata->versionPromise.getFuture(), span.context));
		}
		// case 2: there is a watch in the map and it has the same value so just update version
		else if (metadata->value == req.value) {
			if (req.version > metadata->version) {
				metadata->version = req.version;
				metadata->tags = req.tags;
				metadata->debugID = req.debugID;
			}
			self->actors.add(watchValueSendReply(self, req, metadata->versionPromise.getFuture(), span.context));
		}
		// case 3: version in map has a lower version so trigger watch and create a new entry in map
		else if (req.version > metadata->version) {
			self->deleteWatchMetadata(req.key.contents());
			metadata->versionPromise.send(req.version);
			metadata->watch_impl.cancel();

			metadata = makeReference<ServerWatchMetadata>(req.key, req.value, req.version, req.tags, req.debugID);
			KeyRef key = self->setWatchMetadata(metadata);
			metadata->watch_impl = forward(watchWaitForValueChange(self, span.context, key), metadata->versionPromise);

			self->actors.add(watchValueSendReply(self, req, metadata->versionPromise.getFuture(), span.context));
		}
		// case 4: version in the map is higher so immediately trigger watch
		else if (req.version < metadata->version) {
			TEST(true); // watch version in map is higher so trigger watch (case 4)
			req.reply.send(WatchValueReply{ metadata->version });
		}
		// case 5: watch value differs but their versions are the same (rare case) so check with the SS
		else {
			TEST(true); // watch version in the map is the same but value is different (case 5)
			loop {
				try {
					state Version latest = self->version.get();
					GetValueRequest getReq(
					    span.context, TenantInfo(), metadata->key, latest, metadata->tags, metadata->debugID);
					state Future<Void> getValue = getValueQ(self, getReq);
					GetValueReply reply = wait(getReq.reply.getFuture());
					metadata = self->getWatchMetadata(req.key.contents());

					if (metadata.isValid() && reply.value != metadata->value) { // valSS != valMap
						self->deleteWatchMetadata(req.key.contents());
						metadata->versionPromise.send(req.version);
						metadata->watch_impl.cancel();
					}

					if (reply.value == req.value) { // valSS == valreq
						metadata =
						    makeReference<ServerWatchMetadata>(req.key, req.value, req.version, req.tags, req.debugID);
						KeyRef key = self->setWatchMetadata(metadata);
						metadata->watch_impl =
						    forward(watchWaitForValueChange(self, span.context, key), metadata->versionPromise);
						self->actors.add(
						    watchValueSendReply(self, req, metadata->versionPromise.getFuture(), span.context));
					} else {
						req.reply.send(WatchValueReply{ latest });
					}
					break;
				} catch (Error& e) {
					if (e.code() != error_code_transaction_too_old) {
						if (!canReplyWith(e))
							throw e;
						self->sendErrorWithPenalty(req.reply, e, self->getPenalty());
						break;
					}
					TEST(true); // Reading a watched key failed with transaction_too_old case 5
				}
			}
		}
	}
}

ACTOR Future<Void> serveWatchValueRequests(StorageServer* self, FutureStream<WatchValueRequest> watchValue) {
	state PromiseStream<WatchValueRequest> stream;
	getCurrentLineage()->modify(&TransactionLineage::operation) = TransactionLineage::Operation::WatchValue;
	self->actors.add(serveWatchValueRequestsImpl(self, stream.getFuture()));

	loop {
		WatchValueRequest req = waitNext(watchValue);
		// TODO: fast load balancing?
		if (self->shouldRead(req)) {
			self->actors.add(watchValueWaitForVersion(self, req, stream));
		}
	}
}

ACTOR Future<Void> serveChangeFeedStreamRequests(StorageServer* self,
                                                 FutureStream<ChangeFeedStreamRequest> changeFeedStream) {
	loop {
		ChangeFeedStreamRequest req = waitNext(changeFeedStream);
		// must notify change feed that its shard is moved away ASAP
		self->actors.add(changeFeedStreamQ(self, req, req.debugUID) || stopChangeFeedOnMove(self, req, req.debugUID));
	}
}

ACTOR Future<Void> serveOverlappingChangeFeedsRequests(
    StorageServer* self,
    FutureStream<OverlappingChangeFeedsRequest> overlappingChangeFeeds) {
	loop {
		OverlappingChangeFeedsRequest req = waitNext(overlappingChangeFeeds);
		self->actors.add(self->readGuard(req, overlappingChangeFeedsQ));
	}
}

ACTOR Future<Void> serveChangeFeedPopRequests(StorageServer* self, FutureStream<ChangeFeedPopRequest> changeFeedPops) {
	loop {
		ChangeFeedPopRequest req = waitNext(changeFeedPops);
		self->actors.add(self->readGuard(req, changeFeedPopQ));
	}
}

ACTOR Future<Void> serveChangeFeedVersionUpdateRequests(
    StorageServer* self,
    FutureStream<ChangeFeedVersionUpdateRequest> changeFeedVersionUpdate) {
	loop {
		ChangeFeedVersionUpdateRequest req = waitNext(changeFeedVersionUpdate);
		self->actors.add(self->readGuard(req, changeFeedVersionUpdateQ));
	}
}

ACTOR Future<Void> reportStorageServerState(StorageServer* self) {
	if (!SERVER_KNOBS->REPORT_DD_METRICS) {
		return Void();
	}

	loop {
		wait(delay(SERVER_KNOBS->DD_METRICS_REPORT_INTERVAL));

		const auto numRunningFetchKeys = self->currentRunningFetchKeys.numRunning();
		if (numRunningFetchKeys == 0) {
			continue;
		}

		const auto longestRunningFetchKeys = self->currentRunningFetchKeys.longestTime();

		auto level = SevInfo;
		if (longestRunningFetchKeys.first >= SERVER_KNOBS->FETCH_KEYS_TOO_LONG_TIME_CRITERIA) {
			level = SevWarnAlways;
		}

		TraceEvent(level, "FetchKeysCurrentStatus", self->thisServerID)
		    .detail("Timestamp", now())
		    .detail("LongestRunningTime", longestRunningFetchKeys.first)
		    .detail("StartKey", longestRunningFetchKeys.second.begin)
		    .detail("EndKey", longestRunningFetchKeys.second.end)
		    .detail("NumRunning", numRunningFetchKeys);
	}
}

ACTOR Future<Void> storageServerCore(StorageServer* self, StorageServerInterface ssi) {
	state Future<Void> doUpdate = Void();
	state bool updateReceived = false; // true iff the current update() actor assigned to doUpdate has already
	                                   // received an update from the tlog
	state double lastLoopTopTime = now();
	state Future<Void> dbInfoChange = Void();
	state Future<Void> checkLastUpdate = Void();
	state Future<Void> updateProcessStatsTimer = delay(SERVER_KNOBS->FASTRESTORE_UPDATE_PROCESS_STATS_INTERVAL);

	self->actors.add(updateStorage(self));
	self->actors.add(waitFailureServer(ssi.waitFailure.getFuture()));
	self->actors.add(self->otherError.getFuture());
	self->actors.add(metricsCore(self, ssi));
	self->actors.add(logLongByteSampleRecovery(self->byteSampleRecovery));
	self->actors.add(checkBehind(self));
	self->actors.add(serveGetValueRequests(self, ssi.getValue.getFuture()));
	self->actors.add(serveGetKeyValuesRequests(self, ssi.getKeyValues.getFuture()));
	self->actors.add(serveGetMappedKeyValuesRequests(self, ssi.getMappedKeyValues.getFuture()));
	self->actors.add(serveGetKeyValuesStreamRequests(self, ssi.getKeyValuesStream.getFuture()));
	self->actors.add(serveGetKeyRequests(self, ssi.getKey.getFuture()));
	self->actors.add(serveWatchValueRequests(self, ssi.watchValue.getFuture()));
	self->actors.add(serveChangeFeedStreamRequests(self, ssi.changeFeedStream.getFuture()));
	self->actors.add(serveOverlappingChangeFeedsRequests(self, ssi.overlappingChangeFeeds.getFuture()));
	self->actors.add(serveChangeFeedPopRequests(self, ssi.changeFeedPop.getFuture()));
	self->actors.add(serveChangeFeedVersionUpdateRequests(self, ssi.changeFeedVersionUpdate.getFuture()));
	self->actors.add(traceRole(Role::STORAGE_SERVER, ssi.id()));
	self->actors.add(reportStorageServerState(self));

	self->transactionTagCounter.startNewInterval();
	self->actors.add(
	    recurring([&]() { self->transactionTagCounter.startNewInterval(); }, SERVER_KNOBS->TAG_MEASUREMENT_INTERVAL));

	self->coreStarted.send(Void());

	loop {
		++self->counters.loops;

		double loopTopTime = now();
		double elapsedTime = loopTopTime - lastLoopTopTime;
		if (elapsedTime > 0.050) {
			if (deterministicRandom()->random01() < 0.01)
				TraceEvent(SevWarn, "SlowSSLoopx100", self->thisServerID).detail("Elapsed", elapsedTime);
		}
		lastLoopTopTime = loopTopTime;

		choose {
			when(wait(checkLastUpdate)) {
				if (now() - self->lastUpdate >= CLIENT_KNOBS->NO_RECENT_UPDATES_DURATION) {
					self->noRecentUpdates.set(true);
					checkLastUpdate = delay(CLIENT_KNOBS->NO_RECENT_UPDATES_DURATION);
				} else {
					checkLastUpdate =
					    delay(std::max(CLIENT_KNOBS->NO_RECENT_UPDATES_DURATION - (now() - self->lastUpdate), 0.1));
				}
			}
			when(wait(dbInfoChange)) {
				TEST(self->logSystem); // shardServer dbInfo changed
				dbInfoChange = self->db->onChange();
				if (self->db->get().recoveryState >= RecoveryState::ACCEPTING_COMMITS) {
					self->logSystem = ILogSystem::fromServerDBInfo(self->thisServerID, self->db->get());
					if (self->logSystem) {
						if (self->db->get().logSystemConfig.recoveredAt.present()) {
							self->poppedAllAfter = self->db->get().logSystemConfig.recoveredAt.get();
						}
						self->logCursor = self->logSystem->peekSingle(
						    self->thisServerID, self->version.get() + 1, self->tag, self->history);
						self->popVersion(self->durableVersion.get() + 1, true);
					}
					// If update() is waiting for results from the tlog, it might never get them, so needs to be
					// cancelled.  But if it is waiting later, cancelling it could cause problems (e.g. fetchKeys
					// that already committed to transitioning to waiting state)
					if (!updateReceived) {
						doUpdate = Void();
					}
				}

				Optional<LatencyBandConfig> newLatencyBandConfig = self->db->get().latencyBandConfig;
				if (newLatencyBandConfig.present() != self->latencyBandConfig.present() ||
				    (newLatencyBandConfig.present() &&
				     newLatencyBandConfig.get().readConfig != self->latencyBandConfig.get().readConfig)) {
					self->latencyBandConfig = newLatencyBandConfig;
					self->counters.readLatencyBands.clearBands();
					TraceEvent("LatencyBandReadUpdatingConfig").detail("Present", newLatencyBandConfig.present());
					if (self->latencyBandConfig.present()) {
						for (auto band : self->latencyBandConfig.get().readConfig.bands) {
							self->counters.readLatencyBands.addThreshold(band);
						}
					}
				}
			}
			when(GetShardStateRequest req = waitNext(ssi.getShardState.getFuture())) {
				if (req.mode == GetShardStateRequest::NO_WAIT) {
					if (self->isReadable(req.keys))
						req.reply.send(GetShardStateReply{ self->version.get(), self->durableVersion.get() });
					else
						req.reply.sendError(wrong_shard_server());
				} else {
					self->actors.add(getShardStateQ(self, req));
				}
			}
			when(StorageQueuingMetricsRequest req = waitNext(ssi.getQueuingMetrics.getFuture())) {
				getQueuingMetrics(self, req);
			}
			when(ReplyPromise<KeyValueStoreType> reply = waitNext(ssi.getKeyValueStoreType.getFuture())) {
				reply.send(self->storage.getKeyValueStoreType());
			}
			when(wait(doUpdate)) {
				updateReceived = false;
				if (!self->logSystem)
					doUpdate = Never();
				else
					doUpdate = update(self, &updateReceived);
			}
			when(GetCheckpointRequest req = waitNext(ssi.checkpoint.getFuture())) {
				if (!self->isReadable(req.range)) {
					req.reply.sendError(wrong_shard_server());
					continue;
				} else {
					self->actors.add(getCheckpointQ(self, req));
				}
			}
			when(FetchCheckpointRequest req = waitNext(ssi.fetchCheckpoint.getFuture())) {
				self->actors.add(fetchCheckpointQ(self, req));
			}
			when(wait(updateProcessStatsTimer)) {
				updateProcessStats(self);
				updateProcessStatsTimer = delay(SERVER_KNOBS->FASTRESTORE_UPDATE_PROCESS_STATS_INTERVAL);
			}
			when(wait(self->actors.getResult())) {}
		}
	}
}

bool storageServerTerminated(StorageServer& self, IKeyValueStore* persistentData, Error const& e) {
	self.shuttingDown = true;

	// Clearing shards shuts down any fetchKeys actors; these may do things on cancellation that are best done with
	// self still valid
	self.shards.insert(allKeys, Reference<ShardInfo>());

	// Dispose the IKVS (destroying its data permanently) only if this shutdown is definitely permanent.  Otherwise
	// just close it.
	if (e.code() == error_code_please_reboot) {
		// do nothing.
	} else if (e.code() == error_code_worker_removed || e.code() == error_code_recruitment_failed) {
		// SOMEDAY: could close instead of dispose if tss in quarantine gets removed so it could still be
		// investigated?
		persistentData->dispose();
	} else {
		persistentData->close();
	}

	if (e.code() == error_code_worker_removed || e.code() == error_code_recruitment_failed ||
	    e.code() == error_code_file_not_found || e.code() == error_code_actor_cancelled ||
	    e.code() == error_code_remote_kvs_cancelled) {
		TraceEvent("StorageServerTerminated", self.thisServerID).errorUnsuppressed(e);
		return true;
	} else
		return false;
}

ACTOR Future<Void> memoryStoreRecover(IKeyValueStore* store, Reference<IClusterConnectionRecord> connRecord, UID id) {
	if (store->getType() != KeyValueStoreType::MEMORY || connRecord.getPtr() == nullptr) {
		return Never();
	}

	// create a temp client connect to DB
	Database cx = Database::createDatabase(connRecord, Database::API_VERSION_LATEST);

	state Reference<ReadYourWritesTransaction> tr = makeReference<ReadYourWritesTransaction>(cx);
	state int noCanRemoveCount = 0;
	loop {
		try {
			tr->setOption(FDBTransactionOptions::PRIORITY_SYSTEM_IMMEDIATE);
			tr->setOption(FDBTransactionOptions::ACCESS_SYSTEM_KEYS);

			state bool canRemove = wait(canRemoveStorageServer(tr, id));
			if (!canRemove) {
				TEST(true); // it's possible that the caller had a transaction in flight that assigned keys to the
				            // server. Wait for it to reverse its mistake.
				wait(delayJittered(SERVER_KNOBS->REMOVE_RETRY_DELAY, TaskPriority::UpdateStorage));
				tr->reset();
				TraceEvent("RemoveStorageServerRetrying")
				    .detail("Count", noCanRemoveCount++)
				    .detail("ServerID", id)
				    .detail("CanRemove", canRemove);
			} else {
				return Void();
			}
		} catch (Error& e) {
			state Error err = e;
			wait(tr->onError(e));
			TraceEvent("RemoveStorageServerRetrying").error(err);
		}
	}
}

ACTOR Future<Void> initTenantMap(StorageServer* self) {
	state Reference<ReadYourWritesTransaction> tr = makeReference<ReadYourWritesTransaction>(self->cx);

	loop {
		try {
			tr->setOption(FDBTransactionOptions::ACCESS_SYSTEM_KEYS);
			state Version version = wait(tr->getReadVersion());
			// This limits the number of tenants, but eventually we shouldn't need to do this at all
			// when SSs store only the local tenants
			RangeResult entries = wait(tr->getRange(tenantMapKeys, CLIENT_KNOBS->TOO_MANY));

			TraceEvent("InitTenantMap", self->thisServerID)
			    .detail("Version", version)
			    .detail("NumTenants", entries.size());

			for (auto kv : entries) {
				self->insertTenant(kv.key.removePrefix(tenantMapPrefix), kv.value, version, false);
			}
			break;
		} catch (Error& e) {
			wait(tr->onError(e));
		}
	}

	return Void();
}

ACTOR Future<Void> replaceInterface(StorageServer* self, StorageServerInterface ssi) {
	ASSERT(!ssi.isTss());
	state Transaction tr(self->cx);

	loop {
		state Future<Void> infoChanged = self->db->onChange();
		state Reference<CommitProxyInfo> commitProxies(new CommitProxyInfo(self->db->get().client.commitProxies));
		choose {
			when(GetStorageServerRejoinInfoReply _rep =
			         wait(commitProxies->size()
			                  ? basicLoadBalance(commitProxies,
			                                     &CommitProxyInterface::getStorageServerRejoinInfo,
			                                     GetStorageServerRejoinInfoRequest(ssi.id(), ssi.locality.dcId()))
			                  : Never())) {
				state GetStorageServerRejoinInfoReply rep = _rep;

				try {
					tr.reset();
					tr.setOption(FDBTransactionOptions::PRIORITY_SYSTEM_IMMEDIATE);
					tr.setVersion(rep.version);

					tr.addReadConflictRange(singleKeyRange(serverListKeyFor(ssi.id())));
					tr.addReadConflictRange(singleKeyRange(serverTagKeyFor(ssi.id())));
					tr.addReadConflictRange(serverTagHistoryRangeFor(ssi.id()));
					tr.addReadConflictRange(singleKeyRange(tagLocalityListKeyFor(ssi.locality.dcId())));

					tr.set(serverListKeyFor(ssi.id()), serverListValue(ssi));

					if (rep.newLocality) {
						tr.addReadConflictRange(tagLocalityListKeys);
						tr.set(tagLocalityListKeyFor(ssi.locality.dcId()),
						       tagLocalityListValue(rep.newTag.get().locality));
					}

					// this only should happen if SS moved datacenters
					if (rep.newTag.present()) {
						KeyRange conflictRange = singleKeyRange(serverTagConflictKeyFor(rep.newTag.get()));
						tr.addReadConflictRange(conflictRange);
						tr.addWriteConflictRange(conflictRange);
						tr.setOption(FDBTransactionOptions::FIRST_IN_BATCH);
						tr.set(serverTagKeyFor(ssi.id()), serverTagValue(rep.newTag.get()));
						tr.atomicOp(serverTagHistoryKeyFor(ssi.id()),
						            serverTagValue(rep.tag),
						            MutationRef::SetVersionstampedKey);
					}

					if (rep.history.size() && rep.history.back().first < self->version.get()) {
						tr.clear(serverTagHistoryRangeBefore(ssi.id(), self->version.get()));
					}

					choose {
						when(wait(tr.commit())) {
							self->history = rep.history;

							if (rep.newTag.present()) {
								self->tag = rep.newTag.get();
								self->history.insert(self->history.begin(),
								                     std::make_pair(tr.getCommittedVersion(), rep.tag));
							} else {
								self->tag = rep.tag;
							}
							self->allHistory = self->history;

							TraceEvent("SSTag", self->thisServerID).detail("MyTag", self->tag.toString());
							for (auto it : self->history) {
								TraceEvent("SSHistory", self->thisServerID)
								    .detail("Ver", it.first)
								    .detail("Tag", it.second.toString());
							}

							if (self->history.size() && BUGGIFY) {
								TraceEvent("SSHistoryReboot", self->thisServerID).log();
								throw please_reboot();
							}

							break;
						}
						when(wait(infoChanged)) {}
					}
				} catch (Error& e) {
					wait(tr.onError(e));
				}
			}
			when(wait(infoChanged)) {}
		}
	}

	return Void();
}

ACTOR Future<Void> replaceTSSInterface(StorageServer* self, StorageServerInterface ssi) {
	// RYW for KeyBackedMap
	state Reference<ReadYourWritesTransaction> tr = makeReference<ReadYourWritesTransaction>(self->cx);
	state KeyBackedMap<UID, UID> tssMapDB = KeyBackedMap<UID, UID>(tssMappingKeys.begin);

	ASSERT(ssi.isTss());

	loop {
		try {
			state Tag myTag;

			tr->reset();
			tr->setOption(FDBTransactionOptions::ACCESS_SYSTEM_KEYS);
			tr->setOption(FDBTransactionOptions::PRIORITY_SYSTEM_IMMEDIATE);

			Optional<Value> pairTagValue = wait(tr->get(serverTagKeyFor(self->tssPairID.get())));

			if (!pairTagValue.present()) {
				TEST(true); // Race where tss was down, pair was removed, tss starts back up
				TraceEvent("StorageServerWorkerRemoved", self->thisServerID).detail("Reason", "TssPairMissing");
				throw worker_removed();
			}

			myTag = decodeServerTagValue(pairTagValue.get());

			tr->addReadConflictRange(singleKeyRange(serverListKeyFor(ssi.id())));
			tr->set(serverListKeyFor(ssi.id()), serverListValue(ssi));

			// add itself back to tss mapping
			if (!self->isTSSInQuarantine()) {
				tssMapDB.set(tr, self->tssPairID.get(), ssi.id());
			}

			wait(tr->commit());
			self->tag = myTag;

			break;
		} catch (Error& e) {
			wait(tr->onError(e));
		}
	}

	return Void();
}

ACTOR Future<Void> storageInterfaceRegistration(StorageServer* self,
                                                StorageServerInterface ssi,
                                                Optional<Future<Void>> readyToAcceptRequests) {

	if (readyToAcceptRequests.present()) {
		wait(readyToAcceptRequests.get());
		ssi.startAcceptingRequests();
	} else {
		ssi.stopAcceptingRequests();
	}

	try {
		if (self->isTss()) {
			wait(replaceTSSInterface(self, ssi));
		} else {
			wait(replaceInterface(self, ssi));
		}
	} catch (Error& e) {
		throw;
	}

	return Void();
}

// for creating a new storage server
ACTOR Future<Void> storageServer(IKeyValueStore* persistentData,
                                 StorageServerInterface ssi,
                                 Tag seedTag,
                                 UID clusterId,
                                 Version tssSeedVersion,
                                 ReplyPromise<InitializeStorageReply> recruitReply,
                                 Reference<AsyncVar<ServerDBInfo> const> db,
                                 std::string folder) {
	state StorageServer self(persistentData, db, ssi);
	state Future<Void> ssCore;
	self.clusterId.send(clusterId);
	if (ssi.isTss()) {
		self.setTssPair(ssi.tssPairID.get());
		ASSERT(self.isTss());
	}

	self.sk = serverKeysPrefixFor(self.tssPairID.present() ? self.tssPairID.get() : self.thisServerID)
	              .withPrefix(systemKeys.begin); // FFFF/serverKeys/[this server]/
	self.folder = folder;

	try {
		wait(self.storage.init());
		wait(self.storage.commit());
		++self.counters.kvCommits;

		if (seedTag == invalidTag) {
			ssi.startAcceptingRequests();
			self.registerInterfaceAcceptingRequests.send(Void());

			// Might throw recruitment_failed in case of simultaneous master failure
			std::pair<Version, Tag> verAndTag = wait(addStorageServer(self.cx, ssi));

			self.tag = verAndTag.second;
			if (ssi.isTss()) {
				self.setInitialVersion(tssSeedVersion);
			} else {
				self.setInitialVersion(verAndTag.first - 1);
			}

			wait(initTenantMap(&self));
		} else {
			self.tag = seedTag;
		}

		self.storage.makeNewStorageServerDurable();
		wait(self.storage.commit());
		++self.counters.kvCommits;

		self.interfaceRegistered =
		    storageInterfaceRegistration(&self, ssi, self.registerInterfaceAcceptingRequests.getFuture());
		wait(delay(0));

		TraceEvent("StorageServerInit", ssi.id())
		    .detail("Version", self.version.get())
		    .detail("SeedTag", seedTag.toString())
		    .detail("TssPair", ssi.isTss() ? ssi.tssPairID.get().toString() : "");
		InitializeStorageReply rep;
		rep.interf = ssi;
		rep.addedVersion = self.version.get();
		recruitReply.send(rep);
		self.byteSampleRecovery = Void();

		ssCore = storageServerCore(&self, ssi);
		wait(ssCore);

		throw internal_error();
	} catch (Error& e) {
		// If we die with an error before replying to the recruitment request, send the error to the recruiter
		// (ClusterController, and from there to the DataDistributionTeamCollection)
		if (!recruitReply.isSet())
			recruitReply.sendError(recruitment_failed());

		// If the storage server dies while something that uses self is still on the stack,
		// we want that actor to complete before we terminate and that memory goes out of scope
		state Error err = e;
		if (storageServerTerminated(self, persistentData, err)) {
			ssCore.cancel();
			self.actors.clear(true);
			wait(delay(0));
			return Void();
		}
		ssCore.cancel();
		self.actors.clear(true);
		wait(delay(0));
		throw err;
	}
}

// for recovering an existing storage server
ACTOR Future<Void> storageServer(IKeyValueStore* persistentData,
                                 StorageServerInterface ssi,
                                 Reference<AsyncVar<ServerDBInfo> const> db,
                                 std::string folder,
                                 Promise<Void> recovered,
                                 Reference<IClusterConnectionRecord> connRecord) {
	state StorageServer self(persistentData, db, ssi);
	state Future<Void> ssCore;
	self.folder = folder;

	try {
		state double start = now();
		TraceEvent("StorageServerRebootStart", self.thisServerID).log();

		wait(self.storage.init());
		choose {
			// after a rollback there might be uncommitted changes.
			// for memory storage engine type, wait until recovery is done before commit
			when(wait(self.storage.commit())) {}

			when(wait(memoryStoreRecover(persistentData, connRecord, self.thisServerID))) {
				TraceEvent("DisposeStorageServer", self.thisServerID).log();
				throw worker_removed();
			}
		}
		++self.counters.kvCommits;

		bool ok = wait(self.storage.restoreDurableState());
		if (!ok) {
			if (recovered.canBeSet())
				recovered.send(Void());
			return Void();
		}
		TraceEvent("SSTimeRestoreDurableState", self.thisServerID).detail("TimeTaken", now() - start);

		// if this is a tss storage file, use that as source of truth for this server being a tss instead of the
		// presence of the tss pair key in the storage engine
		if (ssi.isTss()) {
			ASSERT(self.isTss());
			ssi.tssPairID = self.tssPairID.get();
		} else {
			ASSERT(!self.isTss());
		}

		ASSERT(self.thisServerID == ssi.id());

		self.sk = serverKeysPrefixFor(self.tssPairID.present() ? self.tssPairID.get() : self.thisServerID)
		              .withPrefix(systemKeys.begin); // FFFF/serverKeys/[this server]/

		TraceEvent("StorageServerReboot", self.thisServerID).detail("Version", self.version.get());

		if (recovered.canBeSet())
			recovered.send(Void());

		state Future<Void> f = storageInterfaceRegistration(&self, ssi, {});
		wait(delay(0));
		ErrorOr<Void> e = wait(errorOr(f));
		if (e.isError()) {
			Error e = f.getError();

			if (e.code() != error_code_worker_removed) {
				throw e;
			}
			state UID clusterId = wait(getClusterId(&self));
			ASSERT(self.clusterId.isValid());
			UID durableClusterId = wait(self.clusterId.getFuture());
			ASSERT(durableClusterId.isValid());
			if (clusterId == durableClusterId) {
				throw worker_removed();
			}
			// When a storage server connects to a new cluster, it deletes its
			// old data and creates a new, empty data file for the new cluster.
			// We want to avoid this and force a manual removal of the storage
			// servers' old data when being assigned to a new cluster to avoid
			// accidental data loss.
			TraceEvent(SevWarn, "StorageServerBelongsToExistingCluster")
			    .detail("ServerID", ssi.id())
			    .detail("ClusterID", durableClusterId)
			    .detail("NewClusterID", clusterId);
			wait(Future<Void>(Never()));
		}

		self.interfaceRegistered =
		    storageInterfaceRegistration(&self, ssi, self.registerInterfaceAcceptingRequests.getFuture());
		wait(delay(0));

		TraceEvent("StorageServerStartingCore", self.thisServerID).detail("TimeTaken", now() - start);

		ssCore = storageServerCore(&self, ssi);
		wait(ssCore);

		throw internal_error();
	} catch (Error& e) {
		if (recovered.canBeSet())
			recovered.send(Void());

		// If the storage server dies while something that uses self is still on the stack,
		// we want that actor to complete before we terminate and that memory goes out of scope
		state Error err = e;
		if (storageServerTerminated(self, persistentData, err)) {
			ssCore.cancel();
			self.actors.clear(true);
			wait(delay(0));
			return Void();
		}
		ssCore.cancel();
		self.actors.clear(true);
		wait(delay(0));
		throw err;
	}
}

#ifndef __INTEL_COMPILER
#pragma endregion
#endif

/*
4 Reference count
4 priority
24 pointers
8 lastUpdateVersion
2 updated, replacedPointer
--
42 PTree overhead

8 Version insertVersion
--
50 VersionedMap overhead

12 KeyRef
12 ValueRef
1  isClear
--
25 payload


50 overhead
25 payload
21 structure padding
32 allocator rounds up
---
128 allocated

To reach 64, need to save: 11 bytes + all padding

Possibilities:
  -8 Combine lastUpdateVersion, insertVersion?
  -2 Fold together updated, replacedPointer, isClear bits
  -3 Fold away updated, replacedPointer, isClear
  -8 Move value lengths into arena
  -4 Replace priority with H(pointer)
  -12 Compress pointers (using special allocator)
  -4 Modular lastUpdateVersion (make sure no node survives 4 billion updates)
*/

void versionedMapTest() {
	VersionedMap<int, int> vm;

	printf("SS Ptree node is %zu bytes\n", sizeof(StorageServer::VersionedData::PTreeT));

	const int NSIZE = sizeof(VersionedMap<int, int>::PTreeT);
	const int ASIZE = NSIZE <= 64 ? 64 : nextFastAllocatedSize(NSIZE);

	auto before = FastAllocator<ASIZE>::getTotalMemory();

	for (int v = 1; v <= 1000; ++v) {
		vm.createNewVersion(v);
		for (int i = 0; i < 1000; i++) {
			int k = deterministicRandom()->randomInt(0, 2000000);
			/*for(int k2=k-5; k2<k+5; k2++)
			    if (vm.atLatest().find(k2) != vm.atLatest().end())
			        vm.erase(k2);*/
			vm.erase(k - 5, k + 5);
			vm.insert(k, v);
		}
	}

	auto after = FastAllocator<ASIZE>::getTotalMemory();

	int count = 0;
	for (auto i = vm.atLatest().begin(); i != vm.atLatest().end(); ++i)
		++count;

	printf("PTree node is %d bytes, allocated as %d bytes\n", NSIZE, ASIZE);
	printf("%d distinct after %d insertions\n", count, 1000 * 1000);
	printf("Memory used: %f MB\n", (after - before) / 1e6);
}<|MERGE_RESOLUTION|>--- conflicted
+++ resolved
@@ -5061,26 +5061,10 @@
 	}
 }
 
-<<<<<<< HEAD
 ACTOR Future<std::vector<Key>> fetchChangeFeedMetadata(StorageServer* data,
                                                        KeyRange keys,
-                                                       Version fetchVersion,
-                                                       PromiseStream<Key> removals) {
-	TraceEvent(SevDebug, "FetchChangeFeedMetadata", data->thisServerID)
-	    .detail("Range", keys.toString())
-	    .detail("FetchVersion", fetchVersion);
-	state std::vector<OverlappingChangeFeedEntry> feeds =
-	    wait(data->cx->getOverlappingChangeFeeds(keys, fetchVersion + 1));
-	while (removals.getFuture().isReady()) {
-		Key remove = waitNext(removals.getFuture());
-		for (int i = 0; i < feeds.size(); i++) {
-			if (feeds[i].rangeId == remove) {
-				swapAndPop(&feeds, i--);
-			}
-		}
-	}
-=======
-ACTOR Future<std::vector<Key>> fetchChangeFeedMetadata(StorageServer* data, KeyRange keys, UID fkId) {
+                                                       PromiseStream<Key> removals,
+                                                       UID fetchKeysID) {
 
 	// Wait for current TLog batch to finish to ensure that we're fetching metadata at a version >= the version of the
 	// ChangeServerKeys mutation. This guarantees we don't miss any metadata between the previous batch's version
@@ -5091,7 +5075,7 @@
 	TraceEvent(SevDebug, "FetchChangeFeedMetadata", data->thisServerID)
 	    .detail("Range", keys.toString())
 	    .detail("FetchVersion", fetchVersion)
-	    .detail("FKID", fkId);
+	    .detail("FKID", fetchKeysID);
 
 	// before fetching feeds from other SS's, refresh any feeds we already have that are being marked as removed
 	auto ranges = data->keyChangeFeed.intersectingRanges(keys);
@@ -5122,7 +5106,16 @@
 	}
 
 	std::vector<OverlappingChangeFeedEntry> feeds = wait(data->cx->getOverlappingChangeFeeds(keys, fetchVersion + 1));
->>>>>>> 6c7df377
+	// handle change feeds removed while fetching overlapping
+	while (removals.getFuture().isReady()) {
+		Key remove = waitNext(removals.getFuture());
+		for (int i = 0; i < feeds.size(); i++) {
+			if (feeds[i].rangeId == remove) {
+				swapAndPop(&feeds, i--);
+			}
+		}
+	}
+
 	std::vector<Key> feedIds;
 	feedIds.reserve(feeds.size());
 	// create change feed metadata if it does not exist
@@ -5317,14 +5310,9 @@
 		    .detail("Version", data->version.get())
 		    .detail("FKID", fetchKeysID);
 
-<<<<<<< HEAD
 		state PromiseStream<Key> removals;
 		data->changeFeedRemovals[fetchKeysID] = removals;
-		state Future<std::vector<Key>> fetchCFMetadata =
-		    fetchChangeFeedMetadata(data, keys, data->version.get(), removals);
-=======
-		state Future<std::vector<Key>> fetchCFMetadata = fetchChangeFeedMetadata(data, keys, fetchKeysID);
->>>>>>> 6c7df377
+		state Future<std::vector<Key>> fetchCFMetadata = fetchChangeFeedMetadata(data, keys, removals, fetchKeysID);
 
 		validate(data);
 
