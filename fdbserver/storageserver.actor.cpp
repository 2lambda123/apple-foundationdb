--- conflicted
+++ resolved
@@ -23,21 +23,6 @@
 #include <type_traits>
 #include <unordered_map>
 
-<<<<<<< HEAD
-=======
-#include "fdbclient/FDBTypes.h"
-#include "fdbrpc/fdbrpc.h"
-#include "fdbrpc/LoadBalance.h"
-#include "flow/ActorCollection.h"
-#include "flow/Arena.h"
-#include "flow/Hash3.h"
-#include "flow/Histogram.h"
-#include "flow/IRandom.h"
-#include "flow/IndexedSet.h"
-#include "flow/SystemMonitor.h"
-#include "flow/Tracing.h"
-#include "flow/Util.h"
->>>>>>> 78cecc06
 #include "fdbclient/Atomic.h"
 #include "fdbclient/CommitProxyInterface.h"
 #include "fdbclient/DatabaseContext.h"
@@ -6833,7 +6818,6 @@
 						if (self->db->get().logSystemConfig.recoveredAt.present()) {
 							self->poppedAllAfter = self->db->get().logSystemConfig.recoveredAt.get();
 						}
-<<<<<<< HEAD
 						if (!SERVER_KNOBS->ENABLE_PARTITIONED_TRANSACTIONS) {
 							dynamic_cast<StorageServer*>(self)->logCursor =
 							    self->logSystem->peekSingle(self->thisServerID,
@@ -6845,10 +6829,6 @@
 							ASSERT(std::dynamic_pointer_cast<ptxn::StorageServer>(self_));
 							ptxn::initializeUpdateCursor(*std::dynamic_pointer_cast<ptxn::StorageServer>(self_));
 						}
-=======
-						self->logCursor = self->logSystem->peekSingle(
-						    self->thisServerID, self->version.get() + 1, self->tag, self->thisServerID, self->history);
->>>>>>> 78cecc06
 						self->popVersion(self->durableVersion.get() + 1, true);
 					}
 					// If update() is waiting for results from the tlog, it might never get them, so needs to be
@@ -6973,99 +6953,7 @@
 	}
 }
 
-<<<<<<< HEAD
 ACTOR Future<Void> replaceInterface(StorageServerBase* self, StorageServerInterface ssi) {
-=======
-// for creating a new storage server
-ACTOR Future<Void> storageServer(IKeyValueStore* persistentData,
-                                 StorageServerInterface ssi,
-                                 Tag seedTag,
-                                 UID clusterId,
-                                 Version tssSeedVersion,
-                                 ReplyPromise<InitializeStorageReply> recruitReply,
-                                 Reference<AsyncVar<ServerDBInfo> const> db,
-                                 std::string folder,
-                                 Optional<std::vector<ptxn::StorageTeamID>> storageTeams) {
-
-	state StorageServer self(persistentData, db, ssi);
-
-	self.storageTeamIDs = storageTeams.present()
-	                          ? std::set<ptxn::StorageTeamID>(storageTeams.get().begin(), storageTeams.get().end())
-	                          : Optional<std::set<ptxn::StorageTeamID>>();
-	if (storageTeams.present()) {
-		self.logProtocol = ProtocolVersion::withPartitionTransaction();
-	}
-
-	state Future<Void> ssCore;
-	self.clusterId.send(clusterId);
-	if (ssi.isTss()) {
-		self.setTssPair(ssi.tssPairID.get());
-		ASSERT(self.isTss());
-	}
-
-	self.sk = serverKeysPrefixFor(self.tssPairID.present() ? self.tssPairID.get() : self.thisServerID)
-	              .withPrefix(systemKeys.begin); // FFFF/serverKeys/[this server]/
-	self.folder = folder;
-
-	try {
-		wait(self.storage.init());
-		wait(self.storage.commit());
-
-		if (seedTag == invalidTag) {
-			std::pair<Version, Tag> verAndTag = wait(addStorageServer(
-			    self.cx, ssi)); // Might throw recruitment_failed in case of simultaneous master failure
-			self.tag = verAndTag.second;
-			if (ssi.isTss()) {
-				self.setInitialVersion(tssSeedVersion);
-			} else {
-				self.setInitialVersion(verAndTag.first - 1);
-			}
-		} else {
-			self.tag = seedTag;
-		}
-
-		self.storage.makeNewStorageServerDurable();
-		wait(self.storage.commit());
-
-		TraceEvent("StorageServerInit", ssi.id())
-		    .detail("Version", self.version.get())
-		    .detail("SeedTag", seedTag.toString())
-			.detail("StorageTeams", describe(storageTeams.get()))
-		    .detail("TssPair", ssi.isTss() ? ssi.tssPairID.get().toString() : "");
-		InitializeStorageReply rep;
-		rep.interf = ssi;
-		rep.addedVersion = self.version.get();
-		recruitReply.send(rep);
-		self.byteSampleRecovery = Void();
-
-		ssCore = storageServerCore(&self, ssi);
-		wait(ssCore);
-
-		throw internal_error();
-	} catch (Error& e) {
-		// If we die with an error before replying to the recruitment request, send the error to the recruiter
-		// (ClusterController, and from there to the DataDistributionTeamCollection)
-		if (!recruitReply.isSet())
-			recruitReply.sendError(recruitment_failed());
-
-		// If the storage server dies while something that uses self is still on the stack,
-		// we want that actor to complete before we terminate and that memory goes out of scope
-		state Error err = e;
-		if (storageServerTerminated(self, persistentData, err)) {
-			ssCore.cancel();
-			self.actors.clear(true);
-			wait(delay(0));
-			return Void();
-		}
-		ssCore.cancel();
-		self.actors.clear(true);
-		wait(delay(0));
-		throw err;
-	}
-}
-
-ACTOR Future<Void> replaceInterface(StorageServer* self, StorageServerInterface ssi) {
->>>>>>> 78cecc06
 	ASSERT(!ssi.isTss());
 	state Transaction tr(self->cx);
 
@@ -7227,12 +7115,14 @@
                                  ReplyPromise<InitializeStorageReply> recruitReply,
                                  Reference<AsyncVar<ServerDBInfo> const> db,
                                  std::string folder,
-                                 Optional<ptxn::StorageTeamID> storageTeamID) {
+								 Optional<std::vector<ptxn::StorageTeamID>> storageTeams) {
 
 	state std::shared_ptr<StorageServerBase> self = getStorageServerInstance(persistentData, db, ssi, storageTeamID);
 	state Future<Void> ssCore;
 
-	self->storageTeamID = storageTeamID;
+	self->storageTeamIDs = storageTeams.present()
+	                          ? std::set<ptxn::StorageTeamID>(storageTeams.get().begin(), storageTeams.get().end())
+	                          : Optional<std::set<ptxn::StorageTeamID>>();
 	self->folder = folder;
 	if (storageTeamID.present()) {
 		self->logProtocol = ProtocolVersion::withPartitionTransaction();
@@ -7270,6 +7160,7 @@
 		TraceEvent("StorageServerInit", ssi.id())
 		    .detail("Version", self->version.get())
 		    .detail("SeedTag", seedTag.toString())
+			.detail("StorageTeams", describe(storageTeams.get()))
 		    .detail("TssPair", ssi.isTss() ? ssi.tssPairID.get().toString() : "");
 		InitializeStorageReply rep;
 		rep.interf = ssi;
