/*
 * storageserver.actor.cpp
 *
 * This source file is part of the FoundationDB open source project
 *
 * Copyright 2013-2018 Apple Inc. and the FoundationDB project authors
 *
 * Licensed under the Apache License, Version 2.0 (the "License");
 * you may not use this file except in compliance with the License.
 * You may obtain a copy of the License at
 *
 *     http://www.apache.org/licenses/LICENSE-2.0
 *
 * Unless required by applicable law or agreed to in writing, software
 * distributed under the License is distributed on an "AS IS" BASIS,
 * WITHOUT WARRANTIES OR CONDITIONS OF ANY KIND, either express or implied.
 * See the License for the specific language governing permissions and
 * limitations under the License.
 */

#include <cinttypes>
#include <functional>
#include <type_traits>
#include <unordered_map>

#include "fdbrpc/fdbrpc.h"
#include "fdbrpc/LoadBalance.h"
#include "flow/ActorCollection.h"
#include "flow/Arena.h"
#include "flow/Hash3.h"
#include "flow/Histogram.h"
#include "flow/IRandom.h"
#include "flow/IndexedSet.h"
#include "flow/SystemMonitor.h"
#include "flow/Tracing.h"
#include "flow/Util.h"
#include "fdbclient/Atomic.h"
#include "fdbclient/DatabaseContext.h"
#include "fdbclient/KeyRangeMap.h"
#include "fdbclient/CommitProxyInterface.h"
#include "fdbclient/KeyBackedTypes.h"
#include "fdbclient/NativeAPI.actor.h"
#include "fdbclient/Notified.h"
#include "fdbclient/StatusClient.h"
#include "fdbclient/Tuple.h"
#include "fdbclient/SystemData.h"
#include "fdbclient/TransactionLineage.h"
#include "fdbclient/VersionedMap.h"
#include "fdbserver/FDBExecHelper.actor.h"
#include "fdbserver/IKeyValueStore.h"
#include "fdbserver/Knobs.h"
#include "fdbserver/LatencyBandConfig.h"
#include "fdbserver/LogProtocolMessage.h"
#include "fdbserver/SpanContextMessage.h"
#include "fdbserver/LogSystem.h"
#include "fdbserver/MoveKeys.actor.h"
#include "fdbserver/MutationTracking.h"
#include "fdbserver/RecoveryState.h"
#include "fdbserver/StorageMetrics.h"
#include "fdbserver/ServerDBInfo.h"
#include "fdbserver/TLogInterface.h"
#include "fdbserver/WaitFailure.h"
#include "fdbserver/WorkerInterface.actor.h"
#include "fdbrpc/sim_validation.h"
#include "fdbrpc/Smoother.h"
#include "fdbrpc/Stats.h"
#include "flow/TDMetric.actor.h"
#include "flow/genericactors.actor.h"

#include "flow/actorcompiler.h" // This must be the last #include.

#ifndef __INTEL_COMPILER
#pragma region Data Structures
#endif

#define SHORT_CIRCUT_ACTUAL_STORAGE 0

namespace {
bool canReplyWith(Error e) {
	switch (e.code()) {
	case error_code_transaction_too_old:
	case error_code_future_version:
	case error_code_wrong_shard_server:
	case error_code_process_behind:
	case error_code_watch_cancelled:
	case error_code_unknown_change_feed:
	case error_code_server_overloaded:
	// getRangeAndMap related exceptions that are not retriable:
	case error_code_mapper_bad_index:
	case error_code_mapper_no_such_key:
	case error_code_mapper_bad_range_decriptor:
	case error_code_quick_get_key_values_has_more:
	case error_code_quick_get_value_miss:
	case error_code_quick_get_key_values_miss:
	case error_code_get_key_values_and_map_has_more:
		// case error_code_all_alternatives_failed:
		return true;
	default:
		return false;
	};
}
} // namespace

struct AddingShard : NonCopyable {
	KeyRange keys;
	Future<Void> fetchClient; // holds FetchKeys() actor
	Promise<Void> fetchComplete;
	Promise<Void> readWrite;
	PromiseStream<Key> changeFeedRemovals;

	// During the Fetching phase, it saves newer mutations whose version is greater or equal to fetchClient's
	// fetchVersion, while the shard is still busy catching up with fetchClient. It applies these updates after fetching
	// completes.
	std::deque<Standalone<VerUpdateRef>> updates;

	struct StorageServer* server;
	Version transferredVersion;

	// To learn more details of the phase transitions, see function fetchKeys(). The phases below are sorted in
	// chronological order and do not go back.
	enum Phase {
		WaitPrevious,
		// During Fetching phase, it fetches data before fetchVersion and write it to storage, then let updater know it
		// is ready to update the deferred updates` (see the comment of member variable `updates` above).
		Fetching,
		// During Waiting phase, it sends updater the deferred updates, and wait until they are durable.
		Waiting
		// The shard's state is changed from adding to readWrite then.
	};

	Phase phase;

	// The version of the mutation ref that adds the shard to KVS.
	Version shardVersion;

	AddingShard(StorageServer* server, KeyRangeRef const& keys, Version version = invalidVersion);

	// When fetchKeys "partially completes" (splits an adding shard in two), this is used to construct the left half
	AddingShard(AddingShard* prev, KeyRange const& keys, Version version = invalidVersion)
	  : keys(keys), fetchClient(prev->fetchClient), server(prev->server), transferredVersion(prev->transferredVersion),
	    phase(prev->phase), shardVersion(version) {
		TraceEvent("AddingShard").detail("Begin", keys.begin).detail("End", keys.end).detail("Reason", "SplitShard");
	}
	~AddingShard() {
		if (!fetchComplete.isSet())
			fetchComplete.send(Void());
		if (!readWrite.isSet())
			readWrite.send(Void());
	}

	void addMutation(Version version, bool fromFetch, MutationRef const& mutation);

	bool isTransferred() const { return phase == Waiting; }
};

class ShardInfo : public ReferenceCounted<ShardInfo>, NonCopyable {
	ShardInfo(KeyRange keys, std::unique_ptr<AddingShard>&& adding, StorageServer* readWrite)
	  : adding(std::move(adding)), readWrite(readWrite), keys(keys) {}

public:
	// A shard has 3 mutual exclusive states: adding, readWrite and notAssigned.
	std::unique_ptr<AddingShard> adding;
	struct StorageServer* readWrite;
	KeyRange keys;
	uint64_t changeCounter;

	static ShardInfo* newNotAssigned(KeyRange keys) { return new ShardInfo(keys, nullptr, nullptr); }
	static ShardInfo* newReadWrite(KeyRange keys, StorageServer* data) { return new ShardInfo(keys, nullptr, data); }
	static ShardInfo* newAdding(StorageServer* data, KeyRange keys, Version version = invalidVersion) {
		return new ShardInfo(keys, std::make_unique<AddingShard>(data, keys, version), nullptr);
	}
	static ShardInfo* addingSplitLeft(KeyRange keys, AddingShard* oldShard) {
		return new ShardInfo(keys, std::make_unique<AddingShard>(oldShard, keys), nullptr);
	}

	bool isReadable() const { return readWrite != nullptr; }
	bool notAssigned() const { return !readWrite && !adding; }
	bool assigned() const { return readWrite || adding; }
	bool isInVersionedData() const { return readWrite || (adding && adding->isTransferred()); }
	void addMutation(Version version, bool fromFetch, MutationRef const& mutation);
	bool isFetched() const { return readWrite || (adding && adding->fetchComplete.isSet()); }

	const char* debugDescribeState() const {
		if (notAssigned())
			return "NotAssigned";
		else if (adding && !adding->isTransferred())
			return "AddingFetching";
		else if (adding)
			return "AddingTransferred";
		else
			return "ReadWrite";
	}
};

struct StorageServerDisk {
	explicit StorageServerDisk(struct StorageServer* data, IKeyValueStore* storage) : data(data), storage(storage) {}

	void makeNewStorageServerDurable();
	bool makeVersionMutationsDurable(Version& prevStorageVersion, Version newStorageVersion, int64_t& bytesLeft);
	void makeVersionDurable(Version version);
	void makeTssQuarantineDurable();
	Future<bool> restoreDurableState();

	void changeLogProtocol(Version version, ProtocolVersion protocol);

	void writeMutation(MutationRef mutation);
	void writeKeyValue(KeyValueRef kv);
	void clearRange(KeyRangeRef keys);

	Future<Void> getError() { return storage->getError(); }
	Future<Void> init() { return storage->init(); }
	Future<Void> commit() { return storage->commit(); }

	// SOMEDAY: Put readNextKeyInclusive in IKeyValueStore
	// Read the key that is equal or greater then 'key' from the storage engine.
	// For example, readNextKeyInclusive("a") should return:
	//  - "a", if key "a" exist
	//  - "b", if key "a" doesn't exist, and "b" is the next existing key in total order
	//  - allKeys.end, if keyrange [a, allKeys.end) is empty
	Future<Key> readNextKeyInclusive(KeyRef key, IKeyValueStore::ReadType type = IKeyValueStore::ReadType::NORMAL) {
		++(*kvScans);
		return readFirstKey(storage, KeyRangeRef(key, allKeys.end), type);
	}
	Future<Optional<Value>> readValue(KeyRef key,
	                                  IKeyValueStore::ReadType type = IKeyValueStore::ReadType::NORMAL,
	                                  Optional<UID> debugID = Optional<UID>()) {
		++(*kvGets);
		return storage->readValue(key, type, debugID);
	}
	Future<Optional<Value>> readValuePrefix(KeyRef key,
	                                        int maxLength,
	                                        IKeyValueStore::ReadType type = IKeyValueStore::ReadType::NORMAL,
	                                        Optional<UID> debugID = Optional<UID>()) {
		++(*kvGets);
		return storage->readValuePrefix(key, maxLength, type, debugID);
	}
	Future<RangeResult> readRange(KeyRangeRef keys,
	                              int rowLimit = 1 << 30,
	                              int byteLimit = 1 << 30,
	                              IKeyValueStore::ReadType type = IKeyValueStore::ReadType::NORMAL) {
		++(*kvScans);
		return storage->readRange(keys, rowLimit, byteLimit, type);
	}

	KeyValueStoreType getKeyValueStoreType() const { return storage->getType(); }
	StorageBytes getStorageBytes() const { return storage->getStorageBytes(); }
	std::tuple<size_t, size_t, size_t> getSize() const { return storage->getSize(); }

<<<<<<< HEAD
	// The following are pointers to the Counters in StorageServer::counters of the same names.
	Counter* kvCommitLogicalBytes;
	Counter* kvClearRanges;
	Counter* kvGets;
	Counter* kvScans;
	Counter* kvCommits;
=======
	// The new shard should not overlap with any existing shard, unless both are move-in shard, e.g., when reFetch
	// happens.
	void addDataShard(KeyRangeRef range) { storage->addShard(range, deterministicRandom()->randomUniqueID()); }

	// TODO: This can be removed once KV shard map is merged with SS's shard map.
	Standalone<VectorRef<MutationRef>> getPersistShardMutations(KeyRangeRef range) {
		return storage->getPersistShardMutations(range);
	}

	void disposeShard(KeyRangeRef range) { return storage->disposeRange(range); }

	Standalone<VectorRef<MutationRef>> getDisposeRangeMutations(KeyRangeRef range) {
		return storage->getDisposeRangeMutations(range);
	};
>>>>>>> 2560e42f

private:
	struct StorageServer* data;
	IKeyValueStore* storage;
	void writeMutations(const VectorRef<MutationRef>& mutations, Version debugVersion, const char* debugContext);

	ACTOR static Future<Key> readFirstKey(IKeyValueStore* storage, KeyRangeRef range, IKeyValueStore::ReadType type) {
		RangeResult r = wait(storage->readRange(range, 1, 1 << 30, type));
		if (r.size())
			return r[0].key;
		else
			return range.end;
	}
};

struct UpdateEagerReadInfo {
	std::vector<KeyRef> keyBegin;
	std::vector<Key> keyEnd; // these are for ClearRange

	std::vector<std::pair<KeyRef, int>> keys;
	std::vector<Optional<Value>> value;

	Arena arena;

	void addMutations(VectorRef<MutationRef> const& mutations) {
		for (auto& m : mutations)
			addMutation(m);
	}

	void addMutation(MutationRef const& m) {
		// SOMEDAY: Theoretically we can avoid a read if there is an earlier overlapping ClearRange
		if (m.type == MutationRef::ClearRange && !m.param2.startsWith(systemKeys.end) &&
		    SERVER_KNOBS->ENABLE_CLEAR_RANGE_EAGER_READS)
			keyBegin.push_back(m.param2);
		else if (m.type == MutationRef::CompareAndClear) {
			if (SERVER_KNOBS->ENABLE_CLEAR_RANGE_EAGER_READS)
				keyBegin.push_back(keyAfter(m.param1, arena));
			if (keys.size() > 0 && keys.back().first == m.param1) {
				// Don't issue a second read, if the last read was equal to the current key.
				// CompareAndClear is likely to be used after another atomic operation on same key.
				keys.back().second = std::max(keys.back().second, m.param2.size() + 1);
			} else {
				keys.emplace_back(m.param1, m.param2.size() + 1);
			}
		} else if ((m.type == MutationRef::AppendIfFits) || (m.type == MutationRef::ByteMin) ||
		           (m.type == MutationRef::ByteMax))
			keys.emplace_back(m.param1, CLIENT_KNOBS->VALUE_SIZE_LIMIT);
		else if (isAtomicOp((MutationRef::Type)m.type))
			keys.emplace_back(m.param1, m.param2.size());
	}

	void finishKeyBegin() {
		if (SERVER_KNOBS->ENABLE_CLEAR_RANGE_EAGER_READS) {
			std::sort(keyBegin.begin(), keyBegin.end());
			keyBegin.resize(std::unique(keyBegin.begin(), keyBegin.end()) - keyBegin.begin());
		}
		std::sort(keys.begin(), keys.end(), [](const std::pair<KeyRef, int>& lhs, const std::pair<KeyRef, int>& rhs) {
			return (lhs.first < rhs.first) || (lhs.first == rhs.first && lhs.second > rhs.second);
		});
		keys.resize(std::unique(keys.begin(),
		                        keys.end(),
		                        [](const std::pair<KeyRef, int>& lhs, const std::pair<KeyRef, int>& rhs) {
			                        return lhs.first == rhs.first;
		                        }) -
		            keys.begin());
		// value gets populated in doEagerReads
	}

	Optional<Value>& getValue(KeyRef key) {
		int i = std::lower_bound(keys.begin(),
		                         keys.end(),
		                         std::pair<KeyRef, int>(key, 0),
		                         [](const std::pair<KeyRef, int>& lhs, const std::pair<KeyRef, int>& rhs) {
			                         return lhs.first < rhs.first;
		                         }) -
		        keys.begin();
		ASSERT(i < keys.size() && keys[i].first == key);
		return value[i];
	}

	KeyRef getKeyEnd(KeyRef key) {
		int i = std::lower_bound(keyBegin.begin(), keyBegin.end(), key) - keyBegin.begin();
		ASSERT(i < keyBegin.size() && keyBegin[i] == key);
		return keyEnd[i];
	}
};

const int VERSION_OVERHEAD =
    64 + sizeof(Version) + sizeof(Standalone<VerUpdateRef>) + // mutationLog, 64b overhead for map
    2 * (64 + sizeof(Version) +
         sizeof(Reference<VersionedMap<KeyRef, ValueOrClearToRef>::PTreeT>)); // versioned map [ x2 for
                                                                              // createNewVersion(version+1) ], 64b
                                                                              // overhead for map
// For both the mutation log and the versioned map.
static int mvccStorageBytes(MutationRef const& m) {
	return VersionedMap<KeyRef, ValueOrClearToRef>::overheadPerItem * 2 +
	       (MutationRef::OVERHEAD_BYTES + m.param1.size() + m.param2.size()) * 2;
}

struct FetchInjectionInfo {
	Arena arena;
	std::vector<VerUpdateRef> changes;
};

struct ChangeFeedInfo : ReferenceCounted<ChangeFeedInfo> {
	std::deque<Standalone<MutationsAndVersionRef>> mutations;
	Version storageVersion = invalidVersion; // The version between the storage version and the durable version are
	                                         // currently being written to disk
	Version durableVersion = invalidVersion; // All versions before the durable version are durable on disk
	Version emptyVersion = 0; // The change feed does not have any mutations before emptyVersion
	KeyRange range;
	Key id;
	AsyncTrigger newMutations;
	bool stopped = false; // A stopped change feed no longer adds new mutations, but is still queriable
	bool removing = false;
};

class ServerWatchMetadata : public ReferenceCounted<ServerWatchMetadata> {
public:
	Key key;
	Optional<Value> value;
	Version version;
	Future<Version> watch_impl;
	Promise<Version> versionPromise;
	Optional<TagSet> tags;
	Optional<UID> debugID;

	ServerWatchMetadata(Key key, Optional<Value> value, Version version, Optional<TagSet> tags, Optional<UID> debugID)
	  : key(key), value(value), version(version), tags(tags), debugID(debugID) {}
};

struct StorageServer {
	typedef VersionedMap<KeyRef, ValueOrClearToRef> VersionedData;

private:
	// versionedData contains sets and clears.

	// * Nonoverlapping: No clear overlaps a set or another clear, or adjoins another clear.
	// ~ Clears are maximal: If versionedData.at(v) contains a clear [b,e) then
	//      there is a key data[e]@v, or e==allKeys.end, or a shard boundary or former boundary at e

	// * Reads are possible: When k is in a readable shard, for any v in [storageVersion, version.get()],
	//      storage[k] + versionedData.at(v)[k] = database[k] @ v    (storage[k] might be @ any version in
	//      [durableVersion, storageVersion])

	// * Transferred shards are partially readable: When k is in an adding, transferred shard, for any v in
	// [transferredVersion, version.get()],
	//      storage[k] + versionedData.at(v)[k] = database[k] @ v

	// * versionedData contains versions [storageVersion(), version.get()].  It might also contain version
	// (version.get()+1), in which changeDurableVersion may be deleting ghosts, and/or it might
	//      contain later versions if applyUpdate is on the stack.

	// * Old shards are erased: versionedData.atLatest() has entries (sets or intersecting clears) only for keys in
	// readable or adding,transferred shards.
	//   Earlier versions may have extra entries for shards that *were* readable or adding,transferred when those
	//   versions were the latest, but they eventually are forgotten.

	// * Old mutations are erased: All items in versionedData.atLatest() have insertVersion() > durableVersion(), but
	// views
	//   at older versions may contain older items which are also in storage (this is OK because of idempotency)

	VersionedData versionedData;
	std::map<Version, Standalone<VerUpdateRef>> mutationLog; // versions (durableVersion, version]
	std::unordered_map<KeyRef, Reference<ServerWatchMetadata>> watchMap; // keep track of server watches

public:
public:
	// Histograms
	struct FetchKeysHistograms {
		const Reference<Histogram> latency;
		const Reference<Histogram> bytes;
		const Reference<Histogram> bandwidth;

		FetchKeysHistograms()
		  : latency(Histogram::getHistogram(STORAGESERVER_HISTOGRAM_GROUP,
		                                    FETCH_KEYS_LATENCY_HISTOGRAM,
		                                    Histogram::Unit::microseconds)),
		    bytes(Histogram::getHistogram(STORAGESERVER_HISTOGRAM_GROUP,
		                                  FETCH_KEYS_BYTES_HISTOGRAM,
		                                  Histogram::Unit::bytes)),
		    bandwidth(Histogram::getHistogram(STORAGESERVER_HISTOGRAM_GROUP,
		                                      FETCH_KEYS_BYTES_PER_SECOND_HISTOGRAM,
		                                      Histogram::Unit::bytes_per_second)) {}
	} fetchKeysHistograms;

	Reference<Histogram> tlogCursorReadsLatencyHistogram;
	Reference<Histogram> ssVersionLockLatencyHistogram;
	Reference<Histogram> eagerReadsLatencyHistogram;
	Reference<Histogram> fetchKeysPTreeUpdatesLatencyHistogram;
	Reference<Histogram> tLogMsgsPTreeUpdatesLatencyHistogram;
	Reference<Histogram> storageUpdatesDurableLatencyHistogram;
	Reference<Histogram> storageCommitLatencyHistogram;
	Reference<Histogram> ssDurableVersionUpdateLatencyHistogram;

	// watch map operations
	Reference<ServerWatchMetadata> getWatchMetadata(KeyRef key) const;
	KeyRef setWatchMetadata(Reference<ServerWatchMetadata> metadata);
	void deleteWatchMetadata(KeyRef key);
	void clearWatchMetadata();

	class CurrentRunningFetchKeys {
		std::unordered_map<UID, double> startTimeMap;
		std::unordered_map<UID, KeyRange> keyRangeMap;

		static const StringRef emptyString;
		static const KeyRangeRef emptyKeyRange;

	public:
		void recordStart(const UID id, const KeyRange& keyRange) {
			startTimeMap[id] = now();
			keyRangeMap[id] = keyRange;
		}

		void recordFinish(const UID id) {
			startTimeMap.erase(id);
			keyRangeMap.erase(id);
		}

		std::pair<double, KeyRange> longestTime() const {
			if (numRunning() == 0) {
				return { -1, emptyKeyRange };
			}

			const double currentTime = now();
			double longest = 0;
			UID UIDofLongest;
			for (const auto& kv : startTimeMap) {
				const double currentRunningTime = currentTime - kv.second;
				if (longest <= currentRunningTime) {
					longest = currentRunningTime;
					UIDofLongest = kv.first;
				}
			}
			if (BUGGIFY) {
				UIDofLongest = deterministicRandom()->randomUniqueID();
			}
			auto it = keyRangeMap.find(UIDofLongest);
			if (it != keyRangeMap.end()) {
				return { longest, it->second };
			}
			return { -1, emptyKeyRange };
		}

		int numRunning() const { return startTimeMap.size(); }
	} currentRunningFetchKeys;

	Tag tag;
	std::vector<std::pair<Version, Tag>> history;
	std::vector<std::pair<Version, Tag>> allHistory;
	Version poppedAllAfter;
	std::map<Version, Arena>
	    freeable; // for each version, an Arena that must be held until that version is < oldestVersion
	Arena lastArena;
	double cpuUsage;
	double diskUsage;

	std::map<Version, Standalone<VerUpdateRef>> const& getMutationLog() const { return mutationLog; }
	std::map<Version, Standalone<VerUpdateRef>>& getMutableMutationLog() { return mutationLog; }
	VersionedData const& data() const { return versionedData; }
	VersionedData& mutableData() { return versionedData; }

	double old_rate = 1.0;
	double currentRate() {
		auto versionLag = version.get() - durableVersion.get();
		double res;
		if (versionLag >= SERVER_KNOBS->STORAGE_DURABILITY_LAG_HARD_MAX) {
			res = 0.0;
		} else if (versionLag > SERVER_KNOBS->STORAGE_DURABILITY_LAG_SOFT_MAX) {
			res =
			    1.0 -
			    (double(versionLag - SERVER_KNOBS->STORAGE_DURABILITY_LAG_SOFT_MAX) /
			     double(SERVER_KNOBS->STORAGE_DURABILITY_LAG_HARD_MAX - SERVER_KNOBS->STORAGE_DURABILITY_LAG_SOFT_MAX));
		} else {
			res = 1.0;
		}
		if (res != old_rate) {
			TraceEvent(SevDebug, "LocalRatekeeperChange", thisServerID)
			    .detail("Old", old_rate)
			    .detail("New", res)
			    .detail("NonDurableVersions", versionLag);
			old_rate = res;
		}
		return res;
	}

	void addMutationToMutationLogOrStorage(
	    Version ver,
	    MutationRef m); // Appends m to mutationLog@ver, or to storage if ver==invalidVersion

	// Update the byteSample, and write the updates to the mutation log@ver, or to storage if ver==invalidVersion
	void byteSampleApplyMutation(MutationRef const& m, Version ver);
	void byteSampleApplySet(KeyValueRef kv, Version ver);
	void byteSampleApplyClear(KeyRangeRef range, Version ver);

	void popVersion(Version v, bool popAllTags = false) {
		if (logSystem && !isTss()) {
			if (v > poppedAllAfter) {
				popAllTags = true;
				poppedAllAfter = std::numeric_limits<Version>::max();
			}

			std::vector<std::pair<Version, Tag>>* hist = &history;
			std::vector<std::pair<Version, Tag>> allHistoryCopy;
			if (popAllTags) {
				allHistoryCopy = allHistory;
				hist = &allHistoryCopy;
			}

			while (hist->size() && v > hist->back().first) {
				logSystem->pop(v, hist->back().second);
				hist->pop_back();
			}
			if (hist->size()) {
				logSystem->pop(v, hist->back().second);
			} else {
				logSystem->pop(v, tag);
			}
		}
	}

	Standalone<VerUpdateRef>& addVersionToMutationLog(Version v) {
		// return existing version...
		auto m = mutationLog.find(v);
		if (m != mutationLog.end())
			return m->second;

		// ...or create a new one
		auto& u = mutationLog[v];
		u.version = v;
		if (lastArena.getSize() >= 65536)
			lastArena = Arena(4096);
		u.arena() = lastArena;
		counters.bytesInput += VERSION_OVERHEAD;
		return u;
	}

	MutationRef addMutationToMutationLog(Standalone<VerUpdateRef>& mLV, MutationRef const& m) {
		byteSampleApplyMutation(m, mLV.version);
		counters.bytesInput += mvccStorageBytes(m);
		return mLV.push_back_deep(mLV.arena(), m);
	}

	void setTssPair(UID pairId) {
		tssPairID = Optional<UID>(pairId);

		// Set up tss fault injection here, only if we are in simulated mode and with fault injection.
		// With fault injection enabled, the tss will start acting normal for a bit, then after the specified delay
		// start behaving incorrectly.
		if (g_network->isSimulated() && !g_simulator.speedUpSimulation &&
		    g_simulator.tssMode >= ISimulator::TSSMode::EnabledAddDelay) {
			tssFaultInjectTime = now() + deterministicRandom()->randomInt(60, 300);
			TraceEvent(SevWarnAlways, "TSSInjectFaultEnabled", thisServerID)
			    .detail("Mode", g_simulator.tssMode)
			    .detail("At", tssFaultInjectTime.get());
		}
	}

	// If a TSS is "in quarantine", it means it has incorrect data. It is effectively in a "zombie" state where it
	// rejects all read requests and ignores all non-private mutations and data movements, but otherwise is still part
	// of the cluster. The purpose of this state is to "freeze" the TSS state after a mismatch so a human operator can
	// investigate, but preventing a new storage process from replacing the TSS on the worker. It will still get removed
	// from the cluster if it falls behind on the mutation stream, or if its tss pair gets removed and its tag is no
	// longer valid.
	bool isTSSInQuarantine() { return tssPairID.present() && tssInQuarantine; }

	void startTssQuarantine() {
		if (!tssInQuarantine) {
			// persist quarantine so it's still quarantined if rebooted
			storage.makeTssQuarantineDurable();
		}
		tssInQuarantine = true;
	}

	StorageServerDisk storage;

	KeyRangeMap<Reference<ShardInfo>> shards;
	uint64_t shardChangeCounter; // max( shards->changecounter )

	KeyRangeMap<bool> cachedRangeMap; // indicates if a key-range is being cached

	KeyRangeMap<std::vector<Reference<ChangeFeedInfo>>> keyChangeFeed;
	std::map<Key, Reference<ChangeFeedInfo>> uidChangeFeed;
	Deque<std::pair<std::vector<Key>, Version>> changeFeedVersions;
	std::map<UID, PromiseStream<Key>> changeFeedRemovals;
	std::set<Key> currentChangeFeeds;
	std::unordered_map<NetworkAddress, std::map<UID, Version>> changeFeedClientVersions;

	// newestAvailableVersion[k]
	//   == invalidVersion -> k is unavailable at all versions
	//   <= storageVersion -> k is unavailable at all versions (but might be read anyway from storage if we are in the
	//   process of committing makeShardDurable)
	//   == v              -> k is readable (from storage+versionedData) @ [storageVersion,v], and not being updated
	//   when version increases
	//   == latestVersion  -> k is readable (from storage+versionedData) @ [storageVersion,version.get()], and thus
	//   stays available when version increases
	CoalescedKeyRangeMap<Version> newestAvailableVersion;

	CoalescedKeyRangeMap<Version> newestDirtyVersion; // Similar to newestAvailableVersion, but includes (only) keys
	                                                  // that were only partly available (due to cancelled fetchKeys)

	// The following are in rough order from newest to oldest
	Version lastTLogVersion, lastVersionWithData, restoredVersion, prevVersion;
	NotifiedVersion version;
	NotifiedVersion desiredOldestVersion; // We can increase oldestVersion (and then durableVersion) to this version
	                                      // when the disk permits
	NotifiedVersion oldestVersion; // See also storageVersion()
	NotifiedVersion durableVersion; // At least this version will be readable from storage after a power failure
	Version rebootAfterDurableVersion;
	int8_t primaryLocality;
	Version knownCommittedVersion;

	Deque<std::pair<Version, Version>> recoveryVersionSkips;
	int64_t versionLag; // An estimate for how many versions it takes for the data to move from the logs to this storage
	                    // server

	Optional<UID> sourceTLogID; // the tLog from which the latest batch of versions were fetched

	ProtocolVersion logProtocol;

	Reference<ILogSystem> logSystem;
	Reference<ILogSystem::IPeekCursor> logCursor;

	Promise<UID> clusterId;
	UID thisServerID;
	Optional<UID> tssPairID; // if this server is a tss, this is the id of its (ss) pair
	Optional<UID> ssPairID; // if this server is an ss, this is the id of its (tss) pair
	Optional<double> tssFaultInjectTime;
	bool tssInQuarantine;

	Key sk;
	Reference<AsyncVar<ServerDBInfo> const> db;
	Database cx;
	ActorCollection actors;

	StorageServerMetrics metrics;
	CoalescedKeyRangeMap<bool, int64_t, KeyBytesMetric<int64_t>> byteSampleClears;
	AsyncVar<bool> byteSampleClearsTooLarge;
	Future<Void> byteSampleRecovery;
	Future<Void> durableInProgress;

	AsyncMap<Key, bool> watches;
	int64_t watchBytes;
	int64_t numWatches;
	AsyncVar<bool> noRecentUpdates;
	double lastUpdate;

	Int64MetricHandle readQueueSizeMetric;

	std::string folder;

	// defined only during splitMutations()/addMutation()
	UpdateEagerReadInfo* updateEagerReads;

	FlowLock durableVersionLock;
	FlowLock fetchKeysParallelismLock;
	int64_t fetchKeysBytesBudget;
	AsyncVar<bool> fetchKeysBudgetUsed;
	std::vector<Promise<FetchInjectionInfo*>> readyFetchKeys;

	int64_t instanceID;

	Promise<Void> otherError;
	Promise<Void> coreStarted;
	bool shuttingDown;

	bool behind;
	bool versionBehind;

	bool debug_inApplyUpdate;
	double debug_lastValidateTime;

	int64_t lastBytesInputEBrake;
	Version lastDurableVersionEBrake;

	int maxQueryQueue;
	int getAndResetMaxQueryQueueSize() {
		int val = maxQueryQueue;
		maxQueryQueue = 0;
		return val;
	}

	struct TransactionTagCounter {
		struct TagInfo {
			TransactionTag tag;
			double rate;
			double fractionalBusyness;

			TagInfo(TransactionTag const& tag, double rate, double fractionalBusyness)
			  : tag(tag), rate(rate), fractionalBusyness(fractionalBusyness) {}
		};

		TransactionTagMap<int64_t> intervalCounts;
		int64_t intervalTotalSampledCount = 0;
		TransactionTag busiestTag;
		int64_t busiestTagCount = 0;
		double intervalStart = 0;

		Optional<TagInfo> previousBusiestTag;

		UID thisServerID;

		Reference<EventCacheHolder> busiestReadTagEventHolder;

		TransactionTagCounter(UID thisServerID)
		  : thisServerID(thisServerID),
		    busiestReadTagEventHolder(makeReference<EventCacheHolder>(thisServerID.toString() + "/BusiestReadTag")) {}

		int64_t costFunction(int64_t bytes) { return bytes / SERVER_KNOBS->READ_COST_BYTE_FACTOR + 1; }

		void addRequest(Optional<TagSet> const& tags, int64_t bytes) {
			if (tags.present()) {
				TEST(true); // Tracking tag on storage server
				double cost = costFunction(bytes);
				for (auto& tag : tags.get()) {
					int64_t& count = intervalCounts[TransactionTag(tag, tags.get().getArena())];
					count += cost;
					if (count > busiestTagCount) {
						busiestTagCount = count;
						busiestTag = tag;
					}
				}

				intervalTotalSampledCount += cost;
			}
		}

		void startNewInterval() {
			double elapsed = now() - intervalStart;
			previousBusiestTag.reset();
			if (intervalStart > 0 && CLIENT_KNOBS->READ_TAG_SAMPLE_RATE > 0 && elapsed > 0) {
				double rate = busiestTagCount / CLIENT_KNOBS->READ_TAG_SAMPLE_RATE / elapsed;
				if (rate > SERVER_KNOBS->MIN_TAG_READ_PAGES_RATE) {
					previousBusiestTag = TagInfo(busiestTag, rate, (double)busiestTagCount / intervalTotalSampledCount);
				}

				TraceEvent("BusiestReadTag", thisServerID)
				    .detail("Elapsed", elapsed)
				    .detail("Tag", printable(busiestTag))
				    .detail("TagCost", busiestTagCount)
				    .detail("TotalSampledCost", intervalTotalSampledCount)
				    .detail("Reported", previousBusiestTag.present())
				    .trackLatest(busiestReadTagEventHolder->trackingKey);
			}

			intervalCounts.clear();
			intervalTotalSampledCount = 0;
			busiestTagCount = 0;
			intervalStart = now();
		}

		Optional<TagInfo> getBusiestTag() const { return previousBusiestTag; }
	};

	TransactionTagCounter transactionTagCounter;

	Optional<LatencyBandConfig> latencyBandConfig;

	struct Counters {
		CounterCollection cc;
		Counter allQueries, getKeyQueries, getValueQueries, getRangeQueries, getRangeAndFlatMapQueries,
		    getRangeStreamQueries, finishedQueries, lowPriorityQueries, rowsQueried, bytesQueried, watchQueries,
		    emptyQueries;

		// Bytes of the mutations that have been added to the memory of the storage server. When the data is durable
		// and cleared from the memory, we do not subtract it but add it to bytesDurable.
		Counter bytesInput;
		// Bytes pulled from TLogs, it counts the size of the key value pairs, e.g., key-value pair ("a", "b") is
		// counted as 2 Bytes.
		Counter logicalBytesInput;
		// Bytes pulled from TLogs for moving-in shards, it counts the mutations sent to the moving-in shard during
		// Fetching and Waiting phases.
		Counter logicalBytesMoveInOverhead;
		// Bytes committed to the underlying storage engine by SS, it counts the size of key value pairs.
		Counter kvCommitLogicalBytes;
		// Count of all clearRange operatons to the storage engine.
		Counter kvClearRanges;
		// ClearRange operations issued by FDB, instead of from users, e.g., ClearRange operations to remove a shard
		// from a storage server, as in removeDataRange().
		Counter kvSystemClearRanges;
		// Bytes of the mutations that have been removed from memory because they durable. The counting is same as
		// bytesInput, instead of the actual bytes taken in the storages, so that (bytesInput - bytesDurable) can
		// reflect the current memory footprint of MVCC.
		Counter bytesDurable;
		// Bytes fetched by fetchKeys() for data movements. The size is counted as a collection of KeyValueRef.
		Counter bytesFetched;
		// Like bytesInput but without MVCC accounting. The size is counted as how much it takes when serialized. It
		// is basically the size of both parameters of the mutation and a 12 bytes overhead that keeps mutation type
		// and the lengths of both parameters.
		Counter mutationBytes;

		Counter sampledBytesCleared;
		// The number of key-value pairs fetched by fetchKeys()
		Counter kvFetched;
		Counter mutations, setMutations, clearRangeMutations, atomicMutations;
		Counter updateBatches, updateVersions;
		Counter loops;
		Counter fetchWaitingMS, fetchWaitingCount, fetchExecutingMS, fetchExecutingCount;
		Counter readsRejected;
		Counter wrongShardServer;
		Counter fetchedVersions;
		Counter fetchesFromLogs;
		// The following counters measure how many of lookups in the getRangeAndFlatMapQueries are effective. "Miss"
		// means fallback if fallback is enabled, otherwise means failure (so that another layer could implement
		// fallback).
		Counter quickGetValueHit, quickGetValueMiss, quickGetKeyValuesHit, quickGetKeyValuesMiss;

		// The number of logical bytes returned from storage engine, in response to readRange operations.
		Counter kvScanBytes;
		// The number of logical bytes returned from storage engine, in response to readValue operations.
		Counter kvGetBytes;
		// The number of keys read from storage engine by eagerReads.
		Counter eagerReadsKeys;
		// The count of readValue operation to the storage engine.
		Counter kvGets;
		// The count of readValue operation to the storage engine.
		Counter kvScans;
		// The count of commit operation to the storage engine.
		Counter kvCommits;

		LatencySample readLatencySample;
		LatencyBands readLatencyBands;

		Counters(StorageServer* self)
		  : cc("StorageServer", self->thisServerID.toString()), allQueries("QueryQueue", cc),
		    getKeyQueries("GetKeyQueries", cc), getValueQueries("GetValueQueries", cc),
		    getRangeQueries("GetRangeQueries", cc), getRangeAndFlatMapQueries("GetRangeAndFlatMapQueries", cc),
		    getRangeStreamQueries("GetRangeStreamQueries", cc), finishedQueries("FinishedQueries", cc),
		    lowPriorityQueries("LowPriorityQueries", cc), rowsQueried("RowsQueried", cc),
		    bytesQueried("BytesQueried", cc), watchQueries("WatchQueries", cc), emptyQueries("EmptyQueries", cc),
		    bytesInput("BytesInput", cc), logicalBytesInput("LogicalBytesInput", cc),
		    logicalBytesMoveInOverhead("LogicalBytesMoveInOverhead", cc),
		    kvCommitLogicalBytes("KVCommitLogicalBytes", cc), kvClearRanges("KVClearRanges", cc),
		    kvSystemClearRanges("KVSystemClearRanges", cc), bytesDurable("BytesDurable", cc),
		    bytesFetched("BytesFetched", cc), mutationBytes("MutationBytes", cc),
		    sampledBytesCleared("SampledBytesCleared", cc), kvFetched("KVFetched", cc), mutations("Mutations", cc),
		    setMutations("SetMutations", cc), clearRangeMutations("ClearRangeMutations", cc),
		    atomicMutations("AtomicMutations", cc), updateBatches("UpdateBatches", cc),
		    updateVersions("UpdateVersions", cc), loops("Loops", cc), fetchWaitingMS("FetchWaitingMS", cc),
		    fetchWaitingCount("FetchWaitingCount", cc), fetchExecutingMS("FetchExecutingMS", cc),
		    fetchExecutingCount("FetchExecutingCount", cc), readsRejected("ReadsRejected", cc),
		    wrongShardServer("WrongShardServer", cc), fetchedVersions("FetchedVersions", cc),
		    fetchesFromLogs("FetchesFromLogs", cc), quickGetValueHit("QuickGetValueHit", cc),
		    quickGetValueMiss("QuickGetValueMiss", cc), quickGetKeyValuesHit("QuickGetKeyValuesHit", cc),
		    quickGetKeyValuesMiss("QuickGetKeyValuesMiss", cc), kvScanBytes("KVScanBytes", cc),
		    kvGetBytes("KVGetBytes", cc), eagerReadsKeys("EagerReadsKeys", cc), kvGets("KVGets", cc),
		    kvScans("KVScans", cc), kvCommits("KVCommits", cc),
		    readLatencySample("ReadLatencyMetrics",
		                      self->thisServerID,
		                      SERVER_KNOBS->LATENCY_METRICS_LOGGING_INTERVAL,
		                      SERVER_KNOBS->LATENCY_SAMPLE_SIZE),
		    readLatencyBands("ReadLatencyBands", self->thisServerID, SERVER_KNOBS->STORAGE_LOGGING_DELAY) {
			specialCounter(cc, "LastTLogVersion", [self]() { return self->lastTLogVersion; });
			specialCounter(cc, "Version", [self]() { return self->version.get(); });
			specialCounter(cc, "StorageVersion", [self]() { return self->storageVersion(); });
			specialCounter(cc, "DurableVersion", [self]() { return self->durableVersion.get(); });
			specialCounter(cc, "DesiredOldestVersion", [self]() { return self->desiredOldestVersion.get(); });
			specialCounter(cc, "VersionLag", [self]() { return self->versionLag; });
			specialCounter(cc, "LocalRate", [self] { return int64_t(self->currentRate() * 100); });

			specialCounter(cc, "BytesReadSampleCount", [self]() { return self->metrics.bytesReadSample.queue.size(); });
			specialCounter(
			    cc, "FetchKeysFetchActive", [self]() { return self->fetchKeysParallelismLock.activePermits(); });
			specialCounter(cc, "FetchKeysWaiting", [self]() { return self->fetchKeysParallelismLock.waiters(); });
			specialCounter(cc, "QueryQueueMax", [self]() { return self->getAndResetMaxQueryQueueSize(); });
			specialCounter(cc, "BytesStored", [self]() { return self->metrics.byteSample.getEstimate(allKeys); });
			specialCounter(cc, "ActiveWatches", [self]() { return self->numWatches; });
			specialCounter(cc, "WatchBytes", [self]() { return self->watchBytes; });
			specialCounter(cc, "KvstoreSizeTotal", [self]() { return std::get<0>(self->storage.getSize()); });
			specialCounter(cc, "KvstoreNodeTotal", [self]() { return std::get<1>(self->storage.getSize()); });
			specialCounter(cc, "KvstoreInlineKey", [self]() { return std::get<2>(self->storage.getSize()); });
		}
	} counters;

	// Bytes read from storage engine when a storage server starts.
	int64_t bytesRestored = 0;

	Reference<EventCacheHolder> storageServerSourceTLogIDEventHolder;

	StorageServer(IKeyValueStore* storage,
	              Reference<AsyncVar<ServerDBInfo> const> const& db,
	              StorageServerInterface const& ssi)
	  : tlogCursorReadsLatencyHistogram(Histogram::getHistogram(STORAGESERVER_HISTOGRAM_GROUP,
	                                                            TLOG_CURSOR_READS_LATENCY_HISTOGRAM,
	                                                            Histogram::Unit::microseconds)),
	    ssVersionLockLatencyHistogram(Histogram::getHistogram(STORAGESERVER_HISTOGRAM_GROUP,
	                                                          SS_VERSION_LOCK_LATENCY_HISTOGRAM,
	                                                          Histogram::Unit::microseconds)),
	    eagerReadsLatencyHistogram(Histogram::getHistogram(STORAGESERVER_HISTOGRAM_GROUP,
	                                                       EAGER_READS_LATENCY_HISTOGRAM,
	                                                       Histogram::Unit::microseconds)),
	    fetchKeysPTreeUpdatesLatencyHistogram(Histogram::getHistogram(STORAGESERVER_HISTOGRAM_GROUP,
	                                                                  FETCH_KEYS_PTREE_UPDATES_LATENCY_HISTOGRAM,
	                                                                  Histogram::Unit::microseconds)),
	    tLogMsgsPTreeUpdatesLatencyHistogram(Histogram::getHistogram(STORAGESERVER_HISTOGRAM_GROUP,
	                                                                 TLOG_MSGS_PTREE_UPDATES_LATENCY_HISTOGRAM,
	                                                                 Histogram::Unit::microseconds)),
	    storageUpdatesDurableLatencyHistogram(Histogram::getHistogram(STORAGESERVER_HISTOGRAM_GROUP,
	                                                                  STORAGE_UPDATES_DURABLE_LATENCY_HISTOGRAM,
	                                                                  Histogram::Unit::microseconds)),
	    storageCommitLatencyHistogram(Histogram::getHistogram(STORAGESERVER_HISTOGRAM_GROUP,
	                                                          STORAGE_COMMIT_LATENCY_HISTOGRAM,
	                                                          Histogram::Unit::microseconds)),
	    ssDurableVersionUpdateLatencyHistogram(Histogram::getHistogram(STORAGESERVER_HISTOGRAM_GROUP,
	                                                                   SS_DURABLE_VERSION_UPDATE_LATENCY_HISTOGRAM,
	                                                                   Histogram::Unit::microseconds)),
	    tag(invalidTag), poppedAllAfter(std::numeric_limits<Version>::max()), cpuUsage(0.0), diskUsage(0.0),
	    storage(this, storage), shardChangeCounter(0), lastTLogVersion(0), lastVersionWithData(0), restoredVersion(0),
	    prevVersion(0), rebootAfterDurableVersion(std::numeric_limits<Version>::max()),
	    primaryLocality(tagLocalityInvalid), knownCommittedVersion(0), versionLag(0), logProtocol(0),
	    thisServerID(ssi.id()), tssInQuarantine(false), db(db), actors(false),
	    byteSampleClears(false, LiteralStringRef("\xff\xff\xff")), durableInProgress(Void()), watchBytes(0),
	    numWatches(0), noRecentUpdates(false), lastUpdate(now()),
	    readQueueSizeMetric(LiteralStringRef("StorageServer.ReadQueueSize")), updateEagerReads(nullptr),
	    fetchKeysParallelismLock(SERVER_KNOBS->FETCH_KEYS_PARALLELISM),
	    fetchKeysBytesBudget(SERVER_KNOBS->STORAGE_FETCH_BYTES), fetchKeysBudgetUsed(false),
	    instanceID(deterministicRandom()->randomUniqueID().first()), shuttingDown(false), behind(false),
	    versionBehind(false), debug_inApplyUpdate(false), debug_lastValidateTime(0), lastBytesInputEBrake(0),
	    lastDurableVersionEBrake(0), maxQueryQueue(0), transactionTagCounter(ssi.id()), counters(this),
	    storageServerSourceTLogIDEventHolder(
	        makeReference<EventCacheHolder>(ssi.id().toString() + "/StorageServerSourceTLogID")) {
		version.initMetric(LiteralStringRef("StorageServer.Version"), counters.cc.id);
		oldestVersion.initMetric(LiteralStringRef("StorageServer.OldestVersion"), counters.cc.id);
		durableVersion.initMetric(LiteralStringRef("StorageServer.DurableVersion"), counters.cc.id);
		desiredOldestVersion.initMetric(LiteralStringRef("StorageServer.DesiredOldestVersion"), counters.cc.id);

		newestAvailableVersion.insert(allKeys, invalidVersion);
		newestDirtyVersion.insert(allKeys, invalidVersion);
		addShard(ShardInfo::newNotAssigned(allKeys));

		cx = openDBOnServer(db, TaskPriority::DefaultEndpoint, LockAware::True);

		this->storage.kvCommitLogicalBytes = &counters.kvCommitLogicalBytes;
		this->storage.kvClearRanges = &counters.kvClearRanges;
		this->storage.kvGets = &counters.kvGets;
		this->storage.kvScans = &counters.kvScans;
		this->storage.kvCommits = &counters.kvCommits;
	}

	//~StorageServer() { fclose(log); }

	// Puts the given shard into shards.  The caller is responsible for adding shards
	//   for all ranges in shards.getAffectedRangesAfterInsertion(newShard->keys)), because these
	//   shards are invalidated by the call.
	void addShard(ShardInfo* newShard) {
		ASSERT(!newShard->keys.empty());
		newShard->changeCounter = ++shardChangeCounter;
		//TraceEvent("AddShard", this->thisServerID).detail("KeyBegin", newShard->keys.begin).detail("KeyEnd", newShard->keys.end).detail("State", newShard->isReadable() ? "Readable" : newShard->notAssigned() ? "NotAssigned" : "Adding").detail("Version", this->version.get());
		/*auto affected = shards.getAffectedRangesAfterInsertion( newShard->keys, Reference<ShardInfo>() );
		for(auto i = affected.begin(); i != affected.end(); ++i)
		    shards.insert( *i, Reference<ShardInfo>() );*/
		shards.insert(newShard->keys, Reference<ShardInfo>(newShard));
	}
	void addMutation(Version version,
	                 bool fromFetch,
	                 MutationRef const& mutation,
	                 KeyRangeRef const& shard,
	                 UpdateEagerReadInfo* eagerReads);
	void setInitialVersion(Version ver) {
		version = ver;
		desiredOldestVersion = ver;
		oldestVersion = ver;
		durableVersion = ver;
		lastVersionWithData = ver;
		restoredVersion = ver;

		mutableData().createNewVersion(ver);
		mutableData().forgetVersionsBefore(ver);
	}

	bool isTss() const { return tssPairID.present(); }

	bool isSSWithTSSPair() const { return ssPairID.present(); }

	void setSSWithTssPair(UID idOfTSS) { ssPairID = Optional<UID>(idOfTSS); }

	void clearSSWithTssPair() { ssPairID = Optional<UID>(); }

	// This is the maximum version that might be read from storage (the minimum version is durableVersion)
	Version storageVersion() const { return oldestVersion.get(); }

	bool isReadable(KeyRangeRef const& keys) {
		auto sh = shards.intersectingRanges(keys);
		for (auto i = sh.begin(); i != sh.end(); ++i)
			if (!i->value()->isReadable())
				return false;
		return true;
	}

	void checkChangeCounter(uint64_t oldShardChangeCounter, KeyRef const& key) {
		if (oldShardChangeCounter != shardChangeCounter && shards[key]->changeCounter > oldShardChangeCounter) {
			TEST(true); // shard change during getValueQ
			throw wrong_shard_server();
		}
	}

	void checkChangeCounter(uint64_t oldShardChangeCounter, KeyRangeRef const& keys) {
		if (oldShardChangeCounter != shardChangeCounter) {
			auto sh = shards.intersectingRanges(keys);
			for (auto i = sh.begin(); i != sh.end(); ++i)
				if (i->value()->changeCounter > oldShardChangeCounter) {
					TEST(true); // shard change during range operation
					throw wrong_shard_server();
				}
		}
	}

	Counter::Value queueSize() { return counters.bytesInput.getValue() - counters.bytesDurable.getValue(); }

	// penalty used by loadBalance() to balance requests among SSes. We prefer SS with less write queue size.
	double getPenalty() {
		return std::max(std::max(1.0,
		                         (queueSize() - (SERVER_KNOBS->TARGET_BYTES_PER_STORAGE_SERVER -
		                                         2.0 * SERVER_KNOBS->SPRING_BYTES_STORAGE_SERVER)) /
		                             SERVER_KNOBS->SPRING_BYTES_STORAGE_SERVER),
		                (currentRate() < 1e-6 ? 1e6 : 1.0 / currentRate()));
	}

	// Normally the storage server prefers to serve read requests over making mutations
	// durable to disk. However, when the storage server falls to far behind on
	// making mutations durable, this function will change the priority to prefer writes.
	Future<Void> getQueryDelay() {
		if ((version.get() - durableVersion.get() > SERVER_KNOBS->LOW_PRIORITY_DURABILITY_LAG) ||
		    (queueSize() > SERVER_KNOBS->LOW_PRIORITY_STORAGE_QUEUE_BYTES)) {
			++counters.lowPriorityQueries;
			return delay(0, TaskPriority::LowPriorityRead);
		}
		return delay(0, TaskPriority::DefaultEndpoint);
	}

	template <class Reply>
	using isLoadBalancedReply = std::is_base_of<LoadBalancedReply, Reply>;

	template <class Reply>
	typename std::enable_if<isLoadBalancedReply<Reply>::value, void>::type
	sendErrorWithPenalty(const ReplyPromise<Reply>& promise, const Error& err, double penalty) {
		if (err.code() == error_code_wrong_shard_server) {
			++counters.wrongShardServer;
		}
		Reply reply;
		reply.error = err;
		reply.penalty = penalty;
		promise.send(reply);
	}

	template <class Reply>
	typename std::enable_if<!isLoadBalancedReply<Reply>::value, void>::type
	sendErrorWithPenalty(const ReplyPromise<Reply>& promise, const Error& err, double) {
		if (err.code() == error_code_wrong_shard_server) {
			++counters.wrongShardServer;
		}
		promise.sendError(err);
	}

	template <class Request>
	bool shouldRead(const Request& request) {
		auto rate = currentRate();
		if (isTSSInQuarantine() || (rate < SERVER_KNOBS->STORAGE_DURABILITY_LAG_REJECT_THRESHOLD &&
		                            deterministicRandom()->random01() >
		                                std::max(SERVER_KNOBS->STORAGE_DURABILITY_LAG_MIN_RATE,
		                                         rate / SERVER_KNOBS->STORAGE_DURABILITY_LAG_REJECT_THRESHOLD))) {
			sendErrorWithPenalty(request.reply, server_overloaded(), getPenalty());
			++counters.readsRejected;
			return false;
		}
		return true;
	}

	template <class Request, class HandleFunction>
	Future<Void> readGuard(const Request& request, const HandleFunction& fun) {
		bool read = shouldRead(request);
		if (!read) {
			return Void();
		}
		return fun(this, request);
	}
};

const StringRef StorageServer::CurrentRunningFetchKeys::emptyString = LiteralStringRef("");
const KeyRangeRef StorageServer::CurrentRunningFetchKeys::emptyKeyRange =
    KeyRangeRef(StorageServer::CurrentRunningFetchKeys::emptyString,
                StorageServer::CurrentRunningFetchKeys::emptyString);

// If and only if key:=value is in (storage+versionedData),    // NOT ACTUALLY: and key < allKeys.end,
//   and H(key) < |key+value|/bytesPerSample,
//     let sampledSize = max(|key+value|,bytesPerSample)
//     persistByteSampleKeys.begin()+key := sampledSize is in storage
//     (key,sampledSize) is in byteSample

// So P(key is sampled) * sampledSize == |key+value|

void StorageServer::byteSampleApplyMutation(MutationRef const& m, Version ver) {
	if (m.isKVSOp())
		return;
	if (m.type == MutationRef::ClearRange) {
		byteSampleApplyClear(KeyRangeRef(m.param1, m.param2), ver);
	} else if (m.type == MutationRef::SetValue) {
		byteSampleApplySet(KeyValueRef(m.param1, m.param2), ver);
	} else {
		ASSERT(false); // Mutation of unknown type modfying byte sample
	}
}

// watchMap Operations
Reference<ServerWatchMetadata> StorageServer::getWatchMetadata(KeyRef key) const {
	const auto it = watchMap.find(key);
	if (it == watchMap.end())
		return Reference<ServerWatchMetadata>();
	return it->second;
}

KeyRef StorageServer::setWatchMetadata(Reference<ServerWatchMetadata> metadata) {
	KeyRef keyRef = metadata->key.contents();

	watchMap[keyRef] = metadata;
	return keyRef;
}

void StorageServer::deleteWatchMetadata(KeyRef key) {
	watchMap.erase(key);
}

void StorageServer::clearWatchMetadata() {
	watchMap.clear();
}

#ifndef __INTEL_COMPILER
#pragma endregion
#endif

/////////////////////////////////// Validation ///////////////////////////////////////
#ifndef __INTEL_COMPILER
#pragma region Validation
#endif
bool validateRange(StorageServer::VersionedData::ViewAtVersion const& view,
                   KeyRangeRef range,
                   Version version,
                   UID id,
                   Version minInsertVersion) {
	// * Nonoverlapping: No clear overlaps a set or another clear, or adjoins another clear.
	// * Old mutations are erased: All items in versionedData.atLatest() have insertVersion() > durableVersion()

	//TraceEvent("ValidateRange", id).detail("KeyBegin", range.begin).detail("KeyEnd", range.end).detail("Version", version);
	KeyRef k;
	bool ok = true;
	bool kIsClear = false;
	auto i = view.lower_bound(range.begin);
	if (i != view.begin())
		--i;
	for (; i != view.end() && i.key() < range.end; ++i) {
		ASSERT(i.insertVersion() > minInsertVersion);
		if (kIsClear && i->isClearTo() ? i.key() <= k : i.key() < k) {
			TraceEvent(SevError, "InvalidRange", id)
			    .detail("Key1", k)
			    .detail("Key2", i.key())
			    .detail("Version", version);
			ok = false;
		}
		// ASSERT( i.key() >= k );
		kIsClear = i->isClearTo();
		k = kIsClear ? i->getEndKey() : i.key();
	}
	return ok;
}

void validate(StorageServer* data, bool force = false) {
	try {
		if (force || (EXPENSIVE_VALIDATION)) {
			data->newestAvailableVersion.validateCoalesced();
			data->newestDirtyVersion.validateCoalesced();

			for (auto s = data->shards.ranges().begin(); s != data->shards.ranges().end(); ++s) {
				ASSERT(s->value()->keys == s->range());
				ASSERT(!s->value()->keys.empty());
			}

			for (auto s = data->shards.ranges().begin(); s != data->shards.ranges().end(); ++s)
				if (s->value()->isReadable()) {
					auto ar = data->newestAvailableVersion.intersectingRanges(s->range());
					for (auto a = ar.begin(); a != ar.end(); ++a)
						ASSERT(a->value() == latestVersion);
				}

			// * versionedData contains versions [storageVersion(), version.get()].  It might also contain version
			// (version.get()+1), in which changeDurableVersion may be deleting ghosts, and/or it might
			//      contain later versions if applyUpdate is on the stack.
			ASSERT(data->data().getOldestVersion() == data->storageVersion());
			ASSERT(data->data().getLatestVersion() == data->version.get() ||
			       data->data().getLatestVersion() == data->version.get() + 1 ||
			       (data->debug_inApplyUpdate && data->data().getLatestVersion() > data->version.get()));

			auto latest = data->data().atLatest();

			// * Old shards are erased: versionedData.atLatest() has entries (sets or clear *begins*) only for keys in
			// readable or adding,transferred shards.
			for (auto s = data->shards.ranges().begin(); s != data->shards.ranges().end(); ++s) {
				ShardInfo* shard = s->value().getPtr();
				if (!shard->isInVersionedData()) {
					if (latest.lower_bound(s->begin()) != latest.lower_bound(s->end())) {
						TraceEvent(SevError, "VF", data->thisServerID)
						    .detail("LastValidTime", data->debug_lastValidateTime)
						    .detail("KeyBegin", s->begin())
						    .detail("KeyEnd", s->end())
						    .detail("FirstKey", latest.lower_bound(s->begin()).key())
						    .detail("FirstInsertV", latest.lower_bound(s->begin()).insertVersion());
					}
					ASSERT(latest.lower_bound(s->begin()) == latest.lower_bound(s->end()));
				}
			}

			latest.validate();
			validateRange(latest, allKeys, data->version.get(), data->thisServerID, data->durableVersion.get());

			data->debug_lastValidateTime = now();
		}
	} catch (...) {
		TraceEvent(SevError, "ValidationFailure", data->thisServerID)
		    .detail("LastValidTime", data->debug_lastValidateTime);
		throw;
	}
}
#ifndef __INTEL_COMPILER
#pragma endregion
#endif

void updateProcessStats(StorageServer* self) {
	if (g_network->isSimulated()) {
		// diskUsage and cpuUsage are not relevant in the simulator,
		// and relying on the actual values could break seed determinism
		self->cpuUsage = 100.0;
		self->diskUsage = 100.0;
		return;
	}

	SystemStatistics sysStats = getSystemStatistics();
	if (sysStats.initialized) {
		self->cpuUsage = 100 * sysStats.processCPUSeconds / sysStats.elapsed;
		self->diskUsage = 100 * std::max(0.0, (sysStats.elapsed - sysStats.processDiskIdleSeconds) / sysStats.elapsed);
	}
}

///////////////////////////////////// Queries /////////////////////////////////
#ifndef __INTEL_COMPILER
#pragma region Queries
#endif

ACTOR Future<Version> waitForVersionActor(StorageServer* data, Version version, SpanID spanContext) {
	state Span span("SS.WaitForVersion"_loc, { spanContext });
	choose {
		when(wait(data->version.whenAtLeast(version))) {
			// FIXME: A bunch of these can block with or without the following delay 0.
			// wait( delay(0) );  // don't do a whole bunch of these at once
			if (version < data->oldestVersion.get())
				throw transaction_too_old(); // just in case
			return version;
		}
		when(wait(delay(SERVER_KNOBS->FUTURE_VERSION_DELAY))) {
			if (deterministicRandom()->random01() < 0.001)
				TraceEvent(SevWarn, "ShardServerFutureVersion1000x", data->thisServerID)
				    .detail("Version", version)
				    .detail("MyVersion", data->version.get())
				    .detail("ServerID", data->thisServerID);
			throw future_version();
		}
	}
}

Future<Version> waitForVersion(StorageServer* data, Version version, SpanID spanContext) {
	if (version == latestVersion) {
		version = std::max(Version(1), data->version.get());
	}

	if (version < data->oldestVersion.get() || version <= 0) {
		return transaction_too_old();
	} else if (version <= data->version.get()) {
		return version;
	}

	if ((data->behind || data->versionBehind) && version > data->version.get()) {
		return process_behind();
	}

	if (deterministicRandom()->random01() < 0.001) {
		TraceEvent("WaitForVersion1000x").log();
	}
	return waitForVersionActor(data, version, spanContext);
}

ACTOR Future<Version> waitForVersionNoTooOld(StorageServer* data, Version version) {
	// This could become an Actor transparently, but for now it just does the lookup
	if (version == latestVersion)
		version = std::max(Version(1), data->version.get());
	if (version <= data->version.get())
		return version;
	choose {
		when(wait(data->version.whenAtLeast(version))) { return version; }
		when(wait(delay(SERVER_KNOBS->FUTURE_VERSION_DELAY))) {
			if (deterministicRandom()->random01() < 0.001)
				TraceEvent(SevWarn, "ShardServerFutureVersion1000x", data->thisServerID)
				    .detail("Version", version)
				    .detail("MyVersion", data->version.get())
				    .detail("ServerID", data->thisServerID);
			throw future_version();
		}
	}
}

ACTOR Future<Void> getValueQ(StorageServer* data, GetValueRequest req) {
	state int64_t resultSize = 0;
	Span span("SS:getValue"_loc, { req.spanContext });
	span.addTag("key"_sr, req.key);
	// Temporarily disabled -- this path is hit a lot
	// getCurrentLineage()->modify(&TransactionLineage::txID) = req.spanContext.first();

	try {
		++data->counters.getValueQueries;
		++data->counters.allQueries;
		++data->readQueueSizeMetric;
		data->maxQueryQueue = std::max<int>(
		    data->maxQueryQueue, data->counters.allQueries.getValue() - data->counters.finishedQueries.getValue());

		// Active load balancing runs at a very high priority (to obtain accurate queue lengths)
		// so we need to downgrade here
		wait(data->getQueryDelay());

		if (req.debugID.present())
			g_traceBatch.addEvent("GetValueDebug",
			                      req.debugID.get().first(),
			                      "getValueQ.DoRead"); //.detail("TaskID", g_network->getCurrentTask());

		state Optional<Value> v;
		state Version version = wait(waitForVersion(data, req.version, req.spanContext));
		if (req.debugID.present())
			g_traceBatch.addEvent("GetValueDebug",
			                      req.debugID.get().first(),
			                      "getValueQ.AfterVersion"); //.detail("TaskID", g_network->getCurrentTask());

		state uint64_t changeCounter = data->shardChangeCounter;

		if (!data->shards[req.key]->isReadable()) {
			//TraceEvent("WrongShardServer", data->thisServerID).detail("Key", req.key).detail("Version", version).detail("In", "getValueQ");
			throw wrong_shard_server();
		}

		state int path = 0;
		auto i = data->data().at(version).lastLessOrEqual(req.key);
		if (i && i->isValue() && i.key() == req.key) {
			v = (Value)i->getValue();
			path = 1;
		} else if (!i || !i->isClearTo() || i->getEndKey() <= req.key) {
			path = 2;
			Optional<Value> vv = wait(data->storage.readValue(req.key, IKeyValueStore::ReadType::NORMAL, req.debugID));
			data->counters.kvGetBytes += vv.expectedSize();
			// Validate that while we were reading the data we didn't lose the version or shard
			if (version < data->storageVersion()) {
				TEST(true); // transaction_too_old after readValue
				throw transaction_too_old();
			}
			data->checkChangeCounter(changeCounter, req.key);
			v = vv;
		}

		DEBUG_MUTATION("ShardGetValue",
		               version,
		               MutationRef(MutationRef::DebugKey, req.key, v.present() ? v.get() : LiteralStringRef("<null>")),
		               data->thisServerID);
		DEBUG_MUTATION("ShardGetPath",
		               version,
		               MutationRef(MutationRef::DebugKey,
		                           req.key,
		                           path == 0   ? LiteralStringRef("0")
		                           : path == 1 ? LiteralStringRef("1")
		                                       : LiteralStringRef("2")),
		               data->thisServerID);

		/*
		StorageMetrics m;
		m.bytesPerKSecond = req.key.size() + (v.present() ? v.get().size() : 0);
		m.iosPerKSecond = 1;
		data->metrics.notify(req.key, m);
		*/

		if (v.present()) {
			++data->counters.rowsQueried;
			resultSize = v.get().size();
			data->counters.bytesQueried += resultSize;
		} else {
			++data->counters.emptyQueries;
		}

		if (SERVER_KNOBS->READ_SAMPLING_ENABLED) {
			// If the read yields no value, randomly sample the empty read.
			int64_t bytesReadPerKSecond =
			    v.present() ? std::max((int64_t)(req.key.size() + v.get().size()), SERVER_KNOBS->EMPTY_READ_PENALTY)
			                : SERVER_KNOBS->EMPTY_READ_PENALTY;
			data->metrics.notifyBytesReadPerKSecond(req.key, bytesReadPerKSecond);
		}

		if (req.debugID.present())
			g_traceBatch.addEvent("GetValueDebug",
			                      req.debugID.get().first(),
			                      "getValueQ.AfterRead"); //.detail("TaskID", g_network->getCurrentTask());

		// Check if the desired key might be cached
		auto cached = data->cachedRangeMap[req.key];
		// if (cached)
		//	TraceEvent(SevDebug, "SSGetValueCached").detail("Key", req.key);

		GetValueReply reply(v, cached);
		reply.penalty = data->getPenalty();
		req.reply.send(reply);
	} catch (Error& e) {
		if (!canReplyWith(e))
			throw;
		data->sendErrorWithPenalty(req.reply, e, data->getPenalty());
	}

	data->transactionTagCounter.addRequest(req.tags, resultSize);

	++data->counters.finishedQueries;
	--data->readQueueSizeMetric;

	double duration = g_network->timer() - req.requestTime();
	data->counters.readLatencySample.addMeasurement(duration);
	if (data->latencyBandConfig.present()) {
		int maxReadBytes =
		    data->latencyBandConfig.get().readConfig.maxReadBytes.orDefault(std::numeric_limits<int>::max());
		data->counters.readLatencyBands.addMeasurement(duration, resultSize > maxReadBytes);
	}

	return Void();
};

// Pessimistic estimate the number of overhead bytes used by each
// watch. Watch key references are stored in an AsyncMap<Key,bool>, and actors
// must be kept alive until the watch is finished.
extern size_t WATCH_OVERHEAD_WATCHQ, WATCH_OVERHEAD_WATCHIMPL;

ACTOR Future<Version> watchWaitForValueChange(StorageServer* data, SpanID parent, KeyRef key) {
	state Location spanLocation = "SS:watchWaitForValueChange"_loc;
	state Span span(spanLocation, { parent });
	state Reference<ServerWatchMetadata> metadata = data->getWatchMetadata(key);

	if (metadata->debugID.present())
		g_traceBatch.addEvent("WatchValueDebug",
		                      metadata->debugID.get().first(),
		                      "watchValueSendReply.Before"); //.detail("TaskID", g_network->getCurrentTask());

	wait(success(waitForVersionNoTooOld(data, metadata->version)));
	if (metadata->debugID.present())
		g_traceBatch.addEvent("WatchValueDebug",
		                      metadata->debugID.get().first(),
		                      "watchValueSendReply.AfterVersion"); //.detail("TaskID", g_network->getCurrentTask());

	state Version minVersion = data->data().latestVersion;
	state Future<Void> watchFuture = data->watches.onChange(metadata->key);
	loop {
		try {
			metadata = data->getWatchMetadata(key);
			state Version latest = data->version.get();
			TEST(latest >= minVersion &&
			     latest < data->data().latestVersion); // Starting watch loop with latestVersion > data->version
			GetValueRequest getReq(span.context, metadata->key, latest, metadata->tags, metadata->debugID);
			state Future<Void> getValue = getValueQ(
			    data, getReq); // we are relying on the delay zero at the top of getValueQ, if removed we need one here
			GetValueReply reply = wait(getReq.reply.getFuture());
			span = Span(spanLocation, parent);

			if (reply.error.present()) {
				ASSERT(reply.error.get().code() != error_code_future_version);
				throw reply.error.get();
			}
			if (BUGGIFY) {
				throw transaction_too_old();
			}

			DEBUG_MUTATION(
			    "ShardWatchValue",
			    latest,
			    MutationRef(MutationRef::DebugKey,
			                metadata->key,
			                reply.value.present() ? StringRef(reply.value.get()) : LiteralStringRef("<null>")),
			    data->thisServerID);

			if (metadata->debugID.present())
				g_traceBatch.addEvent(
				    "WatchValueDebug",
				    metadata->debugID.get().first(),
				    "watchValueSendReply.AfterRead"); //.detail("TaskID", g_network->getCurrentTask());

			if (reply.value != metadata->value && latest >= metadata->version) {
				return latest; // fire watch
			}

			if (data->watchBytes > SERVER_KNOBS->MAX_STORAGE_SERVER_WATCH_BYTES) {
				TEST(true); // Too many watches, reverting to polling
				throw watch_cancelled();
			}

			state int64_t watchBytes =
			    (metadata->key.expectedSize() + metadata->value.expectedSize() + key.expectedSize() +
			     sizeof(Reference<ServerWatchMetadata>) + sizeof(ServerWatchMetadata) + WATCH_OVERHEAD_WATCHIMPL);

			data->watchBytes += watchBytes;
			try {
				if (latest < minVersion) {
					// If the version we read is less than minVersion, then we may fail to be notified of any changes
					// that occur up to or including minVersion To prevent that, we'll check the key again once the
					// version reaches our minVersion
					watchFuture = watchFuture || data->version.whenAtLeast(minVersion);
				}
				if (BUGGIFY) {
					// Simulate a trigger on the watch that results in the loop going around without the value changing
					watchFuture = watchFuture || delay(deterministicRandom()->random01());
				}
				wait(watchFuture);
				data->watchBytes -= watchBytes;
			} catch (Error& e) {
				data->watchBytes -= watchBytes;
				throw;
			}
		} catch (Error& e) {
			if (e.code() != error_code_transaction_too_old) {
				throw e;
			}

			TEST(true); // Reading a watched key failed with transaction_too_old
		}

		watchFuture = data->watches.onChange(metadata->key);
		wait(data->version.whenAtLeast(data->data().latestVersion));
	}
}

void checkCancelWatchImpl(StorageServer* data, WatchValueRequest req) {
	Reference<ServerWatchMetadata> metadata = data->getWatchMetadata(req.key.contents());
	if (metadata.isValid() && metadata->versionPromise.getFutureReferenceCount() == 1) {
		// last watch timed out so cancel watch_impl and delete key from the map
		data->deleteWatchMetadata(req.key.contents());
		metadata->watch_impl.cancel();
	}
}

ACTOR Future<Void> watchValueSendReply(StorageServer* data,
                                       WatchValueRequest req,
                                       Future<Version> resp,
                                       SpanID spanContext) {
	state Span span("SS:watchValue"_loc, { spanContext });
	state double startTime = now();
	++data->counters.watchQueries;
	++data->numWatches;
	data->watchBytes += WATCH_OVERHEAD_WATCHQ;

	loop {
		double timeoutDelay = -1;
		if (data->noRecentUpdates.get()) {
			timeoutDelay = std::max(CLIENT_KNOBS->FAST_WATCH_TIMEOUT - (now() - startTime), 0.0);
		} else if (!BUGGIFY) {
			timeoutDelay = std::max(CLIENT_KNOBS->WATCH_TIMEOUT - (now() - startTime), 0.0);
		}

		try {
			choose {
				when(Version ver = wait(resp)) {
					// fire watch
					req.reply.send(WatchValueReply{ ver });
					checkCancelWatchImpl(data, req);
					--data->numWatches;
					data->watchBytes -= WATCH_OVERHEAD_WATCHQ;
					return Void();
				}
				when(wait(timeoutDelay < 0 ? Never() : delay(timeoutDelay))) {
					// watch timed out
					data->sendErrorWithPenalty(req.reply, timed_out(), data->getPenalty());
					checkCancelWatchImpl(data, req);
					--data->numWatches;
					data->watchBytes -= WATCH_OVERHEAD_WATCHQ;
					return Void();
				}
				when(wait(data->noRecentUpdates.onChange())) {}
			}
		} catch (Error& e) {
			data->watchBytes -= WATCH_OVERHEAD_WATCHQ;
			checkCancelWatchImpl(data, req);
			--data->numWatches;

			if (!canReplyWith(e))
				throw e;
			data->sendErrorWithPenalty(req.reply, e, data->getPenalty());
			return Void();
		}
	}
}

ACTOR Future<Void> changeFeedPopQ(StorageServer* self, ChangeFeedPopRequest req) {
	wait(delay(0));

	TraceEvent(SevDebug, "ChangeFeedPopQuery", self->thisServerID)
	    .detail("RangeID", req.rangeID.printable())
	    .detail("Version", req.version)
	    .detail("Range", req.range.toString());

	if (!self->isReadable(req.range)) {
		req.reply.sendError(wrong_shard_server());
		return Void();
	}
	auto feed = self->uidChangeFeed.find(req.rangeID);
	if (feed == self->uidChangeFeed.end()) {
		req.reply.sendError(unknown_change_feed());
		return Void();
	}
	if (req.version - 1 > feed->second->emptyVersion) {
		feed->second->emptyVersion = req.version - 1;
		while (!feed->second->mutations.empty() && feed->second->mutations.front().version < req.version) {
			feed->second->mutations.pop_front();
		}
		if (feed->second->storageVersion != invalidVersion) {
			self->storage.clearRange(KeyRangeRef(changeFeedDurableKey(feed->second->id, 0),
			                                     changeFeedDurableKey(feed->second->id, req.version)));
			++self->counters.kvSystemClearRanges;
			if (req.version > feed->second->storageVersion) {
				feed->second->storageVersion = invalidVersion;
				feed->second->durableVersion = invalidVersion;
			}
			wait(self->durableVersion.whenAtLeast(self->storageVersion() + 1));
		}
	}
	req.reply.send(Void());
	return Void();
}

ACTOR Future<Void> overlappingChangeFeedsQ(StorageServer* data, OverlappingChangeFeedsRequest req) {
	wait(delay(0));
	wait(data->version.whenAtLeast(req.minVersion));

	if (!data->isReadable(req.range)) {
		req.reply.sendError(wrong_shard_server());
		return Void();
	}

	auto ranges = data->keyChangeFeed.intersectingRanges(req.range);
	std::map<Key, std::pair<KeyRange, bool>> rangeIds;
	for (auto r : ranges) {
		for (auto& it : r.value()) {
			rangeIds[it->id] = std::make_pair(it->range, it->stopped);
		}
	}
	OverlappingChangeFeedsReply reply;
	for (auto& it : rangeIds) {
		reply.rangeIds.push_back(OverlappingChangeFeedEntry(it.first, it.second.first, it.second.second));
	}
	req.reply.send(reply);
	return Void();
}

MutationsAndVersionRef filterMutationsInverted(Arena& arena, MutationsAndVersionRef const& m, KeyRange const& range) {
	Optional<VectorRef<MutationRef>> modifiedMutations;
	for (int i = 0; i < m.mutations.size(); i++) {
		if (m.mutations[i].type == MutationRef::SetValue) {
			if (modifiedMutations.present() && !range.contains(m.mutations[i].param1)) {
				modifiedMutations.get().push_back(arena, m.mutations[i]);
			}
			if (!modifiedMutations.present() && range.contains(m.mutations[i].param1)) {
				modifiedMutations = m.mutations.slice(0, i);
				arena.dependsOn(range.arena());
			}
		} else {
			ASSERT(m.mutations[i].type == MutationRef::ClearRange);
			if (!modifiedMutations.present() &&
			    ((m.mutations[i].param1 < range.begin && m.mutations[i].param2 > range.begin) ||
			     (m.mutations[i].param2 > range.end && m.mutations[i].param1 < range.end))) {
				modifiedMutations = m.mutations.slice(0, i);
				arena.dependsOn(range.arena());
			}
			if (modifiedMutations.present()) {
				if (m.mutations[i].param1 < range.begin) {
					modifiedMutations.get().push_back(arena,
					                                  MutationRef(MutationRef::ClearRange,
					                                              m.mutations[i].param1,
					                                              std::min(range.begin, m.mutations[i].param2)));
				}
				if (m.mutations[i].param2 > range.end) {
					modifiedMutations.get().push_back(arena,
					                                  MutationRef(MutationRef::ClearRange,
					                                              std::max(range.end, m.mutations[i].param1),
					                                              m.mutations[i].param2));
				}
			}
		}
	}
	if (modifiedMutations.present()) {
		return MutationsAndVersionRef(modifiedMutations.get(), m.version, m.knownCommittedVersion);
	}
	return m;
}

MutationsAndVersionRef filterMutations(Arena& arena,
                                       MutationsAndVersionRef const& m,
                                       KeyRange const& range,
                                       bool inverted) {
	if (m.mutations.size() == 1 && m.mutations.back().param1 == lastEpochEndPrivateKey) {
		return m;
	}

	if (inverted) {
		return filterMutationsInverted(arena, m, range);
	}

	Optional<VectorRef<MutationRef>> modifiedMutations;
	for (int i = 0; i < m.mutations.size(); i++) {
		if (m.mutations[i].type == MutationRef::SetValue) {
			if (modifiedMutations.present() && range.contains(m.mutations[i].param1)) {
				modifiedMutations.get().push_back(arena, m.mutations[i]);
			}
			if (!modifiedMutations.present() && !range.contains(m.mutations[i].param1)) {
				modifiedMutations = m.mutations.slice(0, i);
				arena.dependsOn(range.arena());
			}
		} else {
			ASSERT(m.mutations[i].type == MutationRef::ClearRange);
			if (!modifiedMutations.present() &&
			    (m.mutations[i].param1 < range.begin || m.mutations[i].param2 > range.end)) {
				modifiedMutations = m.mutations.slice(0, i);
				arena.dependsOn(range.arena());
			}
			if (modifiedMutations.present()) {
				if (m.mutations[i].param1 < range.end && range.begin < m.mutations[i].param2) {
					modifiedMutations.get().push_back(arena,
					                                  MutationRef(MutationRef::ClearRange,
					                                              std::max(range.begin, m.mutations[i].param1),
					                                              std::min(range.end, m.mutations[i].param2)));
				}
			}
		}
	}
	if (modifiedMutations.present()) {
		return MutationsAndVersionRef(modifiedMutations.get(), m.version, m.knownCommittedVersion);
	}
	return m;
}

ACTOR Future<std::pair<ChangeFeedStreamReply, bool>> getChangeFeedMutations(StorageServer* data,
                                                                            ChangeFeedStreamRequest req,
                                                                            bool inverted) {
	state ChangeFeedStreamReply reply;
	state ChangeFeedStreamReply memoryReply;
	state int remainingLimitBytes = CLIENT_KNOBS->REPLY_BYTE_LIMIT;
	state int remainingDurableBytes = CLIENT_KNOBS->REPLY_BYTE_LIMIT;

	if (data->version.get() < req.begin) {
		wait(data->version.whenAtLeast(req.begin));
	}
	state uint64_t changeCounter = data->shardChangeCounter;
	if (!inverted && !data->isReadable(req.range)) {
		throw wrong_shard_server();
	}

	auto feed = data->uidChangeFeed.find(req.rangeID);
	if (feed == data->uidChangeFeed.end()) {
		throw unknown_change_feed();
	}

	// We must copy the mutationDeque when fetching the durable bytes in case mutations are popped from memory while
	// waiting for the results
	state Version dequeVersion = data->version.get();
	state Version dequeKnownCommit = data->knownCommittedVersion;

	if (req.end > feed->second->emptyVersion + 1) {
		for (auto& it : feed->second->mutations) {
			if (it.version >= req.end || it.version > dequeVersion || remainingLimitBytes <= 0) {
				break;
			}
			if (it.version >= req.begin) {
				memoryReply.arena.dependsOn(it.arena());
				auto m = filterMutations(memoryReply.arena, it, req.range, inverted);
				memoryReply.mutations.push_back(memoryReply.arena, m);
				remainingLimitBytes -= sizeof(MutationsAndVersionRef) + m.expectedSize();
			}
		}
	}

	if (req.end > feed->second->emptyVersion + 1 && feed->second->durableVersion != invalidVersion &&
	    req.begin <= feed->second->durableVersion) {
		RangeResult res = wait(data->storage.readRange(
		    KeyRangeRef(changeFeedDurableKey(req.rangeID, std::max(req.begin, feed->second->emptyVersion)),
		                changeFeedDurableKey(req.rangeID, req.end)),
		    1 << 30,
		    remainingDurableBytes));
		data->counters.kvScanBytes += res.logicalSize();

		if (!req.range.empty()) {
			data->checkChangeCounter(changeCounter, req.range);
		}

		Version lastVersion = req.begin - 1;
		for (auto& kv : res) {
			Key id;
			Version version, knownCommittedVersion;
			Standalone<VectorRef<MutationRef>> mutations;
			std::tie(id, version) = decodeChangeFeedDurableKey(kv.key);
			std::tie(mutations, knownCommittedVersion) = decodeChangeFeedDurableValue(kv.value);
			reply.arena.dependsOn(mutations.arena());
			auto m = filterMutations(
			    reply.arena, MutationsAndVersionRef(mutations, version, knownCommittedVersion), req.range, inverted);
			reply.mutations.push_back(reply.arena, m);
			remainingDurableBytes -=
			    sizeof(KeyValueRef) +
			    kv.expectedSize(); // This is tracking the size on disk rather than the reply size
			                       // because we cannot add mutations from memory if there are potentially more on disk
			lastVersion = version;
		}
		if (remainingDurableBytes > 0) {
			reply.arena.dependsOn(memoryReply.arena);
			auto it = memoryReply.mutations.begin();
			int totalCount = memoryReply.mutations.size();
			while (it != memoryReply.mutations.end() && it->version <= lastVersion) {
				++it;
				--totalCount;
			}
			reply.mutations.append(reply.arena, it, totalCount);
		}
	} else {
		reply = memoryReply;
	}

	Version finalVersion = std::min(req.end - 1, dequeVersion);
	if ((reply.mutations.empty() || reply.mutations.back().version < finalVersion) && remainingLimitBytes > 0 &&
	    remainingDurableBytes > 0) {
		reply.mutations.push_back(
		    reply.arena, MutationsAndVersionRef(finalVersion, finalVersion == dequeVersion ? dequeKnownCommit : 0));
	}

	if (MUTATION_TRACKING_ENABLED) {
		for (auto& mutations : reply.mutations) {
			for (auto& m : mutations.mutations) {
				DEBUG_MUTATION("ChangeFeedRead", mutations.version, m, data->thisServerID)
				    .detail("ChangeFeedID", req.rangeID)
				    .detail("ReqBegin", req.begin)
				    .detail("ReqEnd", req.end)
				    .detail("ReqRange", req.range);
			}
		}
	}

	return std::make_pair(reply, remainingLimitBytes > 0 && remainingDurableBytes > 0);
}

ACTOR Future<Void> localChangeFeedStream(StorageServer* data,
                                         PromiseStream<Standalone<MutationsAndVersionRef>> results,
                                         Key rangeID,
                                         Version begin,
                                         Version end,
                                         KeyRange range) {
	try {
		loop {
			state ChangeFeedStreamRequest feedRequest;
			feedRequest.rangeID = rangeID;
			feedRequest.begin = begin;
			feedRequest.end = end;
			feedRequest.range = range;
			state std::pair<ChangeFeedStreamReply, bool> feedReply =
			    wait(getChangeFeedMutations(data, feedRequest, true));
			begin = feedReply.first.mutations.back().version + 1;
			state int resultLoc = 0;
			while (resultLoc < feedReply.first.mutations.size()) {
				if (feedReply.first.mutations[resultLoc].mutations.size() ||
				    feedReply.first.mutations[resultLoc].version == end - 1) {
					wait(results.onEmpty());
					results.send(feedReply.first.mutations[resultLoc]);
				}
				resultLoc++;
			}

			if (begin == end) {
				return Void();
			}
		}
	} catch (Error& e) {
		TraceEvent(SevError, "LocalChangeFeedError", data->thisServerID).error(e);
		throw;
	}
}

ACTOR Future<Void> changeFeedStreamQ(StorageServer* data, ChangeFeedStreamRequest req) {
	state Span span("SS:getChangeFeedStream"_loc, { req.spanContext });
	state bool atLatest = false;
	state UID streamUID = deterministicRandom()->randomUniqueID();
	state bool removeUID = false;
	state Optional<Version> blockedVersion;
	req.reply.setByteLimit(SERVER_KNOBS->RANGESTREAM_LIMIT_BYTES);

	wait(delay(0, TaskPriority::DefaultEndpoint));

	try {
		loop {
			Future<Void> onReady = req.reply.onReady();
			if (atLatest && !onReady.isReady()) {
				data->changeFeedClientVersions[req.reply.getEndpoint().getPrimaryAddress()][streamUID] =
				    blockedVersion.present() ? blockedVersion.get() : data->prevVersion;
				removeUID = true;
			}
			wait(onReady);
			state Future<std::pair<ChangeFeedStreamReply, bool>> feedReplyFuture =
			    getChangeFeedMutations(data, req, false);
			if (atLatest && !removeUID && !feedReplyFuture.isReady()) {
				data->changeFeedClientVersions[req.reply.getEndpoint().getPrimaryAddress()][streamUID] =
				    blockedVersion.present() ? blockedVersion.get() : data->prevVersion;
				removeUID = true;
			}
			std::pair<ChangeFeedStreamReply, bool> _feedReply = wait(feedReplyFuture);
			ChangeFeedStreamReply feedReply = _feedReply.first;
			bool gotAll = _feedReply.second;

			req.begin = feedReply.mutations.back().version + 1;
			if (!atLatest && gotAll) {
				atLatest = true;
			}
			auto& clientVersions = data->changeFeedClientVersions[req.reply.getEndpoint().getPrimaryAddress()];
			Version minVersion = removeUID ? data->version.get() : data->prevVersion;
			if (removeUID) {
				data->changeFeedClientVersions[req.reply.getEndpoint().getPrimaryAddress()].erase(streamUID);
				removeUID = false;
			}

			for (auto& it : clientVersions) {
				minVersion = std::min(minVersion, it.second);
			}
			feedReply.atLatestVersion = atLatest;
			feedReply.minStreamVersion = gotAll ? minVersion : feedReply.mutations.back().version;
			req.reply.send(feedReply);
			if (feedReply.mutations.back().version == req.end - 1) {
				req.reply.sendError(end_of_stream());
				return Void();
			}
			if (gotAll) {
				blockedVersion = Optional<Version>();
				auto feed = data->uidChangeFeed.find(req.rangeID);
				if (feed == data->uidChangeFeed.end() || feed->second->removing) {
					req.reply.sendError(unknown_change_feed());
					return Void();
				}
				choose {
					when(wait(feed->second->newMutations.onTrigger())) {
					} // FIXME: check that this is triggered when the range is moved to a different
					  // server, also check that the stream is closed
					when(wait(req.end == std::numeric_limits<Version>::max() ? Future<Void>(Never())
					                                                         : data->version.whenAtLeast(req.end))) {}
					when(wait(delay(5.0))) {} // TODO REMOVE this once empty version logic is fully implemented
				}
				auto feed = data->uidChangeFeed.find(req.rangeID);
				if (feed == data->uidChangeFeed.end() || feed->second->removing) {
					req.reply.sendError(unknown_change_feed());
					return Void();
				}
			} else {
				blockedVersion = feedReply.mutations.back().version;
			}
		}
	} catch (Error& e) {
		auto it = data->changeFeedClientVersions.find(req.reply.getEndpoint().getPrimaryAddress());
		if (it != data->changeFeedClientVersions.end()) {
			if (removeUID) {
				it->second.erase(streamUID);
			}
			if (it->second.empty()) {
				data->changeFeedClientVersions.erase(it);
			}
		}
		if (e.code() != error_code_operation_obsolete) {
			if (!canReplyWith(e))
				throw;
			req.reply.sendError(e);
		}
	}
	return Void();
}

ACTOR Future<Void> changeFeedVersionUpdateQ(StorageServer* data, ChangeFeedVersionUpdateRequest req) {
	wait(data->version.whenAtLeast(req.minVersion));
	wait(delay(0));
	auto& clientVersions = data->changeFeedClientVersions[req.reply.getEndpoint().getPrimaryAddress()];
	Version minVersion = data->version.get();
	for (auto& it : clientVersions) {
		minVersion = std::min(minVersion, it.second);
	}
	req.reply.send(ChangeFeedVersionUpdateReply(minVersion));
	return Void();
}

#ifdef NO_INTELLISENSE
size_t WATCH_OVERHEAD_WATCHQ =
    sizeof(WatchValueSendReplyActorState<WatchValueSendReplyActor>) + sizeof(WatchValueSendReplyActor);
size_t WATCH_OVERHEAD_WATCHIMPL =
    sizeof(WatchWaitForValueChangeActorState<WatchWaitForValueChangeActor>) + sizeof(WatchWaitForValueChangeActor);
#else
size_t WATCH_OVERHEAD_WATCHQ = 0; // only used in IDE so value is irrelevant
size_t WATCH_OVERHEAD_WATCHIMPL = 0;
#endif

ACTOR Future<Void> getShardState_impl(StorageServer* data, GetShardStateRequest req) {
	ASSERT(req.mode != GetShardStateRequest::NO_WAIT);

	loop {
		std::vector<Future<Void>> onChange;

		for (auto t : data->shards.intersectingRanges(req.keys)) {
			if (!t.value()->assigned()) {
				onChange.push_back(delay(SERVER_KNOBS->SHARD_READY_DELAY));
				break;
			}

			if (req.mode == GetShardStateRequest::READABLE && !t.value()->isReadable())
				onChange.push_back(t.value()->adding->readWrite.getFuture());

			if (req.mode == GetShardStateRequest::FETCHING && !t.value()->isFetched())
				onChange.push_back(t.value()->adding->fetchComplete.getFuture());
		}

		if (!onChange.size()) {
			req.reply.send(GetShardStateReply{ data->version.get(), data->durableVersion.get() });
			return Void();
		}

		wait(waitForAll(onChange));
		wait(delay(0)); // onChange could have been triggered by cancellation, let things settle before rechecking
	}
}

ACTOR Future<Void> getShardStateQ(StorageServer* data, GetShardStateRequest req) {
	choose {
		when(wait(getShardState_impl(data, req))) {}
		when(wait(delay(g_network->isSimulated() ? 10 : 60))) {
			data->sendErrorWithPenalty(req.reply, timed_out(), data->getPenalty());
		}
	}
	return Void();
}

void merge(Arena& arena,
           VectorRef<KeyValueRef, VecSerStrategy::String>& output,
           VectorRef<KeyValueRef> const& vm_output,
           RangeResult const& base,
           int& vCount,
           int limit,
           bool stopAtEndOfBase,
           int& pos,
           int limitBytes = 1 << 30)
// Combines data from base (at an older version) with sets from newer versions in [start, end) and appends the first (up
// to) |limit| rows to output If limit<0, base and output are in descending order, and start->key()>end->key(), but
// start is still inclusive and end is exclusive
{
	ASSERT(limit != 0);
	// Add a dependency of the new arena on the result from the KVS so that we don't have to copy any of the KVS
	// results.
	arena.dependsOn(base.arena());

	bool forward = limit > 0;
	if (!forward)
		limit = -limit;
	int adjustedLimit = limit + output.size();
	int accumulatedBytes = 0;
	KeyValueRef const* baseStart = base.begin();
	KeyValueRef const* baseEnd = base.end();
	while (baseStart != baseEnd && vCount > 0 && output.size() < adjustedLimit && accumulatedBytes < limitBytes) {
		if (forward ? baseStart->key < vm_output[pos].key : baseStart->key > vm_output[pos].key) {
			output.push_back(arena, *baseStart++);
		} else {
			output.push_back_deep(arena, vm_output[pos]);
			if (baseStart->key == vm_output[pos].key)
				++baseStart;
			++pos;
			vCount--;
		}
		accumulatedBytes += sizeof(KeyValueRef) + output.end()[-1].expectedSize();
	}
	while (baseStart != baseEnd && output.size() < adjustedLimit && accumulatedBytes < limitBytes) {
		output.push_back(arena, *baseStart++);
		accumulatedBytes += sizeof(KeyValueRef) + output.end()[-1].expectedSize();
	}
	if (!stopAtEndOfBase) {
		while (vCount > 0 && output.size() < adjustedLimit && accumulatedBytes < limitBytes) {
			output.push_back_deep(arena, vm_output[pos]);
			accumulatedBytes += sizeof(KeyValueRef) + output.end()[-1].expectedSize();
			++pos;
			vCount--;
		}
	}
}

ACTOR Future<Optional<Value>> quickGetValue(StorageServer* data,
                                            StringRef key,
                                            Version version,
                                            // To provide span context, tags, debug ID to underlying lookups.
                                            GetKeyValuesAndFlatMapRequest* pOriginalReq) {
	if (data->shards[key]->isReadable()) {
		try {
			// TODO: Use a lower level API may be better? Or tweak priorities?
			GetValueRequest req(pOriginalReq->spanContext, key, version, pOriginalReq->tags, pOriginalReq->debugID);
			// Note that it does not use readGuard to avoid server being overloaded here. Throttling is enforced at the
			// original request level, rather than individual underlying lookups. The reason is that throttle any
			// individual underlying lookup will fail the original request, which is not productive.
			data->actors.add(getValueQ(data, req));
			GetValueReply reply = wait(req.reply.getFuture());
			if (!reply.error.present()) {
				++data->counters.quickGetValueHit;
				return reply.value;
			}
			// Otherwise fallback.
		} catch (Error& e) {
			// Fallback.
		}
	}
	// Otherwise fallback.

	++data->counters.quickGetValueMiss;
	if (SERVER_KNOBS->QUICK_GET_VALUE_FALLBACK) {
		state Transaction tr(data->cx);
		tr.setVersion(version);
		// TODO: is DefaultPromiseEndpoint the best priority for this?
		tr.trState->taskID = TaskPriority::DefaultPromiseEndpoint;
		Future<Optional<Value>> valueFuture = tr.get(key, Snapshot::True);
		// TODO: async in case it needs to read from other servers.
		state Optional<Value> valueOption = wait(valueFuture);
		return valueOption;
	} else {
		throw quick_get_value_miss();
	}
};

// If limit>=0, it returns the first rows in the range (sorted ascending), otherwise the last rows (sorted descending).
// readRange has O(|result|) + O(log |data|) cost
ACTOR Future<GetKeyValuesReply> readRange(StorageServer* data,
                                          Version version,
                                          KeyRange range,
                                          int limit,
                                          int* pLimitBytes,
                                          SpanID parentSpan,
                                          IKeyValueStore::ReadType type) {
	state GetKeyValuesReply result;
	state StorageServer::VersionedData::ViewAtVersion view = data->data().at(version);
	state StorageServer::VersionedData::iterator vCurrent = view.end();
	state KeyRef readBegin;
	state KeyRef readEnd;
	state Key readBeginTemp;
	state int vCount = 0;
	state Span span("SS:readRange"_loc, parentSpan);

	// for caching the storage queue results during the first PTree traversal
	state VectorRef<KeyValueRef> resultCache;

	// for remembering the position in the resultCache
	state int pos = 0;

	// Check if the desired key-range is cached
	auto containingRange = data->cachedRangeMap.rangeContaining(range.begin);
	if (containingRange.value() && containingRange->range().end >= range.end) {
		//TraceEvent(SevDebug, "SSReadRangeCached").detail("Size",data->cachedRangeMap.size()).detail("ContainingRangeBegin",containingRange->range().begin).detail("ContainingRangeEnd",containingRange->range().end).
		//	detail("Begin", range.begin).detail("End",range.end);
		result.cached = true;
	} else
		result.cached = false;

	// if (limit >= 0) we are reading forward, else backward
	if (limit >= 0) {
		// We might care about a clear beginning before start that
		//  runs into range
		vCurrent = view.lastLessOrEqual(range.begin);
		if (vCurrent && vCurrent->isClearTo() && vCurrent->getEndKey() > range.begin)
			readBegin = vCurrent->getEndKey();
		else
			readBegin = range.begin;

		vCurrent = view.lower_bound(readBegin);

		while (limit > 0 && *pLimitBytes > 0 && readBegin < range.end) {
			ASSERT(!vCurrent || vCurrent.key() >= readBegin);
			ASSERT(data->storageVersion() <= version);

			/* Traverse the PTree further, if thare are no unconsumed resultCache items */
			if (pos == resultCache.size()) {
				if (vCurrent) {
					auto b = vCurrent;
					--b;
					ASSERT(!b || b.key() < readBegin);
				}

				// Read up to limit items from the view, stopping at the next clear (or the end of the range)
				int vSize = 0;
				while (vCurrent && vCurrent.key() < range.end && !vCurrent->isClearTo() && vCount < limit &&
				       vSize < *pLimitBytes) {
					// Store the versionedData results in resultCache
					resultCache.emplace_back(result.arena, vCurrent.key(), vCurrent->getValue());
					vSize += sizeof(KeyValueRef) + resultCache.cback().expectedSize();
					++vCount;
					++vCurrent;
				}
			}

			// Read the data on disk up to vCurrent (or the end of the range)
			readEnd = vCurrent ? std::min(vCurrent.key(), range.end) : range.end;
			RangeResult atStorageVersion =
			    wait(data->storage.readRange(KeyRangeRef(readBegin, readEnd), limit, *pLimitBytes, type));
			data->counters.kvScanBytes += atStorageVersion.logicalSize();

			ASSERT(atStorageVersion.size() <= limit);
			if (data->storageVersion() > version)
				throw transaction_too_old();

			// merge the sets in resultCache with the sets on disk, stopping at the last key from disk if there is
			// 'more'
			int prevSize = result.data.size();
			merge(result.arena,
			      result.data,
			      resultCache,
			      atStorageVersion,
			      vCount,
			      limit,
			      atStorageVersion.more,
			      pos,
			      *pLimitBytes);
			limit -= result.data.size() - prevSize;

			for (auto i = result.data.begin() + prevSize; i != result.data.end(); i++) {
				*pLimitBytes -= sizeof(KeyValueRef) + i->expectedSize();
			}

			if (limit <= 0 || *pLimitBytes <= 0) {
				break;
			}

			// Setup for the next iteration
			// If we hit our limits reading from disk but then combining with MVCC gave us back more room
			if (atStorageVersion
			        .more) { // if there might be more data, begin reading right after what we already found to find out
				ASSERT(result.data.end()[-1].key == atStorageVersion.end()[-1].key);
				readBegin = readBeginTemp = keyAfter(result.data.end()[-1].key);
			} else if (vCurrent && vCurrent->isClearTo()) { // if vCurrent is a clear, skip it.
				ASSERT(vCurrent->getEndKey() > readBegin);
				readBegin = vCurrent->getEndKey(); // next disk read should start at the end of the clear
				++vCurrent;
			} else {
				ASSERT(readEnd == range.end);
				break;
			}
		}
	} else {
		vCurrent = view.lastLess(range.end);

		// A clear might extend all the way to range.end
		if (vCurrent && vCurrent->isClearTo() && vCurrent->getEndKey() >= range.end) {
			readEnd = vCurrent.key();
			--vCurrent;
		} else {
			readEnd = range.end;
		}

		while (limit < 0 && *pLimitBytes > 0 && readEnd > range.begin) {
			ASSERT(!vCurrent || vCurrent.key() < readEnd);
			ASSERT(data->storageVersion() <= version);

			/* Traverse the PTree further, if thare are no unconsumed resultCache items */
			if (pos == resultCache.size()) {
				if (vCurrent) {
					auto b = vCurrent;
					++b;
					ASSERT(!b || b.key() >= readEnd);
				}

				vCount = 0;
				int vSize = 0;
				while (vCurrent && vCurrent.key() >= range.begin && !vCurrent->isClearTo() && vCount < -limit &&
				       vSize < *pLimitBytes) {
					// Store the versionedData results in resultCache
					resultCache.emplace_back(result.arena, vCurrent.key(), vCurrent->getValue());
					vSize += sizeof(KeyValueRef) + resultCache.cback().expectedSize();
					++vCount;
					--vCurrent;
				}
			}

			readBegin = vCurrent ? std::max(vCurrent->isClearTo() ? vCurrent->getEndKey() : vCurrent.key(), range.begin)
			                     : range.begin;
			RangeResult atStorageVersion =
			    wait(data->storage.readRange(KeyRangeRef(readBegin, readEnd), limit, *pLimitBytes, type));
			data->counters.kvScanBytes += atStorageVersion.logicalSize();

			ASSERT(atStorageVersion.size() <= -limit);
			if (data->storageVersion() > version)
				throw transaction_too_old();

			int prevSize = result.data.size();
			merge(result.arena,
			      result.data,
			      resultCache,
			      atStorageVersion,
			      vCount,
			      limit,
			      atStorageVersion.more,
			      pos,
			      *pLimitBytes);
			limit += result.data.size() - prevSize;

			for (auto i = result.data.begin() + prevSize; i != result.data.end(); i++) {
				*pLimitBytes -= sizeof(KeyValueRef) + i->expectedSize();
			}

			if (limit >= 0 || *pLimitBytes <= 0) {
				break;
			}

			if (atStorageVersion.more) {
				ASSERT(result.data.end()[-1].key == atStorageVersion.end()[-1].key);
				readEnd = result.data.end()[-1].key;
			} else if (vCurrent && vCurrent->isClearTo()) {
				ASSERT(vCurrent.key() < readEnd);
				readEnd = vCurrent.key();
				--vCurrent;
			} else {
				ASSERT(readBegin == range.begin);
				break;
			}
		}
	}

	// all but the last item are less than *pLimitBytes
	ASSERT(result.data.size() == 0 || *pLimitBytes + result.data.end()[-1].expectedSize() + sizeof(KeyValueRef) > 0);
	result.more = limit == 0 || *pLimitBytes <= 0; // FIXME: Does this have to be exact?
	result.version = version;
	return result;
}

// bool selectorInRange( KeySelectorRef const& sel, KeyRangeRef const& range ) {
// Returns true if the given range suffices to at least begin to resolve the given KeySelectorRef
//	return sel.getKey() >= range.begin && (sel.isBackward() ? sel.getKey() <= range.end : sel.getKey() < range.end);
//}

ACTOR Future<Key> findKey(StorageServer* data,
                          KeySelectorRef sel,
                          Version version,
                          KeyRange range,
                          int* pOffset,
                          SpanID parentSpan,
                          IKeyValueStore::ReadType type)
// Attempts to find the key indicated by sel in the data at version, within range.
// Precondition: selectorInRange(sel, range)
// If it is found, offset is set to 0 and a key is returned which falls inside range.
// If the search would depend on any key outside range OR if the key selector offset is too large (range read returns
// too many bytes), it returns either
//   a negative offset and a key in [range.begin, sel.getKey()], indicating the key is (the first key <= returned key) +
//   offset, or a positive offset and a key in (sel.getKey(), range.end], indicating the key is (the first key >=
//   returned key) + offset-1
// The range passed in to this function should specify a shard.  If range.begin is repeatedly not the beginning of a
// shard, then it is possible to get stuck looping here
{
	ASSERT(version != latestVersion);
	ASSERT(selectorInRange(sel, range) && version >= data->oldestVersion.get());

	// Count forward or backward distance items, skipping the first one if it == key and skipEqualKey
	state bool forward = sel.offset > 0; // If forward, result >= sel.getKey(); else result <= sel.getKey()
	state int sign = forward ? +1 : -1;
	state bool skipEqualKey = sel.orEqual == forward;
	state int distance = forward ? sel.offset : 1 - sel.offset;
	state Span span("SS.findKey"_loc, { parentSpan });

	// Don't limit the number of bytes if this is a trivial key selector (there will be at most two items returned from
	// the read range in this case)
	state int maxBytes;
	if (sel.offset <= 1 && sel.offset >= 0)
		maxBytes = std::numeric_limits<int>::max();
	else
		maxBytes = (g_network->isSimulated() && g_simulator.tssMode == ISimulator::TSSMode::Disabled && BUGGIFY)
		               ? SERVER_KNOBS->BUGGIFY_LIMIT_BYTES
		               : SERVER_KNOBS->STORAGE_LIMIT_BYTES;

	state GetKeyValuesReply rep = wait(
	    readRange(data,
	              version,
	              forward ? KeyRangeRef(sel.getKey(), range.end) : KeyRangeRef(range.begin, keyAfter(sel.getKey())),
	              (distance + skipEqualKey) * sign,
	              &maxBytes,
	              span.context,
	              type));
	state bool more = rep.more && rep.data.size() != distance + skipEqualKey;

	// If we get only one result in the reverse direction as a result of the data being too large, we could get stuck in
	// a loop
	if (more && !forward && rep.data.size() == 1) {
		TEST(true); // Reverse key selector returned only one result in range read
		maxBytes = std::numeric_limits<int>::max();
		GetKeyValuesReply rep2 = wait(readRange(
		    data, version, KeyRangeRef(range.begin, keyAfter(sel.getKey())), -2, &maxBytes, span.context, type));
		rep = rep2;
		more = rep.more && rep.data.size() != distance + skipEqualKey;
		ASSERT(rep.data.size() == 2 || !more);
	}

	int index = distance - 1;
	if (skipEqualKey && rep.data.size() && rep.data[0].key == sel.getKey())
		++index;

	if (index < rep.data.size()) {
		*pOffset = 0;

		if (SERVER_KNOBS->READ_SAMPLING_ENABLED) {
			int64_t bytesReadPerKSecond =
			    std::max((int64_t)rep.data[index].key.size(), SERVER_KNOBS->EMPTY_READ_PENALTY);
			data->metrics.notifyBytesReadPerKSecond(sel.getKey(), bytesReadPerKSecond);
		}

		return rep.data[index].key;
	} else {
		if (SERVER_KNOBS->READ_SAMPLING_ENABLED) {
			int64_t bytesReadPerKSecond = SERVER_KNOBS->EMPTY_READ_PENALTY;
			data->metrics.notifyBytesReadPerKSecond(sel.getKey(), bytesReadPerKSecond);
		}

		// FIXME: If range.begin=="" && !forward, return success?
		*pOffset = index - rep.data.size() + 1;
		if (!forward)
			*pOffset = -*pOffset;

		if (more) {
			TEST(true); // Key selector read range had more results

			ASSERT(rep.data.size());
			Key returnKey = forward ? keyAfter(rep.data.back().key) : rep.data.back().key;

			// This is possible if key/value pairs are very large and only one result is returned on a last less than
			// query SOMEDAY: graceful handling of exceptionally sized values
			ASSERT(returnKey != sel.getKey());
			return returnKey;
		} else {
			return forward ? range.end : range.begin;
		}
	}
}

KeyRange getShardKeyRange(StorageServer* data, const KeySelectorRef& sel)
// Returns largest range such that the shard state isReadable and selectorInRange(sel, range) or wrong_shard_server if
// no such range exists
{
	auto i = sel.isBackward() ? data->shards.rangeContainingKeyBefore(sel.getKey())
	                          : data->shards.rangeContaining(sel.getKey());
	if (!i->value()->isReadable())
		throw wrong_shard_server();
	ASSERT(selectorInRange(sel, i->range()));
	return i->range();
}

ACTOR Future<Void> getKeyValuesQ(StorageServer* data, GetKeyValuesRequest req)
// Throws a wrong_shard_server if the keys in the request or result depend on data outside this server OR if a large
// selector offset prevents all data from being read in one range read
{
	state Span span("SS:getKeyValues"_loc, { req.spanContext });
	state int64_t resultSize = 0;
	state IKeyValueStore::ReadType type =
	    req.isFetchKeys ? IKeyValueStore::ReadType::FETCH : IKeyValueStore::ReadType::NORMAL;
	getCurrentLineage()->modify(&TransactionLineage::txID) = req.spanContext.first();

	++data->counters.getRangeQueries;
	++data->counters.allQueries;
	++data->readQueueSizeMetric;
	data->maxQueryQueue = std::max<int>(
	    data->maxQueryQueue, data->counters.allQueries.getValue() - data->counters.finishedQueries.getValue());

	// Active load balancing runs at a very high priority (to obtain accurate queue lengths)
	// so we need to downgrade here
	if (SERVER_KNOBS->FETCH_KEYS_LOWER_PRIORITY && req.isFetchKeys) {
		wait(delay(0, TaskPriority::FetchKeys));
	} else {
		wait(data->getQueryDelay());
	}

	try {
		if (req.debugID.present())
			g_traceBatch.addEvent("TransactionDebug", req.debugID.get().first(), "storageserver.getKeyValues.Before");
		state Version version = wait(waitForVersion(data, req.version, span.context));

		state uint64_t changeCounter = data->shardChangeCounter;
		//		try {
		state KeyRange shard = getShardKeyRange(data, req.begin);

		if (req.debugID.present())
			g_traceBatch.addEvent(
			    "TransactionDebug", req.debugID.get().first(), "storageserver.getKeyValues.AfterVersion");
		//.detail("ShardBegin", shard.begin).detail("ShardEnd", shard.end);
		//} catch (Error& e) { TraceEvent("WrongShardServer", data->thisServerID).detail("Begin",
		// req.begin.toString()).detail("End", req.end.toString()).detail("Version", version).detail("Shard",
		//"None").detail("In", "getKeyValues>getShardKeyRange"); throw e; }

		if (!selectorInRange(req.end, shard) && !(req.end.isFirstGreaterOrEqual() && req.end.getKey() == shard.end)) {
			//			TraceEvent("WrongShardServer1", data->thisServerID).detail("Begin",
			// req.begin.toString()).detail("End", req.end.toString()).detail("Version", version).detail("ShardBegin",
			// shard.begin).detail("ShardEnd", shard.end).detail("In", "getKeyValues>checkShardExtents");
			throw wrong_shard_server();
		}

		state int offset1 = 0;
		state int offset2;
		state Future<Key> fBegin = req.begin.isFirstGreaterOrEqual()
		                               ? Future<Key>(req.begin.getKey())
		                               : findKey(data, req.begin, version, shard, &offset1, span.context, type);
		state Future<Key> fEnd = req.end.isFirstGreaterOrEqual()
		                             ? Future<Key>(req.end.getKey())
		                             : findKey(data, req.end, version, shard, &offset2, span.context, type);
		state Key begin = wait(fBegin);
		state Key end = wait(fEnd);

		if (req.debugID.present())
			g_traceBatch.addEvent(
			    "TransactionDebug", req.debugID.get().first(), "storageserver.getKeyValues.AfterKeys");
		//.detail("Off1",offset1).detail("Off2",offset2).detail("ReqBegin",req.begin.getKey()).detail("ReqEnd",req.end.getKey());

		// Offsets of zero indicate begin/end keys in this shard, which obviously means we can answer the query
		// An end offset of 1 is also OK because the end key is exclusive, so if the first key of the next shard is the
		// end the last actual key returned must be from this shard. A begin offset of 1 is also OK because then either
		// begin is past end or equal to end (so the result is definitely empty)
		if ((offset1 && offset1 != 1) || (offset2 && offset2 != 1)) {
			TEST(true); // wrong_shard_server due to offset
			// We could detect when offset1 takes us off the beginning of the database or offset2 takes us off the end,
			// and return a clipped range rather than an error (since that is what the NativeAPI.getRange will do anyway
			// via its "slow path"), but we would have to add some flags to the response to encode whether we went off
			// the beginning and the end, since it needs that information.
			//TraceEvent("WrongShardServer2", data->thisServerID).detail("Begin", req.begin.toString()).detail("End", req.end.toString()).detail("Version", version).detail("ShardBegin", shard.begin).detail("ShardEnd", shard.end).detail("In", "getKeyValues>checkOffsets").detail("BeginKey", begin).detail("EndKey", end).detail("BeginOffset", offset1).detail("EndOffset", offset2);
			throw wrong_shard_server();
		}

		if (begin >= end) {
			if (req.debugID.present())
				g_traceBatch.addEvent("TransactionDebug", req.debugID.get().first(), "storageserver.getKeyValues.Send");
			//.detail("Begin",begin).detail("End",end);

			GetKeyValuesReply none;
			none.version = version;
			none.more = false;
			none.penalty = data->getPenalty();

			data->checkChangeCounter(changeCounter,
			                         KeyRangeRef(std::min<KeyRef>(req.begin.getKey(), req.end.getKey()),
			                                     std::max<KeyRef>(req.begin.getKey(), req.end.getKey())));
			req.reply.send(none);
		} else {
			state int remainingLimitBytes = req.limitBytes;

			GetKeyValuesReply _r = wait(
			    readRange(data, version, KeyRangeRef(begin, end), req.limit, &remainingLimitBytes, span.context, type));
			GetKeyValuesReply r = _r;

			if (req.debugID.present())
				g_traceBatch.addEvent(
				    "TransactionDebug", req.debugID.get().first(), "storageserver.getKeyValues.AfterReadRange");
			//.detail("Begin",begin).detail("End",end).detail("SizeOf",r.data.size());
			data->checkChangeCounter(
			    changeCounter,
			    KeyRangeRef(std::min<KeyRef>(begin, std::min<KeyRef>(req.begin.getKey(), req.end.getKey())),
			                std::max<KeyRef>(end, std::max<KeyRef>(req.begin.getKey(), req.end.getKey()))));
			if (EXPENSIVE_VALIDATION) {
				for (int i = 0; i < r.data.size(); i++)
					ASSERT(r.data[i].key >= begin && r.data[i].key < end);
				ASSERT(r.data.size() <= std::abs(req.limit));
			}

			/*for( int i = 0; i < r.data.size(); i++ ) {
			    StorageMetrics m;
			    m.bytesPerKSecond = r.data[i].expectedSize();
			    m.iosPerKSecond = 1; //FIXME: this should be 1/r.data.size(), but we cannot do that because it is an int
			    data->metrics.notify(r.data[i].key, m);
			}*/

			// For performance concerns, the cost of a range read is billed to the start key and end key of the range.
			int64_t totalByteSize = 0;
			for (int i = 0; i < r.data.size(); i++) {
				totalByteSize += r.data[i].expectedSize();
			}
			if (totalByteSize > 0 && SERVER_KNOBS->READ_SAMPLING_ENABLED) {
				int64_t bytesReadPerKSecond = std::max(totalByteSize, SERVER_KNOBS->EMPTY_READ_PENALTY) / 2;
				data->metrics.notifyBytesReadPerKSecond(r.data[0].key, bytesReadPerKSecond);
				data->metrics.notifyBytesReadPerKSecond(r.data[r.data.size() - 1].key, bytesReadPerKSecond);
			}

			r.penalty = data->getPenalty();
			req.reply.send(r);

			resultSize = req.limitBytes - remainingLimitBytes;
			data->counters.bytesQueried += resultSize;
			data->counters.rowsQueried += r.data.size();
			if (r.data.size() == 0) {
				++data->counters.emptyQueries;
			}
		}
	} catch (Error& e) {
		if (!canReplyWith(e))
			throw;
		data->sendErrorWithPenalty(req.reply, e, data->getPenalty());
	}

	data->transactionTagCounter.addRequest(req.tags, resultSize);
	++data->counters.finishedQueries;
	--data->readQueueSizeMetric;

	double duration = g_network->timer() - req.requestTime();
	data->counters.readLatencySample.addMeasurement(duration);
	if (data->latencyBandConfig.present()) {
		int maxReadBytes =
		    data->latencyBandConfig.get().readConfig.maxReadBytes.orDefault(std::numeric_limits<int>::max());
		int maxSelectorOffset =
		    data->latencyBandConfig.get().readConfig.maxKeySelectorOffset.orDefault(std::numeric_limits<int>::max());
		data->counters.readLatencyBands.addMeasurement(duration,
		                                               resultSize > maxReadBytes ||
		                                                   abs(req.begin.offset) > maxSelectorOffset ||
		                                                   abs(req.end.offset) > maxSelectorOffset);
	}

	return Void();
}

ACTOR Future<RangeResult> quickGetKeyValues(StorageServer* data,
                                            StringRef prefix,
                                            Version version,
                                            // To provide span context, tags, debug ID to underlying lookups.
                                            GetKeyValuesAndFlatMapRequest* pOriginalReq) {
	try {
		// TODO: Use a lower level API may be better? Or tweak priorities?
		GetKeyValuesRequest req;
		req.spanContext = pOriginalReq->spanContext;
		req.arena = Arena();
		req.begin = firstGreaterOrEqual(KeyRef(req.arena, prefix));
		req.end = firstGreaterOrEqual(strinc(prefix, req.arena));
		req.version = version;
		req.tags = pOriginalReq->tags;
		req.debugID = pOriginalReq->debugID;

		// Note that it does not use readGuard to avoid server being overloaded here. Throttling is enforced at the
		// original request level, rather than individual underlying lookups. The reason is that throttle any individual
		// underlying lookup will fail the original request, which is not productive.
		data->actors.add(getKeyValuesQ(data, req));
		GetKeyValuesReply reply = wait(req.reply.getFuture());
		if (!reply.error.present()) {
			++data->counters.quickGetKeyValuesHit;
			// Convert GetKeyValuesReply to RangeResult.
			return RangeResult(RangeResultRef(reply.data, reply.more), reply.arena);
		}
		// Otherwise fallback.
	} catch (Error& e) {
		// Fallback.
	}

	++data->counters.quickGetKeyValuesMiss;
	if (SERVER_KNOBS->QUICK_GET_KEY_VALUES_FALLBACK) {
		state Transaction tr(data->cx);
		tr.setVersion(version);
		// TODO: is DefaultPromiseEndpoint the best priority for this?
		tr.trState->taskID = TaskPriority::DefaultPromiseEndpoint;
		Future<RangeResult> rangeResultFuture = tr.getRange(prefixRange(prefix), Snapshot::True);
		// TODO: async in case it needs to read from other servers.
		RangeResult rangeResult = wait(rangeResultFuture);
		return rangeResult;
	} else {
		throw quick_get_key_values_miss();
	}
};

Key constructMappedKey(KeyValueRef* keyValue, Tuple& mappedKeyFormatTuple, bool& isRangeQuery) {
	// Lazily parse key and/or value to tuple because they may not need to be a tuple if not used.
	Optional<Tuple> keyTuple;
	Optional<Tuple> valueTuple;

	Tuple mappedKeyTuple;
	for (int i = 0; i < mappedKeyFormatTuple.size(); i++) {
		Tuple::ElementType type = mappedKeyFormatTuple.getType(i);
		if (type == Tuple::BYTES || type == Tuple::UTF8) {
			std::string s = mappedKeyFormatTuple.getString(i).toString();
			auto sz = s.size();

			// Handle escape.
			bool escaped = false;
			size_t p = 0;
			while (true) {
				size_t found = s.find("{{", p);
				if (found == std::string::npos) {
					break;
				}
				s.replace(found, 2, "{");
				p += 1;
				escaped = true;
			}
			p = 0;
			while (true) {
				size_t found = s.find("}}", p);
				if (found == std::string::npos) {
					break;
				}
				s.replace(found, 2, "}");
				p += 1;
				escaped = true;
			}
			if (escaped) {
				// If the element uses escape, cope the escaped version.
				mappedKeyTuple.append(s);
			}
			// {K[??]} or {V[??]}
			else if (sz > 5 && s[0] == '{' && (s[1] == 'K' || s[1] == 'V') && s[2] == '[' && s[sz - 2] == ']' &&
			         s[sz - 1] == '}') {
				int idx;
				try {
					idx = std::stoi(s.substr(3, sz - 5));
				} catch (std::exception& e) {
					throw mapper_bad_index();
				}
				Tuple* referenceTuple;
				if (s[1] == 'K') {
					// Use keyTuple as reference.
					if (!keyTuple.present()) {
						// May throw exception if the key is not parsable as a tuple.
						keyTuple = Tuple::unpack(keyValue->key);
					}
					referenceTuple = &keyTuple.get();
				} else if (s[1] == 'V') {
					// Use valueTuple as reference.
					if (!valueTuple.present()) {
						// May throw exception if the value is not parsable as a tuple.
						valueTuple = Tuple::unpack(keyValue->value);
					}
					referenceTuple = &valueTuple.get();
				} else {
					ASSERT(false);
					throw internal_error();
				}

				if (idx < 0 || idx >= referenceTuple->size()) {
					throw mapper_bad_index();
				}
				mappedKeyTuple.append(referenceTuple->subTuple(idx, idx + 1));
			} else if (s == "{...}") {
				// Range query.
				if (i != mappedKeyFormatTuple.size() - 1) {
					// It must be the last element of the mapper tuple
					throw mapper_bad_range_decriptor();
				}
				// Every record will try to set it. It's ugly, but not wrong.
				isRangeQuery = true;
				// Do not add it to the mapped key.
			} else {
				// If the element is a string but neither escaped nor descriptors, just copy it.
				mappedKeyTuple.append(mappedKeyFormatTuple.subTuple(i, i + 1));
			}
		} else {
			// If the element not a string, just copy it.
			mappedKeyTuple.append(mappedKeyFormatTuple.subTuple(i, i + 1));
		}
	}
	return mappedKeyTuple.getDataAsStandalone();
}

TEST_CASE("/fdbserver/storageserver/constructMappedKey") {
	Key key = Tuple().append("key-0"_sr).append("key-1"_sr).append("key-2"_sr).getDataAsStandalone();
	Value value = Tuple().append("value-0"_sr).append("value-1"_sr).append("value-2"_sr).getDataAsStandalone();
	state KeyValueRef kvr(key, value);
	{
		Tuple mapperTuple = Tuple()
		                        .append("normal"_sr)
		                        .append("{{escaped}}"_sr)
		                        .append("{K[2]}"_sr)
		                        .append("{V[0]}"_sr)
		                        .append("{...}"_sr);

		bool isRangeQuery = false;
		Key mappedKey = constructMappedKey(&kvr, mapperTuple, isRangeQuery);

		Key expectedMappedKey = Tuple()
		                            .append("normal"_sr)
		                            .append("{escaped}"_sr)
		                            .append("key-2"_sr)
		                            .append("value-0"_sr)
		                            .getDataAsStandalone();
		//		std::cout << printable(mappedKey) << " == " << printable(expectedMappedKey) << std::endl;
		ASSERT(mappedKey.compare(expectedMappedKey) == 0);
		ASSERT(isRangeQuery == true);
	}
	{
		Tuple mapperTuple = Tuple().append("{{{{}}"_sr).append("}}"_sr);

		bool isRangeQuery = false;
		Key mappedKey = constructMappedKey(&kvr, mapperTuple, isRangeQuery);

		Key expectedMappedKey = Tuple().append("{{}"_sr).append("}"_sr).getDataAsStandalone();
		//		std::cout << printable(mappedKey) << " == " << printable(expectedMappedKey) << std::endl;
		ASSERT(mappedKey.compare(expectedMappedKey) == 0);
		ASSERT(isRangeQuery == false);
	}
	{
		Tuple mapperTuple = Tuple().append("{{{{}}"_sr).append("}}"_sr);

		bool isRangeQuery = false;
		Key mappedKey = constructMappedKey(&kvr, mapperTuple, isRangeQuery);

		Key expectedMappedKey = Tuple().append("{{}"_sr).append("}"_sr).getDataAsStandalone();
		//		std::cout << printable(mappedKey) << " == " << printable(expectedMappedKey) << std::endl;
		ASSERT(mappedKey.compare(expectedMappedKey) == 0);
		ASSERT(isRangeQuery == false);
	}
	{
		Tuple mapperTuple = Tuple().append("{K[100]}"_sr);
		bool isRangeQuery = false;
		state bool throwException = false;
		try {
			Key mappedKey = constructMappedKey(&kvr, mapperTuple, isRangeQuery);
		} catch (Error& e) {
			ASSERT(e.code() == error_code_mapper_bad_index);
			throwException = true;
		}
		ASSERT(throwException);
	}
	{
		Tuple mapperTuple = Tuple().append("{...}"_sr).append("last-element"_sr);
		bool isRangeQuery = false;
		state bool throwException2 = false;
		try {
			Key mappedKey = constructMappedKey(&kvr, mapperTuple, isRangeQuery);
		} catch (Error& e) {
			ASSERT(e.code() == error_code_mapper_bad_range_decriptor);
			throwException2 = true;
		}
		ASSERT(throwException2);
	}
	{
		Tuple mapperTuple = Tuple().append("{K[not-a-number]}"_sr);
		bool isRangeQuery = false;
		state bool throwException3 = false;
		try {
			Key mappedKey = constructMappedKey(&kvr, mapperTuple, isRangeQuery);
		} catch (Error& e) {
			ASSERT(e.code() == error_code_mapper_bad_index);
			throwException3 = true;
		}
		ASSERT(throwException3);
	}
	return Void();
}

ACTOR Future<GetKeyValuesAndFlatMapReply> flatMap(StorageServer* data,
                                                  GetKeyValuesReply input,
                                                  StringRef mapper,
                                                  // To provide span context, tags, debug ID to underlying lookups.
                                                  GetKeyValuesAndFlatMapRequest* pOriginalReq) {
	state GetKeyValuesAndFlatMapReply result;
	result.version = input.version;
	if (input.more) {
		throw get_key_values_and_map_has_more();
	}
	result.more = input.more;
	result.cached = input.cached;
	result.arena.dependsOn(input.arena);

	result.data.reserve(result.arena, input.data.size());
	state bool isRangeQuery = false;
	state Tuple mappedKeyFormatTuple = Tuple::unpack(mapper);
	state KeyValueRef* it = input.data.begin();
	for (; it != input.data.end(); it++) {
		state StringRef key = it->key;

		state Key mappedKey = constructMappedKey(it, mappedKeyFormatTuple, isRangeQuery);
		// Make sure the mappedKey is always available, so that it's good even we want to get key asynchronously.
		result.arena.dependsOn(mappedKey.arena());

		if (isRangeQuery) {
			// Use the mappedKey as the prefix of the range query.
			RangeResult rangeResult = wait(quickGetKeyValues(data, mappedKey, input.version, pOriginalReq));

			if (rangeResult.more) {
				// Probably the fan out is too large. The user should use the old way to query.
				throw quick_get_key_values_has_more();
			}
			result.arena.dependsOn(rangeResult.arena());
			for (int i = 0; i < rangeResult.size(); i++) {
				result.data.emplace_back(result.arena, rangeResult[i].key, rangeResult[i].value);
			}
		} else {
			Optional<Value> valueOption = wait(quickGetValue(data, mappedKey, input.version, pOriginalReq));

			if (valueOption.present()) {
				Value value = valueOption.get();
				result.arena.dependsOn(value.arena());
				result.data.emplace_back(result.arena, mappedKey, value);
			} else {
				// TODO: Shall we throw exception if the key doesn't exist or the range is empty?
			}
		}
	}
	return result;
}

// Most of the actor is copied from getKeyValuesQ. I tried to use templates but things become nearly impossible after
// combining actor shenanigans with template shenanigans.
ACTOR Future<Void> getKeyValuesAndFlatMapQ(StorageServer* data, GetKeyValuesAndFlatMapRequest req)
// Throws a wrong_shard_server if the keys in the request or result depend on data outside this server OR if a large
// selector offset prevents all data from being read in one range read
{
	state Span span("SS:getKeyValuesAndFlatMap"_loc, { req.spanContext });
	state int64_t resultSize = 0;
	state IKeyValueStore::ReadType type =
	    req.isFetchKeys ? IKeyValueStore::ReadType::FETCH : IKeyValueStore::ReadType::NORMAL;
	getCurrentLineage()->modify(&TransactionLineage::txID) = req.spanContext.first();

	++data->counters.getRangeAndFlatMapQueries;
	++data->counters.allQueries;
	++data->readQueueSizeMetric;
	data->maxQueryQueue = std::max<int>(
	    data->maxQueryQueue, data->counters.allQueries.getValue() - data->counters.finishedQueries.getValue());

	// Active load balancing runs at a very high priority (to obtain accurate queue lengths)
	// so we need to downgrade here
	if (SERVER_KNOBS->FETCH_KEYS_LOWER_PRIORITY && req.isFetchKeys) {
		wait(delay(0, TaskPriority::FetchKeys));
	} else {
		wait(data->getQueryDelay());
	}

	try {
		if (req.debugID.present())
			g_traceBatch.addEvent(
			    "TransactionDebug", req.debugID.get().first(), "storageserver.getKeyValuesAndFlatMap.Before");
		state Version version = wait(waitForVersion(data, req.version, span.context));

		state uint64_t changeCounter = data->shardChangeCounter;
		//		try {
		state KeyRange shard = getShardKeyRange(data, req.begin);

		if (req.debugID.present())
			g_traceBatch.addEvent(
			    "TransactionDebug", req.debugID.get().first(), "storageserver.getKeyValuesAndFlatMap.AfterVersion");
		//.detail("ShardBegin", shard.begin).detail("ShardEnd", shard.end);
		//} catch (Error& e) { TraceEvent("WrongShardServer", data->thisServerID).detail("Begin",
		// req.begin.toString()).detail("End", req.end.toString()).detail("Version", version).detail("Shard",
		//"None").detail("In", "getKeyValuesAndFlatMap>getShardKeyRange"); throw e; }

		if (!selectorInRange(req.end, shard) && !(req.end.isFirstGreaterOrEqual() && req.end.getKey() == shard.end)) {
			//			TraceEvent("WrongShardServer1", data->thisServerID).detail("Begin",
			// req.begin.toString()).detail("End", req.end.toString()).detail("Version", version).detail("ShardBegin",
			// shard.begin).detail("ShardEnd", shard.end).detail("In", "getKeyValuesAndFlatMap>checkShardExtents");
			throw wrong_shard_server();
		}

		state int offset1 = 0;
		state int offset2;
		state Future<Key> fBegin = req.begin.isFirstGreaterOrEqual()
		                               ? Future<Key>(req.begin.getKey())
		                               : findKey(data, req.begin, version, shard, &offset1, span.context, type);
		state Future<Key> fEnd = req.end.isFirstGreaterOrEqual()
		                             ? Future<Key>(req.end.getKey())
		                             : findKey(data, req.end, version, shard, &offset2, span.context, type);
		state Key begin = wait(fBegin);
		state Key end = wait(fEnd);

		if (req.debugID.present())
			g_traceBatch.addEvent(
			    "TransactionDebug", req.debugID.get().first(), "storageserver.getKeyValuesAndFlatMap.AfterKeys");
		//.detail("Off1",offset1).detail("Off2",offset2).detail("ReqBegin",req.begin.getKey()).detail("ReqEnd",req.end.getKey());

		// Offsets of zero indicate begin/end keys in this shard, which obviously means we can answer the query
		// An end offset of 1 is also OK because the end key is exclusive, so if the first key of the next shard is the
		// end the last actual key returned must be from this shard. A begin offset of 1 is also OK because then either
		// begin is past end or equal to end (so the result is definitely empty)
		if ((offset1 && offset1 != 1) || (offset2 && offset2 != 1)) {
			TEST(true); // wrong_shard_server due to offset in getKeyValuesAndFlatMapQ
			// We could detect when offset1 takes us off the beginning of the database or offset2 takes us off the end,
			// and return a clipped range rather than an error (since that is what the NativeAPI.getRange will do anyway
			// via its "slow path"), but we would have to add some flags to the response to encode whether we went off
			// the beginning and the end, since it needs that information.
			//TraceEvent("WrongShardServer2", data->thisServerID).detail("Begin", req.begin.toString()).detail("End", req.end.toString()).detail("Version", version).detail("ShardBegin", shard.begin).detail("ShardEnd", shard.end).detail("In", "getKeyValuesAndFlatMap>checkOffsets").detail("BeginKey", begin).detail("EndKey", end).detail("BeginOffset", offset1).detail("EndOffset", offset2);
			throw wrong_shard_server();
		}

		if (begin >= end) {
			if (req.debugID.present())
				g_traceBatch.addEvent(
				    "TransactionDebug", req.debugID.get().first(), "storageserver.getKeyValuesAndFlatMap.Send");
			//.detail("Begin",begin).detail("End",end);

			GetKeyValuesAndFlatMapReply none;
			none.version = version;
			none.more = false;
			none.penalty = data->getPenalty();

			data->checkChangeCounter(changeCounter,
			                         KeyRangeRef(std::min<KeyRef>(req.begin.getKey(), req.end.getKey()),
			                                     std::max<KeyRef>(req.begin.getKey(), req.end.getKey())));
			req.reply.send(none);
		} else {
			state int remainingLimitBytes = req.limitBytes;

			GetKeyValuesReply getKeyValuesReply = wait(
			    readRange(data, version, KeyRangeRef(begin, end), req.limit, &remainingLimitBytes, span.context, type));

			state GetKeyValuesAndFlatMapReply r;
			try {
				// Map the scanned range to another list of keys and look up.
				GetKeyValuesAndFlatMapReply _r = wait(flatMap(data, getKeyValuesReply, req.mapper, &req));
				r = _r;
			} catch (Error& e) {
				TraceEvent("FlatMapError").error(e);
				throw;
			}

			if (req.debugID.present())
				g_traceBatch.addEvent("TransactionDebug",
				                      req.debugID.get().first(),
				                      "storageserver.getKeyValuesAndFlatMap.AfterReadRange");
			//.detail("Begin",begin).detail("End",end).detail("SizeOf",r.data.size());
			data->checkChangeCounter(
			    changeCounter,
			    KeyRangeRef(std::min<KeyRef>(begin, std::min<KeyRef>(req.begin.getKey(), req.end.getKey())),
			                std::max<KeyRef>(end, std::max<KeyRef>(req.begin.getKey(), req.end.getKey()))));
			if (EXPENSIVE_VALIDATION) {
				// TODO: Only mapped keys are returned, which are not supposed to be in the range.
				//				for (int i = 0; i < r.data.size(); i++)
				//					ASSERT(r.data[i].key >= begin && r.data[i].key < end);
				// TODO: GetKeyValuesWithFlatMapRequest doesn't respect limit yet.
				//                ASSERT(r.data.size() <= std::abs(req.limit));
			}

			/*for( int i = 0; i < r.data.size(); i++ ) {
			    StorageMetrics m;
			    m.bytesPerKSecond = r.data[i].expectedSize();
			    m.iosPerKSecond = 1; //FIXME: this should be 1/r.data.size(), but we cannot do that because it is an int
			    data->metrics.notify(r.data[i].key, m);
			}*/

			// For performance concerns, the cost of a range read is billed to the start key and end key of the range.
			int64_t totalByteSize = 0;
			for (int i = 0; i < r.data.size(); i++) {
				totalByteSize += r.data[i].expectedSize();
			}
			if (totalByteSize > 0 && SERVER_KNOBS->READ_SAMPLING_ENABLED) {
				int64_t bytesReadPerKSecond = std::max(totalByteSize, SERVER_KNOBS->EMPTY_READ_PENALTY) / 2;
				data->metrics.notifyBytesReadPerKSecond(r.data[0].key, bytesReadPerKSecond);
				data->metrics.notifyBytesReadPerKSecond(r.data[r.data.size() - 1].key, bytesReadPerKSecond);
			}

			r.penalty = data->getPenalty();
			req.reply.send(r);

			resultSize = req.limitBytes - remainingLimitBytes;
			data->counters.bytesQueried += resultSize;
			data->counters.rowsQueried += r.data.size();
			if (r.data.size() == 0) {
				++data->counters.emptyQueries;
			}
		}
	} catch (Error& e) {
		if (!canReplyWith(e))
			throw;
		data->sendErrorWithPenalty(req.reply, e, data->getPenalty());
	}

	data->transactionTagCounter.addRequest(req.tags, resultSize);
	++data->counters.finishedQueries;
	--data->readQueueSizeMetric;

	double duration = g_network->timer() - req.requestTime();
	data->counters.readLatencySample.addMeasurement(duration);
	if (data->latencyBandConfig.present()) {
		int maxReadBytes =
		    data->latencyBandConfig.get().readConfig.maxReadBytes.orDefault(std::numeric_limits<int>::max());
		int maxSelectorOffset =
		    data->latencyBandConfig.get().readConfig.maxKeySelectorOffset.orDefault(std::numeric_limits<int>::max());
		data->counters.readLatencyBands.addMeasurement(duration,
		                                               resultSize > maxReadBytes ||
		                                                   abs(req.begin.offset) > maxSelectorOffset ||
		                                                   abs(req.end.offset) > maxSelectorOffset);
	}

	return Void();
}

ACTOR Future<Void> getKeyValuesStreamQ(StorageServer* data, GetKeyValuesStreamRequest req)
// Throws a wrong_shard_server if the keys in the request or result depend on data outside this server OR if a large
// selector offset prevents all data from being read in one range read
{
	state Span span("SS:getKeyValuesStream"_loc, { req.spanContext });
	state int64_t resultSize = 0;
	state IKeyValueStore::ReadType type =
	    req.isFetchKeys ? IKeyValueStore::ReadType::FETCH : IKeyValueStore::ReadType::NORMAL;

	req.reply.setByteLimit(SERVER_KNOBS->RANGESTREAM_LIMIT_BYTES);
	++data->counters.getRangeStreamQueries;
	++data->counters.allQueries;
	++data->readQueueSizeMetric;
	data->maxQueryQueue = std::max<int>(
	    data->maxQueryQueue, data->counters.allQueries.getValue() - data->counters.finishedQueries.getValue());

	// Active load balancing runs at a very high priority (to obtain accurate queue lengths)
	// so we need to downgrade here
	if (SERVER_KNOBS->FETCH_KEYS_LOWER_PRIORITY && req.isFetchKeys) {
		wait(delay(0, TaskPriority::FetchKeys));
	} else {
		wait(delay(0, TaskPriority::DefaultEndpoint));
	}

	try {
		if (req.debugID.present())
			g_traceBatch.addEvent(
			    "TransactionDebug", req.debugID.get().first(), "storageserver.getKeyValuesStream.Before");
		state Version version = wait(waitForVersion(data, req.version, span.context));

		state uint64_t changeCounter = data->shardChangeCounter;
		//		try {
		state KeyRange shard = getShardKeyRange(data, req.begin);

		if (req.debugID.present())
			g_traceBatch.addEvent(
			    "TransactionDebug", req.debugID.get().first(), "storageserver.getKeyValuesStream.AfterVersion");
		//.detail("ShardBegin", shard.begin).detail("ShardEnd", shard.end);
		//} catch (Error& e) { TraceEvent("WrongShardServer", data->thisServerID).detail("Begin",
		// req.begin.toString()).detail("End", req.end.toString()).detail("Version", version).detail("Shard",
		//"None").detail("In", "getKeyValues>getShardKeyRange"); throw e; }

		if (!selectorInRange(req.end, shard) && !(req.end.isFirstGreaterOrEqual() && req.end.getKey() == shard.end)) {
			//			TraceEvent("WrongShardServer1", data->thisServerID).detail("Begin",
			// req.begin.toString()).detail("End", req.end.toString()).detail("Version", version).detail("ShardBegin",
			// shard.begin).detail("ShardEnd", shard.end).detail("In", "getKeyValues>checkShardExtents");
			throw wrong_shard_server();
		}

		state int offset1 = 0;
		state int offset2;
		state Future<Key> fBegin = req.begin.isFirstGreaterOrEqual()
		                               ? Future<Key>(req.begin.getKey())
		                               : findKey(data, req.begin, version, shard, &offset1, span.context, type);
		state Future<Key> fEnd = req.end.isFirstGreaterOrEqual()
		                             ? Future<Key>(req.end.getKey())
		                             : findKey(data, req.end, version, shard, &offset2, span.context, type);
		state Key begin = wait(fBegin);
		state Key end = wait(fEnd);
		if (req.debugID.present())
			g_traceBatch.addEvent(
			    "TransactionDebug", req.debugID.get().first(), "storageserver.getKeyValuesStream.AfterKeys");
		//.detail("Off1",offset1).detail("Off2",offset2).detail("ReqBegin",req.begin.getKey()).detail("ReqEnd",req.end.getKey());

		// Offsets of zero indicate begin/end keys in this shard, which obviously means we can answer the query
		// An end offset of 1 is also OK because the end key is exclusive, so if the first key of the next shard is the
		// end the last actual key returned must be from this shard. A begin offset of 1 is also OK because then either
		// begin is past end or equal to end (so the result is definitely empty)
		if ((offset1 && offset1 != 1) || (offset2 && offset2 != 1)) {
			TEST(true); // wrong_shard_server due to offset in rangeStream
			// We could detect when offset1 takes us off the beginning of the database or offset2 takes us off the end,
			// and return a clipped range rather than an error (since that is what the NativeAPI.getRange will do anyway
			// via its "slow path"), but we would have to add some flags to the response to encode whether we went off
			// the beginning and the end, since it needs that information.
			//TraceEvent("WrongShardServer2", data->thisServerID).detail("Begin", req.begin.toString()).detail("End", req.end.toString()).detail("Version", version).detail("ShardBegin", shard.begin).detail("ShardEnd", shard.end).detail("In", "getKeyValues>checkOffsets").detail("BeginKey", begin).detail("EndKey", end).detail("BeginOffset", offset1).detail("EndOffset", offset2);
			throw wrong_shard_server();
		}

		if (begin >= end) {
			if (req.debugID.present())
				g_traceBatch.addEvent(
				    "TransactionDebug", req.debugID.get().first(), "storageserver.getKeyValuesStream.Send");
			//.detail("Begin",begin).detail("End",end);

			GetKeyValuesStreamReply none;
			none.version = version;
			none.more = false;

			data->checkChangeCounter(changeCounter,
			                         KeyRangeRef(std::min<KeyRef>(req.begin.getKey(), req.end.getKey()),
			                                     std::max<KeyRef>(req.begin.getKey(), req.end.getKey())));
			req.reply.send(none);
			req.reply.sendError(end_of_stream());
		} else {
			loop {
				wait(req.reply.onReady());

				if (version < data->oldestVersion.get()) {
					throw transaction_too_old();
				}

				// Even if TSS mode is Disabled, this may be the second test in a restarting test where the first run
				// had it enabled.
				state int byteLimit = (BUGGIFY && g_simulator.tssMode == ISimulator::TSSMode::Disabled &&
				                       !data->isTss() && !data->isSSWithTSSPair())
				                          ? 1
				                          : CLIENT_KNOBS->REPLY_BYTE_LIMIT;
				GetKeyValuesReply _r =
				    wait(readRange(data, version, KeyRangeRef(begin, end), req.limit, &byteLimit, span.context, type));
				GetKeyValuesStreamReply r(_r);

				if (req.debugID.present())
					g_traceBatch.addEvent("TransactionDebug",
					                      req.debugID.get().first(),
					                      "storageserver.getKeyValuesStream.AfterReadRange");
				//.detail("Begin",begin).detail("End",end).detail("SizeOf",r.data.size());
				data->checkChangeCounter(
				    changeCounter,
				    KeyRangeRef(std::min<KeyRef>(begin, std::min<KeyRef>(req.begin.getKey(), req.end.getKey())),
				                std::max<KeyRef>(end, std::max<KeyRef>(req.begin.getKey(), req.end.getKey()))));
				if (EXPENSIVE_VALIDATION) {
					for (int i = 0; i < r.data.size(); i++)
						ASSERT(r.data[i].key >= begin && r.data[i].key < end);
					ASSERT(r.data.size() <= std::abs(req.limit));
				}

				/*for( int i = 0; i < r.data.size(); i++ ) {
				    StorageMetrics m;
				    m.bytesPerKSecond = r.data[i].expectedSize();
				    m.iosPerKSecond = 1; //FIXME: this should be 1/r.data.size(), but we cannot do that because it is an
				int data->metrics.notify(r.data[i].key, m);
				}*/

				// For performance concerns, the cost of a range read is billed to the start key and end key of the
				// range.
				int64_t totalByteSize = 0;
				for (int i = 0; i < r.data.size(); i++) {
					totalByteSize += r.data[i].expectedSize();
				}
				if (totalByteSize > 0 && SERVER_KNOBS->READ_SAMPLING_ENABLED) {
					int64_t bytesReadPerKSecond = std::max(totalByteSize, SERVER_KNOBS->EMPTY_READ_PENALTY) / 2;
					data->metrics.notifyBytesReadPerKSecond(r.data[0].key, bytesReadPerKSecond);
					data->metrics.notifyBytesReadPerKSecond(r.data[r.data.size() - 1].key, bytesReadPerKSecond);
				}

				req.reply.send(r);

				data->counters.rowsQueried += r.data.size();
				if (r.data.size() == 0) {
					++data->counters.emptyQueries;
				}
				if (!r.more) {
					req.reply.sendError(end_of_stream());
					break;
				}
				ASSERT(r.data.size());

				if (req.limit >= 0) {
					begin = keyAfter(r.data.back().key);
				} else {
					end = r.data.back().key;
				}

				if (SERVER_KNOBS->FETCH_KEYS_LOWER_PRIORITY && req.isFetchKeys) {
					wait(delay(0, TaskPriority::FetchKeys));
				} else {
					wait(delay(0, TaskPriority::DefaultEndpoint));
				}

				data->transactionTagCounter.addRequest(req.tags, resultSize);
			}
		}
	} catch (Error& e) {
		if (e.code() != error_code_operation_obsolete) {
			if (!canReplyWith(e))
				throw;
			req.reply.sendError(e);
		}
	}

	data->transactionTagCounter.addRequest(req.tags, resultSize);
	++data->counters.finishedQueries;
	--data->readQueueSizeMetric;

	return Void();
}

ACTOR Future<Void> getKeyQ(StorageServer* data, GetKeyRequest req) {
	state Span span("SS:getKey"_loc, { req.spanContext });
	state int64_t resultSize = 0;
	getCurrentLineage()->modify(&TransactionLineage::txID) = req.spanContext.first();

	++data->counters.getKeyQueries;
	++data->counters.allQueries;
	++data->readQueueSizeMetric;
	data->maxQueryQueue = std::max<int>(
	    data->maxQueryQueue, data->counters.allQueries.getValue() - data->counters.finishedQueries.getValue());

	// Active load balancing runs at a very high priority (to obtain accurate queue lengths)
	// so we need to downgrade here
	wait(data->getQueryDelay());

	try {
		state Version version = wait(waitForVersion(data, req.version, req.spanContext));

		state uint64_t changeCounter = data->shardChangeCounter;
		state KeyRange shard = getShardKeyRange(data, req.sel);

		state int offset;
		Key k =
		    wait(findKey(data, req.sel, version, shard, &offset, req.spanContext, IKeyValueStore::ReadType::NORMAL));

		data->checkChangeCounter(
		    changeCounter, KeyRangeRef(std::min<KeyRef>(req.sel.getKey(), k), std::max<KeyRef>(req.sel.getKey(), k)));

		KeySelector updated;
		if (offset < 0)
			updated = firstGreaterOrEqual(k) +
			          offset; // first thing on this shard OR (large offset case) smallest key retrieved in range read
		else if (offset > 0)
			updated =
			    firstGreaterOrEqual(k) + offset -
			    1; // first thing on next shard OR (large offset case) keyAfter largest key retrieved in range read
		else
			updated = KeySelectorRef(k, true, 0); // found

		resultSize = k.size();
		data->counters.bytesQueried += resultSize;
		++data->counters.rowsQueried;

		// Check if the desired key might be cached
		auto cached = data->cachedRangeMap[k];
		// if (cached)
		//	TraceEvent(SevDebug, "SSGetKeyCached").detail("Key", k).detail("Begin",
		// shard.begin.printable()).detail("End", shard.end.printable());

		GetKeyReply reply(updated, cached);
		reply.penalty = data->getPenalty();

		req.reply.send(reply);
	} catch (Error& e) {
		// if (e.code() == error_code_wrong_shard_server) TraceEvent("WrongShardServer").detail("In","getKey");
		if (!canReplyWith(e))
			throw;
		data->sendErrorWithPenalty(req.reply, e, data->getPenalty());
	}

	// SOMEDAY: The size reported here is an undercount of the bytes read due to the fact that we have to scan for the
	// key It would be more accurate to count all the read bytes, but it's not critical because this function is only
	// used if read-your-writes is disabled
	data->transactionTagCounter.addRequest(req.tags, resultSize);

	++data->counters.finishedQueries;
	--data->readQueueSizeMetric;

	double duration = g_network->timer() - req.requestTime();
	data->counters.readLatencySample.addMeasurement(duration);
	if (data->latencyBandConfig.present()) {
		int maxReadBytes =
		    data->latencyBandConfig.get().readConfig.maxReadBytes.orDefault(std::numeric_limits<int>::max());
		int maxSelectorOffset =
		    data->latencyBandConfig.get().readConfig.maxKeySelectorOffset.orDefault(std::numeric_limits<int>::max());
		data->counters.readLatencyBands.addMeasurement(
		    duration, resultSize > maxReadBytes || abs(req.sel.offset) > maxSelectorOffset);
	}

	return Void();
}

void getQueuingMetrics(StorageServer* self, StorageQueuingMetricsRequest const& req) {
	StorageQueuingMetricsReply reply;
	reply.localTime = now();
	reply.instanceID = self->instanceID;
	reply.bytesInput = self->counters.bytesInput.getValue();
	reply.bytesDurable = self->counters.bytesDurable.getValue();

	reply.storageBytes = self->storage.getStorageBytes();
	reply.localRateLimit = self->currentRate();

	reply.version = self->version.get();
	reply.cpuUsage = self->cpuUsage;
	reply.diskUsage = self->diskUsage;
	reply.durableVersion = self->durableVersion.get();

	Optional<StorageServer::TransactionTagCounter::TagInfo> busiestTag = self->transactionTagCounter.getBusiestTag();
	reply.busiestTag = busiestTag.map<TransactionTag>(
	    [](StorageServer::TransactionTagCounter::TagInfo tagInfo) { return tagInfo.tag; });
	reply.busiestTagFractionalBusyness = busiestTag.present() ? busiestTag.get().fractionalBusyness : 0.0;
	reply.busiestTagRate = busiestTag.present() ? busiestTag.get().rate : 0.0;

	req.reply.send(reply);
}

#ifndef __INTEL_COMPILER
#pragma endregion
#endif

/////////////////////////// Updates ////////////////////////////////
#ifndef __INTEL_COMPILER
#pragma region Updates
#endif

ACTOR Future<Void> doEagerReads(StorageServer* data, UpdateEagerReadInfo* eager) {
	eager->finishKeyBegin();

	if (SERVER_KNOBS->ENABLE_CLEAR_RANGE_EAGER_READS) {
		std::vector<Future<Key>> keyEnd(eager->keyBegin.size());
		for (int i = 0; i < keyEnd.size(); i++)
			keyEnd[i] = data->storage.readNextKeyInclusive(eager->keyBegin[i], IKeyValueStore::ReadType::EAGER);
		data->counters.eagerReadsKeys += keyEnd.size();

		state Future<std::vector<Key>> futureKeyEnds = getAll(keyEnd);
		state std::vector<Key> keyEndVal = wait(futureKeyEnds);
		for (const auto& key : keyEndVal) {
			data->counters.kvScanBytes += key.expectedSize();
		}
		eager->keyEnd = keyEndVal;
	}

	std::vector<Future<Optional<Value>>> value(eager->keys.size());
	for (int i = 0; i < value.size(); i++)
		value[i] =
		    data->storage.readValuePrefix(eager->keys[i].first, eager->keys[i].second, IKeyValueStore::ReadType::EAGER);

	state Future<std::vector<Optional<Value>>> futureValues = getAll(value);
	std::vector<Optional<Value>> optionalValues = wait(futureValues);
	for (const auto& value : optionalValues) {
		if (value.present()) {
			data->counters.kvGetBytes += value.expectedSize();
		}
	}
	data->counters.eagerReadsKeys += eager->keys.size();
	eager->value = optionalValues;

	return Void();
}

bool changeDurableVersion(StorageServer* data, Version desiredDurableVersion) {
	// Remove entries from the latest version of data->versionedData that haven't changed since they were inserted
	//   before or at desiredDurableVersion, to maintain the invariants for versionedData.
	// Such entries remain in older versions of versionedData until they are forgotten, because it is expensive to dig
	// them out. We also remove everything up to and including newDurableVersion from mutationLog, and everything
	//   up to but excluding desiredDurableVersion from freeable
	// May return false if only part of the work has been done, in which case the caller must call again with the same
	// parameters

	auto& verData = data->mutableData();
	ASSERT(verData.getLatestVersion() == data->version.get() || verData.getLatestVersion() == data->version.get() + 1);

	Version nextDurableVersion = desiredDurableVersion;

	auto mlv = data->getMutationLog().begin();
	if (mlv != data->getMutationLog().end() && mlv->second.version <= desiredDurableVersion) {
		auto& v = mlv->second;
		nextDurableVersion = v.version;
		data->freeable[data->version.get()].dependsOn(v.arena());

		if (verData.getLatestVersion() <= data->version.get())
			verData.createNewVersion(data->version.get() + 1);

		int64_t bytesDurable = VERSION_OVERHEAD;
		for (const auto& m : v.mutations) {
			bytesDurable += mvccStorageBytes(m);
			auto i = verData.atLatest().find(m.param1);
			if (i) {
				ASSERT(i.key() == m.param1);
				ASSERT(i.insertVersion() >= nextDurableVersion);
				if (i.insertVersion() == nextDurableVersion)
					verData.erase(i);
			}
			if (m.type == MutationRef::SetValue) {
				// A set can split a clear, so there might be another entry immediately after this one that should also
				// be cleaned up
				i = verData.atLatest().upper_bound(m.param1);
				if (i) {
					ASSERT(i.insertVersion() >= nextDurableVersion);
					if (i.insertVersion() == nextDurableVersion)
						verData.erase(i);
				}
			}
		}
		data->counters.bytesDurable += bytesDurable;
	}

	if (EXPENSIVE_VALIDATION) {
		// Check that the above loop did its job
		auto view = data->data().atLatest();
		for (auto i = view.begin(); i != view.end(); ++i)
			ASSERT(i.insertVersion() > nextDurableVersion);
	}
	data->getMutableMutationLog().erase(data->getMutationLog().begin(),
	                                    data->getMutationLog().upper_bound(nextDurableVersion));
	data->freeable.erase(data->freeable.begin(), data->freeable.lower_bound(nextDurableVersion));

	Future<Void> checkFatalError = data->otherError.getFuture();
	data->durableVersion.set(nextDurableVersion);
	setDataDurableVersion(data->thisServerID, data->durableVersion.get());
	if (checkFatalError.isReady())
		checkFatalError.get();

	// TraceEvent("ForgotVersionsBefore", data->thisServerID).detail("Version", nextDurableVersion);
	validate(data);

	return nextDurableVersion == desiredDurableVersion;
}

Optional<MutationRef> clipMutation(MutationRef const& m, KeyRangeRef range) {
	if (isSingleKeyMutation((MutationRef::Type)m.type)) {
		if (range.contains(m.param1))
			return m;
	} else if (m.type == MutationRef::ClearRange) {
		KeyRangeRef i = range & KeyRangeRef(m.param1, m.param2);
		if (!i.empty())
			return MutationRef((MutationRef::Type)m.type, i.begin, i.end);
	} else
		ASSERT(false);
	return Optional<MutationRef>();
}

// Return true if the mutation need to be applied, otherwise (it's a CompareAndClear mutation and failed the comparison)
// false.
bool expandMutation(MutationRef& m,
                    StorageServer::VersionedData const& data,
                    UpdateEagerReadInfo* eager,
                    KeyRef eagerTrustedEnd,
                    Arena& ar) {
	// After this function call, m should be copied into an arena immediately (before modifying data, shards, or eager)
	if (m.type == MutationRef::ClearRange) {
		// Expand the clear
		const auto& d = data.atLatest();

		// If another clear overlaps the beginning of this one, engulf it
		auto i = d.lastLess(m.param1);
		if (i && i->isClearTo() && i->getEndKey() >= m.param1)
			m.param1 = i.key();

		// If another clear overlaps the end of this one, engulf it; otherwise expand
		i = d.lastLessOrEqual(m.param2);
		if (i && i->isClearTo() && i->getEndKey() >= m.param2) {
			m.param2 = i->getEndKey();
		} else if (SERVER_KNOBS->ENABLE_CLEAR_RANGE_EAGER_READS) {
			// Expand to the next set or clear (from storage or latestVersion), and if it
			// is a clear, engulf it as well
			i = d.lower_bound(m.param2);
			KeyRef endKeyAtStorageVersion =
			    m.param2 == eagerTrustedEnd ? eagerTrustedEnd : std::min(eager->getKeyEnd(m.param2), eagerTrustedEnd);
			if (!i || endKeyAtStorageVersion < i.key())
				m.param2 = endKeyAtStorageVersion;
			else if (i->isClearTo())
				m.param2 = i->getEndKey();
			else
				m.param2 = i.key();
		}
	} else if (m.type != MutationRef::SetValue && (m.type)) {

		Optional<StringRef> oldVal;
		auto it = data.atLatest().lastLessOrEqual(m.param1);
		if (it != data.atLatest().end() && it->isValue() && it.key() == m.param1)
			oldVal = it->getValue();
		else if (it != data.atLatest().end() && it->isClearTo() && it->getEndKey() > m.param1) {
			TEST(true); // Atomic op right after a clear.
		} else {
			Optional<Value>& oldThing = eager->getValue(m.param1);
			if (oldThing.present())
				oldVal = oldThing.get();
		}

		switch (m.type) {
		case MutationRef::AddValue:
			m.param2 = doLittleEndianAdd(oldVal, m.param2, ar);
			break;
		case MutationRef::And:
			m.param2 = doAnd(oldVal, m.param2, ar);
			break;
		case MutationRef::Or:
			m.param2 = doOr(oldVal, m.param2, ar);
			break;
		case MutationRef::Xor:
			m.param2 = doXor(oldVal, m.param2, ar);
			break;
		case MutationRef::AppendIfFits:
			m.param2 = doAppendIfFits(oldVal, m.param2, ar);
			break;
		case MutationRef::Max:
			m.param2 = doMax(oldVal, m.param2, ar);
			break;
		case MutationRef::Min:
			m.param2 = doMin(oldVal, m.param2, ar);
			break;
		case MutationRef::ByteMin:
			m.param2 = doByteMin(oldVal, m.param2, ar);
			break;
		case MutationRef::ByteMax:
			m.param2 = doByteMax(oldVal, m.param2, ar);
			break;
		case MutationRef::MinV2:
			m.param2 = doMinV2(oldVal, m.param2, ar);
			break;
		case MutationRef::AndV2:
			m.param2 = doAndV2(oldVal, m.param2, ar);
			break;
		case MutationRef::CompareAndClear:
			if (oldVal.present() && m.param2 == oldVal.get()) {
				m.type = MutationRef::ClearRange;
				m.param2 = keyAfter(m.param1, ar);
				return expandMutation(m, data, eager, eagerTrustedEnd, ar);
			}
			return false;
		}
		m.type = MutationRef::SetValue;
	}

	return true;
}

void applyMutation(StorageServer* self,
                   MutationRef const& m,
                   Arena& arena,
                   StorageServer::VersionedData& data,
                   Version version,
                   bool fromFetch) {

	// m is expected to be in arena already
	// Clear split keys are added to arena
	StorageMetrics metrics;
	metrics.bytesPerKSecond = mvccStorageBytes(m) / 2;
	metrics.iosPerKSecond = 1;
	self->metrics.notify(m.param1, metrics);

	if (m.type == MutationRef::SetValue) {
		// VersionedMap (data) is bookkeeping all empty ranges. If the key to be set is new, it is supposed to be in a
		// range what was empty. Break the empty range into halves.
		auto prev = data.atLatest().lastLessOrEqual(m.param1);
		if (prev && prev->isClearTo() && prev->getEndKey() > m.param1) {
			ASSERT(prev.key() <= m.param1);
			KeyRef end = prev->getEndKey();
			// the insert version of the previous clear is preserved for the "left half", because in
			// changeDurableVersion() the previous clear is still responsible for removing it insert() invalidates prev,
			// so prev.key() is not safe to pass to it by reference
			data.insert(KeyRef(prev.key()),
			            ValueOrClearToRef::clearTo(m.param1),
			            prev.insertVersion()); // overwritten by below insert if empty
			KeyRef nextKey = keyAfter(m.param1, arena);
			if (end != nextKey) {
				ASSERT(end > nextKey);
				// the insert version of the "right half" is not preserved, because in changeDurableVersion() this set
				// is responsible for removing it
				// FIXME: This copy is technically an asymptotic problem, definitely a waste of memory (copy of keyAfter
				// is a waste, but not asymptotic)
				data.insert(nextKey, ValueOrClearToRef::clearTo(KeyRef(arena, end)));
			}
		}
		data.insert(m.param1, ValueOrClearToRef::value(m.param2));
		self->watches.trigger(m.param1);

		if (!fromFetch) {
			for (auto& it : self->keyChangeFeed[m.param1]) {
				if (!it->stopped) {
					if (it->mutations.empty() || it->mutations.back().version != version) {
						it->mutations.push_back(MutationsAndVersionRef(version, self->knownCommittedVersion));
					}
					it->mutations.back().mutations.push_back_deep(it->mutations.back().arena(), m);
					self->currentChangeFeeds.insert(it->id);

					DEBUG_MUTATION("ChangeFeedWriteSet", version, m, self->thisServerID)
					    .detail("Range", it->range)
					    .detail("ChangeFeedID", it->id);
				}
			}
		}
	} else if (m.type == MutationRef::ClearRange) {
		data.erase(m.param1, m.param2);
		ASSERT(m.param2 > m.param1);
		ASSERT(!data.isClearContaining(data.atLatest(), m.param1));
		data.insert(m.param1, ValueOrClearToRef::clearTo(m.param2));
		self->watches.triggerRange(m.param1, m.param2);

		if (!fromFetch) {
			auto ranges = self->keyChangeFeed.intersectingRanges(KeyRangeRef(m.param1, m.param2));
			for (auto& r : ranges) {
				for (auto& it : r.value()) {
					if (!it->stopped) {
						if (it->mutations.empty() || it->mutations.back().version != version) {
							it->mutations.push_back(MutationsAndVersionRef(version, self->knownCommittedVersion));
						}
						it->mutations.back().mutations.push_back_deep(it->mutations.back().arena(), m);
						self->currentChangeFeeds.insert(it->id);
						DEBUG_MUTATION("ChangeFeedWriteClear", version, m, self->thisServerID)
						    .detail("Range", it->range)
						    .detail("ChangeFeedID", it->id);
					}
				}
			}
		}
	}
}

void removeDataRange(StorageServer* ss,
                     Standalone<VerUpdateRef>& mLV,
                     KeyRangeMap<Reference<ShardInfo>>& shards,
                     KeyRangeRef range) {
	// modify the latest version of data to remove all sets and trim all clears to exclude range.
	// Add a clear to mLV (mutationLog[data.getLatestVersion()]) that ensures all keys in range are removed from the
	// disk when this latest version becomes durable mLV is also modified if necessary to ensure that split clears can
	// be forgotten

	MutationRef clearRange(MutationRef::ClearRange, range.begin, range.end);
	clearRange = ss->addMutationToMutationLog(mLV, clearRange);

	auto& data = ss->mutableData();

	// Expand the range to the right to include other shards not in versionedData
	for (auto r = shards.rangeContaining(range.end); r != shards.ranges().end() && !r->value()->isInVersionedData();
	     ++r)
		range = KeyRangeRef(range.begin, r->end());

	auto endClear = data.atLatest().lastLess(range.end);
	if (endClear && endClear->isClearTo() && endClear->getEndKey() > range.end) {
		// This clear has been bumped up to insertVersion==data.getLatestVersion and needs a corresponding mutation log
		// entry to forget
		MutationRef m(MutationRef::ClearRange, range.end, endClear->getEndKey());
		m = ss->addMutationToMutationLog(mLV, m);
		data.insert(m.param1, ValueOrClearToRef::clearTo(m.param2));
		++ss->counters.kvSystemClearRanges;
	}

	auto beginClear = data.atLatest().lastLess(range.begin);
	if (beginClear && beginClear->isClearTo() && beginClear->getEndKey() > range.begin) {
		// We don't need any special mutationLog entry - because the begin key and insert version are unchanged the
		// original clear
		//   mutation works to forget this one - but we need range.begin in the right arena
		KeyRef rb(mLV.arena(), range.begin);
		// insert() invalidates beginClear, so beginClear.key() is not safe to pass to it by reference
		data.insert(KeyRef(beginClear.key()), ValueOrClearToRef::clearTo(rb), beginClear.insertVersion());
	}

	data.erase(range.begin, range.end);
}

void setAvailableStatus(StorageServer* self, KeyRangeRef keys, bool available);
void setAssignedStatus(StorageServer* self, KeyRangeRef keys, bool nowAssigned);

void coalesceShards(StorageServer* data, KeyRangeRef keys) {
	auto shardRanges = data->shards.intersectingRanges(keys);
	auto fullRange = data->shards.ranges();

	auto iter = shardRanges.begin();
	if (iter != fullRange.begin())
		--iter;
	auto iterEnd = shardRanges.end();
	if (iterEnd != fullRange.end())
		++iterEnd;

	bool lastReadable = false;
	bool lastNotAssigned = false;
	KeyRangeMap<Reference<ShardInfo>>::iterator lastRange;

	for (; iter != iterEnd; ++iter) {
		if (lastReadable && iter->value()->isReadable()) {
			KeyRange range = KeyRangeRef(lastRange->begin(), iter->end());
			data->addShard(ShardInfo::newReadWrite(range, data));
			iter = data->shards.rangeContaining(range.begin);
		} else if (lastNotAssigned && iter->value()->notAssigned()) {
			KeyRange range = KeyRangeRef(lastRange->begin(), iter->end());
			data->addShard(ShardInfo::newNotAssigned(range));
			iter = data->shards.rangeContaining(range.begin);
		}

		lastReadable = iter->value()->isReadable();
		lastNotAssigned = iter->value()->notAssigned();
		lastRange = iter;
	}
}

template <class T>
void addMutation(T& target, Version version, bool fromFetch, MutationRef const& mutation) {
	target.addMutation(version, fromFetch, mutation);
}

template <class T>
void addMutation(Reference<T>& target, Version version, bool fromFetch, MutationRef const& mutation) {
	addMutation(*target, version, fromFetch, mutation);
}

template <class T>
void splitMutations(StorageServer* data, KeyRangeMap<T>& map, VerUpdateRef const& update) {
	for (int i = 0; i < update.mutations.size(); i++) {
		splitMutation(data, map, update.mutations[i], update.version, update.version);
	}
}

template <class T>
void splitMutation(StorageServer* data, KeyRangeMap<T>& map, MutationRef const& m, Version ver, bool fromFetch) {
	if (isSingleKeyMutation((MutationRef::Type)m.type)) {
		if (!SHORT_CIRCUT_ACTUAL_STORAGE || !normalKeys.contains(m.param1))
			addMutation(map.rangeContaining(m.param1)->value(), ver, fromFetch, m);
	} else if (m.type == MutationRef::ClearRange) {
		KeyRangeRef mKeys(m.param1, m.param2);
		if (!SHORT_CIRCUT_ACTUAL_STORAGE || !normalKeys.contains(mKeys)) {
			auto r = map.intersectingRanges(mKeys);
			for (auto i = r.begin(); i != r.end(); ++i) {
				KeyRangeRef k = mKeys & i->range();
				addMutation(i->value(), ver, fromFetch, MutationRef((MutationRef::Type)m.type, k.begin, k.end));
			}
		}
	} else
		ASSERT(false); // Unknown mutation type in splitMutations
}

ACTOR Future<Void> logFetchKeysWarning(AddingShard* shard) {
	state double startTime = now();
	loop {
		state double waitSeconds = BUGGIFY ? 5.0 : 600.0;
		wait(delay(waitSeconds));

		const auto traceEventLevel =
		    waitSeconds > SERVER_KNOBS->FETCH_KEYS_TOO_LONG_TIME_CRITERIA ? SevWarnAlways : SevInfo;
		TraceEvent(traceEventLevel, "FetchKeysTooLong")
		    .detail("Duration", now() - startTime)
		    .detail("Phase", shard->phase)
		    .detail("Begin", shard->keys.begin.printable())
		    .detail("End", shard->keys.end.printable());
	}
}

class FetchKeysMetricReporter {
	const UID uid;
	const double startTime;
	int fetchedBytes;
	StorageServer::FetchKeysHistograms& histograms;
	StorageServer::CurrentRunningFetchKeys& currentRunning;
	Counter& bytesFetchedCounter;
	Counter& kvFetchedCounter;

public:
	FetchKeysMetricReporter(const UID& uid_,
	                        const double startTime_,
	                        const KeyRange& keyRange,
	                        StorageServer::FetchKeysHistograms& histograms_,
	                        StorageServer::CurrentRunningFetchKeys& currentRunning_,
	                        Counter& bytesFetchedCounter,
	                        Counter& kvFetchedCounter)
	  : uid(uid_), startTime(startTime_), fetchedBytes(0), histograms(histograms_), currentRunning(currentRunning_),
	    bytesFetchedCounter(bytesFetchedCounter), kvFetchedCounter(kvFetchedCounter) {

		currentRunning.recordStart(uid, keyRange);
	}

	void addFetchedBytes(const int bytes, const int kvCount) {
		fetchedBytes += bytes;
		bytesFetchedCounter += bytes;
		kvFetchedCounter += kvCount;
	}

	~FetchKeysMetricReporter() {
		double latency = now() - startTime;

		// If fetchKeys is *NOT* run, i.e. returning immediately, still report a record.
		if (latency == 0)
			latency = 1e6;

		const uint32_t bandwidth = fetchedBytes / latency;

		histograms.latency->sampleSeconds(latency);
		histograms.bytes->sample(fetchedBytes);
		histograms.bandwidth->sample(bandwidth);

		currentRunning.recordFinish(uid);
	}
};

ACTOR Future<Void> tryGetRange(PromiseStream<RangeResult> results, Transaction* tr, KeyRange keys) {
	state KeySelectorRef begin = firstGreaterOrEqual(keys.begin);
	state KeySelectorRef end = firstGreaterOrEqual(keys.end);

	try {
		loop {
			GetRangeLimits limits(GetRangeLimits::ROW_LIMIT_UNLIMITED, SERVER_KNOBS->FETCH_BLOCK_BYTES);
			limits.minRows = 0;
			state RangeResult rep = wait(tr->getRange(begin, end, limits, Snapshot::True));
			if (!rep.more) {
				rep.readThrough = keys.end;
			}
			results.send(rep);

			if (!rep.more) {
				results.sendError(end_of_stream());
				return Void();
			}

			if (rep.readThrough.present()) {
				begin = firstGreaterOrEqual(rep.readThrough.get());
			} else {
				begin = firstGreaterThan(rep.end()[-1].key);
			}
		}
	} catch (Error& e) {
		if (e.code() == error_code_actor_cancelled) {
			throw;
		}
		results.sendError(e);
		throw;
	}
}

#define PERSIST_PREFIX "\xff\xff"

// Immutable
static const KeyValueRef persistFormat(LiteralStringRef(PERSIST_PREFIX "Format"),
                                       LiteralStringRef("FoundationDB/StorageServer/1/4"));
static const KeyRangeRef persistFormatReadableRange(LiteralStringRef("FoundationDB/StorageServer/1/2"),
                                                    LiteralStringRef("FoundationDB/StorageServer/1/5"));
static const KeyRef persistID = LiteralStringRef(PERSIST_PREFIX "ID");
static const KeyRef persistTssPairID = LiteralStringRef(PERSIST_PREFIX "tssPairID");
static const KeyRef persistTssQuarantine = LiteralStringRef(PERSIST_PREFIX "tssQ");
static const KeyRef persistClusterIdKey = LiteralStringRef(PERSIST_PREFIX "clusterId");

// (Potentially) change with the durable version or when fetchKeys completes
static const KeyRef persistVersion = LiteralStringRef(PERSIST_PREFIX "Version");
static const KeyRangeRef persistShardAssignedKeys =
    KeyRangeRef(LiteralStringRef(PERSIST_PREFIX "ShardAssigned/"), LiteralStringRef(PERSIST_PREFIX "ShardAssigned0"));
static const KeyRangeRef persistShardAvailableKeys =
    KeyRangeRef(LiteralStringRef(PERSIST_PREFIX "ShardAvailable/"), LiteralStringRef(PERSIST_PREFIX "ShardAvailable0"));
static const KeyRangeRef persistByteSampleKeys =
    KeyRangeRef(LiteralStringRef(PERSIST_PREFIX "BS/"), LiteralStringRef(PERSIST_PREFIX "BS0"));
static const KeyRangeRef persistByteSampleSampleKeys =
    KeyRangeRef(LiteralStringRef(PERSIST_PREFIX "BS/" PERSIST_PREFIX "BS/"),
                LiteralStringRef(PERSIST_PREFIX "BS/" PERSIST_PREFIX "BS0"));
static const KeyRef persistLogProtocol = LiteralStringRef(PERSIST_PREFIX "LogProtocol");
static const KeyRef persistPrimaryLocality = LiteralStringRef(PERSIST_PREFIX "PrimaryLocality");
static const KeyRangeRef persistChangeFeedKeys =
    KeyRangeRef(LiteralStringRef(PERSIST_PREFIX "RF/"), LiteralStringRef(PERSIST_PREFIX "RF0"));
// data keys are unmangled (but never start with PERSIST_PREFIX because they are always in allKeys)

ACTOR Future<Void> fetchChangeFeedApplier(StorageServer* data,
                                          Reference<ChangeFeedInfo> changeFeedInfo,
                                          Key rangeId,
                                          KeyRange range,
                                          Version fetchVersion,
                                          bool existing) {
	state Reference<ChangeFeedData> feedResults = makeReference<ChangeFeedData>();
	state Future<Void> feed = data->cx->getChangeFeedStream(
	    feedResults, rangeId, 0, existing ? fetchVersion + 1 : data->version.get() + 1, range);

	if (!existing) {
		try {
			loop {
				Standalone<VectorRef<MutationsAndVersionRef>> res = waitNext(feedResults->mutations.getFuture());
				for (auto& it : res) {
					if (it.mutations.size()) {
						data->storage.writeKeyValue(
						    KeyValueRef(changeFeedDurableKey(rangeId, it.version),
						                changeFeedDurableValue(it.mutations, it.knownCommittedVersion)));
						changeFeedInfo->storageVersion = std::max(changeFeedInfo->durableVersion, it.version);
						changeFeedInfo->durableVersion = changeFeedInfo->storageVersion;
					}
				}
				wait(yield());
			}
		} catch (Error& e) {
			if (e.code() != error_code_end_of_stream) {
				throw;
			}
			return Void();
		}
	}

	state PromiseStream<Standalone<MutationsAndVersionRef>> localResults;

	// Add 2 to fetch version to make sure the local stream will have more versions in the stream than the remote stream
	// to avoid edge cases in the merge logic
	state Future<Void> localStream = localChangeFeedStream(data, localResults, rangeId, 0, fetchVersion + 2, range);
	state Standalone<MutationsAndVersionRef> localResult;

	Standalone<MutationsAndVersionRef> _localResult = waitNext(localResults.getFuture());
	localResult = _localResult;
	try {
		loop {
			state Standalone<VectorRef<MutationsAndVersionRef>> remoteResult =
			    waitNext(feedResults->mutations.getFuture());
			state int remoteLoc = 0;
			while (remoteLoc < remoteResult.size()) {
				if (remoteResult[remoteLoc].version < localResult.version) {
					if (remoteResult[remoteLoc].mutations.size()) {
						data->storage.writeKeyValue(
						    KeyValueRef(changeFeedDurableKey(rangeId, remoteResult[remoteLoc].version),
						                changeFeedDurableValue(remoteResult[remoteLoc].mutations,
						                                       remoteResult[remoteLoc].knownCommittedVersion)));
						changeFeedInfo->storageVersion =
						    std::max(changeFeedInfo->durableVersion, remoteResult[remoteLoc].version);
						changeFeedInfo->durableVersion = changeFeedInfo->storageVersion;
					}
					remoteLoc++;
				} else if (remoteResult[remoteLoc].version == localResult.version) {
					if (remoteResult[remoteLoc].mutations.size()) {
						ASSERT(localResult.mutations.size());
						remoteResult[remoteLoc].mutations.append(
						    remoteResult.arena(), localResult.mutations.begin(), localResult.mutations.size());
						data->storage.writeKeyValue(
						    KeyValueRef(changeFeedDurableKey(rangeId, remoteResult[remoteLoc].version),
						                changeFeedDurableValue(remoteResult[remoteLoc].mutations,
						                                       remoteResult[remoteLoc].knownCommittedVersion)));
						changeFeedInfo->storageVersion =
						    std::max(changeFeedInfo->durableVersion, remoteResult[remoteLoc].version);
						changeFeedInfo->durableVersion = changeFeedInfo->storageVersion;
					}
					remoteLoc++;
					Standalone<MutationsAndVersionRef> _localResult = waitNext(localResults.getFuture());
					localResult = _localResult;
				} else {
					Standalone<MutationsAndVersionRef> _localResult = waitNext(localResults.getFuture());
					localResult = _localResult;
				}
			}
			wait(yield());
		}
	} catch (Error& e) {
		if (e.code() != error_code_end_of_stream) {
			throw;
		}
	}
	return Void();
}

ACTOR Future<Void> fetchChangeFeed(StorageServer* data,
                                   Key rangeId,
                                   KeyRange range,
                                   bool stopped,
                                   Version fetchVersion) {
	state Reference<ChangeFeedInfo> changeFeedInfo;
	wait(delay(0)); // allow this actor to be cancelled by removals
	state bool existing = data->uidChangeFeed.count(rangeId);

	TraceEvent(SevDebug, "FetchChangeFeed", data->thisServerID)
	    .detail("RangeID", rangeId.printable())
	    .detail("Range", range.toString())
	    .detail("Existing", existing);

	if (!existing) {
		changeFeedInfo = Reference<ChangeFeedInfo>(new ChangeFeedInfo());
		changeFeedInfo->range = range;
		changeFeedInfo->id = rangeId;
		changeFeedInfo->stopped = stopped;
		data->uidChangeFeed[rangeId] = changeFeedInfo;
		auto rs = data->keyChangeFeed.modify(range);
		for (auto r = rs.begin(); r != rs.end(); ++r) {
			r->value().push_back(changeFeedInfo);
		}
		data->keyChangeFeed.coalesce(range.contents());
		auto& mLV = data->addVersionToMutationLog(data->data().getLatestVersion());
		data->addMutationToMutationLog(
		    mLV,
		    MutationRef(MutationRef::SetValue,
		                persistChangeFeedKeys.begin.toString() + rangeId.toString(),
		                changeFeedValue(range, invalidVersion, ChangeFeedStatus::CHANGE_FEED_CREATE)));
	} else {
		changeFeedInfo = data->uidChangeFeed[rangeId];
	}

	loop {
		try {
			wait(fetchChangeFeedApplier(data, changeFeedInfo, rangeId, range, fetchVersion, existing));
			return Void();
		} catch (Error& e) {
			if (e.code() != error_code_change_feed_not_registered) {
				throw;
			}
		}
		wait(delay(FLOW_KNOBS->PREVENT_FAST_SPIN_DELAY));
	}
}

ACTOR Future<Void> dispatchChangeFeeds(StorageServer* data, UID fetchKeysID, KeyRange keys, Version fetchVersion) {
	// find overlapping range feeds
	state std::map<Key, Future<Void>> feedFetches;
	state PromiseStream<Key> removals;
	data->changeFeedRemovals[fetchKeysID] = removals;
	try {
		state std::vector<OverlappingChangeFeedEntry> feeds =
		    wait(data->cx->getOverlappingChangeFeeds(keys, fetchVersion + 1));
		for (auto& feed : feeds) {
			feedFetches[feed.rangeId] = fetchChangeFeed(data, feed.rangeId, feed.range, feed.stopped, fetchVersion);
		}

		loop {
			Future<Void> nextFeed = Never();
			if (!removals.getFuture().isReady()) {
				bool done = true;
				while (!feedFetches.empty()) {
					if (feedFetches.begin()->second.isReady()) {
						feedFetches.erase(feedFetches.begin());
					} else {
						nextFeed = feedFetches.begin()->second;
						done = false;
						break;
					}
				}
				if (done) {
					data->changeFeedRemovals.erase(fetchKeysID);
					return Void();
				}
			}
			choose {
				when(Key remove = waitNext(removals.getFuture())) { feedFetches.erase(remove); }
				when(wait(nextFeed)) {}
			}
		}

	} catch (Error& e) {
		if (!data->shuttingDown) {
			data->changeFeedRemovals.erase(fetchKeysID);
		}
		throw;
	}
}

ACTOR Future<Void> fetchKeys(StorageServer* data, AddingShard* shard) {
	state const UID fetchKeysID = deterministicRandom()->randomUniqueID();
	state TraceInterval interval("FetchKeys");
	state KeyRange keys = shard->keys;
	state Future<Void> warningLogger = logFetchKeysWarning(shard);
	state const double startTime = now();
	state Version fetchVersion = invalidVersion;
	state FetchKeysMetricReporter metricReporter(fetchKeysID,
	                                             startTime,
	                                             keys,
	                                             data->fetchKeysHistograms,
	                                             data->currentRunningFetchKeys,
	                                             data->counters.bytesFetched,
	                                             data->counters.kvFetched);

	// delay(0) to force a return to the run loop before the work of fetchKeys is started.
	//  This allows adding->start() to be called inline with CSK.
	wait(data->coreStarted.getFuture() && delay(0));

	try {
		DEBUG_KEY_RANGE("fetchKeysBegin", data->version.get(), shard->keys, data->thisServerID);

		TraceEvent(SevDebug, interval.begin(), data->thisServerID)
		    .detail("KeyBegin", shard->keys.begin)
		    .detail("KeyEnd", shard->keys.end);

		validate(data);

		// Wait (if necessary) for the latest version at which any key in keys was previously available (+1) to be
		// durable
		auto navr = data->newestAvailableVersion.intersectingRanges(keys);
		Version lastAvailable = invalidVersion;
		for (auto r = navr.begin(); r != navr.end(); ++r) {
			ASSERT(r->value() != latestVersion);
			lastAvailable = std::max(lastAvailable, r->value());
		}
		auto ndvr = data->newestDirtyVersion.intersectingRanges(keys);
		for (auto r = ndvr.begin(); r != ndvr.end(); ++r)
			lastAvailable = std::max(lastAvailable, r->value());

		if (lastAvailable != invalidVersion && lastAvailable >= data->durableVersion.get()) {
			TEST(true); // FetchKeys waits for previous available version to be durable
			wait(data->durableVersion.whenAtLeast(lastAvailable + 1));
		}

		/* if (shard->shardVersion != invalidVersion) {
		    wait(data->durableVersion.whenAtLeast(shard->shardVersion + 1));
		} */

		TraceEvent(SevInfo, "ShardVersion")
		    .detail("Version", shard->shardVersion)
		    .detail("KeyBegin", shard->keys.begin)
		    .detail("KeyEnd", shard->keys.end);

		TraceEvent(SevDebug, "FetchKeysVersionSatisfied", data->thisServerID).detail("FKID", interval.pairID);

		wait(data->fetchKeysParallelismLock.take(TaskPriority::DefaultYield));
		state FlowLock::Releaser holdingFKPL(data->fetchKeysParallelismLock);

		// Creates a shard in KVS in critical session.
		data->storage.writeMutation(MutationRef(MutationRef::KVSAddShard, keys.begin, keys.end));

		state double executeStart = now();
		++data->counters.fetchWaitingCount;
		data->counters.fetchWaitingMS += 1000 * (executeStart - startTime);

		// Fetch keys gets called while the update actor is processing mutations. data->version will not be updated
		// until all mutations for a version have been processed. We need to take the durableVersionLock to ensure
		// data->version is greater than the version of the mutation which caused the fetch to be initiated.
		wait(data->durableVersionLock.take());

		shard->phase = AddingShard::Fetching;

		data->durableVersionLock.release();

		wait(delay(0));

		// Get the history
		state int debug_getRangeRetries = 0;
		state int debug_nextRetryToLog = 1;

		// FIXME: The client cache does not notice when servers are added to a team. To read from a local storage server
		// we must refresh the cache manually.
		data->cx->invalidateCache(keys);

		loop {
			state Transaction tr(data->cx);
			fetchVersion = data->version.get();

			TraceEvent(SevDebug, "FetchKeysUnblocked", data->thisServerID)
			    .detail("FKID", interval.pairID)
			    .detail("Version", fetchVersion);

			while (!shard->updates.empty() && shard->updates[0].version <= fetchVersion)
				shard->updates.pop_front();
			tr.setVersion(fetchVersion);
			tr.trState->taskID = TaskPriority::FetchKeys;
			state PromiseStream<RangeResult> results;
			state Future<Void> hold = SERVER_KNOBS->FETCH_USING_STREAMING
			                              ? tr.getRangeStream(results, keys, GetRangeLimits(), Snapshot::True)
			                              : tryGetRange(results, &tr, keys);
			state Key nfk = keys.begin;

			try {
				loop {
					TEST(true); // Fetching keys for transferred shard
					while (data->fetchKeysBudgetUsed.get()) {
						wait(data->fetchKeysBudgetUsed.onChange());
					}
					state RangeResult this_block = waitNext(results.getFuture());

					state int expectedBlockSize =
					    (int)this_block.expectedSize() + (8 - (int)sizeof(KeyValueRef)) * this_block.size();

					TraceEvent(SevDebug, "FetchKeysBlock", data->thisServerID)
					    .detail("FKID", interval.pairID)
					    .detail("BlockRows", this_block.size())
					    .detail("BlockBytes", expectedBlockSize)
					    .detail("KeyBegin", keys.begin)
					    .detail("KeyEnd", keys.end)
					    .detail("Last", this_block.size() ? this_block.end()[-1].key : std::string())
					    .detail("Version", fetchVersion)
					    .detail("More", this_block.more);

					DEBUG_KEY_RANGE("fetchRange", fetchVersion, keys, data->thisServerID);
					if (MUTATION_TRACKING_ENABLED) {
						for (auto k = this_block.begin(); k != this_block.end(); ++k) {
							DEBUG_MUTATION("fetch",
							               fetchVersion,
							               MutationRef(MutationRef::SetValue, k->key, k->value),
							               data->thisServerID);
						}
					}

					metricReporter.addFetchedBytes(expectedBlockSize, this_block.size());

					// Write this_block to storage
					state KeyValueRef* kvItr = this_block.begin();
					for (; kvItr != this_block.end(); ++kvItr) {
						data->storage.writeKeyValue(*kvItr);
						wait(yield());
					}

					kvItr = this_block.begin();
					for (; kvItr != this_block.end(); ++kvItr) {
						data->byteSampleApplySet(*kvItr, invalidVersion);
						wait(yield());
					}

					ASSERT(this_block.readThrough.present() || this_block.size());
					nfk = this_block.readThrough.present() ? this_block.readThrough.get()
					                                       : keyAfter(this_block.end()[-1].key);
					this_block = RangeResult();

					data->fetchKeysBytesBudget -= expectedBlockSize;
					if (data->fetchKeysBytesBudget <= 0) {
						data->fetchKeysBudgetUsed.set(true);
					}
				}
			} catch (Error& e) {
				if (e.code() != error_code_end_of_stream && e.code() != error_code_connection_failed &&
				    e.code() != error_code_transaction_too_old && e.code() != error_code_future_version &&
				    e.code() != error_code_process_behind && e.code() != error_code_server_overloaded) {
					throw;
				}
				if (nfk == keys.begin) {
					TraceEvent("FKBlockFail", data->thisServerID)
					    .errorUnsuppressed(e)
					    .suppressFor(1.0)
					    .detail("FKID", interval.pairID);

					// FIXME: remove when we no longer support upgrades from 5.X
					if (debug_getRangeRetries >= 100) {
						data->cx->enableLocalityLoadBalance = EnableLocalityLoadBalance::False;
						TraceEvent(SevWarnAlways, "FKDisableLB").detail("FKID", fetchKeysID);
					}

					debug_getRangeRetries++;
					if (debug_nextRetryToLog == debug_getRangeRetries) {
						debug_nextRetryToLog += std::min(debug_nextRetryToLog, 1024);
						TraceEvent(SevWarn, "FetchPast", data->thisServerID)
						    .detail("TotalAttempts", debug_getRangeRetries)
						    .detail("FKID", interval.pairID)
						    .detail("N", fetchVersion)
						    .detail("E", data->version.get());
					}
					wait(delayJittered(FLOW_KNOBS->PREVENT_FAST_SPIN_DELAY));
					continue;
				}
				if (nfk < keys.end) {
					std::deque<Standalone<VerUpdateRef>> updatesToSplit = std::move(shard->updates);

					// This actor finishes committing the keys [keys.begin,nfk) that we already fetched.
					// The remaining unfetched keys [nfk,keys.end) will become a separate AddingShard with its own
					// fetchKeys.
					shard->server->addShard(ShardInfo::addingSplitLeft(KeyRangeRef(keys.begin, nfk), shard));
					shard->server->addShard(ShardInfo::newAdding(
					    data, KeyRangeRef(nfk, keys.end), shard->server->data().getLatestVersion()));
					TraceEvent(SevInfo, "SplitShard").detail("KeyBegin", nfk).detail("KeyEnd", keys.end);
					// Shard range should be updated.

					// shard->server->storage.addDataShard(KeyRangeRef(nfk, keys.end));

					// auto& mLV = shard->server->addVersionToMutationLog(shard->server->data().getLatestVersion());
					// shard->server->addMutationToMutationLog(mLV, MutationRef(MutationRef::KVSAddShard, nfk,
					// keys.end));

					shard = data->shards.rangeContaining(keys.begin).value()->adding.get();
					warningLogger = logFetchKeysWarning(shard);
					AddingShard* otherShard = data->shards.rangeContaining(nfk).value()->adding.get();
					keys = shard->keys;

					// Split our prior updates.  The ones that apply to our new, restricted key range will go back into
					// shard->updates, and the ones delivered to the new shard will be discarded because it is in
					// WaitPrevious phase (hasn't chosen a fetchVersion yet). What we are doing here is expensive and
					// could get more expensive if we started having many more blocks per shard. May need optimization
					// in the future.
					std::deque<Standalone<VerUpdateRef>>::iterator u = updatesToSplit.begin();
					for (; u != updatesToSplit.end(); ++u) {
						splitMutations(data, data->shards, *u);
					}

					TEST(true); // fetchkeys has more
					TEST(shard->updates.size()); // Shard has updates
					ASSERT(otherShard->updates.empty());
				}
				break;
			}
		}

		// FIXME: remove when we no longer support upgrades from 5.X
		data->cx->enableLocalityLoadBalance = EnableLocalityLoadBalance::True;
		TraceEvent(SevWarnAlways, "FKReenableLB").detail("FKID", fetchKeysID);

		// We have completed the fetch and write of the data, now we wait for MVCC window to pass.
		//  As we have finished this work, we will allow more work to start...
		shard->fetchComplete.send(Void());

		TraceEvent(SevDebug, "FKBeforeFinalCommit", data->thisServerID)
		    .detail("FKID", interval.pairID)
		    .detail("SV", data->storageVersion())
		    .detail("DV", data->durableVersion.get());
		// Directly commit()ing the IKVS would interfere with updateStorage, possibly resulting in an incomplete version
		// being recovered. Instead we wait for the updateStorage loop to commit something (and consequently also what
		// we have written)

		state Future<Void> fetchDurable = data->durableVersion.whenAtLeast(data->storageVersion() + 1);
		wait(dispatchChangeFeeds(data, fetchKeysID, keys, fetchVersion));

		holdingFKPL.release();
		wait(fetchDurable);

		TraceEvent(SevDebug, "FKAfterFinalCommit", data->thisServerID)
		    .detail("FKID", interval.pairID)
		    .detail("SV", data->storageVersion())
		    .detail("DV", data->durableVersion.get());

		// Wait to run during update(), after a new batch of versions is received from the tlog but before eager reads
		// take place.
		Promise<FetchInjectionInfo*> p;
		data->readyFetchKeys.push_back(p);

		// After we add to the promise readyFetchKeys, update() would provide a pointer to FetchInjectionInfo that we
		// can put mutation in.
		FetchInjectionInfo* batch = wait(p.getFuture());
		TraceEvent(SevDebug, "FKUpdateBatch", data->thisServerID).detail("FKID", interval.pairID);

		shard->phase = AddingShard::Waiting;

		// Choose a transferredVersion.  This choice and timing ensure that
		//   * The transferredVersion can be mutated in versionedData
		//   * The transferredVersion isn't yet committed to storage (so we can write the availability status change)
		//   * The transferredVersion is <= the version of any of the updates in batch, and if there is an equal version
		//     its mutations haven't been processed yet
		shard->transferredVersion = data->version.get() + 1;
		// shard->transferredVersion = batch->changes[0].version;  //< FIXME: This obeys the documented properties, and
		// seems "safer" because it never introduces extra versions into the data structure, but violates some ASSERTs
		// currently
		data->mutableData().createNewVersion(shard->transferredVersion);
		ASSERT(shard->transferredVersion > data->storageVersion());
		ASSERT(shard->transferredVersion == data->data().getLatestVersion());

		TraceEvent(SevDebug, "FetchKeysHaveData", data->thisServerID)
		    .detail("FKID", interval.pairID)
		    .detail("Version", shard->transferredVersion)
		    .detail("StorageVersion", data->storageVersion());
		validate(data);

		// Put the updates that were collected during the FinalCommit phase into the batch at the transferredVersion.
		// Eager reads will be done for them by update(), and the mutations will come back through
		// AddingShard::addMutations and be applied to versionedMap and mutationLog as normal. The lie about their
		// version is acceptable because this shard will never be read at versions < transferredVersion

		for (auto i = shard->updates.begin(); i != shard->updates.end(); ++i) {
			i->version = shard->transferredVersion;
			batch->arena.dependsOn(i->arena());
		}

		int startSize = batch->changes.size();
		TEST(startSize); // Adding fetch data to a batch which already has changes
		batch->changes.resize(batch->changes.size() + shard->updates.size());

		// FIXME: pass the deque back rather than copy the data
		std::copy(shard->updates.begin(), shard->updates.end(), batch->changes.begin() + startSize);
		Version checkv = shard->transferredVersion;

		for (auto b = batch->changes.begin() + startSize; b != batch->changes.end(); ++b) {
			ASSERT(b->version >= checkv);
			checkv = b->version;
			if (MUTATION_TRACKING_ENABLED) {
				for (auto& m : b->mutations) {
					DEBUG_MUTATION("fetchKeysFinalCommitInject", batch->changes[0].version, m, data->thisServerID);
				}
			}
		}

		shard->updates.clear();

		TraceEvent(SevDebug, "FKBeforeAvailable").detail("KeyBegin", keys.begin).detail("KeyEnd", keys.end);

		// The keys could be different from the original FK range due to errors. However, the shard range in KVS remains
		// the same. When persisting a shard, we could see range discrepancy.
		setAvailableStatus(data,
		                   keys,
		                   true); // keys will be available when getLatestVersion()==transferredVersion is durable
		// Persist shard here.

		// Note that since it receives a pointer to FetchInjectionInfo, the thread does not leave this actor until this
		// point.

		// Wait for the transferredVersion (and therefore the shard data) to be committed and durable.
		wait(data->durableVersion.whenAtLeast(shard->transferredVersion));

		ASSERT(data->shards[shard->keys.begin]->assigned() &&
		       data->shards[shard->keys.begin]->keys ==
		           shard->keys); // We aren't changing whether the shard is assigned
		data->newestAvailableVersion.insert(shard->keys, latestVersion);
		shard->readWrite.send(Void());
		data->addShard(ShardInfo::newReadWrite(shard->keys, data)); // invalidates shard!
		coalesceShards(data, keys);

		validate(data);

		++data->counters.fetchExecutingCount;
		data->counters.fetchExecutingMS += 1000 * (now() - executeStart);

		TraceEvent(SevDebug, interval.end(), data->thisServerID);
	} catch (Error& e) {
		TraceEvent(SevDebug, interval.end(), data->thisServerID)
		    .errorUnsuppressed(e)
		    .detail("Version", data->version.get());

		if (e.code() == error_code_actor_cancelled && !data->shuttingDown && shard->phase >= AddingShard::Fetching) {
			if (shard->phase < AddingShard::Waiting) {
<<<<<<< HEAD
				data->storage.clearRange(keys);
				++data->counters.kvSystemClearRanges;
=======
				data->storage.clearRange(keys); // Should be replaced by drop shard.
>>>>>>> 2560e42f
				data->byteSampleApplyClear(keys, invalidVersion);
				// data->storage.writeMutation(MutationRef(MutationRef::KVSDropShard, keys.begin, keys.end));
			} else {
				ASSERT(data->data().getLatestVersion() > data->version.get());
				removeDataRange(
				    data, data->addVersionToMutationLog(data->data().getLatestVersion()), data->shards, keys);

				// Should not drop shard here, unless it has been persisted.
				setAvailableStatus(data, keys, false);

				// data->storage.disposeShard(keys);

				// auto& mLV = data->addVersionToMutationLog(data->data().getLatestVersion());
				// data->addMutationToMutationLog(mLV, MutationRef(MutationRef::KVSDropShard, keys.begin, keys.end));

				// Prevent another, overlapping fetchKeys from entering the Fetching phase until
				// data->data().getLatestVersion() is durable
				// data->storage.writeMutation(MutationRef(MutationRef::KVSDropShard, keys.begin, keys.end));
				data->newestDirtyVersion.insert(keys, data->data().getLatestVersion());
			}
		}

		TraceEvent(SevError, "FetchKeysError", data->thisServerID)
		    .error(e)
		    .detail("Elapsed", now() - startTime)
		    .detail("KeyBegin", keys.begin)
		    .detail("KeyEnd", keys.end)
		    .detail("Phase", shard->phase);
		if (e.code() != error_code_actor_cancelled)
			data->otherError.sendError(e); // Kill the storage server.  Are there any recoverable errors?
		throw; // goes nowhere
	}

	return Void();
};

AddingShard::AddingShard(StorageServer* server, KeyRangeRef const& keys, Version version)
  : keys(keys), server(server), transferredVersion(invalidVersion), phase(WaitPrevious), shardVersion(version) {
	TraceEvent("AddingShard").detail("Begin", keys.begin).detail("End", keys.end).detail("Reason", "NewShard");
	fetchClient = fetchKeys(server, this);
}

void AddingShard::addMutation(Version version, bool fromFetch, MutationRef const& mutation) {
	server->counters.logicalBytesMoveInOverhead += mutation.expectedSize();
	if (mutation.type == mutation.ClearRange) {
		ASSERT(keys.begin <= mutation.param1 && mutation.param2 <= keys.end);
	} else if (isSingleKeyMutation((MutationRef::Type)mutation.type)) {
		ASSERT(keys.contains(mutation.param1));
	}

	if (phase == WaitPrevious) {
		// Updates can be discarded
	} else if (phase == Fetching) {
		// Save incoming mutations (See the comments of member variable `updates`).

		// Create a new VerUpdateRef in updates queue if it is a new version.
		if (!updates.size() || version > updates.end()[-1].version) {
			VerUpdateRef v;
			v.version = version;
			v.isPrivateData = false;
			updates.push_back(v);
		} else {
			ASSERT(version == updates.end()[-1].version);
		}
		// Add the mutation to the version.
		updates.back().mutations.push_back_deep(updates.back().arena(), mutation);
		if (!fromFetch) {
			if (mutation.type == MutationRef::SetValue) {
				for (auto& it : server->keyChangeFeed[mutation.param1]) {
					if (!it->stopped) {
						if (it->mutations.empty() || it->mutations.back().version != version) {
							it->mutations.push_back(MutationsAndVersionRef(version, server->knownCommittedVersion));
						}
						it->mutations.back().mutations.push_back_deep(it->mutations.back().arena(), mutation);
						server->currentChangeFeeds.insert(it->id);
					}
				}
			} else if (mutation.type == MutationRef::ClearRange) {
				auto ranges = server->keyChangeFeed.intersectingRanges(KeyRangeRef(mutation.param1, mutation.param2));
				for (auto& r : ranges) {
					for (auto& it : r.value()) {
						if (!it->stopped) {
							if (it->mutations.empty() || it->mutations.back().version != version) {
								it->mutations.push_back(MutationsAndVersionRef(version, server->knownCommittedVersion));
							}
							it->mutations.back().mutations.push_back_deep(it->mutations.back().arena(), mutation);
							server->currentChangeFeeds.insert(it->id);
						}
					}
				}
			}
		}
	} else if (phase == Waiting) {
		server->addMutation(version, fromFetch, mutation, keys, server->updateEagerReads);
	} else
		ASSERT(false);
}

void ShardInfo::addMutation(Version version, bool fromFetch, MutationRef const& mutation) {
	ASSERT((void*)this);
	ASSERT(keys.contains(mutation.param1));
	if (adding)
		adding->addMutation(version, fromFetch, mutation);
	else if (readWrite)
		readWrite->addMutation(version, fromFetch, mutation, this->keys, readWrite->updateEagerReads);
	else if (mutation.type != MutationRef::ClearRange) {
		TraceEvent(SevError, "DeliveredToNotAssigned").detail("Version", version).detail("Mutation", mutation);
		ASSERT(false); // Mutation delivered to notAssigned shard!
	}
}

enum ChangeServerKeysContext { CSK_UPDATE, CSK_RESTORE, CSK_ASSIGN_EMPTY };
const char* changeServerKeysContextName[] = { "Update", "Restore", "AssignEmpty" };

void changeServerKeys(StorageServer* data,
                      const KeyRangeRef& keys,
                      bool nowAssigned,
                      Version version,
                      ChangeServerKeysContext context) {
	ASSERT(!keys.empty());

	TraceEvent e(SevInfo, "ChangeServerKeys");
	e.detail("KeyBegin", keys.begin)
	    .detail("KeyEnd", keys.end)
	    .detail("NowAssigned", nowAssigned)
	    .detail("Version", version)
	    .detail("Context", changeServerKeysContextName[(int)context]);
	validate(data);

	// TODO(alexmiller): Figure out how to selectively enable spammy data distribution events.
	DEBUG_KEY_RANGE(nowAssigned ? "KeysAssigned" : "KeysUnassigned", version, keys, data->thisServerID);

	bool isDifferent = false;
	auto existingShards = data->shards.intersectingRanges(keys);
	for (auto it = existingShards.begin(); it != existingShards.end(); ++it) {
		if (nowAssigned != it->value()->assigned()) {
			isDifferent = true;
			TraceEvent("CSKRangeDifferent", data->thisServerID)
			    .detail("KeyBegin", it->range().begin)
			    .detail("KeyEnd", it->range().end);
			break;
		}
	}
	if (!isDifferent) {
		TraceEvent("CSKShortCircuit", data->thisServerID).detail("KeyBegin", keys.begin).detail("KeyEnd", keys.end);
		return;
	}

	// Save a backup of the ShardInfo references before we start messing with shards, in order to defer fetchKeys
	// cancellation (and its potential call to removeDataRange()) until shards is again valid
	std::vector<Reference<ShardInfo>> oldShards;
	auto os = data->shards.intersectingRanges(keys);
	for (auto r = os.begin(); r != os.end(); ++r)
		oldShards.push_back(r->value());

	// As addShard (called below)'s documentation requires, reinitialize any overlapping range(s)
	auto ranges = data->shards.getAffectedRangesAfterInsertion(
	    keys, Reference<ShardInfo>()); // null reference indicates the range being changed

	for (int i = 0; i < ranges.size(); i++) {
		if (!ranges[i].value) {
			ASSERT((KeyRangeRef&)ranges[i] == keys); // there shouldn't be any nulls except for the range being inserted
		} else if (ranges[i].value->notAssigned()) {
			data->addShard(ShardInfo::newNotAssigned(ranges[i]));
		} else if (ranges[i].value->isReadable()) {
			data->addShard(ShardInfo::newReadWrite(ranges[i], data));
		} else {
			TraceEvent(SevDebug, "ReFetchKeys").detail("Begin", keys.begin).detail("End", keys.end);
			ASSERT(ranges[i].value->adding);
			data->addShard(ShardInfo::newAdding(data, ranges[i], ranges[i].value->adding->shardVersion));
			TEST(true); // ChangeServerKeys reFetchKeys
		}
		// Shard should already exists in KVS, reinitialize the shard with new range.
	}

	// Shard state depends on nowAssigned and whether the data is available (actually assigned in memory or on the disk)
	// up to the given version.  The latter depends on data->newestAvailableVersion, so loop over the ranges of that.
	// SOMEDAY: Could this just use shards?  Then we could explicitly do the removeDataRange here when an
	// adding/transferred shard is cancelled
	auto vr = data->newestAvailableVersion.intersectingRanges(keys);
	std::vector<std::pair<KeyRange, Version>> changeNewestAvailable;
	std::vector<KeyRange> removeRanges;
	std::vector<KeyRange> newEmptyRanges;

	TraceEvent(SevInfo, "FindVersionBegin");
	for (auto r = vr.begin(); r != vr.end(); ++r) {
		KeyRangeRef range = keys & r->range();
		bool dataAvailable = r->value() == latestVersion || r->value() >= version;
		// TraceEvent("CSKRange", data->thisServerID)
		//     .detail("KeyBegin", range.begin)
		//     .detail("KeyEnd", range.end)
		//     .detail("Available", dataAvailable)
		//     .detail("NowAssigned", nowAssigned)
		//     .detail("NewestAvailable", r->value())
		//     .detail("ShardState0", data->shards[range.begin]->debugDescribeState());
		if (context == CSK_ASSIGN_EMPTY && !dataAvailable) {
			ASSERT(nowAssigned);
			TraceEvent("ChangeServerKeysAddEmptyRange", data->thisServerID)
			    .detail("Begin", range.begin)
			    .detail("End", range.end);
			newEmptyRanges.push_back(range);
			// Creates shards in KVS for newEmptyRanges later.
			data->addShard(ShardInfo::newReadWrite(range, data));
		} else if (!nowAssigned) {
			if (dataAvailable) {
				ASSERT(r->value() ==
				       latestVersion); // Not that we care, but this used to be checked instead of dataAvailable
				ASSERT(data->mutableData().getLatestVersion() > version || context == CSK_RESTORE);
				changeNewestAvailable.emplace_back(range, version);
				// Drops shards in KVS when removing data.
				removeRanges.push_back(range);
			} else {
				// data->storage.disposeShard(range);
			}
			data->addShard(ShardInfo::newNotAssigned(range));
			data->watches.triggerRange(range.begin, range.end);
		} else if (!dataAvailable) {
			// Assigning a key range to SS. Adds shard in KVS.

			TraceEvent("ChangeServerKeysAddShard", data->thisServerID)
			    .detail("Begin", range.begin)
			    .detail("End", range.end);
			// auto& mLV = data->addVersionToMutationLog(data->data().getLatestVersion());
			// data->addMutationToMutationLog(mLV, MutationRef(MutationRef::KVSAddShard, range.begin, range.end));

			// data->storage.addDataShard(range);
			// SOMEDAY: Avoid restarting adding/transferred shards
			if (version == 0) { // bypass fetchkeys; shard is known empty at version 0
				TraceEvent("ChangeServerKeysInitialRange", data->thisServerID)
				    .detail("Begin", range.begin)
				    .detail("End", range.end);
				changeNewestAvailable.emplace_back(range, latestVersion);
				data->addShard(ShardInfo::newReadWrite(range, data));
				auto& mLV = data->addVersionToMutationLog(data->data().getLatestVersion());
				data->addMutationToMutationLog(mLV, MutationRef(MutationRef::KVSAddShard, range.begin, range.end));

				setAvailableStatus(data, range, true);
			} else {
				auto& shard = data->shards[range.begin];
				if (!shard->assigned() || shard->keys != range) {
					data->addShard(ShardInfo::newAdding(data, range, data->data().getLatestVersion()));
				}
			}
		} else {
			TraceEvent(SevDebug, "CSKDataAvailable").detail("Begin", range.begin).detail("End", range.end);
			// Data already exist in SS.
			changeNewestAvailable.emplace_back(range, latestVersion);
			data->addShard(ShardInfo::newReadWrite(range, data));
		}
	}

	TraceEvent(SevInfo, "FindVersionEnd");

	// Update newestAvailableVersion when a shard becomes (un)available (in a separate loop to avoid invalidating vr
	// above)
	for (auto r = changeNewestAvailable.begin(); r != changeNewestAvailable.end(); ++r)
		data->newestAvailableVersion.insert(r->first, r->second);

	if (!nowAssigned)
		data->metrics.notifyNotReadable(keys);

	coalesceShards(data, KeyRangeRef(ranges[0].begin, ranges[ranges.size() - 1].end));

	// Now it is OK to do removeDataRanges, directly and through fetchKeys cancellation (and we have to do so before
	// validate())
	oldShards.clear();
	ranges.clear();
	for (auto r = removeRanges.begin(); r != removeRanges.end(); ++r) {
		removeDataRange(data, data->addVersionToMutationLog(data->data().getLatestVersion()), data->shards, *r);
		// Shard should be created, however the data has not yet arrived at the server.
		setAvailableStatus(data, *r, false);
		// drop and delete shard metadata
		// data->storage.disposeShard(*r);

		auto& mLV = data->addVersionToMutationLog(data->data().getLatestVersion());
		data->addMutationToMutationLog(mLV, MutationRef(MutationRef::KVSDropShard, r->begin, r->end));
	}

	// Clear the moving-in empty range, and set it available at the latestVersion.
	for (const auto& range : newEmptyRanges) {

		// data->storage.addDataShard(range);
		MutationRef clearRange(MutationRef::ClearRange, range.begin, range.end);
		data->addMutation(data->data().getLatestVersion(), true, clearRange, range, data->updateEagerReads);

		auto& mLV = data->addVersionToMutationLog(data->data().getLatestVersion());
		data->addMutationToMutationLog(mLV, MutationRef(MutationRef::KVSAddShard, range.begin, range.end));
		data->newestAvailableVersion.insert(range, latestVersion);
		setAvailableStatus(data, range, true);
		++data->counters.kvSystemClearRanges;
	}
	validate(data);

	if (!nowAssigned) {
		std::map<Key, KeyRange> candidateFeeds;
		auto ranges = data->keyChangeFeed.intersectingRanges(keys);
		for (auto r : ranges) {
			for (auto feed : r.value()) {
				candidateFeeds[feed->id] = feed->range;
			}
		}
		for (auto f : candidateFeeds) {
			bool foundAssigned = false;
			auto shards = data->shards.intersectingRanges(f.second);
			for (auto shard : shards) {
				if (shard->value()->assigned()) {
					foundAssigned = true;
					break;
				}
			}
			if (!foundAssigned) {
				Key beginClearKey = f.first.withPrefix(persistChangeFeedKeys.begin);
				auto& mLV = data->addVersionToMutationLog(data->data().getLatestVersion());
				data->addMutationToMutationLog(
				    mLV, MutationRef(MutationRef::ClearRange, beginClearKey, keyAfter(beginClearKey)));
				++data->counters.kvSystemClearRanges;
				data->addMutationToMutationLog(mLV,
				                               MutationRef(MutationRef::ClearRange,
				                                           changeFeedDurableKey(f.first, 0),
				                                           changeFeedDurableKey(f.first, version)));
				++data->counters.kvSystemClearRanges;
				auto rs = data->keyChangeFeed.modify(f.second);
				for (auto r = rs.begin(); r != rs.end(); ++r) {
					auto& feedList = r->value();
					for (int i = 0; i < feedList.size(); i++) {
						if (feedList[i]->id == f.first) {
							swapAndPop(&feedList, i--);
						}
					}
				}
				auto feed = data->uidChangeFeed.find(f.first);
				if (feed != data->uidChangeFeed.end()) {
					feed->second->removing = true;
					feed->second->newMutations.trigger();
					data->uidChangeFeed.erase(feed);
				}
			}
		}
	}
}

void rollback(StorageServer* data, Version rollbackVersion, Version nextVersion) {
	TEST(true); // call to shard rollback
	DEBUG_KEY_RANGE("Rollback", rollbackVersion, allKeys, data->thisServerID);

	// We used to do a complicated dance to roll back in MVCC history.  It's much simpler, and more testable,
	// to simply restart the storage server actor and restore from the persistent disk state, and then roll
	// forward from the TLog's history.  It's not quite as efficient, but we rarely have to do this in practice.

	// FIXME: This code is relying for liveness on an undocumented property of the log system implementation: that after
	// a rollback the rolled back versions will eventually be missing from the peeked log.  A more sophisticated
	// approach would be to make the rollback range durable and, after reboot, skip over those versions if they appear
	// in peek results.

	throw please_reboot();
}

void StorageServer::addMutation(Version version,
                                bool fromFetch,
                                MutationRef const& mutation,
                                KeyRangeRef const& shard,
                                UpdateEagerReadInfo* eagerReads) {
	MutationRef expanded = mutation;
	auto& mLog = addVersionToMutationLog(version);

	if (!expandMutation(expanded, data(), eagerReads, shard.end, mLog.arena())) {
		return;
	}
	expanded = addMutationToMutationLog(mLog, expanded);
	DEBUG_MUTATION("applyMutation", version, expanded, thisServerID)
	    .detail("ShardBegin", shard.begin)
	    .detail("ShardEnd", shard.end);
	applyMutation(this, expanded, mLog.arena(), mutableData(), version, fromFetch);
	// printf("\nSSUpdate: Printing versioned tree after applying mutation\n");
	// mutableData().printTree(version);
}

struct OrderByVersion {
	bool operator()(const VerUpdateRef& a, const VerUpdateRef& b) {
		if (a.version != b.version)
			return a.version < b.version;
		if (a.isPrivateData != b.isPrivateData)
			return a.isPrivateData;
		return false;
	}
};

class StorageUpdater {
public:
	StorageUpdater()
	  : currentVersion(invalidVersion), fromVersion(invalidVersion), restoredVersion(invalidVersion),
	    processedStartKey(false), processedCacheStartKey(false) {}
	StorageUpdater(Version fromVersion, Version restoredVersion)
	  : currentVersion(fromVersion), fromVersion(fromVersion), restoredVersion(restoredVersion),
	    processedStartKey(false), processedCacheStartKey(false) {}

	void applyMutation(StorageServer* data, MutationRef const& m, Version ver, bool fromFetch) {
		//TraceEvent("SSNewVersion", data->thisServerID).detail("VerWas", data->mutableData().latestVersion).detail("ChVer", ver);

		if (currentVersion != ver) {
			fromVersion = currentVersion;
			currentVersion = ver;
			data->mutableData().createNewVersion(ver);
		}

		if (m.param1.startsWith(systemKeys.end) && !m.param1.startsWith("\xff\xff/ShardMapping"_sr)) {
			if ((m.type == MutationRef::SetValue) && m.param1.substr(1).startsWith(storageCachePrefix))
				applyPrivateCacheData(data, m);
			else {
				applyPrivateData(data, m);
			}
		} else {
			// FIXME: enable when DEBUG_MUTATION is active
			// for(auto m = changes[c].mutations.begin(); m; ++m) {
			//	DEBUG_MUTATION("SSUpdateMutation", changes[c].version, *m, data->thisServerID);
			//}

			splitMutation(data, data->shards, m, ver, fromFetch);
		}

		if (data->otherError.getFuture().isReady())
			data->otherError.getFuture().get();
	}

	Version currentVersion;

private:
	Version fromVersion;
	Version restoredVersion;

	KeyRef startKey;
	bool nowAssigned;
	bool emptyRange;
	bool processedStartKey;

	KeyRef cacheStartKey;
	bool processedCacheStartKey;

	void applyPrivateData(StorageServer* data, MutationRef const& m) {
		TraceEvent(SevDebug, "SSPrivateMutation", data->thisServerID).detail("Mutation", m);

		if (processedStartKey) {
			// Because of the implementation of the krm* functions, we expect changes in pairs, [begin,end)
			// We can also ignore clearRanges, because they are always accompanied by such a pair of sets with the same
			// keys
			ASSERT(m.type == MutationRef::SetValue && m.param1.startsWith(data->sk));
			KeyRangeRef keys(startKey.removePrefix(data->sk), m.param1.removePrefix(data->sk));

			// ignore data movements for tss in quarantine
			if (!data->isTSSInQuarantine()) {
				// add changes in shard assignment to the mutation log
				setAssignedStatus(data, keys, nowAssigned);

				// The changes for version have already been received (and are being processed now).  We need to fetch
				// the data for change.version-1 (changes from versions < change.version)
				// If emptyRange, treat the shard as empty, see removeKeysFromFailedServer() for more details about this
				// scenario.
				const ChangeServerKeysContext context = emptyRange ? CSK_ASSIGN_EMPTY : CSK_UPDATE;
				changeServerKeys(data, keys, nowAssigned, currentVersion - 1, context);
			}

			processedStartKey = false;
		} else if (m.type == MutationRef::SetValue && m.param1.startsWith(data->sk)) {
			// Because of the implementation of the krm* functions, we expect changes in pairs, [begin,end)
			// We can also ignore clearRanges, because they are always accompanied by such a pair of sets with the same
			// keys
			startKey = m.param1;
			nowAssigned = m.param2 != serverKeysFalse;
			emptyRange = m.param2 == serverKeysTrueEmptyRange;
			processedStartKey = true;
		} else if (m.type == MutationRef::SetValue && m.param1 == lastEpochEndPrivateKey) {
			// lastEpochEnd transactions are guaranteed by the master to be alone in their own batch (version)
			// That means we don't have to worry about the impact on changeServerKeys
			// ASSERT( /*isFirstVersionUpdateFromTLog && */!std::next(it) );

			Version rollbackVersion;
			BinaryReader br(m.param2, Unversioned());
			br >> rollbackVersion;

			if (rollbackVersion < fromVersion && rollbackVersion > restoredVersion) {
				TEST(true); // ShardApplyPrivateData shard rollback
				TraceEvent(SevWarn, "Rollback", data->thisServerID)
				    .detail("FromVersion", fromVersion)
				    .detail("ToVersion", rollbackVersion)
				    .detail("AtVersion", currentVersion)
				    .detail("StorageVersion", data->storageVersion());
				ASSERT(rollbackVersion >= data->storageVersion());
				rollback(data, rollbackVersion, currentVersion);
			}
			for (auto& it : data->uidChangeFeed) {
				it.second->mutations.push_back(MutationsAndVersionRef(currentVersion, rollbackVersion));
				it.second->mutations.back().mutations.push_back_deep(it.second->mutations.back().arena(), m);
				data->currentChangeFeeds.insert(it.first);
			}

			data->recoveryVersionSkips.emplace_back(rollbackVersion, currentVersion - rollbackVersion);
		} else if (m.type == MutationRef::SetValue && m.param1 == killStoragePrivateKey) {
			TraceEvent("StorageServerWorkerRemoved", data->thisServerID).detail("Reason", "KillStorage");
			throw worker_removed();
		} else if ((m.type == MutationRef::SetValue || m.type == MutationRef::ClearRange) &&
		           m.param1.substr(1).startsWith(serverTagPrefix)) {
			UID serverTagKey = decodeServerTagKey(m.param1.substr(1));
			bool matchesThisServer = serverTagKey == data->thisServerID;
			bool matchesTssPair = data->isTss() ? serverTagKey == data->tssPairID.get() : false;
			// Remove SS if another SS is now assigned our tag, or this server was removed by deleting our tag entry
			// Since TSS don't have tags, they check for their pair's tag. If a TSS is in quarantine, it will stick
			// around until its pair is removed or it is finished quarantine.
			if ((m.type == MutationRef::SetValue &&
			     ((!data->isTss() && !matchesThisServer) || (data->isTss() && !matchesTssPair))) ||
			    (m.type == MutationRef::ClearRange &&
			     ((!data->isTSSInQuarantine() && matchesThisServer) || (data->isTss() && matchesTssPair)))) {
				TraceEvent("StorageServerWorkerRemoved", data->thisServerID)
				    .detail("Reason", "ServerTag")
				    .detail("MutationType", getTypeString(m.type))
				    .detail("TagMatches", matchesThisServer)
				    .detail("IsTSS", data->isTss());
				throw worker_removed();
			}
			if (!data->isTss() && m.type == MutationRef::ClearRange && data->ssPairID.present() &&
			    serverTagKey == data->ssPairID.get()) {
				data->clearSSWithTssPair();
			}
		} else if (m.type == MutationRef::SetValue && m.param1 == rebootWhenDurablePrivateKey) {
			data->rebootAfterDurableVersion = currentVersion;
			TraceEvent("RebootWhenDurableSet", data->thisServerID)
			    .detail("DurableVersion", data->durableVersion.get())
			    .detail("RebootAfterDurableVersion", data->rebootAfterDurableVersion);
		} else if (m.type == MutationRef::SetValue && m.param1 == primaryLocalityPrivateKey) {
			data->primaryLocality = BinaryReader::fromStringRef<int8_t>(m.param2, Unversioned());
			auto& mLV = data->addVersionToMutationLog(data->data().getLatestVersion());
			data->addMutationToMutationLog(mLV, MutationRef(MutationRef::SetValue, persistPrimaryLocality, m.param2));
		} else if (m.type == MutationRef::SetValue && m.param1.startsWith(changeFeedPrivatePrefix)) {
			Key changeFeedId = m.param1.removePrefix(changeFeedPrivatePrefix);
			KeyRange changeFeedRange;
			Version popVersion;
			ChangeFeedStatus status;
			std::tie(changeFeedRange, popVersion, status) = decodeChangeFeedValue(m.param2);
			auto feed = data->uidChangeFeed.find(changeFeedId);
			if (feed == data->uidChangeFeed.end()) {
				if (status == ChangeFeedStatus::CHANGE_FEED_CREATE) {
					TraceEvent(SevDebug, "AddingChangeFeed", data->thisServerID)
					    .detail("RangeID", changeFeedId.printable())
					    .detail("Range", changeFeedRange.toString())
					    .detail("Version", currentVersion);
					Reference<ChangeFeedInfo> changeFeedInfo(new ChangeFeedInfo());
					changeFeedInfo->range = changeFeedRange;
					changeFeedInfo->id = changeFeedId;
					changeFeedInfo->emptyVersion = currentVersion - 1;
					data->uidChangeFeed[changeFeedId] = changeFeedInfo;

					auto rs = data->keyChangeFeed.modify(changeFeedRange);
					for (auto r = rs.begin(); r != rs.end(); ++r) {
						r->value().push_back(changeFeedInfo);
					}
					data->keyChangeFeed.coalesce(changeFeedRange.contents());
					auto& mLV = data->addVersionToMutationLog(data->data().getLatestVersion());
					data->addMutationToMutationLog(
					    mLV,
					    MutationRef(MutationRef::SetValue,
					                persistChangeFeedKeys.begin.toString() + changeFeedId.toString(),
					                m.param2));
				}
			} else {
				if (status == ChangeFeedStatus::CHANGE_FEED_DESTROY) {
					Key beginClearKey = changeFeedId.withPrefix(persistChangeFeedKeys.begin);
					auto& mLV = data->addVersionToMutationLog(data->data().getLatestVersion());
					data->addMutationToMutationLog(
					    mLV, MutationRef(MutationRef::ClearRange, beginClearKey, keyAfter(beginClearKey)));
					++data->counters.kvSystemClearRanges;
					data->addMutationToMutationLog(mLV,
					                               MutationRef(MutationRef::ClearRange,
					                                           changeFeedDurableKey(feed->second->id, 0),
					                                           changeFeedDurableKey(feed->second->id, currentVersion)));
					++data->counters.kvSystemClearRanges;
					auto rs = data->keyChangeFeed.modify(feed->second->range);
					for (auto r = rs.begin(); r != rs.end(); ++r) {
						auto& feedList = r->value();
						for (int i = 0; i < feedList.size(); i++) {
							if (feedList[i] == feed->second) {
								swapAndPop(&feedList, i--);
							}
						}
					}
					data->uidChangeFeed.erase(feed);
				} else {
					if (popVersion != invalidVersion && popVersion - 1 > feed->second->emptyVersion) {
						feed->second->emptyVersion = popVersion - 1;
						while (!feed->second->mutations.empty() &&
						       feed->second->mutations.front().version < popVersion) {
							feed->second->mutations.pop_front();
						}
						if (feed->second->storageVersion != invalidVersion) {
							data->storage.clearRange(KeyRangeRef(changeFeedDurableKey(feed->second->id, 0),
							                                     changeFeedDurableKey(feed->second->id, popVersion)));
							++data->counters.kvSystemClearRanges;
							if (popVersion > feed->second->storageVersion) {
								feed->second->storageVersion = invalidVersion;
								feed->second->durableVersion = invalidVersion;
							}
						}
					}
					feed->second->stopped = (status == ChangeFeedStatus::CHANGE_FEED_STOP);
					auto& mLV = data->addVersionToMutationLog(data->data().getLatestVersion());
					data->addMutationToMutationLog(
					    mLV,
					    MutationRef(MutationRef::SetValue,
					                persistChangeFeedKeys.begin.toString() + changeFeedId.toString(),
					                m.param2));
				}
			}
		} else if (m.param1.substr(1).startsWith(tssMappingKeys.begin) &&
		           (m.type == MutationRef::SetValue || m.type == MutationRef::ClearRange)) {
			if (!data->isTss()) {
				UID ssId = Codec<UID>::unpack(Tuple::unpack(m.param1.substr(1).removePrefix(tssMappingKeys.begin)));
				ASSERT(ssId == data->thisServerID);
				if (m.type == MutationRef::SetValue) {
					UID tssId = Codec<UID>::unpack(Tuple::unpack(m.param2));
					data->setSSWithTssPair(tssId);
				} else {
					data->clearSSWithTssPair();
				}
			}
		} else if (m.param1.substr(1).startsWith(tssQuarantineKeys.begin) &&
		           (m.type == MutationRef::SetValue || m.type == MutationRef::ClearRange)) {
			if (data->isTss()) {
				UID ssId = decodeTssQuarantineKey(m.param1.substr(1));
				ASSERT(ssId == data->thisServerID);
				if (m.type == MutationRef::SetValue) {
					TEST(true); // Putting TSS in quarantine
					TraceEvent(SevWarn, "TSSQuarantineStart", data->thisServerID).log();
					data->startTssQuarantine();
				} else {
					TraceEvent(SevWarn, "TSSQuarantineStop", data->thisServerID).log();
					TraceEvent("StorageServerWorkerRemoved", data->thisServerID).detail("Reason", "TSSQuarantineStop");
					// dipose of this TSS
					throw worker_removed();
				}
			}
		} else {
			ASSERT(false); // Unknown private mutation
		}
	}

	void applyPrivateCacheData(StorageServer* data, MutationRef const& m) {
		//TraceEvent(SevDebug, "SSPrivateCacheMutation", data->thisServerID).detail("Mutation", m);

		if (processedCacheStartKey) {
			// Because of the implementation of the krm* functions, we expect changes in pairs, [begin,end)
			ASSERT((m.type == MutationRef::SetValue) && m.param1.substr(1).startsWith(storageCachePrefix));
			KeyRangeRef keys(cacheStartKey.removePrefix(systemKeys.begin).removePrefix(storageCachePrefix),
			                 m.param1.removePrefix(systemKeys.begin).removePrefix(storageCachePrefix));
			data->cachedRangeMap.insert(keys, true);

			// Figure out the affected shard ranges and maintain the cached key-range information in the in-memory map
			// TODO revisit- we are not splitting the cached ranges based on shards as of now.
			if (0) {
				auto cachedRanges = data->shards.intersectingRanges(keys);
				for (auto shard = cachedRanges.begin(); shard != cachedRanges.end(); ++shard) {
					KeyRangeRef intersectingRange = shard.range() & keys;
					TraceEvent(SevDebug, "SSPrivateCacheMutationInsertUnexpected", data->thisServerID)
					    .detail("Begin", intersectingRange.begin)
					    .detail("End", intersectingRange.end);
					data->cachedRangeMap.insert(intersectingRange, true);
				}
			}
			processedStartKey = false;
		} else if ((m.type == MutationRef::SetValue) && m.param1.substr(1).startsWith(storageCachePrefix)) {
			// Because of the implementation of the krm* functions, we expect changes in pairs, [begin,end)
			cacheStartKey = m.param1;
			processedCacheStartKey = true;
		} else {
			ASSERT(false); // Unknown private mutation
		}
	}
};

ACTOR Future<Void> tssDelayForever() {
	loop {
		wait(delay(5.0));
		if (g_simulator.speedUpSimulation) {
			return Void();
		}
	}
}

ACTOR Future<Void> update(StorageServer* data, bool* pReceivedUpdate) {
	state double start;
	try {
		// If we are disk bound and durableVersion is very old, we need to block updates or we could run out of memory
		// This is often referred to as the storage server e-brake (emergency brake)

		// We allow the storage server to make some progress between e-brake periods, referreed to as "overage", in
		// order to ensure that it advances desiredOldestVersion enough for updateStorage to make enough progress on
		// freeing up queue size.
		state double waitStartT = 0;
		if (data->queueSize() >= SERVER_KNOBS->STORAGE_HARD_LIMIT_BYTES &&
		    data->durableVersion.get() < data->desiredOldestVersion.get() &&
		    ((data->desiredOldestVersion.get() - SERVER_KNOBS->STORAGE_HARD_LIMIT_VERSION_OVERAGE >
		      data->lastDurableVersionEBrake) ||
		     (data->counters.bytesInput.getValue() - SERVER_KNOBS->STORAGE_HARD_LIMIT_BYTES_OVERAGE >
		      data->lastBytesInputEBrake))) {

			while (data->queueSize() >= SERVER_KNOBS->STORAGE_HARD_LIMIT_BYTES &&
			       data->durableVersion.get() < data->desiredOldestVersion.get()) {
				if (now() - waitStartT >= 1) {
					TraceEvent(SevWarn, "StorageServerUpdateLag", data->thisServerID)
					    .detail("Version", data->version.get())
					    .detail("DurableVersion", data->durableVersion.get())
					    .detail("DesiredOldestVersion", data->desiredOldestVersion.get())
					    .detail("QueueSize", data->queueSize())
					    .detail("LastBytesInputEBrake", data->lastBytesInputEBrake)
					    .detail("LastDurableVersionEBrake", data->lastDurableVersionEBrake);
					waitStartT = now();
				}

				data->behind = true;
				wait(delayJittered(.005, TaskPriority::TLogPeekReply));
			}
			data->lastBytesInputEBrake = data->counters.bytesInput.getValue();
			data->lastDurableVersionEBrake = data->durableVersion.get();
		}

		if (g_network->isSimulated() && data->isTss() && g_simulator.tssMode == ISimulator::TSSMode::EnabledAddDelay &&
		    !g_simulator.speedUpSimulation && data->tssFaultInjectTime.present() &&
		    data->tssFaultInjectTime.get() < now()) {
			if (deterministicRandom()->random01() < 0.01) {
				TraceEvent(SevWarnAlways, "TSSInjectDelayForever", data->thisServerID).log();
				// small random chance to just completely get stuck here, each tss should eventually hit this in this
				// mode
				wait(tssDelayForever());
			} else {
				// otherwise pause for part of a second
				double delayTime = deterministicRandom()->random01();
				TraceEvent(SevWarnAlways, "TSSInjectDelay", data->thisServerID).detail("Delay", delayTime);
				wait(delay(delayTime));
			}
		}

		while (data->byteSampleClearsTooLarge.get()) {
			wait(data->byteSampleClearsTooLarge.onChange());
		}

		state Reference<ILogSystem::IPeekCursor> cursor = data->logCursor;

		state double beforeTLogCursorReads = now();
		loop {
			wait(cursor->getMore());
			if (!cursor->isExhausted()) {
				break;
			}
		}
		data->tlogCursorReadsLatencyHistogram->sampleSeconds(now() - beforeTLogCursorReads);
		if (cursor->popped() > 0) {
			TraceEvent("StorageServerWorkerRemoved", data->thisServerID).detail("Reason", "PeekPoppedTLogData");
			throw worker_removed();
		}

		++data->counters.updateBatches;
		data->lastTLogVersion = cursor->getMaxKnownVersion();
		data->knownCommittedVersion = cursor->getMinKnownCommittedVersion();
		data->versionLag = std::max<int64_t>(0, data->lastTLogVersion - data->version.get());

		ASSERT(*pReceivedUpdate == false);
		*pReceivedUpdate = true;

		start = now();
		wait(data->durableVersionLock.take(TaskPriority::TLogPeekReply, 1));
		state FlowLock::Releaser holdingDVL(data->durableVersionLock);
		if (now() - start > 0.1)
			TraceEvent("SSSlowTakeLock1", data->thisServerID)
			    .detailf("From", "%016llx", debug_lastLoadBalanceResultEndpointToken)
			    .detail("Duration", now() - start)
			    .detail("Version", data->version.get());
		data->ssVersionLockLatencyHistogram->sampleSeconds(now() - start);

		start = now();
		state UpdateEagerReadInfo eager;
		state FetchInjectionInfo fii;
		state Reference<ILogSystem::IPeekCursor> cloneCursor2;

		loop {
			state uint64_t changeCounter = data->shardChangeCounter;
			bool epochEnd = false;
			bool hasPrivateData = false;
			bool firstMutation = true;
			bool dbgLastMessageWasProtocol = false;

			Reference<ILogSystem::IPeekCursor> cloneCursor1 = cursor->cloneNoMore();
			cloneCursor2 = cursor->cloneNoMore();

			cloneCursor1->setProtocolVersion(data->logProtocol);

			for (; cloneCursor1->hasMessage(); cloneCursor1->nextMessage()) {
				ArenaReader& cloneReader = *cloneCursor1->reader();

				if (LogProtocolMessage::isNextIn(cloneReader)) {
					LogProtocolMessage lpm;
					cloneReader >> lpm;
					//TraceEvent(SevDebug, "SSReadingLPM", data->thisServerID).detail("Mutation", lpm);
					dbgLastMessageWasProtocol = true;
					cloneCursor1->setProtocolVersion(cloneReader.protocolVersion());
				} else if (cloneReader.protocolVersion().hasSpanContext() &&
				           SpanContextMessage::isNextIn(cloneReader)) {
					SpanContextMessage scm;
					cloneReader >> scm;
				} else {
					MutationRef msg;
					cloneReader >> msg;
					// TraceEvent(SevDebug, "SSReadingLog", data->thisServerID).detail("Mutation", msg);

					if (firstMutation && msg.param1.startsWith(systemKeys.end))
						hasPrivateData = true;
					firstMutation = false;

					if (msg.param1 == lastEpochEndPrivateKey) {
						epochEnd = true;
						ASSERT(dbgLastMessageWasProtocol);
					}

					eager.addMutation(msg);
					dbgLastMessageWasProtocol = false;
				}
			}

			// Any fetchKeys which are ready to transition their shards to the adding,transferred state do so now.
			// If there is an epoch end we skip this step, to increase testability and to prevent inserting a version in
			// the middle of a rolled back version range.
			while (!hasPrivateData && !epochEnd && !data->readyFetchKeys.empty()) {
				auto fk = data->readyFetchKeys.back();
				data->readyFetchKeys.pop_back();
				fk.send(&fii);
				// fetchKeys() would put the data it fetched into the fii. The thread will not return back to this actor
				// until it was completed.
			}

			for (auto& c : fii.changes)
				eager.addMutations(c.mutations);

			wait(doEagerReads(data, &eager));
			if (data->shardChangeCounter == changeCounter)
				break;
			TEST(true); // A fetchKeys completed while we were doing this, so eager might be outdated.  Read it again.
			// SOMEDAY: Theoretically we could check the change counters of individual shards and retry the reads only
			// selectively
			eager = UpdateEagerReadInfo();
		}
		data->eagerReadsLatencyHistogram->sampleSeconds(now() - start);

		if (now() - start > 0.1)
			TraceEvent("SSSlowTakeLock2", data->thisServerID)
			    .detailf("From", "%016llx", debug_lastLoadBalanceResultEndpointToken)
			    .detail("Duration", now() - start)
			    .detail("Version", data->version.get());

		data->updateEagerReads = &eager;
		data->debug_inApplyUpdate = true;

		state StorageUpdater updater(data->lastVersionWithData, data->restoredVersion);

		if (EXPENSIVE_VALIDATION)
			data->data().atLatest().validate();
		validate(data);

		state bool injectedChanges = false;
		state int changeNum = 0;
		state int mutationBytes = 0;
		state double beforeFetchKeysUpdates = now();
		for (; changeNum < fii.changes.size(); changeNum++) {
			state int mutationNum = 0;
			state VerUpdateRef* pUpdate = &fii.changes[changeNum];
			for (; mutationNum < pUpdate->mutations.size(); mutationNum++) {
				updater.applyMutation(data, pUpdate->mutations[mutationNum], pUpdate->version, true);
				mutationBytes += pUpdate->mutations[mutationNum].totalSize();
				// data->counters.mutationBytes or data->counters.mutations should not be updated because they should
				// have counted when the mutations arrive from cursor initially.
				injectedChanges = true;
				if (mutationBytes > SERVER_KNOBS->DESIRED_UPDATE_BYTES) {
					mutationBytes = 0;
					wait(delay(SERVER_KNOBS->UPDATE_DELAY));
				}
			}
		}
		data->fetchKeysPTreeUpdatesLatencyHistogram->sampleSeconds(now() - beforeFetchKeysUpdates);

		state Version ver = invalidVersion;
		cloneCursor2->setProtocolVersion(data->logProtocol);
		state SpanID spanContext = SpanID();
		state double beforeTLogMsgsUpdates = now();
		state std::set<Key> updatedChangeFeeds;
		for (; cloneCursor2->hasMessage(); cloneCursor2->nextMessage()) {
			if (mutationBytes > SERVER_KNOBS->DESIRED_UPDATE_BYTES) {
				mutationBytes = 0;
				// Instead of just yielding, leave time for the storage server to respond to reads
				wait(delay(SERVER_KNOBS->UPDATE_DELAY));
			}

			if (cloneCursor2->version().version > ver) {
				ASSERT(cloneCursor2->version().version > data->version.get());
			}

			auto& rd = *cloneCursor2->reader();

			if (cloneCursor2->version().version > ver && cloneCursor2->version().version > data->version.get()) {
				++data->counters.updateVersions;
				if (data->currentChangeFeeds.size()) {
					data->changeFeedVersions.emplace_back(
					    std::vector<Key>(data->currentChangeFeeds.begin(), data->currentChangeFeeds.end()), ver);
					updatedChangeFeeds.insert(data->currentChangeFeeds.begin(), data->currentChangeFeeds.end());
					data->currentChangeFeeds.clear();
				}
				ver = cloneCursor2->version().version;
			}

			if (LogProtocolMessage::isNextIn(rd)) {
				LogProtocolMessage lpm;
				rd >> lpm;

				data->logProtocol = rd.protocolVersion();
				data->storage.changeLogProtocol(ver, data->logProtocol);
				cloneCursor2->setProtocolVersion(rd.protocolVersion());
				spanContext = UID();
			} else if (rd.protocolVersion().hasSpanContext() && SpanContextMessage::isNextIn(rd)) {
				SpanContextMessage scm;
				rd >> scm;
				spanContext = scm.spanContext;
			} else {
				MutationRef msg;
				rd >> msg;

				Span span("SS:update"_loc, { spanContext });
				span.addTag("key"_sr, msg.param1);

				// Drop non-private mutations if TSS fault injection is enabled in simulation, or if this is a TSS in
				// quarantine.
				if (g_network->isSimulated() && data->isTss() && !g_simulator.speedUpSimulation &&
				    g_simulator.tssMode == ISimulator::TSSMode::EnabledDropMutations &&
				    data->tssFaultInjectTime.present() && data->tssFaultInjectTime.get() < now() &&
				    (msg.type == MutationRef::SetValue || msg.type == MutationRef::ClearRange) &&
				    (msg.param1.size() < 2 || msg.param1[0] != 0xff || msg.param1[1] != 0xff) &&
				    deterministicRandom()->random01() < 0.05) {
					TraceEvent(SevWarnAlways, "TSSInjectDropMutation", data->thisServerID)
					    .detail("Mutation", msg)
					    .detail("Version", cloneCursor2->version().toString());
				} else if (data->isTSSInQuarantine() &&
				           (msg.param1.size() < 2 || msg.param1[0] != 0xff || msg.param1[1] != 0xff)) {
					TraceEvent("TSSQuarantineDropMutation", data->thisServerID)
					    .suppressFor(10.0)
					    .detail("Version", cloneCursor2->version().toString());
				} else if (ver != invalidVersion) { // This change belongs to a version < minVersion
					DEBUG_MUTATION("SSPeek", ver, msg, data->thisServerID);
					if (ver == 1) {
						//TraceEvent("SSPeekMutation", data->thisServerID).log();
						// The following trace event may produce a value with special characters
						TraceEvent("SSPeekMutation", data->thisServerID)
						    .detail("Mutation", msg)
						    .detail("Version", cloneCursor2->version().toString());
					}

					updater.applyMutation(data, msg, ver, false);
					mutationBytes += msg.totalSize();
					data->counters.mutationBytes += msg.totalSize();
					data->counters.logicalBytesInput += msg.expectedSize();
					++data->counters.mutations;
					switch (msg.type) {
					case MutationRef::SetValue:
						++data->counters.setMutations;
						break;
					case MutationRef::ClearRange:
						++data->counters.clearRangeMutations;
						break;
					case MutationRef::AddValue:
					case MutationRef::And:
					case MutationRef::AndV2:
					case MutationRef::AppendIfFits:
					case MutationRef::ByteMax:
					case MutationRef::ByteMin:
					case MutationRef::Max:
					case MutationRef::Min:
					case MutationRef::MinV2:
					case MutationRef::Or:
					case MutationRef::Xor:
					case MutationRef::CompareAndClear:
						++data->counters.atomicMutations;
						break;
					}
				} else
					TraceEvent(SevError, "DiscardingPeekedData", data->thisServerID)
					    .detail("Mutation", msg)
					    .detail("Version", cloneCursor2->version().toString());
			}
		}
		data->tLogMsgsPTreeUpdatesLatencyHistogram->sampleSeconds(now() - beforeTLogMsgsUpdates);
		if (data->currentChangeFeeds.size()) {
			data->changeFeedVersions.emplace_back(
			    std::vector<Key>(data->currentChangeFeeds.begin(), data->currentChangeFeeds.end()), ver);
			updatedChangeFeeds.insert(data->currentChangeFeeds.begin(), data->currentChangeFeeds.end());
			data->currentChangeFeeds.clear();
		}

		if (ver != invalidVersion) {
			data->lastVersionWithData = ver;
		}
		ver = cloneCursor2->version().version - 1;

		if (injectedChanges)
			data->lastVersionWithData = ver;

		data->updateEagerReads = nullptr;
		data->debug_inApplyUpdate = false;

		if (ver == invalidVersion && !fii.changes.empty()) {
			ver = updater.currentVersion;
		}

		if (ver != invalidVersion && ver > data->version.get()) {
			// TODO(alexmiller): Update to version tracking.
			// DEBUG_KEY_RANGE("SSUpdate", ver, KeyRangeRef());

			data->mutableData().createNewVersion(ver);
			if (data->otherError.getFuture().isReady())
				data->otherError.getFuture().get();

			data->counters.fetchedVersions += (ver - data->version.get());
			++data->counters.fetchesFromLogs;
			Optional<UID> curSourceTLogID = cursor->getCurrentPeekLocation();

			if (curSourceTLogID != data->sourceTLogID) {
				data->sourceTLogID = curSourceTLogID;

				TraceEvent("StorageServerSourceTLogID", data->thisServerID)
				    .detail("SourceTLogID",
				            data->sourceTLogID.present() ? data->sourceTLogID.get().toString() : "unknown")
				    .trackLatest(data->storageServerSourceTLogIDEventHolder->trackingKey);
			}

			data->noRecentUpdates.set(false);
			data->lastUpdate = now();

			data->prevVersion = data->version.get();
			data->version.set(ver); // Triggers replies to waiting gets for new version(s)

			for (auto& it : updatedChangeFeeds) {
				auto feed = data->uidChangeFeed.find(it);
				if (feed != data->uidChangeFeed.end()) {
					feed->second->newMutations.trigger();
				}
			}

			setDataVersion(data->thisServerID, data->version.get());
			if (data->otherError.getFuture().isReady())
				data->otherError.getFuture().get();

			Version maxVersionsInMemory = SERVER_KNOBS->MAX_READ_TRANSACTION_LIFE_VERSIONS;
			for (int i = 0; i < data->recoveryVersionSkips.size(); i++) {
				maxVersionsInMemory += data->recoveryVersionSkips[i].second;
			}

			// Trigger updateStorage if necessary
			Version proposedOldestVersion =
			    std::max(data->version.get(), cursor->getMinKnownCommittedVersion()) - maxVersionsInMemory;
			if (data->primaryLocality == tagLocalitySpecial || data->tag.locality == data->primaryLocality) {
				proposedOldestVersion = std::max(proposedOldestVersion, data->lastTLogVersion - maxVersionsInMemory);
			}
			proposedOldestVersion = std::min(proposedOldestVersion, data->version.get() - 1);
			proposedOldestVersion = std::max(proposedOldestVersion, data->oldestVersion.get());
			proposedOldestVersion = std::max(proposedOldestVersion, data->desiredOldestVersion.get());

			//TraceEvent("StorageServerUpdated", data->thisServerID).detail("Ver", ver).detail("DataVersion", data->version.get())
			//	.detail("LastTLogVersion", data->lastTLogVersion).detail("NewOldest",
			// data->oldestVersion.get()).detail("DesiredOldest",data->desiredOldestVersion.get())
			//	.detail("MaxVersionInMemory", maxVersionsInMemory).detail("Proposed",
			// proposedOldestVersion).detail("PrimaryLocality", data->primaryLocality).detail("Tag",
			// data->tag.toString());

			while (!data->recoveryVersionSkips.empty() &&
			       proposedOldestVersion > data->recoveryVersionSkips.front().first) {
				data->recoveryVersionSkips.pop_front();
			}
			data->desiredOldestVersion.set(proposedOldestVersion);
		}

		validate(data);

		data->logCursor->advanceTo(cloneCursor2->version());
		if (cursor->version().version >= data->lastTLogVersion) {
			if (data->behind) {
				TraceEvent("StorageServerNoLongerBehind", data->thisServerID)
				    .detail("CursorVersion", cursor->version().version)
				    .detail("TLogVersion", data->lastTLogVersion);
			}
			data->behind = false;
		}

		return Void(); // update will get called again ASAP
	} catch (Error& err) {
		state Error e = err;
		if (e.code() != error_code_worker_removed && e.code() != error_code_please_reboot) {
			TraceEvent(SevError, "SSUpdateError", data->thisServerID).error(e).backtrace();
		} else if (e.code() == error_code_please_reboot) {
			wait(data->durableInProgress);
		}
		throw e;
	}
}

ACTOR Future<Void> updateStorage(StorageServer* data) {
	loop {
		ASSERT(data->durableVersion.get() == data->storageVersion());
		if (g_network->isSimulated()) {
			double endTime =
			    g_simulator.checkDisabled(format("%s/updateStorage", data->thisServerID.toString().c_str()));
			if (endTime > now()) {
				wait(delay(endTime - now(), TaskPriority::UpdateStorage));
			}
		}
		wait(data->desiredOldestVersion.whenAtLeast(data->storageVersion() + 1));
		wait(delay(0, TaskPriority::UpdateStorage));

		state Promise<Void> durableInProgress;
		data->durableInProgress = durableInProgress.getFuture();

		state Version startOldestVersion = data->storageVersion();
		state Version newOldestVersion = data->storageVersion();
		state Version desiredVersion = data->desiredOldestVersion.get();
		state int64_t bytesLeft = SERVER_KNOBS->STORAGE_COMMIT_BYTES;

		// Write mutations to storage until we reach the desiredVersion or have written too much (bytesleft)
		state double beforeStorageUpdates = now();
		loop {
			state bool done = data->storage.makeVersionMutationsDurable(newOldestVersion, desiredVersion, bytesLeft);
			// We want to forget things from these data structures atomically with changing oldestVersion (and "before",
			// since oldestVersion.set() may trigger waiting actors) forgetVersionsBeforeAsync visibly forgets
			// immediately (without waiting) but asynchronously frees memory.
			Future<Void> finishedForgetting =
			    data->mutableData().forgetVersionsBeforeAsync(newOldestVersion, TaskPriority::UpdateStorage);
			data->oldestVersion.set(newOldestVersion);
			wait(finishedForgetting);
			wait(yield(TaskPriority::UpdateStorage));
			if (done)
				break;
		}

		std::set<Key> modifiedChangeFeeds;
		while (!data->changeFeedVersions.empty() && data->changeFeedVersions.front().second <= newOldestVersion) {
			modifiedChangeFeeds.insert(data->changeFeedVersions.front().first.begin(),
			                           data->changeFeedVersions.front().first.end());
			data->changeFeedVersions.pop_front();
		}

		state std::vector<Key> updatedChangeFeeds(modifiedChangeFeeds.begin(), modifiedChangeFeeds.end());
		state int curFeed = 0;
		while (curFeed < updatedChangeFeeds.size()) {
			auto info = data->uidChangeFeed.find(updatedChangeFeeds[curFeed]);
			if (info != data->uidChangeFeed.end()) {
				for (auto& it : info->second->mutations) {
					if (it.version > newOldestVersion) {
						break;
					}
					data->storage.writeKeyValue(
					    KeyValueRef(changeFeedDurableKey(info->second->id, it.version),
					                changeFeedDurableValue(it.mutations, it.knownCommittedVersion)));
					info->second->storageVersion = it.version;
				}
				wait(yield(TaskPriority::UpdateStorage));
			}
			curFeed++;
		}

		// Set the new durable version as part of the outstanding change set, before commit
		if (startOldestVersion != newOldestVersion)
			data->storage.makeVersionDurable(newOldestVersion);
		data->storageUpdatesDurableLatencyHistogram->sampleSeconds(now() - beforeStorageUpdates);

		debug_advanceMaxCommittedVersion(data->thisServerID, newOldestVersion);
		state double beforeStorageCommit = now();
		state Future<Void> durable = data->storage.commit();
		++data->counters.kvCommits;
		state Future<Void> durableDelay = Void();

		if (bytesLeft > 0) {
			durableDelay = delay(SERVER_KNOBS->STORAGE_COMMIT_INTERVAL, TaskPriority::UpdateStorage);
		}

		wait(ioTimeoutError(durable, SERVER_KNOBS->MAX_STORAGE_COMMIT_TIME));
		data->storageCommitLatencyHistogram->sampleSeconds(now() - beforeStorageCommit);

		debug_advanceMinCommittedVersion(data->thisServerID, newOldestVersion);

		if (newOldestVersion > data->rebootAfterDurableVersion) {
			TraceEvent("RebootWhenDurableTriggered", data->thisServerID)
			    .detail("NewOldestVersion", newOldestVersion)
			    .detail("RebootAfterDurableVersion", data->rebootAfterDurableVersion);
			// To avoid brokenPromise error, which is caused by the sender of the durableInProgress (i.e., this process)
			// never sets durableInProgress, we should set durableInProgress before send the please_reboot() error.
			// Otherwise, in the race situation when storage server receives both reboot and
			// brokenPromise of durableInProgress, the worker of the storage server will die.
			// We will eventually end up with no worker for storage server role.
			// The data distributor's buildTeam() will get stuck in building a team
			durableInProgress.sendError(please_reboot());
			throw please_reboot();
		}

		curFeed = 0;
		while (curFeed < updatedChangeFeeds.size()) {
			auto info = data->uidChangeFeed.find(updatedChangeFeeds[curFeed]);
			if (info != data->uidChangeFeed.end()) {
				while (!info->second->mutations.empty() && info->second->mutations.front().version < newOldestVersion) {
					info->second->mutations.pop_front();
				}
				info->second->durableVersion = info->second->storageVersion;
				wait(yield(TaskPriority::UpdateStorage));
			}
			curFeed++;
		}

		durableInProgress.send(Void());
		wait(delay(0, TaskPriority::UpdateStorage)); // Setting durableInProgess could cause the storage server to shut
		                                             // down, so delay to check for cancellation

		// Taking and releasing the durableVersionLock ensures that no eager reads both begin before the commit was
		// effective and are applied after we change the durable version. Also ensure that we have to lock while calling
		// changeDurableVersion, because otherwise the latest version of mutableData might be partially loaded.
		state double beforeSSDurableVersionUpdate = now();
		wait(data->durableVersionLock.take());
		data->popVersion(data->durableVersion.get() + 1);

		while (!changeDurableVersion(data, newOldestVersion)) {
			if (g_network->check_yield(TaskPriority::UpdateStorage)) {
				data->durableVersionLock.release();
				wait(delay(0, TaskPriority::UpdateStorage));
				wait(data->durableVersionLock.take());
			}
		}

		data->durableVersionLock.release();
		data->ssDurableVersionUpdateLatencyHistogram->sampleSeconds(now() - beforeSSDurableVersionUpdate);

		//TraceEvent("StorageServerDurable", data->thisServerID).detail("Version", newOldestVersion);
		data->fetchKeysBytesBudget = SERVER_KNOBS->STORAGE_FETCH_BYTES;
		data->fetchKeysBudgetUsed.set(false);
		if (!data->fetchKeysBudgetUsed.get()) {
			wait(durableDelay || data->fetchKeysBudgetUsed.onChange());
		}
	}
}

#ifndef __INTEL_COMPILER
#pragma endregion
#endif

////////////////////////////////// StorageServerDisk ///////////////////////////////////////
#ifndef __INTEL_COMPILER
#pragma region StorageServerDisk
#endif

void StorageServerDisk::makeNewStorageServerDurable() {
	storage->set(persistFormat);
	storage->set(KeyValueRef(persistID, BinaryWriter::toValue(data->thisServerID, Unversioned())));
	if (data->tssPairID.present()) {
		storage->set(KeyValueRef(persistTssPairID, BinaryWriter::toValue(data->tssPairID.get(), Unversioned())));
	}
	ASSERT(data->clusterId.getFuture().isReady() && data->clusterId.getFuture().get().isValid());
	storage->set(
	    KeyValueRef(persistClusterIdKey, BinaryWriter::toValue(data->clusterId.getFuture().get(), Unversioned())));
	storage->set(KeyValueRef(persistVersion, BinaryWriter::toValue(data->version.get(), Unversioned())));
	storage->set(KeyValueRef(persistShardAssignedKeys.begin.toString(), LiteralStringRef("0")));
	storage->set(KeyValueRef(persistShardAvailableKeys.begin.toString(), LiteralStringRef("0")));
}

void setAvailableStatus(StorageServer* self, KeyRangeRef keys, bool available) {
	// ASSERT( self->debug_inApplyUpdate );
	ASSERT(!keys.empty());

	auto& mLV = self->addVersionToMutationLog(self->data().getLatestVersion());

	KeyRange availableKeys = KeyRangeRef(persistShardAvailableKeys.begin.toString() + keys.begin.toString(),
	                                     persistShardAvailableKeys.begin.toString() + keys.end.toString());
	//TraceEvent("SetAvailableStatus", self->thisServerID).detail("Version", mLV.version).detail("RangeBegin", availableKeys.begin).detail("RangeEnd", availableKeys.end);

	self->addMutationToMutationLog(mLV, MutationRef(MutationRef::ClearRange, availableKeys.begin, availableKeys.end));
	++self->counters.kvSystemClearRanges;
	self->addMutationToMutationLog(mLV,
	                               MutationRef(MutationRef::SetValue,
	                                           availableKeys.begin,
	                                           available ? LiteralStringRef("1") : LiteralStringRef("0")));
	if (keys.end != allKeys.end) {
		bool endAvailable = self->shards.rangeContaining(keys.end)->value()->isInVersionedData();
		self->addMutationToMutationLog(mLV,
		                               MutationRef(MutationRef::SetValue,
		                                           availableKeys.end,
		                                           endAvailable ? LiteralStringRef("1") : LiteralStringRef("0")));
	}

	if (available) {
		self->addMutationToMutationLog(mLV, MutationRef(MutationRef::KVSPersistShard, keys.begin, keys.end));
	} else {
		self->addMutationToMutationLog(mLV, MutationRef(MutationRef::KVSDisposeShard, keys.begin, keys.end));
	}
	/*
	Standalone<VectorRef<MutationRef>> shardMutations =
	    available ? self->storage.getPersistShardMutations(keys) : self->storage.getDisposeRangeMutations(keys);

	for (const auto& m : shardMutations) {
	    self->addMutationToMutationLog(mLV, m);
	}*/
	TraceEvent(SevDebug, "SetAvailabeStatus")
	    .detail("Begin", keys.begin)
	    .detail("End", keys.end)
	    .detail("Available", available);
}

void setAssignedStatus(StorageServer* self, KeyRangeRef keys, bool nowAssigned) {
	ASSERT(!keys.empty());
	auto& mLV = self->addVersionToMutationLog(self->data().getLatestVersion());
	KeyRange assignedKeys = KeyRangeRef(persistShardAssignedKeys.begin.toString() + keys.begin.toString(),
	                                    persistShardAssignedKeys.begin.toString() + keys.end.toString());
	//TraceEvent("SetAssignedStatus", self->thisServerID).detail("Version", mLV.version).detail("RangeBegin", assignedKeys.begin).detail("RangeEnd", assignedKeys.end);
	self->addMutationToMutationLog(mLV, MutationRef(MutationRef::ClearRange, assignedKeys.begin, assignedKeys.end));
	++self->counters.kvSystemClearRanges;
	self->addMutationToMutationLog(mLV,
	                               MutationRef(MutationRef::SetValue,
	                                           assignedKeys.begin,
	                                           nowAssigned ? LiteralStringRef("1") : LiteralStringRef("0")));
	if (keys.end != allKeys.end) {
		bool endAssigned = self->shards.rangeContaining(keys.end)->value()->assigned();
		self->addMutationToMutationLog(mLV,
		                               MutationRef(MutationRef::SetValue,
		                                           assignedKeys.end,
		                                           endAssigned ? LiteralStringRef("1") : LiteralStringRef("0")));
	}
}

void StorageServerDisk::clearRange(KeyRangeRef keys) {
	storage->clear(keys);
	++(*kvClearRanges);
}

void StorageServerDisk::writeKeyValue(KeyValueRef kv) {
	storage->set(kv);
	*kvCommitLogicalBytes += kv.expectedSize();
}

void StorageServerDisk::writeMutation(MutationRef mutation) {
	if (mutation.type == MutationRef::SetValue) {
		storage->set(KeyValueRef(mutation.param1, mutation.param2));
		*kvCommitLogicalBytes += mutation.expectedSize();
	} else if (mutation.type == MutationRef::ClearRange) {
		storage->clear(KeyRangeRef(mutation.param1, mutation.param2));
<<<<<<< HEAD
		++(*kvClearRanges);
	} else
=======
	} else if (mutation.type == MutationRef::KVSAddShard) {
		TraceEvent("KVSAddShard");
		storage->addShard(KeyRangeRef(mutation.param1, mutation.param2), deterministicRandom()->randomUniqueID());
	} else if (mutation.type == MutationRef::KVSDropShard) {
		TraceEvent("KVSDropShard");
		storage->disposeRange(KeyRangeRef(mutation.param1, mutation.param2));
	} else if (mutation.type == MutationRef::KVSPersistShard) {
		TraceEvent(SevDebug, "KVSPersistShard").detail("KeyBegin", mutation.param1).detail("KeyEnd", mutation.param2);
		auto shardMutations = storage->getPersistShardMutations(KeyRangeRef(mutation.param1, mutation.param2));
		for (const auto& m : shardMutations) {
			writeMutation(m);
		}
	} else if (mutation.type == MutationRef::KVSDisposeShard) {
		TraceEvent(SevDebug, "KVSDisposeRange").detail("KeyBegin", mutation.param1).detail("KeyEnd", mutation.param2);
		auto shardMutations = storage->getDisposeRangeMutations(KeyRangeRef(mutation.param2, mutation.param2));
		for (const auto& m : shardMutations) {
			writeMutation(m);
		}
	} else {
>>>>>>> 2560e42f
		ASSERT(false);
	}
}

void StorageServerDisk::writeMutations(const VectorRef<MutationRef>& mutations,
                                       Version debugVersion,
                                       const char* debugContext) {
	for (const auto& m : mutations) {
		DEBUG_MUTATION(debugContext, debugVersion, m, data->thisServerID);
<<<<<<< HEAD
		if (m.type == MutationRef::SetValue) {
			storage->set(KeyValueRef(m.param1, m.param2));
			*kvCommitLogicalBytes += m.expectedSize();
		} else if (m.type == MutationRef::ClearRange) {
			storage->clear(KeyRangeRef(m.param1, m.param2));
			++(*kvClearRanges);
		}
=======
		writeMutation(m);
>>>>>>> 2560e42f
	}
}

bool StorageServerDisk::makeVersionMutationsDurable(Version& prevStorageVersion,
                                                    Version newStorageVersion,
                                                    int64_t& bytesLeft) {
	if (bytesLeft <= 0)
		return true;

	// Apply mutations from the mutationLog
	auto u = data->getMutationLog().upper_bound(prevStorageVersion);
	if (u != data->getMutationLog().end() && u->first <= newStorageVersion) {
		VerUpdateRef const& v = u->second;
		ASSERT(v.version > prevStorageVersion && v.version <= newStorageVersion);
		// TODO(alexmiller): Update to version tracking.
		// DEBUG_KEY_RANGE("makeVersionMutationsDurable", v.version, KeyRangeRef());
		writeMutations(v.mutations, v.version, "makeVersionDurable");
		for (const auto& m : v.mutations)
			bytesLeft -= mvccStorageBytes(m);
		prevStorageVersion = v.version;
		return false;
	} else {
		prevStorageVersion = newStorageVersion;
		return true;
	}
}

// Update data->storage to persist the changes from (data->storageVersion(),version]
void StorageServerDisk::makeVersionDurable(Version version) {
	storage->set(KeyValueRef(persistVersion, BinaryWriter::toValue(version, Unversioned())));
	*kvCommitLogicalBytes += persistVersion.expectedSize() + sizeof(Version);

	// TraceEvent("MakeDurable", data->thisServerID)
	//     .detail("FromVersion", prevStorageVersion)
	//     .detail("ToVersion", version);
}

// Update data->storage to persist tss quarantine state
void StorageServerDisk::makeTssQuarantineDurable() {
	storage->set(KeyValueRef(persistTssQuarantine, LiteralStringRef("1")));
}

void StorageServerDisk::changeLogProtocol(Version version, ProtocolVersion protocol) {
	data->addMutationToMutationLogOrStorage(
	    version,
	    MutationRef(MutationRef::SetValue, persistLogProtocol, BinaryWriter::toValue(protocol, Unversioned())));
}

ACTOR Future<Void> applyByteSampleResult(StorageServer* data,
                                         IKeyValueStore* storage,
                                         Key begin,
                                         Key end,
                                         std::vector<Standalone<VectorRef<KeyValueRef>>>* results = nullptr) {
	state int totalFetches = 0;
	state int totalKeys = 0;
	state int totalBytes = 0;
	loop {
		RangeResult bs = wait(storage->readRange(
		    KeyRangeRef(begin, end), SERVER_KNOBS->STORAGE_LIMIT_BYTES, SERVER_KNOBS->STORAGE_LIMIT_BYTES));
		if (results) {
			results->push_back(bs.castTo<VectorRef<KeyValueRef>>());
			data->bytesRestored += bs.logicalSize();
			data->counters.kvScanBytes += bs.logicalSize();
		}
		int rangeSize = bs.expectedSize();
		totalFetches++;
		totalKeys += bs.size();
		totalBytes += rangeSize;
		for (int j = 0; j < bs.size(); j++) {
			KeyRef key = bs[j].key.removePrefix(persistByteSampleKeys.begin);
			if (!data->byteSampleClears.rangeContaining(key).value()) {
				data->metrics.byteSample.sample.insert(
				    key, BinaryReader::fromStringRef<int32_t>(bs[j].value, Unversioned()), false);
			}
		}
		if (rangeSize >= SERVER_KNOBS->STORAGE_LIMIT_BYTES) {
			Key nextBegin = keyAfter(bs.back().key);
			data->byteSampleClears.insert(KeyRangeRef(begin, nextBegin).removePrefix(persistByteSampleKeys.begin),
			                              true);
			data->byteSampleClearsTooLarge.set(data->byteSampleClears.size() >
			                                   SERVER_KNOBS->MAX_BYTE_SAMPLE_CLEAR_MAP_SIZE);
			begin = nextBegin;
			if (begin == end) {
				break;
			}
		} else {
			data->byteSampleClears.insert(KeyRangeRef(begin.removePrefix(persistByteSampleKeys.begin),
			                                          end == persistByteSampleKeys.end
			                                              ? LiteralStringRef("\xff\xff\xff")
			                                              : end.removePrefix(persistByteSampleKeys.begin)),
			                              true);
			data->byteSampleClearsTooLarge.set(data->byteSampleClears.size() >
			                                   SERVER_KNOBS->MAX_BYTE_SAMPLE_CLEAR_MAP_SIZE);
			break;
		}

		if (!results) {
			wait(delay(SERVER_KNOBS->BYTE_SAMPLE_LOAD_DELAY));
		}
	}
	TraceEvent("RecoveredByteSampleRange", data->thisServerID)
	    .detail("Begin", begin)
	    .detail("End", end)
	    .detail("Fetches", totalFetches)
	    .detail("Keys", totalKeys)
	    .detail("ReadBytes", totalBytes);
	return Void();
}

ACTOR Future<Void> restoreByteSample(StorageServer* data,
                                     IKeyValueStore* storage,
                                     Promise<Void> byteSampleSampleRecovered,
                                     Future<Void> startRestore) {
	state std::vector<Standalone<VectorRef<KeyValueRef>>> byteSampleSample;
	wait(applyByteSampleResult(
	    data, storage, persistByteSampleSampleKeys.begin, persistByteSampleSampleKeys.end, &byteSampleSample));
	byteSampleSampleRecovered.send(Void());
	wait(startRestore);
	wait(delay(SERVER_KNOBS->BYTE_SAMPLE_START_DELAY));

	size_t bytes_per_fetch = 0;
	// Since the expected size also includes (as of now) the space overhead of the container, we calculate our own
	// number here
	for (auto& it : byteSampleSample) {
		for (auto& kv : it) {
			bytes_per_fetch += BinaryReader::fromStringRef<int32_t>(kv.value, Unversioned());
		}
	}
	bytes_per_fetch = (bytes_per_fetch / SERVER_KNOBS->BYTE_SAMPLE_LOAD_PARALLELISM) + 1;

	state std::vector<Future<Void>> sampleRanges;
	int accumulatedSize = 0;
	Key lastStart =
	    persistByteSampleKeys.begin; // make sure the first range starts at the absolute beginning of the byte sample
	for (auto& it : byteSampleSample) {
		for (auto& kv : it) {
			if (accumulatedSize >= bytes_per_fetch) {
				accumulatedSize = 0;
				Key realKey = kv.key.removePrefix(persistByteSampleKeys.begin);
				sampleRanges.push_back(applyByteSampleResult(data, storage, lastStart, realKey));
				lastStart = realKey;
			}
			accumulatedSize += BinaryReader::fromStringRef<int32_t>(kv.value, Unversioned());
		}
	}
	// make sure that the last range goes all the way to the end of the byte sample
	sampleRanges.push_back(applyByteSampleResult(data, storage, lastStart, persistByteSampleKeys.end));

	wait(waitForAll(sampleRanges));
	TraceEvent("RecoveredByteSampleChunkedRead", data->thisServerID).detail("Ranges", sampleRanges.size());

	if (BUGGIFY)
		wait(delay(deterministicRandom()->random01() * 10.0));

	return Void();
}

// Reads the cluster ID from the transaction state store.
ACTOR Future<UID> getClusterId(StorageServer* self) {
	state ReadYourWritesTransaction tr(self->cx);
	loop {
		try {
			tr.setOption(FDBTransactionOptions::ACCESS_SYSTEM_KEYS);
			tr.setOption(FDBTransactionOptions::LOCK_AWARE);
			Optional<Value> clusterId = wait(tr.get(clusterIdKey));
			ASSERT(clusterId.present());
			return BinaryReader::fromStringRef<UID>(clusterId.get(), Unversioned());
		} catch (Error& e) {
			wait(tr.onError(e));
		}
	}
}

// Read the cluster ID from the transaction state store and persist it to local
// storage. This function should only be necessary during an upgrade when the
// prior FDB version did not support cluster IDs. The normal path for storage
// server recruitment will include the cluster ID in the initial recruitment
// message.
ACTOR Future<Void> persistClusterId(StorageServer* self) {
	state Transaction tr(self->cx);
	loop {
		try {
			Optional<Value> clusterId = wait(tr.get(clusterIdKey));
			if (clusterId.present()) {
				auto uid = BinaryReader::fromStringRef<UID>(clusterId.get(), Unversioned());
				self->storage.writeKeyValue(
				    KeyValueRef(persistClusterIdKey, BinaryWriter::toValue(uid, Unversioned())));
				// Purposely not calling commit here, and letting the recurring
				// commit handle save this value to disk
				self->clusterId.send(uid);
			}
			break;
		} catch (Error& e) {
			wait(tr.onError(e));
		}
	}
	return Void();
}

ACTOR Future<bool> restoreDurableState(StorageServer* data, IKeyValueStore* storage) {
	state Future<Optional<Value>> fFormat = storage->readValue(persistFormat.key);
	state Future<Optional<Value>> fID = storage->readValue(persistID);
	state Future<Optional<Value>> fClusterID = storage->readValue(persistClusterIdKey);
	state Future<Optional<Value>> ftssPairID = storage->readValue(persistTssPairID);
	state Future<Optional<Value>> fTssQuarantine = storage->readValue(persistTssQuarantine);
	state Future<Optional<Value>> fVersion = storage->readValue(persistVersion);
	state Future<Optional<Value>> fLogProtocol = storage->readValue(persistLogProtocol);
	state Future<Optional<Value>> fPrimaryLocality = storage->readValue(persistPrimaryLocality);
	state Future<RangeResult> fShardAssigned = storage->readRange(persistShardAssignedKeys);
	state Future<RangeResult> fShardAvailable = storage->readRange(persistShardAvailableKeys);
	state Future<RangeResult> fChangeFeeds = storage->readRange(persistChangeFeedKeys);

	state Promise<Void> byteSampleSampleRecovered;
	state Promise<Void> startByteSampleRestore;
	data->byteSampleRecovery =
	    restoreByteSample(data, storage, byteSampleSampleRecovered, startByteSampleRestore.getFuture());

	TraceEvent("ReadingDurableState", data->thisServerID).log();
	wait(waitForAll(
	    std::vector{ fFormat, fID, fClusterID, ftssPairID, fTssQuarantine, fVersion, fLogProtocol, fPrimaryLocality }));
	wait(waitForAll(std::vector{ fShardAssigned, fShardAvailable, fChangeFeeds }));
	wait(byteSampleSampleRecovered.getFuture());
	TraceEvent("RestoringDurableState", data->thisServerID).log();

	if (!fFormat.get().present()) {
		// The DB was never initialized
		TraceEvent("DBNeverInitialized", data->thisServerID).log();
		storage->dispose();
		data->thisServerID = UID();
		data->sk = Key();
		return false;
	}
	data->bytesRestored += fFormat.get().expectedSize();
	if (!persistFormatReadableRange.contains(fFormat.get().get())) {
		TraceEvent(SevError, "UnsupportedDBFormat")
		    .detail("Format", fFormat.get().get().toString())
		    .detail("Expected", persistFormat.value.toString());
		throw worker_recovery_failed();
	}
	data->thisServerID = BinaryReader::fromStringRef<UID>(fID.get().get(), Unversioned());
	data->bytesRestored += fID.get().expectedSize();
	if (ftssPairID.get().present()) {
		data->setTssPair(BinaryReader::fromStringRef<UID>(ftssPairID.get().get(), Unversioned()));
		data->bytesRestored += ftssPairID.get().expectedSize();
	}

	if (fClusterID.get().present()) {
		data->clusterId.send(BinaryReader::fromStringRef<UID>(fClusterID.get().get(), Unversioned()));
		data->bytesRestored += fClusterID.get().expectedSize();
	} else {
		TEST(true); // storage server upgraded to version supporting cluster IDs
		data->actors.add(persistClusterId(data));
	}

	// It's a bit sketchy to rely on an untrusted storage engine to persist its quarantine state when the quarantine
	// state means the storage engine already had a durability or correctness error, but it should get re-quarantined
	// very quickly because of a mismatch if it starts trying to do things again
	if (fTssQuarantine.get().present()) {
		TEST(true); // TSS restarted while quarantined
		data->tssInQuarantine = true;
		data->bytesRestored += fTssQuarantine.get().expectedSize();
	}

	data->sk = serverKeysPrefixFor((data->tssPairID.present()) ? data->tssPairID.get() : data->thisServerID)
	               .withPrefix(systemKeys.begin); // FFFF/serverKeys/[this server]/

	if (fLogProtocol.get().present()) {
		data->logProtocol = BinaryReader::fromStringRef<ProtocolVersion>(fLogProtocol.get().get(), Unversioned());
		data->bytesRestored += fLogProtocol.get().expectedSize();
	}

	if (fPrimaryLocality.get().present()) {
		data->primaryLocality = BinaryReader::fromStringRef<int8_t>(fPrimaryLocality.get().get(), Unversioned());
		data->bytesRestored += fPrimaryLocality.get().expectedSize();
	}

	state Version version = BinaryReader::fromStringRef<Version>(fVersion.get().get(), Unversioned());
	debug_checkRestoredVersion(data->thisServerID, version, "StorageServer");
	data->setInitialVersion(version);
	data->bytesRestored += fVersion.get().expectedSize();

	state RangeResult available = fShardAvailable.get();
	data->bytesRestored += available.logicalSize();
	state int availableLoc;
	for (availableLoc = 0; availableLoc < available.size(); availableLoc++) {
		KeyRangeRef keys(available[availableLoc].key.removePrefix(persistShardAvailableKeys.begin),
		                 availableLoc + 1 == available.size()
		                     ? allKeys.end
		                     : available[availableLoc + 1].key.removePrefix(persistShardAvailableKeys.begin));
		ASSERT(!keys.empty());

		bool nowAvailable = available[availableLoc].value != LiteralStringRef("0");
		/*if(nowAvailable)
		  TraceEvent("AvailableShard", data->thisServerID).detail("RangeBegin", keys.begin).detail("RangeEnd", keys.end);*/
		data->newestAvailableVersion.insert(keys, nowAvailable ? latestVersion : invalidVersion);
		wait(yield());
	}

	state RangeResult assigned = fShardAssigned.get();
	data->bytesRestored += assigned.logicalSize();
	state int assignedLoc;
	for (assignedLoc = 0; assignedLoc < assigned.size(); assignedLoc++) {
		KeyRangeRef keys(assigned[assignedLoc].key.removePrefix(persistShardAssignedKeys.begin),
		                 assignedLoc + 1 == assigned.size()
		                     ? allKeys.end
		                     : assigned[assignedLoc + 1].key.removePrefix(persistShardAssignedKeys.begin));
		ASSERT(!keys.empty());
		bool nowAssigned = assigned[assignedLoc].value != LiteralStringRef("0");
		/*if(nowAssigned)
		  TraceEvent("AssignedShard", data->thisServerID).detail("RangeBegin", keys.begin).detail("RangeEnd", keys.end);*/
		changeServerKeys(data, keys, nowAssigned, version, CSK_RESTORE);

		if (!nowAssigned)
			ASSERT(data->newestAvailableVersion.allEqual(keys, invalidVersion));
		wait(yield());
	}

	state RangeResult changeFeeds = fChangeFeeds.get();
	data->bytesRestored += changeFeeds.logicalSize();
	state int feedLoc;
	for (feedLoc = 0; feedLoc < changeFeeds.size(); feedLoc++) {
		Key changeFeedId = changeFeeds[feedLoc].key.removePrefix(persistChangeFeedKeys.begin);
		KeyRange changeFeedRange;
		Version popVersion;
		ChangeFeedStatus status;
		std::tie(changeFeedRange, popVersion, status) = decodeChangeFeedValue(changeFeeds[feedLoc].value);
		TraceEvent(SevDebug, "RestoringChangeFeed", data->thisServerID)
		    .detail("RangeID", changeFeedId.printable())
		    .detail("Range", changeFeedRange.toString())
		    .detail("Status", status)
		    .detail("PopVer", popVersion);
		Reference<ChangeFeedInfo> changeFeedInfo(new ChangeFeedInfo());
		changeFeedInfo->range = changeFeedRange;
		changeFeedInfo->id = changeFeedId;
		changeFeedInfo->durableVersion = version;
		changeFeedInfo->storageVersion = version;
		changeFeedInfo->emptyVersion = popVersion - 1;
		changeFeedInfo->stopped = status == ChangeFeedStatus::CHANGE_FEED_STOP;
		data->uidChangeFeed[changeFeedId] = changeFeedInfo;
		auto rs = data->keyChangeFeed.modify(changeFeedRange);
		for (auto r = rs.begin(); r != rs.end(); ++r) {
			r->value().push_back(changeFeedInfo);
		}
		wait(yield());
	}
	data->keyChangeFeed.coalesce(allKeys);
	// TODO: why is this seemingly random delay here?
	wait(delay(0.0001));

	{
		// Erase data which isn't available (it is from some fetch at a later version)
		// SOMEDAY: Keep track of keys that might be fetching, make sure we don't have any data elsewhere?
		for (auto it = data->newestAvailableVersion.ranges().begin(); it != data->newestAvailableVersion.ranges().end();
		     ++it) {
			if (it->value() == invalidVersion) {
				KeyRangeRef clearRange(it->begin(), it->end());
				++data->counters.kvSystemClearRanges;
				// TODO(alexmiller): Figure out how to selectively enable spammy data distribution events.
				// DEBUG_KEY_RANGE("clearInvalidVersion", invalidVersion, clearRange);
				storage->clear(clearRange);
				++data->counters.kvSystemClearRanges;
				data->byteSampleApplyClear(clearRange, invalidVersion);
			}
		}
	}

	validate(data, true);
	startByteSampleRestore.send(Void());

	return true;
}

Future<bool> StorageServerDisk::restoreDurableState() {
	return ::restoreDurableState(data, storage);
}

// Determines whether a key-value pair should be included in a byte sample
// Also returns size information about the sample
ByteSampleInfo isKeyValueInSample(KeyValueRef keyValue) {
	ByteSampleInfo info;

	const KeyRef key = keyValue.key;
	info.size = key.size() + keyValue.value.size();

	uint32_t a = 0;
	uint32_t b = 0;
	hashlittle2(key.begin(), key.size(), &a, &b);

	double probability =
	    (double)info.size / (key.size() + SERVER_KNOBS->BYTE_SAMPLING_OVERHEAD) / SERVER_KNOBS->BYTE_SAMPLING_FACTOR;
	info.inSample = a / ((1 << 30) * 4.0) < probability;
	info.sampledSize = info.size / std::min(1.0, probability);

	return info;
}

void StorageServer::addMutationToMutationLogOrStorage(Version ver, MutationRef m) {
	if (ver != invalidVersion) {
		addMutationToMutationLog(addVersionToMutationLog(ver), m);
	} else {
		storage.writeMutation(m);
		byteSampleApplyMutation(m, ver);
	}
}

void StorageServer::byteSampleApplySet(KeyValueRef kv, Version ver) {
	// Update byteSample in memory and (eventually) on disk and notify waiting metrics

	ByteSampleInfo sampleInfo = isKeyValueInSample(kv);
	auto& byteSample = metrics.byteSample.sample;

	int64_t delta = 0;
	const KeyRef key = kv.key;

	auto old = byteSample.find(key);
	if (old != byteSample.end())
		delta = -byteSample.getMetric(old);
	if (sampleInfo.inSample) {
		delta += sampleInfo.sampledSize;
		byteSample.insert(key, sampleInfo.sampledSize);
		addMutationToMutationLogOrStorage(ver,
		                                  MutationRef(MutationRef::SetValue,
		                                              key.withPrefix(persistByteSampleKeys.begin),
		                                              BinaryWriter::toValue(sampleInfo.sampledSize, Unversioned())));
	} else {
		bool any = old != byteSample.end();
		if (!byteSampleRecovery.isReady()) {
			if (!byteSampleClears.rangeContaining(key).value()) {
				byteSampleClears.insert(key, true);
				byteSampleClearsTooLarge.set(byteSampleClears.size() > SERVER_KNOBS->MAX_BYTE_SAMPLE_CLEAR_MAP_SIZE);
				any = true;
			}
		}
		if (any) {
			byteSample.erase(old);
			auto diskRange = singleKeyRange(key.withPrefix(persistByteSampleKeys.begin));
			addMutationToMutationLogOrStorage(ver,
			                                  MutationRef(MutationRef::ClearRange, diskRange.begin, diskRange.end));
			++counters.kvSystemClearRanges;
		}
	}

	if (delta)
		metrics.notifyBytes(key, delta);
}

void StorageServer::byteSampleApplyClear(KeyRangeRef range, Version ver) {
	// Update byteSample in memory and (eventually) on disk via the mutationLog and notify waiting metrics

	auto& byteSample = metrics.byteSample.sample;
	bool any = false;

	if (range.begin < allKeys.end) {
		// NotifyBytes should not be called for keys past allKeys.end
		KeyRangeRef searchRange = KeyRangeRef(range.begin, std::min(range.end, allKeys.end));
		counters.sampledBytesCleared += byteSample.sumRange(searchRange.begin, searchRange.end);

		auto r = metrics.waitMetricsMap.intersectingRanges(searchRange);
		for (auto shard = r.begin(); shard != r.end(); ++shard) {
			KeyRangeRef intersectingRange = shard.range() & range;
			int64_t bytes = byteSample.sumRange(intersectingRange.begin, intersectingRange.end);
			metrics.notifyBytes(shard, -bytes);
			any = any || bytes > 0;
		}
	}

	if (range.end > allKeys.end && byteSample.sumRange(std::max(allKeys.end, range.begin), range.end) > 0)
		any = true;

	if (!byteSampleRecovery.isReady()) {
		auto clearRanges = byteSampleClears.intersectingRanges(range);
		for (auto it : clearRanges) {
			if (!it.value()) {
				byteSampleClears.insert(range, true);
				byteSampleClearsTooLarge.set(byteSampleClears.size() > SERVER_KNOBS->MAX_BYTE_SAMPLE_CLEAR_MAP_SIZE);
				any = true;
				break;
			}
		}
	}

	if (any) {
		byteSample.eraseAsync(range.begin, range.end);
		auto diskRange = range.withPrefix(persistByteSampleKeys.begin);
		addMutationToMutationLogOrStorage(ver, MutationRef(MutationRef::ClearRange, diskRange.begin, diskRange.end));
		++counters.kvSystemClearRanges;
	}
}

ACTOR Future<Void> waitMetrics(StorageServerMetrics* self, WaitMetricsRequest req, Future<Void> timeout) {
	state PromiseStream<StorageMetrics> change;
	state StorageMetrics metrics = self->getMetrics(req.keys);
	state Error error = success();
	state bool timedout = false;

	if (!req.min.allLessOrEqual(metrics) || !metrics.allLessOrEqual(req.max)) {
		TEST(true); // ShardWaitMetrics return case 1 (quickly)
		req.reply.send(metrics);
		return Void();
	}

	{
		auto rs = self->waitMetricsMap.modify(req.keys);
		for (auto r = rs.begin(); r != rs.end(); ++r)
			r->value().push_back(change);
		loop {
			try {
				choose {
					when(StorageMetrics c = waitNext(change.getFuture())) {
						metrics += c;

						// SOMEDAY: validation! The changes here are possibly partial changes (we receive multiple
						// messages per
						//  update to our requested range). This means that the validation would have to occur after all
						//  the messages for one clear or set have been dispatched.

						/*StorageMetrics m = getMetrics( data, req.keys );
						  bool b = ( m.bytes != metrics.bytes || m.bytesPerKSecond != metrics.bytesPerKSecond ||
						  m.iosPerKSecond != metrics.iosPerKSecond ); if (b) { printf("keys: '%s' - '%s' @%p\n",
						  printable(req.keys.begin).c_str(), printable(req.keys.end).c_str(), this);
						  printf("waitMetrics: desync %d (%lld %lld %lld) != (%lld %lld %lld); +(%lld %lld %lld)\n", b,
						  m.bytes, m.bytesPerKSecond, m.iosPerKSecond, metrics.bytes, metrics.bytesPerKSecond,
						  metrics.iosPerKSecond, c.bytes, c.bytesPerKSecond, c.iosPerKSecond);

						  }*/
					}
					when(wait(timeout)) { timedout = true; }
				}
			} catch (Error& e) {
				if (e.code() == error_code_actor_cancelled)
					throw; // This is only cancelled when the main loop had exited...no need in this case to clean up
					       // self
				error = e;
				break;
			}

			if (timedout) {
				TEST(true); // ShardWaitMetrics return on timeout
				// FIXME: instead of using random chance, send wrong_shard_server when the call in from
				// waitMetricsMultiple (requires additional information in the request)
				if (deterministicRandom()->random01() < SERVER_KNOBS->WAIT_METRICS_WRONG_SHARD_CHANCE) {
					req.reply.sendError(wrong_shard_server());
				} else {
					req.reply.send(metrics);
				}
				break;
			}

			if (!req.min.allLessOrEqual(metrics) || !metrics.allLessOrEqual(req.max)) {
				TEST(true); // ShardWaitMetrics return case 2 (delayed)
				req.reply.send(metrics);
				break;
			}
		}

		wait(delay(0)); // prevent iterator invalidation of functions sending changes
	}

	auto rs = self->waitMetricsMap.modify(req.keys);
	for (auto i = rs.begin(); i != rs.end(); ++i) {
		auto& x = i->value();
		for (int j = 0; j < x.size(); j++) {
			if (x[j] == change) {
				swapAndPop(&x, j);
				break;
			}
		}
	}
	self->waitMetricsMap.coalesce(req.keys);

	if (error.code() != error_code_success) {
		if (error.code() != error_code_wrong_shard_server)
			throw error;
		TEST(true); // ShardWaitMetrics delayed wrong_shard_server()
		req.reply.sendError(error);
	}

	return Void();
}

Future<Void> StorageServerMetrics::waitMetrics(WaitMetricsRequest req, Future<Void> delay) {
	return ::waitMetrics(this, req, delay);
}

#ifndef __INTEL_COMPILER
#pragma endregion
#endif

/////////////////////////////// Core //////////////////////////////////////
#ifndef __INTEL_COMPILER
#pragma region Core
#endif

ACTOR Future<Void> metricsCore(StorageServer* self, StorageServerInterface ssi) {
	state Future<Void> doPollMetrics = Void();

	wait(self->byteSampleRecovery);
	TraceEvent("StorageServerRestoreDurableState", self->thisServerID).detail("RestoredBytes", self->bytesRestored);

	// Logs all counters in `counters.cc` and reset the interval.
	self->actors.add(traceCounters("StorageMetrics",
	                               self->thisServerID,
	                               SERVER_KNOBS->STORAGE_LOGGING_DELAY,
	                               &self->counters.cc,
	                               self->thisServerID.toString() + "/StorageMetrics",
	                               [self = self](TraceEvent& te) {
		                               te.detail("Tag", self->tag.toString());
		                               StorageBytes sb = self->storage.getStorageBytes();
		                               te.detail("KvstoreBytesUsed", sb.used);
		                               te.detail("KvstoreBytesFree", sb.free);
		                               te.detail("KvstoreBytesAvailable", sb.available);
		                               te.detail("KvstoreBytesTotal", sb.total);
		                               te.detail("KvstoreBytesTemp", sb.temp);
		                               if (self->isTss()) {
			                               te.detail("TSSPairID", self->tssPairID);
			                               te.detail("TSSJointID",
			                                         UID(self->thisServerID.first() ^ self->tssPairID.get().first(),
			                                             self->thisServerID.second() ^ self->tssPairID.get().second()));
		                               } else if (self->isSSWithTSSPair()) {
			                               te.detail("SSPairID", self->ssPairID);
			                               te.detail("TSSJointID",
			                                         UID(self->thisServerID.first() ^ self->ssPairID.get().first(),
			                                             self->thisServerID.second() ^ self->ssPairID.get().second()));
		                               }
	                               }));

	loop {
		choose {
			when(WaitMetricsRequest req = waitNext(ssi.waitMetrics.getFuture())) {
				if (!self->isReadable(req.keys)) {
					TEST(true); // waitMetrics immediate wrong_shard_server()
					self->sendErrorWithPenalty(req.reply, wrong_shard_server(), self->getPenalty());
				} else {
					self->actors.add(
					    self->metrics.waitMetrics(req, delayJittered(SERVER_KNOBS->STORAGE_METRIC_TIMEOUT)));
				}
			}
			when(SplitMetricsRequest req = waitNext(ssi.splitMetrics.getFuture())) {
				if (!self->isReadable(req.keys)) {
					TEST(true); // splitMetrics immediate wrong_shard_server()
					self->sendErrorWithPenalty(req.reply, wrong_shard_server(), self->getPenalty());
				} else {
					self->metrics.splitMetrics(req);
				}
			}
			when(GetStorageMetricsRequest req = waitNext(ssi.getStorageMetrics.getFuture())) {
				StorageBytes sb = self->storage.getStorageBytes();
				self->metrics.getStorageMetrics(
				    req, sb, self->counters.bytesInput.getRate(), self->versionLag, self->lastUpdate);
			}
			when(ReadHotSubRangeRequest req = waitNext(ssi.getReadHotRanges.getFuture())) {
				if (!self->isReadable(req.keys)) {
					TEST(true); // readHotSubRanges immediate wrong_shard_server()
					self->sendErrorWithPenalty(req.reply, wrong_shard_server(), self->getPenalty());
				} else {
					self->metrics.getReadHotRanges(req);
				}
			}
			when(SplitRangeRequest req = waitNext(ssi.getRangeSplitPoints.getFuture())) {
				if (!self->isReadable(req.keys)) {
					TEST(true); // getSplitPoints immediate wrong_shard_server()
					self->sendErrorWithPenalty(req.reply, wrong_shard_server(), self->getPenalty());
				} else {
					self->metrics.getSplitPoints(req);
				}
			}
			when(wait(doPollMetrics)) {
				self->metrics.poll();
				doPollMetrics = delay(SERVER_KNOBS->STORAGE_SERVER_POLL_METRICS_DELAY);
			}
		}
	}
}

ACTOR Future<Void> logLongByteSampleRecovery(Future<Void> recovery) {
	choose {
		when(wait(recovery)) {}
		when(wait(delay(SERVER_KNOBS->LONG_BYTE_SAMPLE_RECOVERY_DELAY))) {
			TraceEvent(g_network->isSimulated() ? SevWarn : SevWarnAlways, "LongByteSampleRecovery");
		}
	}

	return Void();
}

ACTOR Future<Void> checkBehind(StorageServer* self) {
	state int behindCount = 0;
	loop {
		wait(delay(SERVER_KNOBS->BEHIND_CHECK_DELAY));
		state Transaction tr(self->cx);
		loop {
			try {
				Version readVersion = wait(tr.getRawReadVersion());
				if (readVersion > self->version.get() + SERVER_KNOBS->BEHIND_CHECK_VERSIONS) {
					behindCount++;
				} else {
					behindCount = 0;
				}
				self->versionBehind = behindCount >= SERVER_KNOBS->BEHIND_CHECK_COUNT;
				break;
			} catch (Error& e) {
				wait(tr.onError(e));
			}
		}
	}
}

ACTOR Future<Void> serveGetValueRequests(StorageServer* self, FutureStream<GetValueRequest> getValue) {
	getCurrentLineage()->modify(&TransactionLineage::operation) = TransactionLineage::Operation::GetValue;
	loop {
		GetValueRequest req = waitNext(getValue);
		// Warning: This code is executed at extremely high priority (TaskPriority::LoadBalancedEndpoint), so downgrade
		// before doing real work
		if (req.debugID.present())
			g_traceBatch.addEvent("GetValueDebug",
			                      req.debugID.get().first(),
			                      "storageServer.received"); //.detail("TaskID", g_network->getCurrentTask());

		if (SHORT_CIRCUT_ACTUAL_STORAGE && normalKeys.contains(req.key))
			req.reply.send(GetValueReply());
		else
			self->actors.add(self->readGuard(req, getValueQ));
	}
}

ACTOR Future<Void> serveGetKeyValuesRequests(StorageServer* self, FutureStream<GetKeyValuesRequest> getKeyValues) {
	getCurrentLineage()->modify(&TransactionLineage::operation) = TransactionLineage::Operation::GetKeyValues;
	loop {
		GetKeyValuesRequest req = waitNext(getKeyValues);

		// Warning: This code is executed at extremely high priority (TaskPriority::LoadBalancedEndpoint), so downgrade
		// before doing real work
		self->actors.add(self->readGuard(req, getKeyValuesQ));
	}
}

ACTOR Future<Void> serveGetKeyValuesAndFlatMapRequests(
    StorageServer* self,
    FutureStream<GetKeyValuesAndFlatMapRequest> getKeyValuesAndFlatMap) {
	// TODO: Is it fine to keep TransactionLineage::Operation::GetKeyValues here?
	getCurrentLineage()->modify(&TransactionLineage::operation) = TransactionLineage::Operation::GetKeyValues;
	loop {
		GetKeyValuesAndFlatMapRequest req = waitNext(getKeyValuesAndFlatMap);

		// Warning: This code is executed at extremely high priority (TaskPriority::LoadBalancedEndpoint), so downgrade
		// before doing real work
		self->actors.add(self->readGuard(req, getKeyValuesAndFlatMapQ));
	}
}

ACTOR Future<Void> serveGetKeyValuesStreamRequests(StorageServer* self,
                                                   FutureStream<GetKeyValuesStreamRequest> getKeyValuesStream) {
	loop {
		GetKeyValuesStreamRequest req = waitNext(getKeyValuesStream);
		// Warning: This code is executed at extremely high priority (TaskPriority::LoadBalancedEndpoint), so downgrade
		// before doing real work
		// FIXME: add readGuard again
		self->actors.add(getKeyValuesStreamQ(self, req));
	}
}

ACTOR Future<Void> serveGetKeyRequests(StorageServer* self, FutureStream<GetKeyRequest> getKey) {
	getCurrentLineage()->modify(&TransactionLineage::operation) = TransactionLineage::Operation::GetKey;
	loop {
		GetKeyRequest req = waitNext(getKey);
		// Warning: This code is executed at extremely high priority (TaskPriority::LoadBalancedEndpoint), so downgrade
		// before doing real work
		self->actors.add(self->readGuard(req, getKeyQ));
	}
}

ACTOR Future<Void> watchValueWaitForVersion(StorageServer* self,
                                            WatchValueRequest req,
                                            PromiseStream<WatchValueRequest> stream) {
	state Span span("SS:watchValueWaitForVersion"_loc, { req.spanContext });
	getCurrentLineage()->modify(&TransactionLineage::txID) = req.spanContext.first();
	try {
		wait(success(waitForVersionNoTooOld(self, req.version)));
		stream.send(req);
	} catch (Error& e) {
		if (!canReplyWith(e))
			throw e;
		self->sendErrorWithPenalty(req.reply, e, self->getPenalty());
	}
	return Void();
}

ACTOR Future<Void> serveWatchValueRequestsImpl(StorageServer* self, FutureStream<WatchValueRequest> stream) {
	loop {
		getCurrentLineage()->modify(&TransactionLineage::txID) = 0;
		state WatchValueRequest req = waitNext(stream);
		state Reference<ServerWatchMetadata> metadata = self->getWatchMetadata(req.key.contents());
		state Span span("SS:serveWatchValueRequestsImpl"_loc, { req.spanContext });
		getCurrentLineage()->modify(&TransactionLineage::txID) = req.spanContext.first();

		if (!metadata.isValid()) { // case 1: no watch set for the current key
			metadata = makeReference<ServerWatchMetadata>(req.key, req.value, req.version, req.tags, req.debugID);
			KeyRef key = self->setWatchMetadata(metadata);
			metadata->watch_impl = forward(watchWaitForValueChange(self, span.context, key), metadata->versionPromise);
			self->actors.add(watchValueSendReply(self, req, metadata->versionPromise.getFuture(), span.context));
		} else if (metadata->value ==
		           req.value) { // case 2: there is a watch in the map and it has the same value so just update version
			if (req.version > metadata->version) {
				metadata->version = req.version;
				metadata->tags = req.tags;
				metadata->debugID = req.debugID;
			}
			self->actors.add(watchValueSendReply(self, req, metadata->versionPromise.getFuture(), span.context));
		} else if (req.version > metadata->version) { // case 3: version in map has a lower version so trigger watch and
			                                          // create a new entry in map
			self->deleteWatchMetadata(req.key.contents());
			metadata->versionPromise.send(req.version);
			metadata->watch_impl.cancel();

			metadata = makeReference<ServerWatchMetadata>(req.key, req.value, req.version, req.tags, req.debugID);
			KeyRef key = self->setWatchMetadata(metadata);
			metadata->watch_impl = forward(watchWaitForValueChange(self, span.context, key), metadata->versionPromise);

			self->actors.add(watchValueSendReply(self, req, metadata->versionPromise.getFuture(), span.context));
		} else if (req.version <
		           metadata->version) { // case 4: version in the map is higher so immediately trigger watch
			TEST(true); // watch version in map is higher so trigger watch (case 4)
			req.reply.send(WatchValueReply{ metadata->version });
		} else { // case 5: watch value differs but their versions are the same (rare case) so check with the SS
			TEST(true); // watch version in the map is the same but value is different (case 5)
			loop {
				try {
					state Version latest = self->version.get();
					GetValueRequest getReq(span.context, metadata->key, latest, metadata->tags, metadata->debugID);
					state Future<Void> getValue = getValueQ(self, getReq);
					GetValueReply reply = wait(getReq.reply.getFuture());
					metadata = self->getWatchMetadata(req.key.contents());

					if (metadata.isValid() && reply.value != metadata->value) { // valSS != valMap
						self->deleteWatchMetadata(req.key.contents());
						metadata->versionPromise.send(req.version);
						metadata->watch_impl.cancel();
					}

					if (reply.value == req.value) { // valSS == valreq
						metadata =
						    makeReference<ServerWatchMetadata>(req.key, req.value, req.version, req.tags, req.debugID);
						KeyRef key = self->setWatchMetadata(metadata);
						metadata->watch_impl =
						    forward(watchWaitForValueChange(self, span.context, key), metadata->versionPromise);
						self->actors.add(
						    watchValueSendReply(self, req, metadata->versionPromise.getFuture(), span.context));
					} else {
						req.reply.send(WatchValueReply{ latest });
					}
					break;
				} catch (Error& e) {
					if (e.code() != error_code_transaction_too_old) {
						if (!canReplyWith(e))
							throw e;
						self->sendErrorWithPenalty(req.reply, e, self->getPenalty());
						break;
					}
					TEST(true); // Reading a watched key failed with transaction_too_old case 5
				}
			}
		}
	}
}

ACTOR Future<Void> serveWatchValueRequests(StorageServer* self, FutureStream<WatchValueRequest> watchValue) {
	state PromiseStream<WatchValueRequest> stream;
	getCurrentLineage()->modify(&TransactionLineage::operation) = TransactionLineage::Operation::WatchValue;
	self->actors.add(serveWatchValueRequestsImpl(self, stream.getFuture()));

	loop {
		WatchValueRequest req = waitNext(watchValue);
		// TODO: fast load balancing?
		if (self->shouldRead(req)) {
			self->actors.add(watchValueWaitForVersion(self, req, stream));
		}
	}
}

ACTOR Future<Void> serveChangeFeedStreamRequests(StorageServer* self,
                                                 FutureStream<ChangeFeedStreamRequest> changeFeedStream) {
	loop {
		ChangeFeedStreamRequest req = waitNext(changeFeedStream);
		self->actors.add(changeFeedStreamQ(self, req));
	}
}

ACTOR Future<Void> serveOverlappingChangeFeedsRequests(
    StorageServer* self,
    FutureStream<OverlappingChangeFeedsRequest> overlappingChangeFeeds) {
	loop {
		OverlappingChangeFeedsRequest req = waitNext(overlappingChangeFeeds);
		self->actors.add(self->readGuard(req, overlappingChangeFeedsQ));
	}
}

ACTOR Future<Void> serveChangeFeedPopRequests(StorageServer* self, FutureStream<ChangeFeedPopRequest> changeFeedPops) {
	loop {
		ChangeFeedPopRequest req = waitNext(changeFeedPops);
		self->actors.add(self->readGuard(req, changeFeedPopQ));
	}
}

ACTOR Future<Void> serveChangeFeedVersionUpdateRequests(
    StorageServer* self,
    FutureStream<ChangeFeedVersionUpdateRequest> changeFeedVersionUpdate) {
	loop {
		ChangeFeedVersionUpdateRequest req = waitNext(changeFeedVersionUpdate);
		self->actors.add(self->readGuard(req, changeFeedVersionUpdateQ));
	}
}

ACTOR Future<Void> reportStorageServerState(StorageServer* self) {
	if (!SERVER_KNOBS->REPORT_DD_METRICS) {
		return Void();
	}

	loop {
		wait(delay(SERVER_KNOBS->DD_METRICS_REPORT_INTERVAL));

		const auto numRunningFetchKeys = self->currentRunningFetchKeys.numRunning();
		if (numRunningFetchKeys == 0) {
			continue;
		}

		const auto longestRunningFetchKeys = self->currentRunningFetchKeys.longestTime();

		auto level = SevInfo;
		if (longestRunningFetchKeys.first >= SERVER_KNOBS->FETCH_KEYS_TOO_LONG_TIME_CRITERIA) {
			level = SevWarnAlways;
		}

		TraceEvent(level, "FetchKeysCurrentStatus", self->thisServerID)
		    .detail("Timestamp", now())
		    .detail("LongestRunningTime", longestRunningFetchKeys.first)
		    .detail("StartKey", longestRunningFetchKeys.second.begin)
		    .detail("EndKey", longestRunningFetchKeys.second.end)
		    .detail("NumRunning", numRunningFetchKeys);
	}
}

ACTOR Future<Void> storageServerCore(StorageServer* self, StorageServerInterface ssi) {
	state Future<Void> doUpdate = Void();
	state bool updateReceived =
	    false; // true iff the current update() actor assigned to doUpdate has already received an update from the tlog
	state double lastLoopTopTime = now();
	state Future<Void> dbInfoChange = Void();
	state Future<Void> checkLastUpdate = Void();
	state Future<Void> updateProcessStatsTimer = delay(SERVER_KNOBS->FASTRESTORE_UPDATE_PROCESS_STATS_INTERVAL);

	self->actors.add(updateStorage(self));
	self->actors.add(waitFailureServer(ssi.waitFailure.getFuture()));
	self->actors.add(self->otherError.getFuture());
	self->actors.add(metricsCore(self, ssi));
	self->actors.add(logLongByteSampleRecovery(self->byteSampleRecovery));
	self->actors.add(checkBehind(self));
	self->actors.add(serveGetValueRequests(self, ssi.getValue.getFuture()));
	self->actors.add(serveGetKeyValuesRequests(self, ssi.getKeyValues.getFuture()));
	self->actors.add(serveGetKeyValuesAndFlatMapRequests(self, ssi.getKeyValuesAndFlatMap.getFuture()));
	self->actors.add(serveGetKeyValuesStreamRequests(self, ssi.getKeyValuesStream.getFuture()));
	self->actors.add(serveGetKeyRequests(self, ssi.getKey.getFuture()));
	self->actors.add(serveWatchValueRequests(self, ssi.watchValue.getFuture()));
	self->actors.add(serveChangeFeedStreamRequests(self, ssi.changeFeedStream.getFuture()));
	self->actors.add(serveOverlappingChangeFeedsRequests(self, ssi.overlappingChangeFeeds.getFuture()));
	self->actors.add(serveChangeFeedPopRequests(self, ssi.changeFeedPop.getFuture()));
	self->actors.add(serveChangeFeedVersionUpdateRequests(self, ssi.changeFeedVersionUpdate.getFuture()));
	self->actors.add(traceRole(Role::STORAGE_SERVER, ssi.id()));
	self->actors.add(reportStorageServerState(self));

	self->transactionTagCounter.startNewInterval();
	self->actors.add(
	    recurring([&]() { self->transactionTagCounter.startNewInterval(); }, SERVER_KNOBS->TAG_MEASUREMENT_INTERVAL));

	self->coreStarted.send(Void());

	loop {
		++self->counters.loops;

		double loopTopTime = now();
		double elapsedTime = loopTopTime - lastLoopTopTime;
		if (elapsedTime > 0.050) {
			if (deterministicRandom()->random01() < 0.01)
				TraceEvent(SevWarn, "SlowSSLoopx100", self->thisServerID).detail("Elapsed", elapsedTime);
		}
		lastLoopTopTime = loopTopTime;

		choose {
			when(wait(checkLastUpdate)) {
				if (now() - self->lastUpdate >= CLIENT_KNOBS->NO_RECENT_UPDATES_DURATION) {
					self->noRecentUpdates.set(true);
					checkLastUpdate = delay(CLIENT_KNOBS->NO_RECENT_UPDATES_DURATION);
				} else {
					checkLastUpdate =
					    delay(std::max(CLIENT_KNOBS->NO_RECENT_UPDATES_DURATION - (now() - self->lastUpdate), 0.1));
				}
			}
			when(wait(dbInfoChange)) {
				TEST(self->logSystem); // shardServer dbInfo changed
				dbInfoChange = self->db->onChange();
				if (self->db->get().recoveryState >= RecoveryState::ACCEPTING_COMMITS) {
					self->logSystem = ILogSystem::fromServerDBInfo(self->thisServerID, self->db->get());
					if (self->logSystem) {
						if (self->db->get().logSystemConfig.recoveredAt.present()) {
							self->poppedAllAfter = self->db->get().logSystemConfig.recoveredAt.get();
						}
						self->logCursor = self->logSystem->peekSingle(
						    self->thisServerID, self->version.get() + 1, self->tag, self->history);
						self->popVersion(self->durableVersion.get() + 1, true);
					}
					// If update() is waiting for results from the tlog, it might never get them, so needs to be
					// cancelled.  But if it is waiting later, cancelling it could cause problems (e.g. fetchKeys that
					// already committed to transitioning to waiting state)
					if (!updateReceived) {
						doUpdate = Void();
					}
				}

				Optional<LatencyBandConfig> newLatencyBandConfig = self->db->get().latencyBandConfig;
				if (newLatencyBandConfig.present() != self->latencyBandConfig.present() ||
				    (newLatencyBandConfig.present() &&
				     newLatencyBandConfig.get().readConfig != self->latencyBandConfig.get().readConfig)) {
					self->latencyBandConfig = newLatencyBandConfig;
					self->counters.readLatencyBands.clearBands();
					TraceEvent("LatencyBandReadUpdatingConfig").detail("Present", newLatencyBandConfig.present());
					if (self->latencyBandConfig.present()) {
						for (auto band : self->latencyBandConfig.get().readConfig.bands) {
							self->counters.readLatencyBands.addThreshold(band);
						}
					}
				}
			}
			when(GetShardStateRequest req = waitNext(ssi.getShardState.getFuture())) {
				if (req.mode == GetShardStateRequest::NO_WAIT) {
					if (self->isReadable(req.keys))
						req.reply.send(GetShardStateReply{ self->version.get(), self->durableVersion.get() });
					else
						req.reply.sendError(wrong_shard_server());
				} else {
					self->actors.add(getShardStateQ(self, req));
				}
			}
			when(StorageQueuingMetricsRequest req = waitNext(ssi.getQueuingMetrics.getFuture())) {
				getQueuingMetrics(self, req);
			}
			when(ReplyPromise<KeyValueStoreType> reply = waitNext(ssi.getKeyValueStoreType.getFuture())) {
				reply.send(self->storage.getKeyValueStoreType());
			}
			when(wait(doUpdate)) {
				updateReceived = false;
				if (!self->logSystem)
					doUpdate = Never();
				else
					doUpdate = update(self, &updateReceived);
			}
			when(wait(updateProcessStatsTimer)) {
				updateProcessStats(self);
				updateProcessStatsTimer = delay(SERVER_KNOBS->FASTRESTORE_UPDATE_PROCESS_STATS_INTERVAL);
			}
			when(wait(self->actors.getResult())) {}
		}
	}
}

bool storageServerTerminated(StorageServer& self, IKeyValueStore* persistentData, Error const& e) {
	self.shuttingDown = true;

	// Clearing shards shuts down any fetchKeys actors; these may do things on cancellation that are best done with self
	// still valid
	self.shards.insert(allKeys, Reference<ShardInfo>());

	// Dispose the IKVS (destroying its data permanently) only if this shutdown is definitely permanent.  Otherwise just
	// close it.
	if (e.code() == error_code_please_reboot) {
		// do nothing.
	} else if (e.code() == error_code_worker_removed || e.code() == error_code_recruitment_failed) {
		// SOMEDAY: could close instead of dispose if tss in quarantine gets removed so it could still be investigated?
		persistentData->dispose();
	} else {
		persistentData->close();
	}

	if (e.code() == error_code_worker_removed || e.code() == error_code_recruitment_failed ||
	    e.code() == error_code_file_not_found || e.code() == error_code_actor_cancelled) {
		TraceEvent("StorageServerTerminated", self.thisServerID).errorUnsuppressed(e);
		return true;
	} else
		return false;
}

ACTOR Future<Void> memoryStoreRecover(IKeyValueStore* store, Reference<IClusterConnectionRecord> connRecord, UID id) {
	if (store->getType() != KeyValueStoreType::MEMORY || connRecord.getPtr() == nullptr) {
		return Never();
	}

	// create a temp client connect to DB
	Database cx = Database::createDatabase(connRecord, Database::API_VERSION_LATEST);

	state Reference<ReadYourWritesTransaction> tr = makeReference<ReadYourWritesTransaction>(cx);
	state int noCanRemoveCount = 0;
	loop {
		try {
			tr->setOption(FDBTransactionOptions::PRIORITY_SYSTEM_IMMEDIATE);
			tr->setOption(FDBTransactionOptions::ACCESS_SYSTEM_KEYS);

			state bool canRemove = wait(canRemoveStorageServer(tr, id));
			if (!canRemove) {
				TEST(true); // it's possible that the caller had a transaction in flight that assigned keys to the
				            // server. Wait for it to reverse its mistake.
				wait(delayJittered(SERVER_KNOBS->REMOVE_RETRY_DELAY, TaskPriority::UpdateStorage));
				tr->reset();
				TraceEvent("RemoveStorageServerRetrying")
				    .detail("Count", noCanRemoveCount++)
				    .detail("ServerID", id)
				    .detail("CanRemove", canRemove);
			} else {
				return Void();
			}
		} catch (Error& e) {
			state Error err = e;
			wait(tr->onError(e));
			TraceEvent("RemoveStorageServerRetrying").error(err);
		}
	}
}

// for creating a new storage server
ACTOR Future<Void> storageServer(IKeyValueStore* persistentData,
                                 StorageServerInterface ssi,
                                 Tag seedTag,
                                 UID clusterId,
                                 Version tssSeedVersion,
                                 ReplyPromise<InitializeStorageReply> recruitReply,
                                 Reference<AsyncVar<ServerDBInfo> const> db,
                                 std::string folder) {
	state StorageServer self(persistentData, db, ssi);
	state Future<Void> ssCore;
	self.clusterId.send(clusterId);
	if (ssi.isTss()) {
		self.setTssPair(ssi.tssPairID.get());
		ASSERT(self.isTss());
	}

	self.sk = serverKeysPrefixFor(self.tssPairID.present() ? self.tssPairID.get() : self.thisServerID)
	              .withPrefix(systemKeys.begin); // FFFF/serverKeys/[this server]/
	self.folder = folder;

	try {
		wait(self.storage.init());
		wait(self.storage.commit());
		++self.counters.kvCommits;

		if (seedTag == invalidTag) {
			std::pair<Version, Tag> verAndTag = wait(addStorageServer(
			    self.cx, ssi)); // Might throw recruitment_failed in case of simultaneous master failure
			self.tag = verAndTag.second;
			if (ssi.isTss()) {
				self.setInitialVersion(tssSeedVersion);
			} else {
				self.setInitialVersion(verAndTag.first - 1);
			}
		} else {
			self.tag = seedTag;
		}

		self.storage.makeNewStorageServerDurable();
		wait(self.storage.commit());
		++self.counters.kvCommits;

		TraceEvent("StorageServerInit", ssi.id())
		    .detail("Version", self.version.get())
		    .detail("SeedTag", seedTag.toString())
		    .detail("TssPair", ssi.isTss() ? ssi.tssPairID.get().toString() : "");
		InitializeStorageReply rep;
		rep.interf = ssi;
		rep.addedVersion = self.version.get();
		recruitReply.send(rep);
		self.byteSampleRecovery = Void();

		ssCore = storageServerCore(&self, ssi);
		wait(ssCore);

		throw internal_error();
	} catch (Error& e) {
		// If we die with an error before replying to the recruitment request, send the error to the recruiter
		// (ClusterController, and from there to the DataDistributionTeamCollection)
		if (!recruitReply.isSet())
			recruitReply.sendError(recruitment_failed());

		// If the storage server dies while something that uses self is still on the stack,
		// we want that actor to complete before we terminate and that memory goes out of scope
		state Error err = e;
		if (storageServerTerminated(self, persistentData, err)) {
			ssCore.cancel();
			self.actors.clear(true);
			wait(delay(0));
			return Void();
		}
		ssCore.cancel();
		self.actors.clear(true);
		wait(delay(0));
		throw err;
	}
}

ACTOR Future<Void> replaceInterface(StorageServer* self, StorageServerInterface ssi) {
	ASSERT(!ssi.isTss());
	state Transaction tr(self->cx);

	loop {
		state Future<Void> infoChanged = self->db->onChange();
		state Reference<CommitProxyInfo> commitProxies(
		    new CommitProxyInfo(self->db->get().client.commitProxies, false));
		choose {
			when(GetStorageServerRejoinInfoReply _rep =
			         wait(commitProxies->size()
			                  ? basicLoadBalance(commitProxies,
			                                     &CommitProxyInterface::getStorageServerRejoinInfo,
			                                     GetStorageServerRejoinInfoRequest(ssi.id(), ssi.locality.dcId()))
			                  : Never())) {
				state GetStorageServerRejoinInfoReply rep = _rep;

				try {
					tr.reset();
					tr.setOption(FDBTransactionOptions::PRIORITY_SYSTEM_IMMEDIATE);
					tr.setVersion(rep.version);

					tr.addReadConflictRange(singleKeyRange(serverListKeyFor(ssi.id())));
					tr.addReadConflictRange(singleKeyRange(serverTagKeyFor(ssi.id())));
					tr.addReadConflictRange(serverTagHistoryRangeFor(ssi.id()));
					tr.addReadConflictRange(singleKeyRange(tagLocalityListKeyFor(ssi.locality.dcId())));

					tr.set(serverListKeyFor(ssi.id()), serverListValue(ssi));

					if (rep.newLocality) {
						tr.addReadConflictRange(tagLocalityListKeys);
						tr.set(tagLocalityListKeyFor(ssi.locality.dcId()),
						       tagLocalityListValue(rep.newTag.get().locality));
					}

					// this only should happen if SS moved datacenters
					if (rep.newTag.present()) {
						KeyRange conflictRange = singleKeyRange(serverTagConflictKeyFor(rep.newTag.get()));
						tr.addReadConflictRange(conflictRange);
						tr.addWriteConflictRange(conflictRange);
						tr.setOption(FDBTransactionOptions::FIRST_IN_BATCH);
						tr.set(serverTagKeyFor(ssi.id()), serverTagValue(rep.newTag.get()));
						tr.atomicOp(serverTagHistoryKeyFor(ssi.id()),
						            serverTagValue(rep.tag),
						            MutationRef::SetVersionstampedKey);
					}

					if (rep.history.size() && rep.history.back().first < self->version.get()) {
						tr.clear(serverTagHistoryRangeBefore(ssi.id(), self->version.get()));
					}

					choose {
						when(wait(tr.commit())) {
							self->history = rep.history;

							if (rep.newTag.present()) {
								self->tag = rep.newTag.get();
								self->history.insert(self->history.begin(),
								                     std::make_pair(tr.getCommittedVersion(), rep.tag));
							} else {
								self->tag = rep.tag;
							}
							self->allHistory = self->history;

							TraceEvent("SSTag", self->thisServerID).detail("MyTag", self->tag.toString());
							for (auto it : self->history) {
								TraceEvent("SSHistory", self->thisServerID)
								    .detail("Ver", it.first)
								    .detail("Tag", it.second.toString());
							}

							if (self->history.size() && BUGGIFY) {
								TraceEvent("SSHistoryReboot", self->thisServerID).log();
								throw please_reboot();
							}

							break;
						}
						when(wait(infoChanged)) {}
					}
				} catch (Error& e) {
					wait(tr.onError(e));
				}
			}
			when(wait(infoChanged)) {}
		}
	}

	return Void();
}

ACTOR Future<Void> replaceTSSInterface(StorageServer* self, StorageServerInterface ssi) {
	// RYW for KeyBackedMap
	state Reference<ReadYourWritesTransaction> tr = makeReference<ReadYourWritesTransaction>(self->cx);
	state KeyBackedMap<UID, UID> tssMapDB = KeyBackedMap<UID, UID>(tssMappingKeys.begin);

	ASSERT(ssi.isTss());

	loop {
		try {
			state Tag myTag;

			tr->reset();
			tr->setOption(FDBTransactionOptions::ACCESS_SYSTEM_KEYS);
			tr->setOption(FDBTransactionOptions::PRIORITY_SYSTEM_IMMEDIATE);

			Optional<Value> pairTagValue = wait(tr->get(serverTagKeyFor(self->tssPairID.get())));

			if (!pairTagValue.present()) {
				TEST(true); // Race where tss was down, pair was removed, tss starts back up
				TraceEvent("StorageServerWorkerRemoved", self->thisServerID).detail("Reason", "TssPairMissing");
				throw worker_removed();
			}

			myTag = decodeServerTagValue(pairTagValue.get());

			tr->addReadConflictRange(singleKeyRange(serverListKeyFor(ssi.id())));
			tr->set(serverListKeyFor(ssi.id()), serverListValue(ssi));

			// add itself back to tss mapping
			if (!self->isTSSInQuarantine()) {
				tssMapDB.set(tr, self->tssPairID.get(), ssi.id());
			}

			wait(tr->commit());
			self->tag = myTag;

			break;
		} catch (Error& e) {
			wait(tr->onError(e));
		}
	}

	return Void();
}

// for recovering an existing storage server
ACTOR Future<Void> storageServer(IKeyValueStore* persistentData,
                                 StorageServerInterface ssi,
                                 Reference<AsyncVar<ServerDBInfo> const> db,
                                 std::string folder,
                                 Promise<Void> recovered,
                                 Reference<IClusterConnectionRecord> connRecord) {
	state StorageServer self(persistentData, db, ssi);
	state Future<Void> ssCore;
	self.folder = folder;

	try {
		state double start = now();
		TraceEvent("StorageServerRebootStart", self.thisServerID).log();

		wait(self.storage.init());
		choose {
			// after a rollback there might be uncommitted changes.
			// for memory storage engine type, wait until recovery is done before commit
			when(wait(self.storage.commit())) {}

			when(wait(memoryStoreRecover(persistentData, connRecord, self.thisServerID))) {
				TraceEvent("DisposeStorageServer", self.thisServerID).log();
				throw worker_removed();
			}
		}
		++self.counters.kvCommits;

		bool ok = wait(self.storage.restoreDurableState());
		if (!ok) {
			if (recovered.canBeSet())
				recovered.send(Void());
			return Void();
		}
		TraceEvent("SSTimeRestoreDurableState", self.thisServerID).detail("TimeTaken", now() - start);

		// if this is a tss storage file, use that as source of truth for this server being a tss instead of the
		// presence of the tss pair key in the storage engine
		if (ssi.isTss()) {
			ASSERT(self.isTss());
			ssi.tssPairID = self.tssPairID.get();
		} else {
			ASSERT(!self.isTss());
		}

		ASSERT(self.thisServerID == ssi.id());

		self.sk = serverKeysPrefixFor(self.tssPairID.present() ? self.tssPairID.get() : self.thisServerID)
		              .withPrefix(systemKeys.begin); // FFFF/serverKeys/[this server]/

		TraceEvent("StorageServerReboot", self.thisServerID).detail("Version", self.version.get());

		if (recovered.canBeSet())
			recovered.send(Void());

		try {
			if (self.isTss()) {
				wait(replaceTSSInterface(&self, ssi));
			} else {
				wait(replaceInterface(&self, ssi));
			}
		} catch (Error& e) {
			if (e.code() != error_code_worker_removed) {
				throw;
			}
			state UID clusterId = wait(getClusterId(&self));
			ASSERT(self.clusterId.isValid());
			UID durableClusterId = wait(self.clusterId.getFuture());
			ASSERT(durableClusterId.isValid());
			if (clusterId == durableClusterId) {
				throw worker_removed();
			}
			// When a storage server connects to a new cluster, it deletes its
			// old data and creates a new, empty data file for the new cluster.
			// We want to avoid this and force a manual removal of the storage
			// servers' old data when being assigned to a new cluster to avoid
			// accidental data loss.
			TraceEvent(SevError, "StorageServerBelongsToExistingCluster")
			    .detail("ClusterID", durableClusterId)
			    .detail("NewClusterID", clusterId);
			wait(Future<Void>(Never()));
		}

		TraceEvent("StorageServerStartingCore", self.thisServerID).detail("TimeTaken", now() - start);

		// wait( delay(0) );  // To make sure self->zkMasterInfo.onChanged is available to wait on
		ssCore = storageServerCore(&self, ssi);
		wait(ssCore);

		throw internal_error();
	} catch (Error& e) {
		if (recovered.canBeSet())
			recovered.send(Void());

		// If the storage server dies while something that uses self is still on the stack,
		// we want that actor to complete before we terminate and that memory goes out of scope
		state Error err = e;
		if (storageServerTerminated(self, persistentData, err)) {
			ssCore.cancel();
			self.actors.clear(true);
			wait(delay(0));
			return Void();
		}
		ssCore.cancel();
		self.actors.clear(true);
		wait(delay(0));
		throw err;
	}
}

#ifndef __INTEL_COMPILER
#pragma endregion
#endif

/*
4 Reference count
4 priority
24 pointers
8 lastUpdateVersion
2 updated, replacedPointer
--
42 PTree overhead

8 Version insertVersion
--
50 VersionedMap overhead

12 KeyRef
12 ValueRef
1  isClear
--
25 payload


50 overhead
25 payload
21 structure padding
32 allocator rounds up
---
128 allocated

To reach 64, need to save: 11 bytes + all padding

Possibilities:
  -8 Combine lastUpdateVersion, insertVersion?
  -2 Fold together updated, replacedPointer, isClear bits
  -3 Fold away updated, replacedPointer, isClear
  -8 Move value lengths into arena
  -4 Replace priority with H(pointer)
  -12 Compress pointers (using special allocator)
  -4 Modular lastUpdateVersion (make sure no node survives 4 billion updates)
*/

void versionedMapTest() {
	VersionedMap<int, int> vm;

	printf("SS Ptree node is %zu bytes\n", sizeof(StorageServer::VersionedData::PTreeT));

	const int NSIZE = sizeof(VersionedMap<int, int>::PTreeT);
	const int ASIZE = NSIZE <= 64 ? 64 : nextFastAllocatedSize(NSIZE);

	auto before = FastAllocator<ASIZE>::getTotalMemory();

	for (int v = 1; v <= 1000; ++v) {
		vm.createNewVersion(v);
		for (int i = 0; i < 1000; i++) {
			int k = deterministicRandom()->randomInt(0, 2000000);
			/*for(int k2=k-5; k2<k+5; k2++)
			    if (vm.atLatest().find(k2) != vm.atLatest().end())
			        vm.erase(k2);*/
			vm.erase(k - 5, k + 5);
			vm.insert(k, v);
		}
	}

	auto after = FastAllocator<ASIZE>::getTotalMemory();

	int count = 0;
	for (auto i = vm.atLatest().begin(); i != vm.atLatest().end(); ++i)
		++count;

	printf("PTree node is %d bytes, allocated as %d bytes\n", NSIZE, ASIZE);
	printf("%d distinct after %d insertions\n", count, 1000 * 1000);
	printf("Memory used: %f MB\n", (after - before) / 1e6);
}<|MERGE_RESOLUTION|>--- conflicted
+++ resolved
@@ -246,14 +246,13 @@
 	StorageBytes getStorageBytes() const { return storage->getStorageBytes(); }
 	std::tuple<size_t, size_t, size_t> getSize() const { return storage->getSize(); }
 
-<<<<<<< HEAD
 	// The following are pointers to the Counters in StorageServer::counters of the same names.
 	Counter* kvCommitLogicalBytes;
 	Counter* kvClearRanges;
 	Counter* kvGets;
 	Counter* kvScans;
 	Counter* kvCommits;
-=======
+
 	// The new shard should not overlap with any existing shard, unless both are move-in shard, e.g., when reFetch
 	// happens.
 	void addDataShard(KeyRangeRef range) { storage->addShard(range, deterministicRandom()->randomUniqueID()); }
@@ -268,7 +267,6 @@
 	Standalone<VectorRef<MutationRef>> getDisposeRangeMutations(KeyRangeRef range) {
 		return storage->getDisposeRangeMutations(range);
 	};
->>>>>>> 2560e42f
 
 private:
 	struct StorageServer* data;
@@ -4514,12 +4512,9 @@
 
 		if (e.code() == error_code_actor_cancelled && !data->shuttingDown && shard->phase >= AddingShard::Fetching) {
 			if (shard->phase < AddingShard::Waiting) {
-<<<<<<< HEAD
+				// TODO: replace clearRange with dropShard.
 				data->storage.clearRange(keys);
 				++data->counters.kvSystemClearRanges;
-=======
-				data->storage.clearRange(keys); // Should be replaced by drop shard.
->>>>>>> 2560e42f
 				data->byteSampleApplyClear(keys, invalidVersion);
 				// data->storage.writeMutation(MutationRef(MutationRef::KVSDropShard, keys.begin, keys.end));
 			} else {
@@ -5868,15 +5863,10 @@
 		*kvCommitLogicalBytes += mutation.expectedSize();
 	} else if (mutation.type == MutationRef::ClearRange) {
 		storage->clear(KeyRangeRef(mutation.param1, mutation.param2));
-<<<<<<< HEAD
 		++(*kvClearRanges);
-	} else
-=======
 	} else if (mutation.type == MutationRef::KVSAddShard) {
-		TraceEvent("KVSAddShard");
 		storage->addShard(KeyRangeRef(mutation.param1, mutation.param2), deterministicRandom()->randomUniqueID());
 	} else if (mutation.type == MutationRef::KVSDropShard) {
-		TraceEvent("KVSDropShard");
 		storage->disposeRange(KeyRangeRef(mutation.param1, mutation.param2));
 	} else if (mutation.type == MutationRef::KVSPersistShard) {
 		TraceEvent(SevDebug, "KVSPersistShard").detail("KeyBegin", mutation.param1).detail("KeyEnd", mutation.param2);
@@ -5891,7 +5881,6 @@
 			writeMutation(m);
 		}
 	} else {
->>>>>>> 2560e42f
 		ASSERT(false);
 	}
 }
@@ -5901,17 +5890,7 @@
                                        const char* debugContext) {
 	for (const auto& m : mutations) {
 		DEBUG_MUTATION(debugContext, debugVersion, m, data->thisServerID);
-<<<<<<< HEAD
-		if (m.type == MutationRef::SetValue) {
-			storage->set(KeyValueRef(m.param1, m.param2));
-			*kvCommitLogicalBytes += m.expectedSize();
-		} else if (m.type == MutationRef::ClearRange) {
-			storage->clear(KeyRangeRef(m.param1, m.param2));
-			++(*kvClearRanges);
-		}
-=======
 		writeMutation(m);
->>>>>>> 2560e42f
 	}
 }
 
