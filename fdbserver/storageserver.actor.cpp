/*
 * storageserver.actor.cpp
 *
 * This source file is part of the FoundationDB open source project
 *
 * Copyright 2013-2018 Apple Inc. and the FoundationDB project authors
 *
 * Licensed under the Apache License, Version 2.0 (the "License");
 * you may not use this file except in compliance with the License.
 * You may obtain a copy of the License at
 *
 *     http://www.apache.org/licenses/LICENSE-2.0
 *
 * Unless required by applicable law or agreed to in writing, software
 * distributed under the License is distributed on an "AS IS" BASIS,
 * WITHOUT WARRANTIES OR CONDITIONS OF ANY KIND, either express or implied.
 * See the License for the specific language governing permissions and
 * limitations under the License.
 */

#include <cinttypes>
#include <functional>
#include <type_traits>
#include <unordered_map>

#include "fdbrpc/fdbrpc.h"
#include "fdbrpc/LoadBalance.h"
#include "flow/ActorCollection.h"
#include "flow/Arena.h"
#include "flow/Hash3.h"
#include "flow/Histogram.h"
#include "flow/IRandom.h"
#include "flow/IndexedSet.h"
#include "flow/SystemMonitor.h"
#include "flow/Tracing.h"
#include "flow/Util.h"
#include "fdbclient/Atomic.h"
#include "fdbclient/DatabaseContext.h"
#include "fdbclient/KeyRangeMap.h"
#include "fdbclient/CommitProxyInterface.h"
#include "fdbclient/KeyBackedTypes.h"
#include "fdbclient/NativeAPI.actor.h"
#include "fdbclient/Notified.h"
#include "fdbclient/StatusClient.h"
#include "fdbclient/SystemData.h"
#include "fdbclient/TransactionLineage.h"
#include "fdbclient/VersionedMap.h"
#include "fdbserver/FDBExecHelper.actor.h"
#include "fdbserver/IKeyValueStore.h"
#include "fdbserver/Knobs.h"
#include "fdbserver/LatencyBandConfig.h"
#include "fdbserver/LogProtocolMessage.h"
#include "fdbserver/SpanContextMessage.h"
#include "fdbserver/LogSystem.h"
#include "fdbserver/MoveKeys.actor.h"
#include "fdbserver/MutationTracking.h"
#include "fdbserver/RecoveryState.h"
#include "fdbserver/StorageMetrics.h"
#include "fdbserver/ServerDBInfo.h"
#include "fdbserver/TLogInterface.h"
#include "fdbserver/WaitFailure.h"
#include "fdbserver/WorkerInterface.actor.h"
#include "fdbrpc/sim_validation.h"
#include "fdbrpc/Smoother.h"
#include "fdbrpc/Stats.h"
#include "flow/TDMetric.actor.h"
#include "flow/genericactors.actor.h"

#include "flow/actorcompiler.h" // This must be the last #include.

#ifndef __INTEL_COMPILER
#pragma region Data Structures
#endif

#define SHORT_CIRCUT_ACTUAL_STORAGE 0

namespace {
bool canReplyWith(Error e) {
	switch (e.code()) {
	case error_code_transaction_too_old:
	case error_code_future_version:
	case error_code_wrong_shard_server:
	case error_code_process_behind:
	case error_code_watch_cancelled:
	case error_code_tenant_name_required:
	case error_code_tenant_not_found:
	case error_code_key_not_in_tenant:
	case error_code_key_range_locked:
		// case error_code_all_alternatives_failed:
		return true;
	default:
		return false;
	};
}
} // namespace

struct AddingShard : NonCopyable {
	KeyRange keys;
	Future<Void> fetchClient; // holds FetchKeys() actor
	Promise<Void> fetchComplete;
	Promise<Void> readWrite;

	// During the Fetching phase, it saves newer mutations whose version is greater or equal to fetchClient's
	// fetchVersion, while the shard is still busy catching up with fetchClient. It applies these updates after fetching
	// completes.
	std::deque<Standalone<VerUpdateRef>> updates;

	struct StorageServer* server;
	Version transferredVersion;

	// To learn more details of the phase transitions, see function fetchKeys(). The phases below are sorted in
	// chronological order and do not go back.
	enum Phase {
		WaitPrevious,
		// During Fetching phase, it fetches data before fetchVersion and write it to storage, then let updater know it
		// is ready to update the deferred updates` (see the comment of member variable `updates` above).
		Fetching,
		// During Waiting phase, it sends updater the deferred updates, and wait until they are durable.
		Waiting
		// The shard's state is changed from adding to readWrite then.
	};

	Phase phase;

	AddingShard(StorageServer* server, KeyRangeRef const& keys);

	// When fetchKeys "partially completes" (splits an adding shard in two), this is used to construct the left half
	AddingShard(AddingShard* prev, KeyRange const& keys)
	  : keys(keys), fetchClient(prev->fetchClient), server(prev->server), transferredVersion(prev->transferredVersion),
	    phase(prev->phase) {}
	~AddingShard() {
		if (!fetchComplete.isSet())
			fetchComplete.send(Void());
		if (!readWrite.isSet())
			readWrite.send(Void());
	}

	void addMutation(Version version, MutationRef const& mutation);

	bool isTransferred() const { return phase == Waiting; }
};

class ShardInfo : public ReferenceCounted<ShardInfo>, NonCopyable {
	ShardInfo(KeyRange keys, std::unique_ptr<AddingShard>&& adding, StorageServer* readWrite)
	  : adding(std::move(adding)), readWrite(readWrite), keys(keys) {}

public:
	// A shard has 3 mutual exclusive states: adding, readWrite and notAssigned.
	std::unique_ptr<AddingShard> adding;
	struct StorageServer* readWrite;
	KeyRange keys;
	uint64_t changeCounter;

	static ShardInfo* newNotAssigned(KeyRange keys) { return new ShardInfo(keys, nullptr, nullptr); }
	static ShardInfo* newReadWrite(KeyRange keys, StorageServer* data) { return new ShardInfo(keys, nullptr, data); }
	static ShardInfo* newAdding(StorageServer* data, KeyRange keys) {
		return new ShardInfo(keys, std::make_unique<AddingShard>(data, keys), nullptr);
	}
	static ShardInfo* addingSplitLeft(KeyRange keys, AddingShard* oldShard) {
		return new ShardInfo(keys, std::make_unique<AddingShard>(oldShard, keys), nullptr);
	}

	bool isReadable() const { return readWrite != nullptr; }
	bool notAssigned() const { return !readWrite && !adding; }
	bool assigned() const { return readWrite || adding; }
	bool isInVersionedData() const { return readWrite || (adding && adding->isTransferred()); }
	void addMutation(Version version, MutationRef const& mutation);
	bool isFetched() const { return readWrite || (adding && adding->fetchComplete.isSet()); }

	const char* debugDescribeState() const {
		if (notAssigned())
			return "NotAssigned";
		else if (adding && !adding->isTransferred())
			return "AddingFetching";
		else if (adding)
			return "AddingTransferred";
		else
			return "ReadWrite";
	}
};

struct StorageServerDisk {
	explicit StorageServerDisk(struct StorageServer* data, IKeyValueStore* storage) : data(data), storage(storage) {}

	void makeNewStorageServerDurable();
	bool makeVersionMutationsDurable(Version& prevStorageVersion, Version newStorageVersion, int64_t& bytesLeft);
	void makeVersionDurable(Version version);
	void makeTssQuarantineDurable();
	Future<bool> restoreDurableState();

	void changeLogProtocol(Version version, ProtocolVersion protocol);

	void writeMutation(MutationRef mutation);
	void writeKeyValue(KeyValueRef kv);
	void clearRange(KeyRangeRef keys);

	Future<Void> getError() { return storage->getError(); }
	Future<Void> init() { return storage->init(); }
	Future<Void> commit() { return storage->commit(); }

	// SOMEDAY: Put readNextKeyInclusive in IKeyValueStore
	Future<Key> readNextKeyInclusive(KeyRef key, IKeyValueStore::ReadType type = IKeyValueStore::ReadType::NORMAL) {
		return readFirstKey(storage, KeyRangeRef(key, allKeys.end), type);
	}
	Future<Optional<Value>> readValue(KeyRef key,
	                                  IKeyValueStore::ReadType type = IKeyValueStore::ReadType::NORMAL,
	                                  Optional<UID> debugID = Optional<UID>()) {
		return storage->readValue(key, type, debugID);
	}
	Future<Optional<Value>> readValuePrefix(KeyRef key,
	                                        int maxLength,
	                                        IKeyValueStore::ReadType type = IKeyValueStore::ReadType::NORMAL,
	                                        Optional<UID> debugID = Optional<UID>()) {
		return storage->readValuePrefix(key, maxLength, type, debugID);
	}
	Future<RangeResult> readRange(KeyRangeRef keys,
	                              int rowLimit = 1 << 30,
	                              int byteLimit = 1 << 30,
	                              IKeyValueStore::ReadType type = IKeyValueStore::ReadType::NORMAL) {
		return storage->readRange(keys, rowLimit, byteLimit, type);
	}

	KeyValueStoreType getKeyValueStoreType() const { return storage->getType(); }
	StorageBytes getStorageBytes() const { return storage->getStorageBytes(); }
	std::tuple<size_t, size_t, size_t> getSize() const { return storage->getSize(); }

private:
	struct StorageServer* data;
	IKeyValueStore* storage;

	void writeMutations(const VectorRef<MutationRef>& mutations, Version debugVersion, const char* debugContext);

	ACTOR static Future<Key> readFirstKey(IKeyValueStore* storage, KeyRangeRef range, IKeyValueStore::ReadType type) {
		RangeResult r = wait(storage->readRange(range, 1, 1 << 30, type));
		if (r.size())
			return r[0].key;
		else
			return range.end;
	}
};

struct UpdateEagerReadInfo {
	std::vector<KeyRef> keyBegin;
	std::vector<Key> keyEnd; // these are for ClearRange

	std::vector<std::pair<KeyRef, int>> keys;
	std::vector<Optional<Value>> value;

	Arena arena;

	void addMutations(VectorRef<MutationRef> const& mutations) {
		for (auto& m : mutations)
			addMutation(m);
	}

	void addMutation(MutationRef const& m) {
		// SOMEDAY: Theoretically we can avoid a read if there is an earlier overlapping ClearRange
		if (m.type == MutationRef::ClearRange && !m.param2.startsWith(systemKeys.end) &&
		    SERVER_KNOBS->ENABLE_CLEAR_RANGE_EAGER_READS)
			keyBegin.push_back(m.param2);
		else if (m.type == MutationRef::CompareAndClear) {
			if (SERVER_KNOBS->ENABLE_CLEAR_RANGE_EAGER_READS)
				keyBegin.push_back(keyAfter(m.param1, arena));
			if (keys.size() > 0 && keys.back().first == m.param1) {
				// Don't issue a second read, if the last read was equal to the current key.
				// CompareAndClear is likely to be used after another atomic operation on same key.
				keys.back().second = std::max(keys.back().second, m.param2.size() + 1);
			} else {
				keys.emplace_back(m.param1, m.param2.size() + 1);
			}
		} else if ((m.type == MutationRef::AppendIfFits) || (m.type == MutationRef::ByteMin) ||
		           (m.type == MutationRef::ByteMax))
			keys.emplace_back(m.param1, CLIENT_KNOBS->VALUE_SIZE_LIMIT);
		else if (isAtomicOp((MutationRef::Type)m.type))
			keys.emplace_back(m.param1, m.param2.size());
	}

	void finishKeyBegin() {
		if (SERVER_KNOBS->ENABLE_CLEAR_RANGE_EAGER_READS) {
			std::sort(keyBegin.begin(), keyBegin.end());
			keyBegin.resize(std::unique(keyBegin.begin(), keyBegin.end()) - keyBegin.begin());
		}
		std::sort(keys.begin(), keys.end(), [](const std::pair<KeyRef, int>& lhs, const std::pair<KeyRef, int>& rhs) {
			return (lhs.first < rhs.first) || (lhs.first == rhs.first && lhs.second > rhs.second);
		});
		keys.resize(std::unique(keys.begin(),
		                        keys.end(),
		                        [](const std::pair<KeyRef, int>& lhs, const std::pair<KeyRef, int>& rhs) {
			                        return lhs.first == rhs.first;
		                        }) -
		            keys.begin());
		// value gets populated in doEagerReads
	}

	Optional<Value>& getValue(KeyRef key) {
		int i = std::lower_bound(keys.begin(),
		                         keys.end(),
		                         std::pair<KeyRef, int>(key, 0),
		                         [](const std::pair<KeyRef, int>& lhs, const std::pair<KeyRef, int>& rhs) {
			                         return lhs.first < rhs.first;
		                         }) -
		        keys.begin();
		ASSERT(i < keys.size() && keys[i].first == key);
		return value[i];
	}

	KeyRef getKeyEnd(KeyRef key) {
		int i = std::lower_bound(keyBegin.begin(), keyBegin.end(), key) - keyBegin.begin();
		ASSERT(i < keyBegin.size() && keyBegin[i] == key);
		return keyEnd[i];
	}
};

const int VERSION_OVERHEAD =
    64 + sizeof(Version) + sizeof(Standalone<VerUpdateRef>) + // mutationLog, 64b overhead for map
    2 * (64 + sizeof(Version) +
         sizeof(Reference<VersionedMap<KeyRef, ValueOrClearToRef>::PTreeT>)); // versioned map [ x2 for
                                                                              // createNewVersion(version+1) ], 64b
                                                                              // overhead for map
// For both the mutation log and the versioned map.
static int mvccStorageBytes(MutationRef const& m) {
	return VersionedMap<KeyRef, ValueOrClearToRef>::overheadPerItem * 2 +
	       (MutationRef::OVERHEAD_BYTES + m.param1.size() + m.param2.size()) * 2;
}

struct FetchInjectionInfo {
	Arena arena;
	std::vector<VerUpdateRef> changes;
};

class ServerWatchMetadata : public ReferenceCounted<ServerWatchMetadata> {
public:
	Key key;
	Optional<Value> value;
	Version version;
	Future<Version> watch_impl;
	Promise<Version> versionPromise;
	Optional<TagSet> tags;
	Optional<UID> debugID;

	ServerWatchMetadata(Key key, Optional<Value> value, Version version, Optional<TagSet> tags, Optional<UID> debugID)
	  : key(key), value(value), version(version), tags(tags), debugID(debugID) {}
};

struct StorageServer {
	typedef VersionedMap<KeyRef, ValueOrClearToRef> VersionedData;
	typedef VersionedMap<Standalone<StringRef>, Key> TenantMap;
	typedef VersionedMap<KeyRef, StringRef> TenantIndex;

private:
	// versionedData contains sets and clears.

	// * Nonoverlapping: No clear overlaps a set or another clear, or adjoins another clear.
	// ~ Clears are maximal: If versionedData.at(v) contains a clear [b,e) then
	//      there is a key data[e]@v, or e==allKeys.end, or a shard boundary or former boundary at e

	// * Reads are possible: When k is in a readable shard, for any v in [storageVersion, version.get()],
	//      storage[k] + versionedData.at(v)[k] = database[k] @ v    (storage[k] might be @ any version in
	//      [durableVersion, storageVersion])

	// * Transferred shards are partially readable: When k is in an adding, transferred shard, for any v in
	// [transferredVersion, version.get()],
	//      storage[k] + versionedData.at(v)[k] = database[k] @ v

	// * versionedData contains versions [storageVersion(), version.get()].  It might also contain version
	// (version.get()+1), in which changeDurableVersion may be deleting ghosts, and/or it might
	//      contain later versions if applyUpdate is on the stack.

	// * Old shards are erased: versionedData.atLatest() has entries (sets or intersecting clears) only for keys in
	// readable or adding,transferred shards.
	//   Earlier versions may have extra entries for shards that *were* readable or adding,transferred when those
	//   versions were the latest, but they eventually are forgotten.

	// * Old mutations are erased: All items in versionedData.atLatest() have insertVersion() > durableVersion(), but
	// views
	//   at older versions may contain older items which are also in storage (this is OK because of idempotency)

	VersionedData versionedData;
	std::map<Version, Standalone<VerUpdateRef>> mutationLog; // versions (durableVersion, version]
	std::unordered_map<KeyRef, Reference<ServerWatchMetadata>> watchMap; // keep track of server watches

public:
	TenantMap tenantMap;
	TenantIndex lockedTenantsIndex;
	bool allowDefaultTenant = true;

	// Histograms
	struct FetchKeysHistograms {
		const Reference<Histogram> latency;
		const Reference<Histogram> bytes;
		const Reference<Histogram> bandwidth;

		FetchKeysHistograms()
		  : latency(Histogram::getHistogram(STORAGESERVER_HISTOGRAM_GROUP,
		                                    FETCH_KEYS_LATENCY_HISTOGRAM,
		                                    Histogram::Unit::microseconds)),
		    bytes(Histogram::getHistogram(STORAGESERVER_HISTOGRAM_GROUP,
		                                  FETCH_KEYS_BYTES_HISTOGRAM,
		                                  Histogram::Unit::bytes)),
		    bandwidth(Histogram::getHistogram(STORAGESERVER_HISTOGRAM_GROUP,
		                                      FETCH_KEYS_BYTES_PER_SECOND_HISTOGRAM,
		                                      Histogram::Unit::bytes_per_second)) {}
	} fetchKeysHistograms;

	Reference<Histogram> tlogCursorReadsLatencyHistogram;
	Reference<Histogram> ssVersionLockLatencyHistogram;
	Reference<Histogram> eagerReadsLatencyHistogram;
	Reference<Histogram> fetchKeysPTreeUpdatesLatencyHistogram;
	Reference<Histogram> tLogMsgsPTreeUpdatesLatencyHistogram;
	Reference<Histogram> storageUpdatesDurableLatencyHistogram;
	Reference<Histogram> storageCommitLatencyHistogram;
	Reference<Histogram> ssDurableVersionUpdateLatencyHistogram;

	// watch map operations
	Reference<ServerWatchMetadata> getWatchMetadata(KeyRef key) const;
	KeyRef setWatchMetadata(Reference<ServerWatchMetadata> metadata);
	void deleteWatchMetadata(KeyRef key);
	void clearWatchMetadata();

	// tenant map operations
	void insertTenant(KeyRef key, KeyRef value, Version version);
	void clearTenants(KeyRef startKey, KeyRef endKey, Version version);

	class CurrentRunningFetchKeys {
		std::unordered_map<UID, double> startTimeMap;
		std::unordered_map<UID, KeyRange> keyRangeMap;

		static const StringRef emptyString;
		static const KeyRangeRef emptyKeyRange;

	public:
		void recordStart(const UID id, const KeyRange& keyRange) {
			startTimeMap[id] = now();
			keyRangeMap[id] = keyRange;
		}

		void recordFinish(const UID id) {
			startTimeMap.erase(id);
			keyRangeMap.erase(id);
		}

		std::pair<double, KeyRange> longestTime() const {
			if (numRunning() == 0) {
				return { -1, emptyKeyRange };
			}

			const double currentTime = now();
			double longest = 0;
			UID UIDofLongest;
			for (const auto& kv : startTimeMap) {
				const double currentRunningTime = currentTime - kv.second;
				if (longest <= currentRunningTime) {
					longest = currentRunningTime;
					UIDofLongest = kv.first;
				}
			}
			if (BUGGIFY) {
				UIDofLongest = deterministicRandom()->randomUniqueID();
			}
			auto it = keyRangeMap.find(UIDofLongest);
			if (it != keyRangeMap.end()) {
				return { longest, it->second };
			}
			return { -1, emptyKeyRange };
		}

		int numRunning() const { return startTimeMap.size(); }
	} currentRunningFetchKeys;

	Tag tag;
	std::vector<std::pair<Version, Tag>> history;
	std::vector<std::pair<Version, Tag>> allHistory;
	Version poppedAllAfter;
	std::map<Version, Arena>
	    freeable; // for each version, an Arena that must be held until that version is < oldestVersion
	Arena lastArena;
	double cpuUsage;
	double diskUsage;

	std::map<Version, Standalone<VerUpdateRef>> const& getMutationLog() const { return mutationLog; }
	std::map<Version, Standalone<VerUpdateRef>>& getMutableMutationLog() { return mutationLog; }
	VersionedData const& data() const { return versionedData; }
	VersionedData& mutableData() { return versionedData; }

	double old_rate = 1.0;
	double currentRate() {
		auto versionLag = version.get() - durableVersion.get();
		double res;
		if (versionLag >= SERVER_KNOBS->STORAGE_DURABILITY_LAG_HARD_MAX) {
			res = 0.0;
		} else if (versionLag > SERVER_KNOBS->STORAGE_DURABILITY_LAG_SOFT_MAX) {
			res =
			    1.0 -
			    (double(versionLag - SERVER_KNOBS->STORAGE_DURABILITY_LAG_SOFT_MAX) /
			     double(SERVER_KNOBS->STORAGE_DURABILITY_LAG_HARD_MAX - SERVER_KNOBS->STORAGE_DURABILITY_LAG_SOFT_MAX));
		} else {
			res = 1.0;
		}
		if (res != old_rate) {
			TraceEvent(SevDebug, "LocalRatekeeperChange", thisServerID)
			    .detail("Old", old_rate)
			    .detail("New", res)
			    .detail("NonDurableVersions", versionLag);
			old_rate = res;
		}
		return res;
	}

	void addMutationToMutationLogOrStorage(
	    Version ver,
	    MutationRef m); // Appends m to mutationLog@ver, or to storage if ver==invalidVersion

	// Update the byteSample, and write the updates to the mutation log@ver, or to storage if ver==invalidVersion
	void byteSampleApplyMutation(MutationRef const& m, Version ver);
	void byteSampleApplySet(KeyValueRef kv, Version ver);
	void byteSampleApplyClear(KeyRangeRef range, Version ver);

	void popVersion(Version v, bool popAllTags = false) {
		if (logSystem && !isTss()) {
			if (v > poppedAllAfter) {
				popAllTags = true;
				poppedAllAfter = std::numeric_limits<Version>::max();
			}

			std::vector<std::pair<Version, Tag>>* hist = &history;
			std::vector<std::pair<Version, Tag>> allHistoryCopy;
			if (popAllTags) {
				allHistoryCopy = allHistory;
				hist = &allHistoryCopy;
			}

			while (hist->size() && v > hist->back().first) {
				logSystem->pop(v, hist->back().second);
				hist->pop_back();
			}
			if (hist->size()) {
				logSystem->pop(v, hist->back().second);
			} else {
				logSystem->pop(v, tag);
			}
		}
	}

	Standalone<VerUpdateRef>& addVersionToMutationLog(Version v) {
		// return existing version...
		auto m = mutationLog.find(v);
		if (m != mutationLog.end())
			return m->second;

		// ...or create a new one
		auto& u = mutationLog[v];
		u.version = v;
		if (lastArena.getSize() >= 65536)
			lastArena = Arena(4096);
		u.arena() = lastArena;
		counters.bytesInput += VERSION_OVERHEAD;
		return u;
	}

	MutationRef addMutationToMutationLog(Standalone<VerUpdateRef>& mLV, MutationRef const& m) {
		byteSampleApplyMutation(m, mLV.version);
		counters.bytesInput += mvccStorageBytes(m);
		return mLV.push_back_deep(mLV.arena(), m);
	}

	void setTssPair(UID pairId) {
		tssPairID = Optional<UID>(pairId);

		// Set up tss fault injection here, only if we are in simulated mode and with fault injection.
		// With fault injection enabled, the tss will start acting normal for a bit, then after the specified delay
		// start behaving incorrectly.
		if (g_network->isSimulated() && !g_simulator.speedUpSimulation &&
		    g_simulator.tssMode >= ISimulator::TSSMode::EnabledAddDelay) {
			tssFaultInjectTime = now() + deterministicRandom()->randomInt(60, 300);
			TraceEvent(SevWarnAlways, "TSSInjectFaultEnabled", thisServerID)
			    .detail("Mode", g_simulator.tssMode)
			    .detail("At", tssFaultInjectTime.get());
		}
	}

	// If a TSS is "in quarantine", it means it has incorrect data. It is effectively in a "zombie" state where it
	// rejects all read requests and ignores all non-private mutations and data movements, but otherwise is still part
	// of the cluster. The purpose of this state is to "freeze" the TSS state after a mismatch so a human operator can
	// investigate, but preventing a new storage process from replacing the TSS on the worker. It will still get removed
	// from the cluster if it falls behind on the mutation stream, or if its tss pair gets removed and its tag is no
	// longer valid.
	bool isTSSInQuarantine() { return tssPairID.present() && tssInQuarantine; }

	void startTssQuarantine() {
		if (!tssInQuarantine) {
			// persist quarantine so it's still quarantined if rebooted
			storage.makeTssQuarantineDurable();
		}
		tssInQuarantine = true;
	}

	StorageServerDisk storage;

	KeyRangeMap<Reference<ShardInfo>> shards;
	uint64_t shardChangeCounter; // max( shards->changecounter )

	KeyRangeMap<bool> cachedRangeMap; // indicates if a key-range is being cached

	// newestAvailableVersion[k]
	//   == invalidVersion -> k is unavailable at all versions
	//   <= storageVersion -> k is unavailable at all versions (but might be read anyway from storage if we are in the
	//   process of committing makeShardDurable)
	//   == v              -> k is readable (from storage+versionedData) @ [storageVersion,v], and not being updated
	//   when version increases
	//   == latestVersion  -> k is readable (from storage+versionedData) @ [storageVersion,version.get()], and thus
	//   stays available when version increases
	CoalescedKeyRangeMap<Version> newestAvailableVersion;

	CoalescedKeyRangeMap<Version> newestDirtyVersion; // Similar to newestAvailableVersion, but includes (only) keys
	                                                  // that were only partly available (due to cancelled fetchKeys)

	// The following are in rough order from newest to oldest
	Version lastTLogVersion, lastVersionWithData, restoredVersion;
	NotifiedVersion version;
	NotifiedVersion desiredOldestVersion; // We can increase oldestVersion (and then durableVersion) to this version
	                                      // when the disk permits
	NotifiedVersion oldestVersion; // See also storageVersion()
	NotifiedVersion durableVersion; // At least this version will be readable from storage after a power failure
	Version rebootAfterDurableVersion;
	int8_t primaryLocality;

	Deque<std::pair<Version, Version>> recoveryVersionSkips;
	int64_t versionLag; // An estimate for how many versions it takes for the data to move from the logs to this storage
	                    // server

	Optional<UID> sourceTLogID; // the tLog from which the latest batch of versions were fetched

	ProtocolVersion logProtocol;

	Reference<ILogSystem> logSystem;
	Reference<ILogSystem::IPeekCursor> logCursor;

	UID thisServerID;
	Optional<UID> tssPairID; // if this server is a tss, this is the id of its (ss) pair
	Optional<UID> ssPairID; // if this server is an ss, this is the id of its (tss) pair
	Optional<double> tssFaultInjectTime;
	bool tssInQuarantine;

	Key sk;
	Reference<AsyncVar<ServerDBInfo> const> db;
	Database cx;
	ActorCollection actors;

	StorageServerMetrics metrics;
	CoalescedKeyRangeMap<bool, int64_t, KeyBytesMetric<int64_t>> byteSampleClears;
	AsyncVar<bool> byteSampleClearsTooLarge;
	Future<Void> byteSampleRecovery;
	Future<Void> durableInProgress;

	AsyncMap<Key, bool> watches;
	int64_t watchBytes;
	int64_t numWatches;
	AsyncVar<bool> noRecentUpdates;
	double lastUpdate;

	Int64MetricHandle readQueueSizeMetric;

	std::string folder;

	// defined only during splitMutations()/addMutation()
	UpdateEagerReadInfo* updateEagerReads;

	FlowLock durableVersionLock;
	FlowLock fetchKeysParallelismLock;
	int64_t fetchKeysBytesBudget;
	AsyncVar<bool> fetchKeysBudgetUsed;
	std::vector<Promise<FetchInjectionInfo*>> readyFetchKeys;

	int64_t instanceID;

	Promise<Void> otherError;
	Promise<Void> coreStarted;
	bool shuttingDown;

	bool behind;
	bool versionBehind;

	bool debug_inApplyUpdate;
	double debug_lastValidateTime;

	int64_t lastBytesInputEBrake;
	Version lastDurableVersionEBrake;

	int maxQueryQueue;
	int getAndResetMaxQueryQueueSize() {
		int val = maxQueryQueue;
		maxQueryQueue = 0;
		return val;
	}

	struct TransactionTagCounter {
		struct TagInfo {
			TransactionTag tag;
			double rate;
			double fractionalBusyness;

			TagInfo(TransactionTag const& tag, double rate, double fractionalBusyness)
			  : tag(tag), rate(rate), fractionalBusyness(fractionalBusyness) {}
		};

		TransactionTagMap<int64_t> intervalCounts;
		int64_t intervalTotalSampledCount = 0;
		TransactionTag busiestTag;
		int64_t busiestTagCount = 0;
		double intervalStart = 0;

		Optional<TagInfo> previousBusiestTag;

		UID thisServerID;

		Reference<EventCacheHolder> busiestReadTagEventHolder;

		TransactionTagCounter(UID thisServerID)
		  : thisServerID(thisServerID),
		    busiestReadTagEventHolder(makeReference<EventCacheHolder>(thisServerID.toString() + "/BusiestReadTag")) {}

		int64_t costFunction(int64_t bytes) { return bytes / SERVER_KNOBS->READ_COST_BYTE_FACTOR + 1; }

		void addRequest(Optional<TagSet> const& tags, int64_t bytes) {
			if (tags.present()) {
				TEST(true); // Tracking tag on storage server
				double cost = costFunction(bytes);
				for (auto& tag : tags.get()) {
					int64_t& count = intervalCounts[TransactionTag(tag, tags.get().getArena())];
					count += cost;
					if (count > busiestTagCount) {
						busiestTagCount = count;
						busiestTag = tag;
					}
				}

				intervalTotalSampledCount += cost;
			}
		}

		void startNewInterval() {
			double elapsed = now() - intervalStart;
			previousBusiestTag.reset();
			if (intervalStart > 0 && CLIENT_KNOBS->READ_TAG_SAMPLE_RATE > 0 && elapsed > 0) {
				double rate = busiestTagCount / CLIENT_KNOBS->READ_TAG_SAMPLE_RATE / elapsed;
				if (rate > SERVER_KNOBS->MIN_TAG_READ_PAGES_RATE) {
					previousBusiestTag = TagInfo(busiestTag, rate, (double)busiestTagCount / intervalTotalSampledCount);
				}

				TraceEvent("BusiestReadTag", thisServerID)
				    .detail("Elapsed", elapsed)
				    .detail("Tag", printable(busiestTag))
				    .detail("TagCost", busiestTagCount)
				    .detail("TotalSampledCost", intervalTotalSampledCount)
				    .detail("Reported", previousBusiestTag.present())
				    .trackLatest(busiestReadTagEventHolder->trackingKey);
			}

			intervalCounts.clear();
			intervalTotalSampledCount = 0;
			busiestTagCount = 0;
			intervalStart = now();
		}

		Optional<TagInfo> getBusiestTag() const { return previousBusiestTag; }
	};

	TransactionTagCounter transactionTagCounter;

	Optional<LatencyBandConfig> latencyBandConfig;

	struct Counters {
		CounterCollection cc;
		Counter allQueries, getKeyQueries, getValueQueries, getRangeQueries, getRangeStreamQueries, finishedQueries,
		    lowPriorityQueries, rowsQueried, bytesQueried, watchQueries, emptyQueries;

		// Bytes of the mutations that have been added to the memory of the storage server. When the data is durable
		// and cleared from the memory, we do not subtract it but add it to bytesDurable.
		Counter bytesInput;
		// Bytes of the mutations that have been removed from memory because they durable. The counting is same as
		// bytesInput, instead of the actual bytes taken in the storages, so that (bytesInput - bytesDurable) can
		// reflect the current memory footprint of MVCC.
		Counter bytesDurable;
		// Bytes fetched by fetchKeys() for data movements. The size is counted as a collection of KeyValueRef.
		Counter bytesFetched;
		// Like bytesInput but without MVCC accounting. The size is counted as how much it takes when serialized. It
		// is basically the size of both parameters of the mutation and a 12 bytes overhead that keeps mutation type
		// and the lengths of both parameters.
		Counter mutationBytes;

		Counter sampledBytesCleared;
		// The number of key-value pairs fetched by fetchKeys()
		Counter kvFetched;
		Counter mutations, setMutations, clearRangeMutations, atomicMutations;
		Counter updateBatches, updateVersions;
		Counter loops;
		Counter fetchWaitingMS, fetchWaitingCount, fetchExecutingMS, fetchExecutingCount;
		Counter readsRejected;
		Counter wrongShardServer;
		Counter fetchedVersions;
		Counter fetchesFromLogs;

		LatencySample readLatencySample;
		LatencyBands readLatencyBands;

		Counters(StorageServer* self)
		  : cc("StorageServer", self->thisServerID.toString()), allQueries("QueryQueue", cc),
		    getKeyQueries("GetKeyQueries", cc), getValueQueries("GetValueQueries", cc),
		    getRangeQueries("GetRangeQueries", cc), getRangeStreamQueries("GetRangeStreamQueries", cc),
		    finishedQueries("FinishedQueries", cc), lowPriorityQueries("LowPriorityQueries", cc),
		    rowsQueried("RowsQueried", cc), bytesQueried("BytesQueried", cc), watchQueries("WatchQueries", cc),
		    emptyQueries("EmptyQueries", cc), bytesInput("BytesInput", cc), bytesDurable("BytesDurable", cc),
		    bytesFetched("BytesFetched", cc), mutationBytes("MutationBytes", cc),
		    sampledBytesCleared("SampledBytesCleared", cc), kvFetched("KVFetched", cc), mutations("Mutations", cc),
		    setMutations("SetMutations", cc), clearRangeMutations("ClearRangeMutations", cc),
		    atomicMutations("AtomicMutations", cc), updateBatches("UpdateBatches", cc),
		    updateVersions("UpdateVersions", cc), loops("Loops", cc), fetchWaitingMS("FetchWaitingMS", cc),
		    fetchWaitingCount("FetchWaitingCount", cc), fetchExecutingMS("FetchExecutingMS", cc),
		    fetchExecutingCount("FetchExecutingCount", cc), readsRejected("ReadsRejected", cc),
		    wrongShardServer("WrongShardServer", cc), fetchedVersions("FetchedVersions", cc),
		    fetchesFromLogs("FetchesFromLogs", cc), readLatencySample("ReadLatencyMetrics",
		                                                              self->thisServerID,
		                                                              SERVER_KNOBS->LATENCY_METRICS_LOGGING_INTERVAL,
		                                                              SERVER_KNOBS->LATENCY_SAMPLE_SIZE),
		    readLatencyBands("ReadLatencyBands", self->thisServerID, SERVER_KNOBS->STORAGE_LOGGING_DELAY) {
			specialCounter(cc, "LastTLogVersion", [self]() { return self->lastTLogVersion; });
			specialCounter(cc, "Version", [self]() { return self->version.get(); });
			specialCounter(cc, "StorageVersion", [self]() { return self->storageVersion(); });
			specialCounter(cc, "DurableVersion", [self]() { return self->durableVersion.get(); });
			specialCounter(cc, "DesiredOldestVersion", [self]() { return self->desiredOldestVersion.get(); });
			specialCounter(cc, "VersionLag", [self]() { return self->versionLag; });
			specialCounter(cc, "LocalRate", [self] { return int64_t(self->currentRate() * 100); });

			specialCounter(cc, "BytesReadSampleCount", [self]() { return self->metrics.bytesReadSample.queue.size(); });
			specialCounter(
			    cc, "FetchKeysFetchActive", [self]() { return self->fetchKeysParallelismLock.activePermits(); });
			specialCounter(cc, "FetchKeysWaiting", [self]() { return self->fetchKeysParallelismLock.waiters(); });
			specialCounter(cc, "QueryQueueMax", [self]() { return self->getAndResetMaxQueryQueueSize(); });
			specialCounter(cc, "BytesStored", [self]() { return self->metrics.byteSample.getEstimate(allKeys); });
			specialCounter(cc, "ActiveWatches", [self]() { return self->numWatches; });
			specialCounter(cc, "WatchBytes", [self]() { return self->watchBytes; });
			specialCounter(cc, "KvstoreSizeTotal", [self]() { return std::get<0>(self->storage.getSize()); });
			specialCounter(cc, "KvstoreNodeTotal", [self]() { return std::get<1>(self->storage.getSize()); });
			specialCounter(cc, "KvstoreInlineKey", [self]() { return std::get<2>(self->storage.getSize()); });
		}
	} counters;

	Reference<EventCacheHolder> storageServerSourceTLogIDEventHolder;

	StorageServer(IKeyValueStore* storage,
	              Reference<AsyncVar<ServerDBInfo> const> const& db,
	              StorageServerInterface const& ssi)
	  : tlogCursorReadsLatencyHistogram(Histogram::getHistogram(STORAGESERVER_HISTOGRAM_GROUP,
	                                                            TLOG_CURSOR_READS_LATENCY_HISTOGRAM,
	                                                            Histogram::Unit::microseconds)),
	    ssVersionLockLatencyHistogram(Histogram::getHistogram(STORAGESERVER_HISTOGRAM_GROUP,
	                                                          SS_VERSION_LOCK_LATENCY_HISTOGRAM,
	                                                          Histogram::Unit::microseconds)),
	    eagerReadsLatencyHistogram(Histogram::getHistogram(STORAGESERVER_HISTOGRAM_GROUP,
	                                                       EAGER_READS_LATENCY_HISTOGRAM,
	                                                       Histogram::Unit::microseconds)),
	    fetchKeysPTreeUpdatesLatencyHistogram(Histogram::getHistogram(STORAGESERVER_HISTOGRAM_GROUP,
	                                                                  FETCH_KEYS_PTREE_UPDATES_LATENCY_HISTOGRAM,
	                                                                  Histogram::Unit::microseconds)),
	    tLogMsgsPTreeUpdatesLatencyHistogram(Histogram::getHistogram(STORAGESERVER_HISTOGRAM_GROUP,
	                                                                 TLOG_MSGS_PTREE_UPDATES_LATENCY_HISTOGRAM,
	                                                                 Histogram::Unit::microseconds)),
	    storageUpdatesDurableLatencyHistogram(Histogram::getHistogram(STORAGESERVER_HISTOGRAM_GROUP,
	                                                                  STORAGE_UPDATES_DURABLE_LATENCY_HISTOGRAM,
	                                                                  Histogram::Unit::microseconds)),
	    storageCommitLatencyHistogram(Histogram::getHistogram(STORAGESERVER_HISTOGRAM_GROUP,
	                                                          STORAGE_COMMIT_LATENCY_HISTOGRAM,
	                                                          Histogram::Unit::microseconds)),
	    ssDurableVersionUpdateLatencyHistogram(Histogram::getHistogram(STORAGESERVER_HISTOGRAM_GROUP,
	                                                                   SS_DURABLE_VERSION_UPDATE_LATENCY_HISTOGRAM,
	                                                                   Histogram::Unit::microseconds)),
	    tag(invalidTag), poppedAllAfter(std::numeric_limits<Version>::max()), cpuUsage(0.0), diskUsage(0.0),
	    storage(this, storage), shardChangeCounter(0), lastTLogVersion(0), lastVersionWithData(0), restoredVersion(0),
	    rebootAfterDurableVersion(std::numeric_limits<Version>::max()), primaryLocality(tagLocalityInvalid),
	    versionLag(0), logProtocol(0), thisServerID(ssi.id()), tssInQuarantine(false), db(db), actors(false),
	    byteSampleClears(false, LiteralStringRef("\xff\xff\xff")), durableInProgress(Void()), watchBytes(0),
	    numWatches(0), noRecentUpdates(false), lastUpdate(now()),
	    readQueueSizeMetric(LiteralStringRef("StorageServer.ReadQueueSize")), updateEagerReads(nullptr),
	    fetchKeysParallelismLock(SERVER_KNOBS->FETCH_KEYS_PARALLELISM),
	    fetchKeysBytesBudget(SERVER_KNOBS->STORAGE_FETCH_BYTES), fetchKeysBudgetUsed(false),
	    instanceID(deterministicRandom()->randomUniqueID().first()), shuttingDown(false), behind(false),
	    versionBehind(false), debug_inApplyUpdate(false), debug_lastValidateTime(0), maxQueryQueue(0),
	    lastBytesInputEBrake(0), lastDurableVersionEBrake(0), transactionTagCounter(ssi.id()), counters(this),
	    storageServerSourceTLogIDEventHolder(
	        makeReference<EventCacheHolder>(ssi.id().toString() + "/StorageServerSourceTLogID")) {
		version.initMetric(LiteralStringRef("StorageServer.Version"), counters.cc.id);
		oldestVersion.initMetric(LiteralStringRef("StorageServer.OldestVersion"), counters.cc.id);
		durableVersion.initMetric(LiteralStringRef("StorageServer.DurableVersion"), counters.cc.id);
		desiredOldestVersion.initMetric(LiteralStringRef("StorageServer.DesiredOldestVersion"), counters.cc.id);

		newestAvailableVersion.insert(allKeys, invalidVersion);
		newestDirtyVersion.insert(allKeys, invalidVersion);
		addShard(ShardInfo::newNotAssigned(allKeys));

		cx = openDBOnServer(db, TaskPriority::DefaultEndpoint, LockAware::True);
	}

	//~StorageServer() { fclose(log); }

	// Puts the given shard into shards.  The caller is responsible for adding shards
	//   for all ranges in shards.getAffectedRangesAfterInsertion(newShard->keys)), because these
	//   shards are invalidated by the call.
	void addShard(ShardInfo* newShard) {
		ASSERT(!newShard->keys.empty());
		newShard->changeCounter = ++shardChangeCounter;
		//TraceEvent("AddShard", this->thisServerID).detail("KeyBegin", newShard->keys.begin).detail("KeyEnd", newShard->keys.end).detail("State", newShard->isReadable() ? "Readable" : newShard->notAssigned() ? "NotAssigned" : "Adding").detail("Version", this->version.get());
		/*auto affected = shards.getAffectedRangesAfterInsertion( newShard->keys, Reference<ShardInfo>() );
		for(auto i = affected.begin(); i != affected.end(); ++i)
		    shards.insert( *i, Reference<ShardInfo>() );*/
		shards.insert(newShard->keys, Reference<ShardInfo>(newShard));
	}
	void addMutation(Version version,
	                 MutationRef const& mutation,
	                 KeyRangeRef const& shard,
	                 UpdateEagerReadInfo* eagerReads);
	void setInitialVersion(Version ver) {
		version = ver;
		desiredOldestVersion = ver;
		oldestVersion = ver;
		durableVersion = ver;
		lastVersionWithData = ver;
		restoredVersion = ver;

		mutableData().createNewVersion(ver);
		mutableData().forgetVersionsBefore(ver);
	}

	bool isTss() const { return tssPairID.present(); }

	bool isSSWithTSSPair() const { return ssPairID.present(); }

	void setSSWithTssPair(UID idOfTSS) { ssPairID = Optional<UID>(idOfTSS); }

	void clearSSWithTssPair() { ssPairID = Optional<UID>(); }

	// This is the maximum version that might be read from storage (the minimum version is durableVersion)
	Version storageVersion() const { return oldestVersion.get(); }

	bool isReadable(KeyRangeRef const& keys) {
		auto sh = shards.intersectingRanges(keys);
		for (auto i = sh.begin(); i != sh.end(); ++i)
			if (!i->value()->isReadable())
				return false;
		return true;
	}

	void checkChangeCounter(uint64_t oldShardChangeCounter, KeyRef const& key) {
		if (oldShardChangeCounter != shardChangeCounter && shards[key]->changeCounter > oldShardChangeCounter) {
			TEST(true); // shard change during getValueQ
			throw wrong_shard_server();
		}
	}

	void checkChangeCounter(uint64_t oldShardChangeCounter, KeyRangeRef const& keys) {
		if (oldShardChangeCounter != shardChangeCounter) {
			auto sh = shards.intersectingRanges(keys);
			for (auto i = sh.begin(); i != sh.end(); ++i)
				if (i->value()->changeCounter > oldShardChangeCounter) {
					TEST(true); // shard change during range operation
					throw wrong_shard_server();
				}
		}
	}

	Counter::Value queueSize() { return counters.bytesInput.getValue() - counters.bytesDurable.getValue(); }

	// penalty used by loadBalance() to balance requests among SSes. We prefer SS with less write queue size.
	double getPenalty() {
		return std::max(std::max(1.0,
		                         (queueSize() - (SERVER_KNOBS->TARGET_BYTES_PER_STORAGE_SERVER -
		                                         2.0 * SERVER_KNOBS->SPRING_BYTES_STORAGE_SERVER)) /
		                             SERVER_KNOBS->SPRING_BYTES_STORAGE_SERVER),
		                (currentRate() < 1e-6 ? 1e6 : 1.0 / currentRate()));
	}

	// Normally the storage server prefers to serve read requests over making mutations
	// durable to disk. However, when the storage server falls to far behind on
	// making mutations durable, this function will change the priority to prefer writes.
	Future<Void> getQueryDelay() {
		if ((version.get() - durableVersion.get() > SERVER_KNOBS->LOW_PRIORITY_DURABILITY_LAG) ||
		    (queueSize() > SERVER_KNOBS->LOW_PRIORITY_STORAGE_QUEUE_BYTES)) {
			++counters.lowPriorityQueries;
			return delay(0, TaskPriority::LowPriorityRead);
		}
		return delay(0, TaskPriority::DefaultEndpoint);
	}

	template <class Reply>
	using isLoadBalancedReply = std::is_base_of<LoadBalancedReply, Reply>;

	template <class Reply>
	typename std::enable_if<isLoadBalancedReply<Reply>::value, void>::type
	sendErrorWithPenalty(const ReplyPromise<Reply>& promise, const Error& err, double penalty) {
		if (err.code() == error_code_wrong_shard_server) {
			++counters.wrongShardServer;
		}
		Reply reply;
		reply.error = err;
		reply.penalty = penalty;
		promise.send(reply);
	}

	template <class Reply>
	typename std::enable_if<!isLoadBalancedReply<Reply>::value, void>::type
	sendErrorWithPenalty(const ReplyPromise<Reply>& promise, const Error& err, double) {
		if (err.code() == error_code_wrong_shard_server) {
			++counters.wrongShardServer;
		}
		promise.sendError(err);
	}

	template <class Request>
	bool shouldRead(const Request& request) {
		auto rate = currentRate();
		if (isTSSInQuarantine() || (rate < SERVER_KNOBS->STORAGE_DURABILITY_LAG_REJECT_THRESHOLD &&
		                            deterministicRandom()->random01() >
		                                std::max(SERVER_KNOBS->STORAGE_DURABILITY_LAG_MIN_RATE,
		                                         rate / SERVER_KNOBS->STORAGE_DURABILITY_LAG_REJECT_THRESHOLD))) {
			sendErrorWithPenalty(request.reply, server_overloaded(), getPenalty());
			++counters.readsRejected;
			return false;
		}
		return true;
	}

	template <class Request, class HandleFunction>
	Future<Void> readGuard(const Request& request, const HandleFunction& fun) {
		bool read = shouldRead(request);
		if (!read) {
			return Void();
		}
		return fun(this, request);
	}
};

const StringRef StorageServer::CurrentRunningFetchKeys::emptyString = LiteralStringRef("");
const KeyRangeRef StorageServer::CurrentRunningFetchKeys::emptyKeyRange =
    KeyRangeRef(StorageServer::CurrentRunningFetchKeys::emptyString,
                StorageServer::CurrentRunningFetchKeys::emptyString);

// If and only if key:=value is in (storage+versionedData),    // NOT ACTUALLY: and key < allKeys.end,
//   and H(key) < |key+value|/bytesPerSample,
//     let sampledSize = max(|key+value|,bytesPerSample)
//     persistByteSampleKeys.begin()+key := sampledSize is in storage
//     (key,sampledSize) is in byteSample

// So P(key is sampled) * sampledSize == |key+value|

void StorageServer::byteSampleApplyMutation(MutationRef const& m, Version ver) {
	if (m.type == MutationRef::ClearRange)
		byteSampleApplyClear(KeyRangeRef(m.param1, m.param2), ver);
	else if (m.type == MutationRef::SetValue)
		byteSampleApplySet(KeyValueRef(m.param1, m.param2), ver);
	else
		ASSERT(false); // Mutation of unknown type modfying byte sample
}

// watchMap Operations
Reference<ServerWatchMetadata> StorageServer::getWatchMetadata(KeyRef key) const {
	const auto it = watchMap.find(key);
	if (it == watchMap.end())
		return Reference<ServerWatchMetadata>();
	return it->second;
}

KeyRef StorageServer::setWatchMetadata(Reference<ServerWatchMetadata> metadata) {
	KeyRef keyRef = metadata->key.contents();

	watchMap[keyRef] = metadata;
	return keyRef;
}

void StorageServer::deleteWatchMetadata(KeyRef key) {
	watchMap.erase(key);
}

void StorageServer::clearWatchMetadata() {
	watchMap.clear();
}

#ifndef __INTEL_COMPILER
#pragma endregion
#endif

/////////////////////////////////// Validation ///////////////////////////////////////
#ifndef __INTEL_COMPILER
#pragma region Validation
#endif
bool validateRange(StorageServer::VersionedData::ViewAtVersion const& view,
                   KeyRangeRef range,
                   Version version,
                   UID id,
                   Version minInsertVersion) {
	// * Nonoverlapping: No clear overlaps a set or another clear, or adjoins another clear.
	// * Old mutations are erased: All items in versionedData.atLatest() have insertVersion() > durableVersion()

	//TraceEvent("ValidateRange", id).detail("KeyBegin", range.begin).detail("KeyEnd", range.end).detail("Version", version);
	KeyRef k;
	bool ok = true;
	bool kIsClear = false;
	auto i = view.lower_bound(range.begin);
	if (i != view.begin())
		--i;
	for (; i != view.end() && i.key() < range.end; ++i) {
		ASSERT(i.insertVersion() > minInsertVersion);
		if (kIsClear && i->isClearTo() ? i.key() <= k : i.key() < k) {
			TraceEvent(SevError, "InvalidRange", id)
			    .detail("Key1", k)
			    .detail("Key2", i.key())
			    .detail("Version", version);
			ok = false;
		}
		// ASSERT( i.key() >= k );
		kIsClear = i->isClearTo();
		k = kIsClear ? i->getEndKey() : i.key();
	}
	return ok;
}

void validate(StorageServer* data, bool force = false) {
	try {
		if (force || (EXPENSIVE_VALIDATION)) {
			data->newestAvailableVersion.validateCoalesced();
			data->newestDirtyVersion.validateCoalesced();

			for (auto s = data->shards.ranges().begin(); s != data->shards.ranges().end(); ++s) {
				ASSERT(s->value()->keys == s->range());
				ASSERT(!s->value()->keys.empty());
			}

			for (auto s = data->shards.ranges().begin(); s != data->shards.ranges().end(); ++s)
				if (s->value()->isReadable()) {
					auto ar = data->newestAvailableVersion.intersectingRanges(s->range());
					for (auto a = ar.begin(); a != ar.end(); ++a)
						ASSERT(a->value() == latestVersion);
				}

			// * versionedData contains versions [storageVersion(), version.get()].  It might also contain version
			// (version.get()+1), in which changeDurableVersion may be deleting ghosts, and/or it might
			//      contain later versions if applyUpdate is on the stack.
			ASSERT(data->data().getOldestVersion() == data->storageVersion());
			ASSERT(data->data().getLatestVersion() == data->version.get() ||
			       data->data().getLatestVersion() == data->version.get() + 1 ||
			       (data->debug_inApplyUpdate && data->data().getLatestVersion() > data->version.get()));

			auto latest = data->data().atLatest();

			// * Old shards are erased: versionedData.atLatest() has entries (sets or clear *begins*) only for keys in
			// readable or adding,transferred shards.
			for (auto s = data->shards.ranges().begin(); s != data->shards.ranges().end(); ++s) {
				ShardInfo* shard = s->value().getPtr();
				if (!shard->isInVersionedData()) {
					if (latest.lower_bound(s->begin()) != latest.lower_bound(s->end())) {
						TraceEvent(SevError, "VF", data->thisServerID)
						    .detail("LastValidTime", data->debug_lastValidateTime)
						    .detail("KeyBegin", s->begin())
						    .detail("KeyEnd", s->end())
						    .detail("FirstKey", latest.lower_bound(s->begin()).key())
						    .detail("FirstInsertV", latest.lower_bound(s->begin()).insertVersion());
					}
					ASSERT(latest.lower_bound(s->begin()) == latest.lower_bound(s->end()));
				}
			}

			latest.validate();
			validateRange(latest, allKeys, data->version.get(), data->thisServerID, data->durableVersion.get());

			data->debug_lastValidateTime = now();
		}
	} catch (...) {
		TraceEvent(SevError, "ValidationFailure", data->thisServerID)
		    .detail("LastValidTime", data->debug_lastValidateTime);
		throw;
	}
}
#ifndef __INTEL_COMPILER
#pragma endregion
#endif

void updateProcessStats(StorageServer* self) {
	if (g_network->isSimulated()) {
		// diskUsage and cpuUsage are not relevant in the simulator,
		// and relying on the actual values could break seed determinism
		self->cpuUsage = 100.0;
		self->diskUsage = 100.0;
		return;
	}

	SystemStatistics sysStats = getSystemStatistics();
	if (sysStats.initialized) {
		self->cpuUsage = 100 * sysStats.processCPUSeconds / sysStats.elapsed;
		self->diskUsage = 100 * std::max(0.0, (sysStats.elapsed - sysStats.processDiskIdleSeconds) / sysStats.elapsed);
	}
}

///////////////////////////////////// Queries /////////////////////////////////
#ifndef __INTEL_COMPILER
#pragma region Queries
#endif

ACTOR Future<Version> waitForVersionActor(StorageServer* data, Version version, SpanID spanContext) {
	state Span span("SS.WaitForVersion"_loc, { spanContext });
	choose {
		when(wait(data->version.whenAtLeast(version))) {
			// FIXME: A bunch of these can block with or without the following delay 0.
			// wait( delay(0) );  // don't do a whole bunch of these at once
			if (version < data->oldestVersion.get())
				throw transaction_too_old(); // just in case
			return version;
		}
		when(wait(delay(SERVER_KNOBS->FUTURE_VERSION_DELAY))) {
			if (deterministicRandom()->random01() < 0.001)
				TraceEvent(SevWarn, "ShardServerFutureVersion1000x", data->thisServerID)
				    .detail("Version", version)
				    .detail("MyVersion", data->version.get())
				    .detail("ServerID", data->thisServerID);
			throw future_version();
		}
	}
}

Future<Version> waitForVersion(StorageServer* data, Version version, SpanID spanContext) {
	if (version == latestVersion) {
		version = std::max(Version(1), data->version.get());
	}

	if (version < data->oldestVersion.get() || version <= 0) {
		return transaction_too_old();
	} else if (version <= data->version.get()) {
		return version;
	}

	if ((data->behind || data->versionBehind) && version > data->version.get()) {
		return process_behind();
	}

	if (deterministicRandom()->random01() < 0.001) {
		TraceEvent("WaitForVersion1000x").log();
	}
	return waitForVersionActor(data, version, spanContext);
}

ACTOR Future<Version> waitForVersionNoTooOld(StorageServer* data, Version version) {
	// This could become an Actor transparently, but for now it just does the lookup
	if (version == latestVersion)
		version = std::max(Version(1), data->version.get());
	if (version <= data->version.get())
		return version;
	choose {
		when(wait(data->version.whenAtLeast(version))) { return version; }
		when(wait(delay(SERVER_KNOBS->FUTURE_VERSION_DELAY))) {
			if (deterministicRandom()->random01() < 0.001)
				TraceEvent(SevWarn, "ShardServerFutureVersion1000x", data->thisServerID)
				    .detail("Version", version)
				    .detail("MyVersion", data->version.get())
				    .detail("ServerID", data->thisServerID);
			throw future_version();
		}
	}
}

std::vector<KeyRef> checkTenant(StorageServer* data,
                                Version version,
                                TenantName const& tenantName,
                                KeyRef begin,
                                Optional<KeyRef> end = Optional<KeyRef>()) {
	std::vector<KeyRef> lockedPrefixes;
	if (tenantName.hasName()) {
		auto view = data->tenantMap.at(version);
		auto itr = view.find(StringRef(tenantName.getTenantName()));
		if (itr == view.end()) {
			throw tenant_not_found();
		}

		if (!begin.startsWith(*itr) || (end.present() && !end.get().startsWith(*itr))) {
			throw key_not_in_tenant();
		}
	} else if (tenantName.isDefaultTenant()) {
		if (!data->allowDefaultTenant) {
			throw tenant_name_required();
		}

		auto view = data->lockedTenantsIndex.at(version);
		auto itr = view.lastLessOrEqual(begin);
		while (itr != view.end()) {
			if (begin.substr(0, itr.key().size()) <= itr.key() && itr.key() <= end.orDefault(begin)) {
				lockedPrefixes.push_back(itr.key());
			}

			++itr;
		}
	}

	return lockedPrefixes;
}

ACTOR Future<Void> getValueQ(StorageServer* data, GetValueRequest req) {
	state int64_t resultSize = 0;
	Span span("SS:getValue"_loc, { req.spanContext });
	if (req.tenant.hasName()) {
		span.addTag("tenant"_sr, req.tenant.getTenantName());
	}
	span.addTag("key"_sr, req.key);
	// Temporarily disabled -- this path is hit a lot
	// getCurrentLineage()->modify(&TransactionLineage::txID) = req.spanContext.first();

	try {
		++data->counters.getValueQueries;
		++data->counters.allQueries;
		++data->readQueueSizeMetric;
		data->maxQueryQueue = std::max<int>(
		    data->maxQueryQueue, data->counters.allQueries.getValue() - data->counters.finishedQueries.getValue());

		// Active load balancing runs at a very high priority (to obtain accurate queue lengths)
		// so we need to downgrade here
		wait(data->getQueryDelay());

		if (req.debugID.present())
			g_traceBatch.addEvent("GetValueDebug",
			                      req.debugID.get().first(),
			                      "getValueQ.DoRead"); //.detail("TaskID", g_network->getCurrentTask());

		state Optional<Value> v;
		state Version version = wait(waitForVersion(data, req.version, req.spanContext));
		if (req.debugID.present())
			g_traceBatch.addEvent("GetValueDebug",
			                      req.debugID.get().first(),
			                      "getValueQ.AfterVersion"); //.detail("TaskID", g_network->getCurrentTask());

		state uint64_t changeCounter = data->shardChangeCounter;
		std::vector<KeyRef> lockedPrefixes = checkTenant(data, version, req.tenant, req.key);

		if (!data->shards[req.key]->isReadable()) {
			//TraceEvent("WrongShardServer", data->thisServerID).detail("Key", req.key).detail("Version", version).detail("In", "getValueQ");
			throw wrong_shard_server();
		}

		state int path = 0;
<<<<<<< HEAD
		if (lockedPrefixes.empty()) {
			auto i = data->data().at(version).lastLessOrEqual(req.key);
			if (i && i->isValue() && i.key() == req.key) {
				v = (Value)i->getValue();
				path = 1;
			} else if (!i || !i->isClearTo() || i->getEndKey() <= req.key) {
				path = 2;
				Optional<Value> vv = wait(data->storage.readValue(req.key, req.debugID));
				// Validate that while we were reading the data we didn't lose the version or shard
				if (version < data->storageVersion()) {
					TEST(true); // transaction_too_old after readValue
					throw transaction_too_old();
				}
				data->checkChangeCounter(changeCounter, req.key);
				v = vv;
=======
		auto i = data->data().at(version).lastLessOrEqual(req.key);
		if (i && i->isValue() && i.key() == req.key) {
			v = (Value)i->getValue();
			path = 1;
		} else if (!i || !i->isClearTo() || i->getEndKey() <= req.key) {
			path = 2;
			Optional<Value> vv = wait(data->storage.readValue(req.key, IKeyValueStore::ReadType::NORMAL, req.debugID));
			// Validate that while we were reading the data we didn't lose the version or shard
			if (version < data->storageVersion()) {
				TEST(true); // transaction_too_old after readValue
				throw transaction_too_old();
>>>>>>> 020b02ea
			}
		}

		DEBUG_MUTATION("ShardGetValue",
		               version,
		               MutationRef(MutationRef::DebugKey, req.key, v.present() ? v.get() : LiteralStringRef("<null>")),
		               data->thisServerID);
		DEBUG_MUTATION("ShardGetPath",
		               version,
		               MutationRef(MutationRef::DebugKey,
		                           req.key,
		                           path == 0   ? LiteralStringRef("0")
		                           : path == 1 ? LiteralStringRef("1")
		                                       : LiteralStringRef("2")),
		               data->thisServerID);

		/*
		StorageMetrics m;
		m.bytesPerKSecond = req.key.size() + (v.present() ? v.get().size() : 0);
		m.iosPerKSecond = 1;
		data->metrics.notify(req.key, m);
		*/

		if (v.present()) {
			++data->counters.rowsQueried;
			resultSize = v.get().size();
			data->counters.bytesQueried += resultSize;
		} else {
			++data->counters.emptyQueries;
		}

		if (SERVER_KNOBS->READ_SAMPLING_ENABLED) {
			// If the read yields no value, randomly sample the empty read.
			int64_t bytesReadPerKSecond =
			    v.present() ? std::max((int64_t)(req.key.size() + v.get().size()), SERVER_KNOBS->EMPTY_READ_PENALTY)
			                : SERVER_KNOBS->EMPTY_READ_PENALTY;
			data->metrics.notifyBytesReadPerKSecond(req.key, bytesReadPerKSecond);
		}

		if (req.debugID.present())
			g_traceBatch.addEvent("GetValueDebug",
			                      req.debugID.get().first(),
			                      "getValueQ.AfterRead"); //.detail("TaskID", g_network->getCurrentTask());

		// Check if the desired key might be cached
		auto cached = data->cachedRangeMap[req.key];
		// if (cached)
		//	TraceEvent(SevDebug, "SSGetValueCached").detail("Key", req.key);

		GetValueReply reply(v, cached);
		reply.penalty = data->getPenalty();
		req.reply.send(reply);
	} catch (Error& e) {
		if (!canReplyWith(e))
			throw;
		data->sendErrorWithPenalty(req.reply, e, data->getPenalty());
	}

	data->transactionTagCounter.addRequest(req.tags, resultSize);

	++data->counters.finishedQueries;
	--data->readQueueSizeMetric;

	double duration = g_network->timer() - req.requestTime();
	data->counters.readLatencySample.addMeasurement(duration);
	if (data->latencyBandConfig.present()) {
		int maxReadBytes =
		    data->latencyBandConfig.get().readConfig.maxReadBytes.orDefault(std::numeric_limits<int>::max());
		data->counters.readLatencyBands.addMeasurement(duration, resultSize > maxReadBytes);
	}

	return Void();
};

// Pessimistic estimate the number of overhead bytes used by each
// watch. Watch key references are stored in an AsyncMap<Key,bool>, and actors
// must be kept alive until the watch is finished.
extern size_t WATCH_OVERHEAD_WATCHQ, WATCH_OVERHEAD_WATCHIMPL;

ACTOR Future<Version> watchWaitForValueChange(StorageServer* data, SpanID parent, KeyRef key) {
	state Location spanLocation = "SS:watchWaitForValueChange"_loc;
	state Span span(spanLocation, { parent });
	state Reference<ServerWatchMetadata> metadata = data->getWatchMetadata(key);

	if (metadata->debugID.present()) {
		g_traceBatch.addEvent("WatchValueDebug", metadata->debugID.get().first(), "watchValueSendReply.Before");
	}

	wait(success(waitForVersionNoTooOld(data, metadata->version)));
	if (metadata->debugID.present()) {
		g_traceBatch.addEvent("WatchValueDebug", metadata->debugID.get().first(), "watchValueSendReply.AfterVersion");
	}

	state Version minVersion = data->data().latestVersion;
	state Future<Void> watchFuture = data->watches.onChange(metadata->key);
	loop {
		try {
			metadata = data->getWatchMetadata(key);
			state Version latest = data->version.get();

			bool latestInRange = latest >= minVersion && latest < data->data().latestVersion;
			TEST(latestInRange); // Starting watch loop with latestVersion > data->version

			GetValueRequest getReq(span.context, metadata->key, latest, metadata->tags, metadata->debugID);

			// we are relying on the delay zero at the top of getValueQ, if removed we need one here
			state Future<Void> getValue = getValueQ(data, getReq);

			GetValueReply reply = wait(getReq.reply.getFuture());
			span = Span(spanLocation, parent);

			if (reply.error.present()) {
				ASSERT(reply.error.get().code() != error_code_future_version);
				throw reply.error.get();
			}
			if (BUGGIFY) {
				throw transaction_too_old();
			}

			DEBUG_MUTATION(
			    "ShardWatchValue",
			    latest,
			    MutationRef(MutationRef::DebugKey,
			                metadata->key,
			                reply.value.present() ? StringRef(reply.value.get()) : LiteralStringRef("<null>")),
			    data->thisServerID);

			if (metadata->debugID.present()) {
				g_traceBatch.addEvent(
				    "WatchValueDebug", metadata->debugID.get().first(), "watchValueSendReply.AfterRead");
			}

			if (reply.value != metadata->value && latest >= metadata->version) {
				return latest; // fire watch
			}

			if (data->watchBytes > SERVER_KNOBS->MAX_STORAGE_SERVER_WATCH_BYTES) {
				TEST(true); // Too many watches, reverting to polling
				throw watch_cancelled();
			}

			state int64_t watchBytes =
			    (metadata->key.expectedSize() + metadata->value.expectedSize() + key.expectedSize() +
			     sizeof(Reference<ServerWatchMetadata>) + sizeof(ServerWatchMetadata) + WATCH_OVERHEAD_WATCHIMPL);

			data->watchBytes += watchBytes;
			try {
				if (latest < minVersion) {
					// If the version we read is less than minVersion, then we may fail to be notified of any changes
					// that occur up to or including minVersion To prevent that, we'll check the key again once the
					// version reaches our minVersion
					watchFuture = watchFuture || data->version.whenAtLeast(minVersion);
				}
				if (BUGGIFY) {
					// Simulate a trigger on the watch that results in the loop going around without the value changing
					watchFuture = watchFuture || delay(deterministicRandom()->random01());
				}
				wait(watchFuture);
				data->watchBytes -= watchBytes;
			} catch (Error& e) {
				data->watchBytes -= watchBytes;
				throw;
			}
		} catch (Error& e) {
			if (e.code() != error_code_transaction_too_old) {
				throw e;
			}

			TEST(true); // Reading a watched key failed with transaction_too_old
		}

		watchFuture = data->watches.onChange(metadata->key);
		wait(data->version.whenAtLeast(data->data().latestVersion));
	}
}

void checkCancelWatchImpl(StorageServer* data, WatchValueRequest req) {
	Reference<ServerWatchMetadata> metadata = data->getWatchMetadata(req.key.contents());
	if (metadata.isValid() && metadata->versionPromise.getFutureReferenceCount() == 1) {
		// last watch timed out so cancel watch_impl and delete key from the map
		data->deleteWatchMetadata(req.key.contents());
		metadata->watch_impl.cancel();
	}
}

ACTOR Future<Void> watchValueSendReply(StorageServer* data,
                                       WatchValueRequest req,
                                       Future<Version> resp,
                                       SpanID spanContext) {
	state Span span("SS:watchValue"_loc, { spanContext });
	state double startTime = now();
	++data->counters.watchQueries;
	++data->numWatches;
	data->watchBytes += WATCH_OVERHEAD_WATCHQ;

	loop {
		double timeoutDelay = -1;
		if (data->noRecentUpdates.get()) {
			timeoutDelay = std::max(CLIENT_KNOBS->FAST_WATCH_TIMEOUT - (now() - startTime), 0.0);
		} else if (!BUGGIFY) {
			timeoutDelay = std::max(CLIENT_KNOBS->WATCH_TIMEOUT - (now() - startTime), 0.0);
		}

		try {
			choose {
				when(Version ver = wait(resp)) {
					// fire watch
					req.reply.send(WatchValueReply{ ver });
					checkCancelWatchImpl(data, req);
					--data->numWatches;
					data->watchBytes -= WATCH_OVERHEAD_WATCHQ;
					return Void();
				}
				when(wait(timeoutDelay < 0 ? Never() : delay(timeoutDelay))) {
					// watch timed out
					data->sendErrorWithPenalty(req.reply, timed_out(), data->getPenalty());
					checkCancelWatchImpl(data, req);
					--data->numWatches;
					data->watchBytes -= WATCH_OVERHEAD_WATCHQ;
					return Void();
				}
				when(wait(data->noRecentUpdates.onChange())) {}
			}
		} catch (Error& e) {
			data->watchBytes -= WATCH_OVERHEAD_WATCHQ;
			checkCancelWatchImpl(data, req);
			--data->numWatches;

			if (!canReplyWith(e))
				throw e;
			data->sendErrorWithPenalty(req.reply, e, data->getPenalty());
			return Void();
		}
	}
}

#ifdef NO_INTELLISENSE
size_t WATCH_OVERHEAD_WATCHQ =
    sizeof(WatchValueSendReplyActorState<WatchValueSendReplyActor>) + sizeof(WatchValueSendReplyActor);
size_t WATCH_OVERHEAD_WATCHIMPL =
    sizeof(WatchWaitForValueChangeActorState<WatchWaitForValueChangeActor>) + sizeof(WatchWaitForValueChangeActor);
#else
size_t WATCH_OVERHEAD_WATCHQ = 0; // only used in IDE so value is irrelevant
size_t WATCH_OVERHEAD_WATCHIMPL = 0;
#endif

ACTOR Future<Void> getShardState_impl(StorageServer* data, GetShardStateRequest req) {
	ASSERT(req.mode != GetShardStateRequest::NO_WAIT);

	loop {
		std::vector<Future<Void>> onChange;

		for (auto t : data->shards.intersectingRanges(req.keys)) {
			if (!t.value()->assigned()) {
				onChange.push_back(delay(SERVER_KNOBS->SHARD_READY_DELAY));
				break;
			}

			if (req.mode == GetShardStateRequest::READABLE && !t.value()->isReadable())
				onChange.push_back(t.value()->adding->readWrite.getFuture());

			if (req.mode == GetShardStateRequest::FETCHING && !t.value()->isFetched())
				onChange.push_back(t.value()->adding->fetchComplete.getFuture());
		}

		if (!onChange.size()) {
			req.reply.send(GetShardStateReply{ data->version.get(), data->durableVersion.get() });
			return Void();
		}

		wait(waitForAll(onChange));
		wait(delay(0)); // onChange could have been triggered by cancellation, let things settle before rechecking
	}
}

ACTOR Future<Void> getShardStateQ(StorageServer* data, GetShardStateRequest req) {
	choose {
		when(wait(getShardState_impl(data, req))) {}
		when(wait(delay(g_network->isSimulated() ? 10 : 60))) {
			data->sendErrorWithPenalty(req.reply, timed_out(), data->getPenalty());
		}
	}
	return Void();
}

void merge(Arena& arena,
           VectorRef<KeyValueRef, VecSerStrategy::String>& output,
           VectorRef<KeyValueRef> const& vm_output,
           RangeResult const& base,
           int& vCount,
           int limit,
           bool stopAtEndOfBase,
           int& pos,
           int limitBytes = 1 << 30)
// Combines data from base (at an older version) with sets from newer versions in [start, end) and appends the first (up
// to) |limit| rows to output If limit<0, base and output are in descending order, and start->key()>end->key(), but
// start is still inclusive and end is exclusive
{
	ASSERT(limit != 0);
	// Add a dependency of the new arena on the result from the KVS so that we don't have to copy any of the KVS
	// results.
	arena.dependsOn(base.arena());

	bool forward = limit > 0;
	if (!forward)
		limit = -limit;
	int adjustedLimit = limit + output.size();
	int accumulatedBytes = 0;
	KeyValueRef const* baseStart = base.begin();
	KeyValueRef const* baseEnd = base.end();
	while (baseStart != baseEnd && vCount > 0 && output.size() < adjustedLimit && accumulatedBytes < limitBytes) {
		if (forward ? baseStart->key < vm_output[pos].key : baseStart->key > vm_output[pos].key) {
			output.push_back(arena, *baseStart++);
		} else {
			output.push_back_deep(arena, vm_output[pos]);
			if (baseStart->key == vm_output[pos].key)
				++baseStart;
			++pos;
			vCount--;
		}
		accumulatedBytes += sizeof(KeyValueRef) + output.end()[-1].expectedSize();
	}
	while (baseStart != baseEnd && output.size() < adjustedLimit && accumulatedBytes < limitBytes) {
		output.push_back(arena, *baseStart++);
		accumulatedBytes += sizeof(KeyValueRef) + output.end()[-1].expectedSize();
	}
	if (!stopAtEndOfBase) {
		while (vCount > 0 && output.size() < adjustedLimit && accumulatedBytes < limitBytes) {
			output.push_back_deep(arena, vm_output[pos]);
			accumulatedBytes += sizeof(KeyValueRef) + output.end()[-1].expectedSize();
			++pos;
			vCount--;
		}
	}
}

// If limit>=0, it returns the first rows in the range (sorted ascending), otherwise the last rows (sorted descending).
// readRange has O(|result|) + O(log |data|) cost
ACTOR Future<GetKeyValuesReply> readRange(StorageServer* data,
                                          Version version,
                                          KeyRange range,
                                          int limit,
                                          int* pLimitBytes,
                                          SpanID parentSpan,
                                          IKeyValueStore::ReadType type) {
	state GetKeyValuesReply result;
	state StorageServer::VersionedData::ViewAtVersion view = data->data().at(version);
	state StorageServer::VersionedData::iterator vCurrent = view.end();
	state KeyRef readBegin;
	state KeyRef readEnd;
	state Key readBeginTemp;
	state int vCount = 0;
	state Span span("SS:readRange"_loc, parentSpan);

	// for caching the storage queue results during the first PTree traversal
	state VectorRef<KeyValueRef> resultCache;

	// for remembering the position in the resultCache
	state int pos = 0;

	// Check if the desired key-range is cached
	auto containingRange = data->cachedRangeMap.rangeContaining(range.begin);
	if (containingRange.value() && containingRange->range().end >= range.end) {
		//TraceEvent(SevDebug, "SSReadRangeCached").detail("Size",data->cachedRangeMap.size()).detail("ContainingRangeBegin",containingRange->range().begin).detail("ContainingRangeEnd",containingRange->range().end).
		//	detail("Begin", range.begin).detail("End",range.end);
		result.cached = true;
	} else
		result.cached = false;

	// if (limit >= 0) we are reading forward, else backward
	if (limit >= 0) {
		// We might care about a clear beginning before start that
		//  runs into range
		vCurrent = view.lastLessOrEqual(range.begin);
		if (vCurrent && vCurrent->isClearTo() && vCurrent->getEndKey() > range.begin)
			readBegin = vCurrent->getEndKey();
		else
			readBegin = range.begin;

		vCurrent = view.lower_bound(readBegin);

		while (limit > 0 && *pLimitBytes > 0 && readBegin < range.end) {
			ASSERT(!vCurrent || vCurrent.key() >= readBegin);
			ASSERT(data->storageVersion() <= version);

			/* Traverse the PTree further, if thare are no unconsumed resultCache items */
			if (pos == resultCache.size()) {
				if (vCurrent) {
					auto b = vCurrent;
					--b;
					ASSERT(!b || b.key() < readBegin);
				}

				// Read up to limit items from the view, stopping at the next clear (or the end of the range)
				int vSize = 0;
				while (vCurrent && vCurrent.key() < range.end && !vCurrent->isClearTo() && vCount < limit &&
				       vSize < *pLimitBytes) {
					// Store the versionedData results in resultCache
					resultCache.emplace_back(result.arena, vCurrent.key(), vCurrent->getValue());
					vSize += sizeof(KeyValueRef) + resultCache.cback().expectedSize();
					++vCount;
					++vCurrent;
				}
			}

			// Read the data on disk up to vCurrent (or the end of the range)
			readEnd = vCurrent ? std::min(vCurrent.key(), range.end) : range.end;
			RangeResult atStorageVersion =
			    wait(data->storage.readRange(KeyRangeRef(readBegin, readEnd), limit, *pLimitBytes, type));

			ASSERT(atStorageVersion.size() <= limit);
			if (data->storageVersion() > version)
				throw transaction_too_old();

			// merge the sets in resultCache with the sets on disk, stopping at the last key from disk if there is
			// 'more'
			int prevSize = result.data.size();
			merge(result.arena,
			      result.data,
			      resultCache,
			      atStorageVersion,
			      vCount,
			      limit,
			      atStorageVersion.more,
			      pos,
			      *pLimitBytes);
			limit -= result.data.size() - prevSize;

			for (auto i = result.data.begin() + prevSize; i != result.data.end(); i++) {
				*pLimitBytes -= sizeof(KeyValueRef) + i->expectedSize();
			}

			if (limit <= 0 || *pLimitBytes <= 0) {
				break;
			}

			// Setup for the next iteration
			// If we hit our limits reading from disk but then combining with MVCC gave us back more room
			if (atStorageVersion
			        .more) { // if there might be more data, begin reading right after what we already found to find out
				ASSERT(result.data.end()[-1].key == atStorageVersion.end()[-1].key);
				readBegin = readBeginTemp = keyAfter(result.data.end()[-1].key);
			} else if (vCurrent && vCurrent->isClearTo()) { // if vCurrent is a clear, skip it.
				ASSERT(vCurrent->getEndKey() > readBegin);
				readBegin = vCurrent->getEndKey(); // next disk read should start at the end of the clear
				++vCurrent;
			} else {
				ASSERT(readEnd == range.end);
				break;
			}
		}
	} else {
		vCurrent = view.lastLess(range.end);

		// A clear might extend all the way to range.end
		if (vCurrent && vCurrent->isClearTo() && vCurrent->getEndKey() >= range.end) {
			readEnd = vCurrent.key();
			--vCurrent;
		} else {
			readEnd = range.end;
		}

		while (limit < 0 && *pLimitBytes > 0 && readEnd > range.begin) {
			ASSERT(!vCurrent || vCurrent.key() < readEnd);
			ASSERT(data->storageVersion() <= version);

			/* Traverse the PTree further, if thare are no unconsumed resultCache items */
			if (pos == resultCache.size()) {
				if (vCurrent) {
					auto b = vCurrent;
					++b;
					ASSERT(!b || b.key() >= readEnd);
				}

				vCount = 0;
				int vSize = 0;
				while (vCurrent && vCurrent.key() >= range.begin && !vCurrent->isClearTo() && vCount < -limit &&
				       vSize < *pLimitBytes) {
					// Store the versionedData results in resultCache
					resultCache.emplace_back(result.arena, vCurrent.key(), vCurrent->getValue());
					vSize += sizeof(KeyValueRef) + resultCache.cback().expectedSize();
					++vCount;
					--vCurrent;
				}
			}

			readBegin = vCurrent ? std::max(vCurrent->isClearTo() ? vCurrent->getEndKey() : vCurrent.key(), range.begin)
			                     : range.begin;
			RangeResult atStorageVersion =
			    wait(data->storage.readRange(KeyRangeRef(readBegin, readEnd), limit, *pLimitBytes, type));

			ASSERT(atStorageVersion.size() <= -limit);
			if (data->storageVersion() > version)
				throw transaction_too_old();

			int prevSize = result.data.size();
			merge(result.arena,
			      result.data,
			      resultCache,
			      atStorageVersion,
			      vCount,
			      limit,
			      atStorageVersion.more,
			      pos,
			      *pLimitBytes);
			limit += result.data.size() - prevSize;

			for (auto i = result.data.begin() + prevSize; i != result.data.end(); i++) {
				*pLimitBytes -= sizeof(KeyValueRef) + i->expectedSize();
			}

			if (limit >= 0 || *pLimitBytes <= 0) {
				break;
			}

			if (atStorageVersion.more) {
				ASSERT(result.data.end()[-1].key == atStorageVersion.end()[-1].key);
				readEnd = result.data.end()[-1].key;
			} else if (vCurrent && vCurrent->isClearTo()) {
				ASSERT(vCurrent.key() < readEnd);
				readEnd = vCurrent.key();
				--vCurrent;
			} else {
				ASSERT(readBegin == range.begin);
				break;
			}
		}
	}

	// all but the last item are less than *pLimitBytes
	ASSERT(result.data.size() == 0 || *pLimitBytes + result.data.end()[-1].expectedSize() + sizeof(KeyValueRef) > 0);
	result.more = limit == 0 || *pLimitBytes <= 0; // FIXME: Does this have to be exact?
	result.version = version;
	return result;
}

// bool selectorInRange( KeySelectorRef const& sel, KeyRangeRef const& range ) {
// Returns true if the given range suffices to at least begin to resolve the given KeySelectorRef
//	return sel.getKey() >= range.begin && (sel.isBackward() ? sel.getKey() <= range.end : sel.getKey() < range.end);
//}

ACTOR Future<Key> findKey(StorageServer* data,
                          KeySelectorRef sel,
                          Version version,
                          KeyRange range,
                          int* pOffset,
                          SpanID parentSpan,
                          IKeyValueStore::ReadType type)
// Attempts to find the key indicated by sel in the data at version, within range.
// Precondition: selectorInRange(sel, range)
// If it is found, offset is set to 0 and a key is returned which falls inside range.
// If the search would depend on any key outside range OR if the key selector offset is too large (range read returns
// too many bytes), it returns either
//   a negative offset and a key in [range.begin, sel.getKey()], indicating the key is (the first key <= returned key) +
//   offset, or a positive offset and a key in (sel.getKey(), range.end], indicating the key is (the first key >=
//   returned key) + offset-1
// The range passed in to this function should specify a shard.  If range.begin is repeatedly not the beginning of a
// shard, then it is possible to get stuck looping here
{
	ASSERT(version != latestVersion);
	ASSERT(selectorInRange(sel, range) && version >= data->oldestVersion.get());

	// Count forward or backward distance items, skipping the first one if it == key and skipEqualKey
	state bool forward = sel.offset > 0; // If forward, result >= sel.getKey(); else result <= sel.getKey()
	state int sign = forward ? +1 : -1;
	state bool skipEqualKey = sel.orEqual == forward;
	state int distance = forward ? sel.offset : 1 - sel.offset;
	state Span span("SS.findKey"_loc, { parentSpan });

	// Don't limit the number of bytes if this is a trivial key selector (there will be at most two items returned from
	// the read range in this case)
	state int maxBytes;
	if (sel.offset <= 1 && sel.offset >= 0)
		maxBytes = std::numeric_limits<int>::max();
	else
		maxBytes = (g_network->isSimulated() && g_simulator.tssMode == ISimulator::TSSMode::Disabled && BUGGIFY)
		               ? SERVER_KNOBS->BUGGIFY_LIMIT_BYTES
		               : SERVER_KNOBS->STORAGE_LIMIT_BYTES;

	state GetKeyValuesReply rep = wait(
	    readRange(data,
	              version,
	              forward ? KeyRangeRef(sel.getKey(), range.end) : KeyRangeRef(range.begin, keyAfter(sel.getKey())),
	              (distance + skipEqualKey) * sign,
	              &maxBytes,
	              span.context,
	              type));
	state bool more = rep.more && rep.data.size() != distance + skipEqualKey;

	// If we get only one result in the reverse direction as a result of the data being too large, we could get stuck in
	// a loop
	if (more && !forward && rep.data.size() == 1) {
		TEST(true); // Reverse key selector returned only one result in range read
		maxBytes = std::numeric_limits<int>::max();
		GetKeyValuesReply rep2 = wait(readRange(
		    data, version, KeyRangeRef(range.begin, keyAfter(sel.getKey())), -2, &maxBytes, span.context, type));
		rep = rep2;
		more = rep.more && rep.data.size() != distance + skipEqualKey;
		ASSERT(rep.data.size() == 2 || !more);
	}

	int index = distance - 1;
	if (skipEqualKey && rep.data.size() && rep.data[0].key == sel.getKey())
		++index;

	if (index < rep.data.size()) {
		*pOffset = 0;

		if (SERVER_KNOBS->READ_SAMPLING_ENABLED) {
			int64_t bytesReadPerKSecond =
			    std::max((int64_t)rep.data[index].key.size(), SERVER_KNOBS->EMPTY_READ_PENALTY);
			data->metrics.notifyBytesReadPerKSecond(sel.getKey(), bytesReadPerKSecond);
		}

		return rep.data[index].key;
	} else {
		if (SERVER_KNOBS->READ_SAMPLING_ENABLED) {
			int64_t bytesReadPerKSecond = SERVER_KNOBS->EMPTY_READ_PENALTY;
			data->metrics.notifyBytesReadPerKSecond(sel.getKey(), bytesReadPerKSecond);
		}

		// FIXME: If range.begin=="" && !forward, return success?
		*pOffset = index - rep.data.size() + 1;
		if (!forward)
			*pOffset = -*pOffset;

		if (more) {
			TEST(true); // Key selector read range had more results

			ASSERT(rep.data.size());
			Key returnKey = forward ? keyAfter(rep.data.back().key) : rep.data.back().key;

			// This is possible if key/value pairs are very large and only one result is returned on a last less than
			// query SOMEDAY: graceful handling of exceptionally sized values
			ASSERT(returnKey != sel.getKey());
			return returnKey;
		} else {
			return forward ? range.end : range.begin;
		}
	}
}

KeyRange getShardKeyRange(StorageServer* data, const KeySelectorRef& sel)
// Returns largest range such that the shard state isReadable and selectorInRange(sel, range) or wrong_shard_server if
// no such range exists
{
	auto i = sel.isBackward() ? data->shards.rangeContainingKeyBefore(sel.getKey())
	                          : data->shards.rangeContaining(sel.getKey());
	if (!i->value()->isReadable())
		throw wrong_shard_server();
	ASSERT(selectorInRange(sel, i->range()));
	return i->range();
}

ACTOR Future<Void> getKeyValuesQ(StorageServer* data, GetKeyValuesRequest req)
// Throws a wrong_shard_server if the keys in the request or result depend on data outside this server OR if a large
// selector offset prevents all data from being read in one range read
{
	state Span span("SS:getKeyValues"_loc, { req.spanContext });
	state int64_t resultSize = 0;
	state IKeyValueStore::ReadType type =
	    req.isFetchKeys ? IKeyValueStore::ReadType::FETCH : IKeyValueStore::ReadType::NORMAL;
	getCurrentLineage()->modify(&TransactionLineage::txID) = req.spanContext.first();

	++data->counters.getRangeQueries;
	++data->counters.allQueries;
	++data->readQueueSizeMetric;
	data->maxQueryQueue = std::max<int>(
	    data->maxQueryQueue, data->counters.allQueries.getValue() - data->counters.finishedQueries.getValue());

	// Active load balancing runs at a very high priority (to obtain accurate queue lengths)
	// so we need to downgrade here
	if (SERVER_KNOBS->FETCH_KEYS_LOWER_PRIORITY && req.isFetchKeys) {
		wait(delay(0, TaskPriority::FetchKeys));
	} else {
		wait(data->getQueryDelay());
	}

	try {
		if (req.debugID.present())
			g_traceBatch.addEvent("TransactionDebug", req.debugID.get().first(), "storageserver.getKeyValues.Before");
		state Version version = wait(waitForVersion(data, req.version, span.context));

		state uint64_t changeCounter = data->shardChangeCounter;
		//		try {
		state KeyRange shard = getShardKeyRange(data, req.begin);

		if (req.debugID.present())
			g_traceBatch.addEvent(
			    "TransactionDebug", req.debugID.get().first(), "storageserver.getKeyValues.AfterVersion");
		//.detail("ShardBegin", shard.begin).detail("ShardEnd", shard.end);
		//} catch (Error& e) { TraceEvent("WrongShardServer", data->thisServerID).detail("Begin",
		// req.begin.toString()).detail("End", req.end.toString()).detail("Version", version).detail("Shard",
		//"None").detail("In", "getKeyValues>getShardKeyRange"); throw e; }

		if (!selectorInRange(req.end, shard) && !(req.end.isFirstGreaterOrEqual() && req.end.getKey() == shard.end)) {
			//			TraceEvent("WrongShardServer1", data->thisServerID).detail("Begin",
			// req.begin.toString()).detail("End", req.end.toString()).detail("Version", version).detail("ShardBegin",
			// shard.begin).detail("ShardEnd", shard.end).detail("In", "getKeyValues>checkShardExtents");
			throw wrong_shard_server();
		}

		state int offset1 = 0;
		state int offset2;
		state Future<Key> fBegin = req.begin.isFirstGreaterOrEqual()
		                               ? Future<Key>(req.begin.getKey())
		                               : findKey(data, req.begin, version, shard, &offset1, span.context, type);
		state Future<Key> fEnd = req.end.isFirstGreaterOrEqual()
		                             ? Future<Key>(req.end.getKey())
		                             : findKey(data, req.end, version, shard, &offset2, span.context, type);
		state Key begin = wait(fBegin);
		state Key end = wait(fEnd);

		if (req.debugID.present())
			g_traceBatch.addEvent(
			    "TransactionDebug", req.debugID.get().first(), "storageserver.getKeyValues.AfterKeys");
		//.detail("Off1",offset1).detail("Off2",offset2).detail("ReqBegin",req.begin.getKey()).detail("ReqEnd",req.end.getKey());

		// Offsets of zero indicate begin/end keys in this shard, which obviously means we can answer the query
		// An end offset of 1 is also OK because the end key is exclusive, so if the first key of the next shard is the
		// end the last actual key returned must be from this shard. A begin offset of 1 is also OK because then either
		// begin is past end or equal to end (so the result is definitely empty)
		if ((offset1 && offset1 != 1) || (offset2 && offset2 != 1)) {
			TEST(true); // wrong_shard_server due to offset
			// We could detect when offset1 takes us off the beginning of the database or offset2 takes us off the end,
			// and return a clipped range rather than an error (since that is what the NativeAPI.getRange will do anyway
			// via its "slow path"), but we would have to add some flags to the response to encode whether we went off
			// the beginning and the end, since it needs that information.
			//TraceEvent("WrongShardServer2", data->thisServerID).detail("Begin", req.begin.toString()).detail("End", req.end.toString()).detail("Version", version).detail("ShardBegin", shard.begin).detail("ShardEnd", shard.end).detail("In", "getKeyValues>checkOffsets").detail("BeginKey", begin).detail("EndKey", end).detail("BeginOffset", offset1).detail("EndOffset", offset2);
			throw wrong_shard_server();
		}

		if (begin >= end) {
			if (req.debugID.present())
				g_traceBatch.addEvent("TransactionDebug", req.debugID.get().first(), "storageserver.getKeyValues.Send");
			//.detail("Begin",begin).detail("End",end);

			GetKeyValuesReply none;
			none.version = version;
			none.more = false;
			none.penalty = data->getPenalty();

			data->checkChangeCounter(changeCounter,
			                         KeyRangeRef(std::min<KeyRef>(req.begin.getKey(), req.end.getKey()),
			                                     std::max<KeyRef>(req.begin.getKey(), req.end.getKey())));
			req.reply.send(none);
		} else {
			state int remainingLimitBytes = req.limitBytes;

			GetKeyValuesReply _r = wait(
			    readRange(data, version, KeyRangeRef(begin, end), req.limit, &remainingLimitBytes, span.context, type));
			GetKeyValuesReply r = _r;

			if (req.debugID.present())
				g_traceBatch.addEvent(
				    "TransactionDebug", req.debugID.get().first(), "storageserver.getKeyValues.AfterReadRange");
			//.detail("Begin",begin).detail("End",end).detail("SizeOf",r.data.size());
			data->checkChangeCounter(
			    changeCounter,
			    KeyRangeRef(std::min<KeyRef>(begin, std::min<KeyRef>(req.begin.getKey(), req.end.getKey())),
			                std::max<KeyRef>(end, std::max<KeyRef>(req.begin.getKey(), req.end.getKey()))));
			if (EXPENSIVE_VALIDATION) {
				for (int i = 0; i < r.data.size(); i++)
					ASSERT(r.data[i].key >= begin && r.data[i].key < end);
				ASSERT(r.data.size() <= std::abs(req.limit));
			}

			/*for( int i = 0; i < r.data.size(); i++ ) {
			    StorageMetrics m;
			    m.bytesPerKSecond = r.data[i].expectedSize();
			    m.iosPerKSecond = 1; //FIXME: this should be 1/r.data.size(), but we cannot do that because it is an int
			    data->metrics.notify(r.data[i].key, m);
			}*/

			// For performance concerns, the cost of a range read is billed to the start key and end key of the range.
			int64_t totalByteSize = 0;
			for (int i = 0; i < r.data.size(); i++) {
				totalByteSize += r.data[i].expectedSize();
			}
			if (totalByteSize > 0 && SERVER_KNOBS->READ_SAMPLING_ENABLED) {
				int64_t bytesReadPerKSecond = std::max(totalByteSize, SERVER_KNOBS->EMPTY_READ_PENALTY) / 2;
				data->metrics.notifyBytesReadPerKSecond(r.data[0].key, bytesReadPerKSecond);
				data->metrics.notifyBytesReadPerKSecond(r.data[r.data.size() - 1].key, bytesReadPerKSecond);
			}

			r.penalty = data->getPenalty();
			req.reply.send(r);

			resultSize = req.limitBytes - remainingLimitBytes;
			data->counters.bytesQueried += resultSize;
			data->counters.rowsQueried += r.data.size();
			if (r.data.size() == 0) {
				++data->counters.emptyQueries;
			}
		}
	} catch (Error& e) {
		if (!canReplyWith(e))
			throw;
		data->sendErrorWithPenalty(req.reply, e, data->getPenalty());
	}

	data->transactionTagCounter.addRequest(req.tags, resultSize);
	++data->counters.finishedQueries;
	--data->readQueueSizeMetric;

	double duration = g_network->timer() - req.requestTime();
	data->counters.readLatencySample.addMeasurement(duration);
	if (data->latencyBandConfig.present()) {
		int maxReadBytes =
		    data->latencyBandConfig.get().readConfig.maxReadBytes.orDefault(std::numeric_limits<int>::max());
		int maxSelectorOffset =
		    data->latencyBandConfig.get().readConfig.maxKeySelectorOffset.orDefault(std::numeric_limits<int>::max());
		data->counters.readLatencyBands.addMeasurement(duration,
		                                               resultSize > maxReadBytes ||
		                                                   abs(req.begin.offset) > maxSelectorOffset ||
		                                                   abs(req.end.offset) > maxSelectorOffset);
	}

	return Void();
}

ACTOR Future<Void> getKeyValuesStreamQ(StorageServer* data, GetKeyValuesStreamRequest req)
// Throws a wrong_shard_server if the keys in the request or result depend on data outside this server OR if a large
// selector offset prevents all data from being read in one range read
{
	state Span span("SS:getKeyValuesStream"_loc, { req.spanContext });
	state int64_t resultSize = 0;
	state IKeyValueStore::ReadType type =
	    req.isFetchKeys ? IKeyValueStore::ReadType::FETCH : IKeyValueStore::ReadType::NORMAL;

	req.reply.setByteLimit(SERVER_KNOBS->RANGESTREAM_LIMIT_BYTES);
	++data->counters.getRangeStreamQueries;
	++data->counters.allQueries;
	++data->readQueueSizeMetric;
	data->maxQueryQueue = std::max<int>(
	    data->maxQueryQueue, data->counters.allQueries.getValue() - data->counters.finishedQueries.getValue());

	// Active load balancing runs at a very high priority (to obtain accurate queue lengths)
	// so we need to downgrade here
	if (SERVER_KNOBS->FETCH_KEYS_LOWER_PRIORITY && req.isFetchKeys) {
		wait(delay(0, TaskPriority::FetchKeys));
	} else {
		wait(delay(0, TaskPriority::DefaultEndpoint));
	}

	try {
		if (req.debugID.present())
			g_traceBatch.addEvent(
			    "TransactionDebug", req.debugID.get().first(), "storageserver.getKeyValuesStream.Before");
		state Version version = wait(waitForVersion(data, req.version, span.context));

		state uint64_t changeCounter = data->shardChangeCounter;
		//		try {
		state KeyRange shard = getShardKeyRange(data, req.begin);

		if (req.debugID.present())
			g_traceBatch.addEvent(
			    "TransactionDebug", req.debugID.get().first(), "storageserver.getKeyValuesStream.AfterVersion");
		//.detail("ShardBegin", shard.begin).detail("ShardEnd", shard.end);
		//} catch (Error& e) { TraceEvent("WrongShardServer", data->thisServerID).detail("Begin",
		// req.begin.toString()).detail("End", req.end.toString()).detail("Version", version).detail("Shard",
		//"None").detail("In", "getKeyValues>getShardKeyRange"); throw e; }

		if (!selectorInRange(req.end, shard) && !(req.end.isFirstGreaterOrEqual() && req.end.getKey() == shard.end)) {
			//			TraceEvent("WrongShardServer1", data->thisServerID).detail("Begin",
			// req.begin.toString()).detail("End", req.end.toString()).detail("Version", version).detail("ShardBegin",
			// shard.begin).detail("ShardEnd", shard.end).detail("In", "getKeyValues>checkShardExtents");
			throw wrong_shard_server();
		}

		state int offset1 = 0;
		state int offset2;
		state Future<Key> fBegin = req.begin.isFirstGreaterOrEqual()
		                               ? Future<Key>(req.begin.getKey())
		                               : findKey(data, req.begin, version, shard, &offset1, span.context, type);
		state Future<Key> fEnd = req.end.isFirstGreaterOrEqual()
		                             ? Future<Key>(req.end.getKey())
		                             : findKey(data, req.end, version, shard, &offset2, span.context, type);
		state Key begin = wait(fBegin);
		state Key end = wait(fEnd);
		if (req.debugID.present())
			g_traceBatch.addEvent(
			    "TransactionDebug", req.debugID.get().first(), "storageserver.getKeyValuesStream.AfterKeys");
		//.detail("Off1",offset1).detail("Off2",offset2).detail("ReqBegin",req.begin.getKey()).detail("ReqEnd",req.end.getKey());

		// Offsets of zero indicate begin/end keys in this shard, which obviously means we can answer the query
		// An end offset of 1 is also OK because the end key is exclusive, so if the first key of the next shard is the
		// end the last actual key returned must be from this shard. A begin offset of 1 is also OK because then either
		// begin is past end or equal to end (so the result is definitely empty)
		if ((offset1 && offset1 != 1) || (offset2 && offset2 != 1)) {
			TEST(true); // wrong_shard_server due to offset in rangeStream
			// We could detect when offset1 takes us off the beginning of the database or offset2 takes us off the end,
			// and return a clipped range rather than an error (since that is what the NativeAPI.getRange will do anyway
			// via its "slow path"), but we would have to add some flags to the response to encode whether we went off
			// the beginning and the end, since it needs that information.
			//TraceEvent("WrongShardServer2", data->thisServerID).detail("Begin", req.begin.toString()).detail("End", req.end.toString()).detail("Version", version).detail("ShardBegin", shard.begin).detail("ShardEnd", shard.end).detail("In", "getKeyValues>checkOffsets").detail("BeginKey", begin).detail("EndKey", end).detail("BeginOffset", offset1).detail("EndOffset", offset2);
			throw wrong_shard_server();
		}

		if (begin >= end) {
			if (req.debugID.present())
				g_traceBatch.addEvent(
				    "TransactionDebug", req.debugID.get().first(), "storageserver.getKeyValuesStream.Send");
			//.detail("Begin",begin).detail("End",end);

			GetKeyValuesStreamReply none;
			none.version = version;
			none.more = false;

			data->checkChangeCounter(changeCounter,
			                         KeyRangeRef(std::min<KeyRef>(req.begin.getKey(), req.end.getKey()),
			                                     std::max<KeyRef>(req.begin.getKey(), req.end.getKey())));
			req.reply.send(none);
			req.reply.sendError(end_of_stream());
		} else {
			loop {
				wait(req.reply.onReady());

				if (version < data->oldestVersion.get()) {
					throw transaction_too_old();
				}

				state int byteLimit = (BUGGIFY && g_simulator.tssMode == ISimulator::TSSMode::Disabled)
				                          ? 1
				                          : CLIENT_KNOBS->REPLY_BYTE_LIMIT;
				GetKeyValuesReply _r =
				    wait(readRange(data, version, KeyRangeRef(begin, end), req.limit, &byteLimit, span.context, type));
				GetKeyValuesStreamReply r(_r);

				if (req.debugID.present())
					g_traceBatch.addEvent("TransactionDebug",
					                      req.debugID.get().first(),
					                      "storageserver.getKeyValuesStream.AfterReadRange");
				//.detail("Begin",begin).detail("End",end).detail("SizeOf",r.data.size());
				data->checkChangeCounter(
				    changeCounter,
				    KeyRangeRef(std::min<KeyRef>(begin, std::min<KeyRef>(req.begin.getKey(), req.end.getKey())),
				                std::max<KeyRef>(end, std::max<KeyRef>(req.begin.getKey(), req.end.getKey()))));
				if (EXPENSIVE_VALIDATION) {
					for (int i = 0; i < r.data.size(); i++)
						ASSERT(r.data[i].key >= begin && r.data[i].key < end);
					ASSERT(r.data.size() <= std::abs(req.limit));
				}

				/*for( int i = 0; i < r.data.size(); i++ ) {
				    StorageMetrics m;
				    m.bytesPerKSecond = r.data[i].expectedSize();
				    m.iosPerKSecond = 1; //FIXME: this should be 1/r.data.size(), but we cannot do that because it is an
				int data->metrics.notify(r.data[i].key, m);
				}*/

				// For performance concerns, the cost of a range read is billed to the start key and end key of the
				// range.
				int64_t totalByteSize = 0;
				for (int i = 0; i < r.data.size(); i++) {
					totalByteSize += r.data[i].expectedSize();
				}
				if (totalByteSize > 0 && SERVER_KNOBS->READ_SAMPLING_ENABLED) {
					int64_t bytesReadPerKSecond = std::max(totalByteSize, SERVER_KNOBS->EMPTY_READ_PENALTY) / 2;
					data->metrics.notifyBytesReadPerKSecond(r.data[0].key, bytesReadPerKSecond);
					data->metrics.notifyBytesReadPerKSecond(r.data[r.data.size() - 1].key, bytesReadPerKSecond);
				}

				req.reply.send(r);

				data->counters.rowsQueried += r.data.size();
				if (r.data.size() == 0) {
					++data->counters.emptyQueries;
				}
				if (!r.more) {
					req.reply.sendError(end_of_stream());
					break;
				}
				ASSERT(r.data.size());

				if (req.limit >= 0) {
					begin = keyAfter(r.data.back().key);
				} else {
					end = r.data.back().key;
				}

				if (SERVER_KNOBS->FETCH_KEYS_LOWER_PRIORITY && req.isFetchKeys) {
					wait(delay(0, TaskPriority::FetchKeys));
				} else {
					wait(delay(0, TaskPriority::DefaultEndpoint));
				}

				data->transactionTagCounter.addRequest(req.tags, resultSize);
			}
		}
	} catch (Error& e) {
		if (e.code() != error_code_operation_obsolete) {
			if (!canReplyWith(e))
				throw;
			req.reply.sendError(e);
		}
	}

	data->transactionTagCounter.addRequest(req.tags, resultSize);
	++data->counters.finishedQueries;
	--data->readQueueSizeMetric;

	return Void();
}

ACTOR Future<Void> getKeyQ(StorageServer* data, GetKeyRequest req) {
	state Span span("SS:getKey"_loc, { req.spanContext });
	state int64_t resultSize = 0;
	getCurrentLineage()->modify(&TransactionLineage::txID) = req.spanContext.first();

	++data->counters.getKeyQueries;
	++data->counters.allQueries;
	++data->readQueueSizeMetric;
	data->maxQueryQueue = std::max<int>(
	    data->maxQueryQueue, data->counters.allQueries.getValue() - data->counters.finishedQueries.getValue());

	// Active load balancing runs at a very high priority (to obtain accurate queue lengths)
	// so we need to downgrade here
	wait(data->getQueryDelay());

	try {
		state Version version = wait(waitForVersion(data, req.version, req.spanContext));

		state uint64_t changeCounter = data->shardChangeCounter;
		state KeyRange shard = getShardKeyRange(data, req.sel);

		state int offset;
		Key k =
		    wait(findKey(data, req.sel, version, shard, &offset, req.spanContext, IKeyValueStore::ReadType::NORMAL));

		data->checkChangeCounter(
		    changeCounter, KeyRangeRef(std::min<KeyRef>(req.sel.getKey(), k), std::max<KeyRef>(req.sel.getKey(), k)));

		KeySelector updated;
		if (offset < 0)
			updated = firstGreaterOrEqual(k) +
			          offset; // first thing on this shard OR (large offset case) smallest key retrieved in range read
		else if (offset > 0)
			updated =
			    firstGreaterOrEqual(k) + offset -
			    1; // first thing on next shard OR (large offset case) keyAfter largest key retrieved in range read
		else
			updated = KeySelectorRef(k, true, 0); // found

		resultSize = k.size();
		data->counters.bytesQueried += resultSize;
		++data->counters.rowsQueried;

		// Check if the desired key might be cached
		auto cached = data->cachedRangeMap[k];
		// if (cached)
		//	TraceEvent(SevDebug, "SSGetKeyCached").detail("Key", k).detail("Begin",
		// shard.begin.printable()).detail("End", shard.end.printable());

		GetKeyReply reply(updated, cached);
		reply.penalty = data->getPenalty();

		req.reply.send(reply);
	} catch (Error& e) {
		// if (e.code() == error_code_wrong_shard_server) TraceEvent("WrongShardServer").detail("In","getKey");
		if (!canReplyWith(e))
			throw;
		data->sendErrorWithPenalty(req.reply, e, data->getPenalty());
	}

	// SOMEDAY: The size reported here is an undercount of the bytes read due to the fact that we have to scan for the
	// key It would be more accurate to count all the read bytes, but it's not critical because this function is only
	// used if read-your-writes is disabled
	data->transactionTagCounter.addRequest(req.tags, resultSize);

	++data->counters.finishedQueries;
	--data->readQueueSizeMetric;

	double duration = g_network->timer() - req.requestTime();
	data->counters.readLatencySample.addMeasurement(duration);
	if (data->latencyBandConfig.present()) {
		int maxReadBytes =
		    data->latencyBandConfig.get().readConfig.maxReadBytes.orDefault(std::numeric_limits<int>::max());
		int maxSelectorOffset =
		    data->latencyBandConfig.get().readConfig.maxKeySelectorOffset.orDefault(std::numeric_limits<int>::max());
		data->counters.readLatencyBands.addMeasurement(
		    duration, resultSize > maxReadBytes || abs(req.sel.offset) > maxSelectorOffset);
	}

	return Void();
}

void getQueuingMetrics(StorageServer* self, StorageQueuingMetricsRequest const& req) {
	StorageQueuingMetricsReply reply;
	reply.localTime = now();
	reply.instanceID = self->instanceID;
	reply.bytesInput = self->counters.bytesInput.getValue();
	reply.bytesDurable = self->counters.bytesDurable.getValue();

	reply.storageBytes = self->storage.getStorageBytes();
	reply.localRateLimit = self->currentRate();

	reply.version = self->version.get();
	reply.cpuUsage = self->cpuUsage;
	reply.diskUsage = self->diskUsage;
	reply.durableVersion = self->durableVersion.get();

	Optional<StorageServer::TransactionTagCounter::TagInfo> busiestTag = self->transactionTagCounter.getBusiestTag();
	reply.busiestTag = busiestTag.map<TransactionTag>(
	    [](StorageServer::TransactionTagCounter::TagInfo tagInfo) { return tagInfo.tag; });
	reply.busiestTagFractionalBusyness = busiestTag.present() ? busiestTag.get().fractionalBusyness : 0.0;
	reply.busiestTagRate = busiestTag.present() ? busiestTag.get().rate : 0.0;

	req.reply.send(reply);
}

#ifndef __INTEL_COMPILER
#pragma endregion
#endif

/////////////////////////// Updates ////////////////////////////////
#ifndef __INTEL_COMPILER
#pragma region Updates
#endif

ACTOR Future<Void> doEagerReads(StorageServer* data, UpdateEagerReadInfo* eager) {
	eager->finishKeyBegin();

	if (SERVER_KNOBS->ENABLE_CLEAR_RANGE_EAGER_READS) {
		std::vector<Future<Key>> keyEnd(eager->keyBegin.size());
		for (int i = 0; i < keyEnd.size(); i++)
			keyEnd[i] = data->storage.readNextKeyInclusive(eager->keyBegin[i], IKeyValueStore::ReadType::EAGER);

		state Future<std::vector<Key>> futureKeyEnds = getAll(keyEnd);
		state std::vector<Key> keyEndVal = wait(futureKeyEnds);
		eager->keyEnd = keyEndVal;
	}

	std::vector<Future<Optional<Value>>> value(eager->keys.size());
	for (int i = 0; i < value.size(); i++)
		value[i] =
		    data->storage.readValuePrefix(eager->keys[i].first, eager->keys[i].second, IKeyValueStore::ReadType::EAGER);

	state Future<std::vector<Optional<Value>>> futureValues = getAll(value);
	std::vector<Optional<Value>> optionalValues = wait(futureValues);
	eager->value = optionalValues;

	return Void();
}

bool changeDurableVersion(StorageServer* data, Version desiredDurableVersion) {
	// Remove entries from the latest version of data->versionedData that haven't changed since they were inserted
	//   before or at desiredDurableVersion, to maintain the invariants for versionedData.
	// Such entries remain in older versions of versionedData until they are forgotten, because it is expensive to dig
	// them out. We also remove everything up to and including newDurableVersion from mutationLog, and everything
	//   up to but excluding desiredDurableVersion from freeable
	// May return false if only part of the work has been done, in which case the caller must call again with the same
	// parameters

	auto& verData = data->mutableData();
	ASSERT(verData.getLatestVersion() == data->version.get() || verData.getLatestVersion() == data->version.get() + 1);

	Version nextDurableVersion = desiredDurableVersion;

	auto mlv = data->getMutationLog().begin();
	if (mlv != data->getMutationLog().end() && mlv->second.version <= desiredDurableVersion) {
		auto& v = mlv->second;
		nextDurableVersion = v.version;
		data->freeable[data->version.get()].dependsOn(v.arena());

		if (verData.getLatestVersion() <= data->version.get())
			verData.createNewVersion(data->version.get() + 1);

		int64_t bytesDurable = VERSION_OVERHEAD;
		for (const auto& m : v.mutations) {
			bytesDurable += mvccStorageBytes(m);
			auto i = verData.atLatest().find(m.param1);
			if (i) {
				ASSERT(i.key() == m.param1);
				ASSERT(i.insertVersion() >= nextDurableVersion);
				if (i.insertVersion() == nextDurableVersion)
					verData.erase(i);
			}
			if (m.type == MutationRef::SetValue) {
				// A set can split a clear, so there might be another entry immediately after this one that should also
				// be cleaned up
				i = verData.atLatest().upper_bound(m.param1);
				if (i) {
					ASSERT(i.insertVersion() >= nextDurableVersion);
					if (i.insertVersion() == nextDurableVersion)
						verData.erase(i);
				}
			}
		}
		data->counters.bytesDurable += bytesDurable;
	}

	if (EXPENSIVE_VALIDATION) {
		// Check that the above loop did its job
		auto view = data->data().atLatest();
		for (auto i = view.begin(); i != view.end(); ++i)
			ASSERT(i.insertVersion() > nextDurableVersion);
	}
	data->getMutableMutationLog().erase(data->getMutationLog().begin(),
	                                    data->getMutationLog().upper_bound(nextDurableVersion));
	data->freeable.erase(data->freeable.begin(), data->freeable.lower_bound(nextDurableVersion));

	Future<Void> checkFatalError = data->otherError.getFuture();
	data->durableVersion.set(nextDurableVersion);
	setDataDurableVersion(data->thisServerID, data->durableVersion.get());
	if (checkFatalError.isReady())
		checkFatalError.get();

	// TraceEvent("ForgotVersionsBefore", data->thisServerID).detail("Version", nextDurableVersion);
	validate(data);

	return nextDurableVersion == desiredDurableVersion;
}

Optional<MutationRef> clipMutation(MutationRef const& m, KeyRangeRef range) {
	if (isSingleKeyMutation((MutationRef::Type)m.type)) {
		if (range.contains(m.param1))
			return m;
	} else if (m.type == MutationRef::ClearRange) {
		KeyRangeRef i = range & KeyRangeRef(m.param1, m.param2);
		if (!i.empty())
			return MutationRef((MutationRef::Type)m.type, i.begin, i.end);
	} else
		ASSERT(false);
	return Optional<MutationRef>();
}

// Return true if the mutation need to be applied, otherwise (it's a CompareAndClear mutation and failed the comparison)
// false.
bool expandMutation(MutationRef& m,
                    StorageServer::VersionedData const& data,
                    UpdateEagerReadInfo* eager,
                    KeyRef eagerTrustedEnd,
                    Arena& ar) {
	// After this function call, m should be copied into an arena immediately (before modifying data, shards, or eager)
	if (m.type == MutationRef::ClearRange) {
		// Expand the clear
		const auto& d = data.atLatest();

		// If another clear overlaps the beginning of this one, engulf it
		auto i = d.lastLess(m.param1);
		if (i && i->isClearTo() && i->getEndKey() >= m.param1)
			m.param1 = i.key();

		// If another clear overlaps the end of this one, engulf it; otherwise expand
		i = d.lastLessOrEqual(m.param2);
		if (i && i->isClearTo() && i->getEndKey() >= m.param2) {
			m.param2 = i->getEndKey();
		} else if (SERVER_KNOBS->ENABLE_CLEAR_RANGE_EAGER_READS) {
			// Expand to the next set or clear (from storage or latestVersion), and if it
			// is a clear, engulf it as well
			i = d.lower_bound(m.param2);
			KeyRef endKeyAtStorageVersion =
			    m.param2 == eagerTrustedEnd ? eagerTrustedEnd : std::min(eager->getKeyEnd(m.param2), eagerTrustedEnd);
			if (!i || endKeyAtStorageVersion < i.key())
				m.param2 = endKeyAtStorageVersion;
			else if (i->isClearTo())
				m.param2 = i->getEndKey();
			else
				m.param2 = i.key();
		}
	} else if (m.type != MutationRef::SetValue && (m.type)) {

		Optional<StringRef> oldVal;
		auto it = data.atLatest().lastLessOrEqual(m.param1);
		if (it != data.atLatest().end() && it->isValue() && it.key() == m.param1)
			oldVal = it->getValue();
		else if (it != data.atLatest().end() && it->isClearTo() && it->getEndKey() > m.param1) {
			TEST(true); // Atomic op right after a clear.
		} else {
			Optional<Value>& oldThing = eager->getValue(m.param1);
			if (oldThing.present())
				oldVal = oldThing.get();
		}

		switch (m.type) {
		case MutationRef::AddValue:
			m.param2 = doLittleEndianAdd(oldVal, m.param2, ar);
			break;
		case MutationRef::And:
			m.param2 = doAnd(oldVal, m.param2, ar);
			break;
		case MutationRef::Or:
			m.param2 = doOr(oldVal, m.param2, ar);
			break;
		case MutationRef::Xor:
			m.param2 = doXor(oldVal, m.param2, ar);
			break;
		case MutationRef::AppendIfFits:
			m.param2 = doAppendIfFits(oldVal, m.param2, ar);
			break;
		case MutationRef::Max:
			m.param2 = doMax(oldVal, m.param2, ar);
			break;
		case MutationRef::Min:
			m.param2 = doMin(oldVal, m.param2, ar);
			break;
		case MutationRef::ByteMin:
			m.param2 = doByteMin(oldVal, m.param2, ar);
			break;
		case MutationRef::ByteMax:
			m.param2 = doByteMax(oldVal, m.param2, ar);
			break;
		case MutationRef::MinV2:
			m.param2 = doMinV2(oldVal, m.param2, ar);
			break;
		case MutationRef::AndV2:
			m.param2 = doAndV2(oldVal, m.param2, ar);
			break;
		case MutationRef::CompareAndClear:
			if (oldVal.present() && m.param2 == oldVal.get()) {
				m.type = MutationRef::ClearRange;
				m.param2 = keyAfter(m.param1, ar);
				return expandMutation(m, data, eager, eagerTrustedEnd, ar);
			}
			return false;
		}
		m.type = MutationRef::SetValue;
	}

	return true;
}

void applyMutation(StorageServer* self, MutationRef const& m, Arena& arena, StorageServer::VersionedData& data) {
	// m is expected to be in arena already
	// Clear split keys are added to arena
	StorageMetrics metrics;
	metrics.bytesPerKSecond = mvccStorageBytes(m) / 2;
	metrics.iosPerKSecond = 1;
	self->metrics.notify(m.param1, metrics);

	if (m.type == MutationRef::SetValue) {
		// VersionedMap (data) is bookkeeping all empty ranges. If the key to be set is new, it is supposed to be in a
		// range what was empty. Break the empty range into halves.
		auto prev = data.atLatest().lastLessOrEqual(m.param1);
		if (prev && prev->isClearTo() && prev->getEndKey() > m.param1) {
			ASSERT(prev.key() <= m.param1);
			KeyRef end = prev->getEndKey();
			// the insert version of the previous clear is preserved for the "left half", because in
			// changeDurableVersion() the previous clear is still responsible for removing it insert() invalidates prev,
			// so prev.key() is not safe to pass to it by reference
			data.insert(KeyRef(prev.key()),
			            ValueOrClearToRef::clearTo(m.param1),
			            prev.insertVersion()); // overwritten by below insert if empty
			KeyRef nextKey = keyAfter(m.param1, arena);
			if (end != nextKey) {
				ASSERT(end > nextKey);
				// the insert version of the "right half" is not preserved, because in changeDurableVersion() this set
				// is responsible for removing it
				// FIXME: This copy is technically an asymptotic problem, definitely a waste of memory (copy of keyAfter
				// is a waste, but not asymptotic)
				data.insert(nextKey, ValueOrClearToRef::clearTo(KeyRef(arena, end)));
			}
		}
		data.insert(m.param1, ValueOrClearToRef::value(m.param2));
		self->watches.trigger(m.param1);
	} else if (m.type == MutationRef::ClearRange) {
		data.erase(m.param1, m.param2);
		ASSERT(m.param2 > m.param1);
		ASSERT(!data.isClearContaining(data.atLatest(), m.param1));
		data.insert(m.param1, ValueOrClearToRef::clearTo(m.param2));
		self->watches.triggerRange(m.param1, m.param2);
	}
}

void removeDataRange(StorageServer* ss,
                     Standalone<VerUpdateRef>& mLV,
                     KeyRangeMap<Reference<ShardInfo>>& shards,
                     KeyRangeRef range) {
	// modify the latest version of data to remove all sets and trim all clears to exclude range.
	// Add a clear to mLV (mutationLog[data.getLatestVersion()]) that ensures all keys in range are removed from the
	// disk when this latest version becomes durable mLV is also modified if necessary to ensure that split clears can
	// be forgotten

	MutationRef clearRange(MutationRef::ClearRange, range.begin, range.end);
	clearRange = ss->addMutationToMutationLog(mLV, clearRange);

	auto& data = ss->mutableData();

	// Expand the range to the right to include other shards not in versionedData
	for (auto r = shards.rangeContaining(range.end); r != shards.ranges().end() && !r->value()->isInVersionedData();
	     ++r)
		range = KeyRangeRef(range.begin, r->end());

	auto endClear = data.atLatest().lastLess(range.end);
	if (endClear && endClear->isClearTo() && endClear->getEndKey() > range.end) {
		// This clear has been bumped up to insertVersion==data.getLatestVersion and needs a corresponding mutation log
		// entry to forget
		MutationRef m(MutationRef::ClearRange, range.end, endClear->getEndKey());
		m = ss->addMutationToMutationLog(mLV, m);
		data.insert(m.param1, ValueOrClearToRef::clearTo(m.param2));
	}

	auto beginClear = data.atLatest().lastLess(range.begin);
	if (beginClear && beginClear->isClearTo() && beginClear->getEndKey() > range.begin) {
		// We don't need any special mutationLog entry - because the begin key and insert version are unchanged the
		// original clear
		//   mutation works to forget this one - but we need range.begin in the right arena
		KeyRef rb(mLV.arena(), range.begin);
		// insert() invalidates beginClear, so beginClear.key() is not safe to pass to it by reference
		data.insert(KeyRef(beginClear.key()), ValueOrClearToRef::clearTo(rb), beginClear.insertVersion());
	}

	data.erase(range.begin, range.end);
}

void setAvailableStatus(StorageServer* self, KeyRangeRef keys, bool available);
void setAssignedStatus(StorageServer* self, KeyRangeRef keys, bool nowAssigned);

void coalesceShards(StorageServer* data, KeyRangeRef keys) {
	auto shardRanges = data->shards.intersectingRanges(keys);
	auto fullRange = data->shards.ranges();

	auto iter = shardRanges.begin();
	if (iter != fullRange.begin())
		--iter;
	auto iterEnd = shardRanges.end();
	if (iterEnd != fullRange.end())
		++iterEnd;

	bool lastReadable = false;
	bool lastNotAssigned = false;
	KeyRangeMap<Reference<ShardInfo>>::iterator lastRange;

	for (; iter != iterEnd; ++iter) {
		if (lastReadable && iter->value()->isReadable()) {
			KeyRange range = KeyRangeRef(lastRange->begin(), iter->end());
			data->addShard(ShardInfo::newReadWrite(range, data));
			iter = data->shards.rangeContaining(range.begin);
		} else if (lastNotAssigned && iter->value()->notAssigned()) {
			KeyRange range = KeyRangeRef(lastRange->begin(), iter->end());
			data->addShard(ShardInfo::newNotAssigned(range));
			iter = data->shards.rangeContaining(range.begin);
		}

		lastReadable = iter->value()->isReadable();
		lastNotAssigned = iter->value()->notAssigned();
		lastRange = iter;
	}
}

template <class T>
void addMutation(T& target, Version version, MutationRef const& mutation) {
	target.addMutation(version, mutation);
}

template <class T>
void addMutation(Reference<T>& target, Version version, MutationRef const& mutation) {
	addMutation(*target, version, mutation);
}

template <class T>
void splitMutations(StorageServer* data, KeyRangeMap<T>& map, VerUpdateRef const& update) {
	for (int i = 0; i < update.mutations.size(); i++) {
		splitMutation(data, map, update.mutations[i], update.version);
	}
}

template <class T>
void splitMutation(StorageServer* data, KeyRangeMap<T>& map, MutationRef const& m, Version ver) {
	if (isSingleKeyMutation((MutationRef::Type)m.type)) {
		if (!SHORT_CIRCUT_ACTUAL_STORAGE || !normalKeys.contains(m.param1))
			addMutation(map.rangeContaining(m.param1)->value(), ver, m);
	} else if (m.type == MutationRef::ClearRange) {
		KeyRangeRef mKeys(m.param1, m.param2);
		if (!SHORT_CIRCUT_ACTUAL_STORAGE || !normalKeys.contains(mKeys)) {
			auto r = map.intersectingRanges(mKeys);
			for (auto i = r.begin(); i != r.end(); ++i) {
				KeyRangeRef k = mKeys & i->range();
				addMutation(i->value(), ver, MutationRef((MutationRef::Type)m.type, k.begin, k.end));
			}
		}
	} else
		ASSERT(false); // Unknown mutation type in splitMutations
}

ACTOR Future<Void> logFetchKeysWarning(AddingShard* shard) {
	state double startTime = now();
	loop {
		state double waitSeconds = BUGGIFY ? 5.0 : 600.0;
		wait(delay(waitSeconds));

		const auto traceEventLevel =
		    waitSeconds > SERVER_KNOBS->FETCH_KEYS_TOO_LONG_TIME_CRITERIA ? SevWarnAlways : SevInfo;
		TraceEvent(traceEventLevel, "FetchKeysTooLong")
		    .detail("Duration", now() - startTime)
		    .detail("Phase", shard->phase)
		    .detail("Begin", shard->keys.begin.printable())
		    .detail("End", shard->keys.end.printable());
	}
}

class FetchKeysMetricReporter {
	const UID uid;
	const double startTime;
	int fetchedBytes;
	StorageServer::FetchKeysHistograms& histograms;
	StorageServer::CurrentRunningFetchKeys& currentRunning;
	Counter& bytesFetchedCounter;
	Counter& kvFetchedCounter;

public:
	FetchKeysMetricReporter(const UID& uid_,
	                        const double startTime_,
	                        const KeyRange& keyRange,
	                        StorageServer::FetchKeysHistograms& histograms_,
	                        StorageServer::CurrentRunningFetchKeys& currentRunning_,
	                        Counter& bytesFetchedCounter,
	                        Counter& kvFetchedCounter)
	  : uid(uid_), startTime(startTime_), fetchedBytes(0), histograms(histograms_), currentRunning(currentRunning_),
	    bytesFetchedCounter(bytesFetchedCounter), kvFetchedCounter(kvFetchedCounter) {

		currentRunning.recordStart(uid, keyRange);
	}

	void addFetchedBytes(const int bytes, const int kvCount) {
		fetchedBytes += bytes;
		bytesFetchedCounter += bytes;
		kvFetchedCounter += kvCount;
	}

	~FetchKeysMetricReporter() {
		double latency = now() - startTime;

		// If fetchKeys is *NOT* run, i.e. returning immediately, still report a record.
		if (latency == 0)
			latency = 1e6;

		const uint32_t bandwidth = fetchedBytes / latency;

		histograms.latency->sampleSeconds(latency);
		histograms.bytes->sample(fetchedBytes);
		histograms.bandwidth->sample(bandwidth);

		currentRunning.recordFinish(uid);
	}
};

ACTOR Future<Void> tryGetRange(PromiseStream<RangeResult> results, Transaction* tr, KeyRange keys) {
	state KeySelectorRef begin = firstGreaterOrEqual(keys.begin);
	state KeySelectorRef end = firstGreaterOrEqual(keys.end);

	try {
		loop {
			GetRangeLimits limits(GetRangeLimits::ROW_LIMIT_UNLIMITED, SERVER_KNOBS->FETCH_BLOCK_BYTES);
			limits.minRows = 0;
			state RangeResult rep = wait(tr->getRange(begin, end, limits, Snapshot::True));
			if (!rep.more) {
				rep.readThrough = keys.end;
			}
			results.send(rep);

			if (!rep.more) {
				results.sendError(end_of_stream());
				return Void();
			}

			if (rep.readThrough.present()) {
				begin = firstGreaterOrEqual(rep.readThrough.get());
			} else {
				begin = firstGreaterThan(rep.end()[-1].key);
			}
		}
	} catch (Error& e) {
		if (e.code() == error_code_actor_cancelled) {
			throw;
		}
		results.sendError(e);
		throw;
	}
}

ACTOR Future<Void> fetchKeys(StorageServer* data, AddingShard* shard) {
	state const UID fetchKeysID = deterministicRandom()->randomUniqueID();
	state TraceInterval interval("FetchKeys");
	state KeyRange keys = shard->keys;
	state Future<Void> warningLogger = logFetchKeysWarning(shard);
	state const double startTime = now();
	state FetchKeysMetricReporter metricReporter(fetchKeysID,
	                                             startTime,
	                                             keys,
	                                             data->fetchKeysHistograms,
	                                             data->currentRunningFetchKeys,
	                                             data->counters.bytesFetched,
	                                             data->counters.kvFetched);

	// delay(0) to force a return to the run loop before the work of fetchKeys is started.
	//  This allows adding->start() to be called inline with CSK.
	wait(data->coreStarted.getFuture() && delay(0));

	try {
		DEBUG_KEY_RANGE("fetchKeysBegin", data->version.get(), shard->keys, data->thisServerID);

		TraceEvent(SevDebug, interval.begin(), data->thisServerID)
		    .detail("KeyBegin", shard->keys.begin)
		    .detail("KeyEnd", shard->keys.end);

		validate(data);

		// Wait (if necessary) for the latest version at which any key in keys was previously available (+1) to be
		// durable
		auto navr = data->newestAvailableVersion.intersectingRanges(keys);
		Version lastAvailable = invalidVersion;
		for (auto r = navr.begin(); r != navr.end(); ++r) {
			ASSERT(r->value() != latestVersion);
			lastAvailable = std::max(lastAvailable, r->value());
		}
		auto ndvr = data->newestDirtyVersion.intersectingRanges(keys);
		for (auto r = ndvr.begin(); r != ndvr.end(); ++r)
			lastAvailable = std::max(lastAvailable, r->value());

		if (lastAvailable != invalidVersion && lastAvailable >= data->durableVersion.get()) {
			TEST(true); // FetchKeys waits for previous available version to be durable
			wait(data->durableVersion.whenAtLeast(lastAvailable + 1));
		}

		TraceEvent(SevDebug, "FetchKeysVersionSatisfied", data->thisServerID).detail("FKID", interval.pairID);

		wait(data->fetchKeysParallelismLock.take(TaskPriority::DefaultYield));
		state FlowLock::Releaser holdingFKPL(data->fetchKeysParallelismLock);

		state double executeStart = now();
		++data->counters.fetchWaitingCount;
		data->counters.fetchWaitingMS += 1000 * (executeStart - startTime);

		// Fetch keys gets called while the update actor is processing mutations. data->version will not be updated
		// until all mutations for a version have been processed. We need to take the durableVersionLock to ensure
		// data->version is greater than the version of the mutation which caused the fetch to be initiated.
		wait(data->durableVersionLock.take());

		shard->phase = AddingShard::Fetching;

		data->durableVersionLock.release();

		wait(delay(0));

		// Get the history
		state int debug_getRangeRetries = 0;
		state int debug_nextRetryToLog = 1;

		// FIXME: The client cache does not notice when servers are added to a team. To read from a local storage server
		// we must refresh the cache manually.
		data->cx->invalidateCache(keys);

		loop {
			state Transaction tr(data->cx);
			state Version fetchVersion = data->version.get();

			TraceEvent(SevDebug, "FetchKeysUnblocked", data->thisServerID)
			    .detail("FKID", interval.pairID)
			    .detail("Version", fetchVersion);

			while (!shard->updates.empty() && shard->updates[0].version <= fetchVersion)
				shard->updates.pop_front();
			tr.setVersion(fetchVersion);
			tr.info.taskID = TaskPriority::FetchKeys;
			state PromiseStream<RangeResult> results;
			state Future<Void> hold = SERVER_KNOBS->FETCH_USING_STREAMING
			                              ? tr.getRangeStream(results, keys, GetRangeLimits(), Snapshot::True)
			                              : tryGetRange(results, &tr, keys);
			state Key nfk = keys.begin;

			try {
				loop {
					TEST(true); // Fetching keys for transferred shard
					while (data->fetchKeysBudgetUsed.get()) {
						wait(data->fetchKeysBudgetUsed.onChange());
					}
					state RangeResult this_block = waitNext(results.getFuture());

					state int expectedBlockSize =
					    (int)this_block.expectedSize() + (8 - (int)sizeof(KeyValueRef)) * this_block.size();

					TraceEvent(SevDebug, "FetchKeysBlock", data->thisServerID)
					    .detail("FKID", interval.pairID)
					    .detail("BlockRows", this_block.size())
					    .detail("BlockBytes", expectedBlockSize)
					    .detail("KeyBegin", keys.begin)
					    .detail("KeyEnd", keys.end)
					    .detail("Last", this_block.size() ? this_block.end()[-1].key : std::string())
					    .detail("Version", fetchVersion)
					    .detail("More", this_block.more);

					DEBUG_KEY_RANGE("fetchRange", fetchVersion, keys, data->thisServerID);
					if (MUTATION_TRACKING_ENABLED) {
						for (auto k = this_block.begin(); k != this_block.end(); ++k) {
							DEBUG_MUTATION("fetch",
							               fetchVersion,
							               MutationRef(MutationRef::SetValue, k->key, k->value),
							               data->thisServerID);
						}
					}

					metricReporter.addFetchedBytes(expectedBlockSize, this_block.size());

					// Write this_block to storage
					state KeyValueRef* kvItr = this_block.begin();
					for (; kvItr != this_block.end(); ++kvItr) {
						data->storage.writeKeyValue(*kvItr);
						wait(yield());
					}

					kvItr = this_block.begin();
					for (; kvItr != this_block.end(); ++kvItr) {
						data->byteSampleApplySet(*kvItr, invalidVersion);
						wait(yield());
					}

					ASSERT(this_block.readThrough.present() || this_block.size());
					nfk = this_block.readThrough.present() ? this_block.readThrough.get()
					                                       : keyAfter(this_block.end()[-1].key);
					this_block = RangeResult();

					data->fetchKeysBytesBudget -= expectedBlockSize;
					if (data->fetchKeysBytesBudget <= 0) {
						data->fetchKeysBudgetUsed.set(true);
					}
				}
			} catch (Error& e) {
				if (e.code() != error_code_end_of_stream && e.code() != error_code_connection_failed &&
				    e.code() != error_code_transaction_too_old && e.code() != error_code_future_version &&
				    e.code() != error_code_process_behind) {
					throw;
				}
				if (nfk == keys.begin) {
					TraceEvent("FKBlockFail", data->thisServerID)
					    .error(e, true)
					    .suppressFor(1.0)
					    .detail("FKID", interval.pairID);

					// FIXME: remove when we no longer support upgrades from 5.X
					if (debug_getRangeRetries >= 100) {
						data->cx->enableLocalityLoadBalance = EnableLocalityLoadBalance::False;
						TraceEvent(SevWarnAlways, "FKDisableLB").detail("FKID", fetchKeysID);
					}

					debug_getRangeRetries++;
					if (debug_nextRetryToLog == debug_getRangeRetries) {
						debug_nextRetryToLog += std::min(debug_nextRetryToLog, 1024);
						TraceEvent(SevWarn, "FetchPast", data->thisServerID)
						    .detail("TotalAttempts", debug_getRangeRetries)
						    .detail("FKID", interval.pairID)
						    .detail("N", fetchVersion)
						    .detail("E", data->version.get());
					}
					wait(delayJittered(FLOW_KNOBS->PREVENT_FAST_SPIN_DELAY));
					continue;
				}
				if (nfk < keys.end) {
					std::deque<Standalone<VerUpdateRef>> updatesToSplit = std::move(shard->updates);

					// This actor finishes committing the keys [keys.begin,nfk) that we already fetched.
					// The remaining unfetched keys [nfk,keys.end) will become a separate AddingShard with its own
					// fetchKeys.
					shard->server->addShard(ShardInfo::addingSplitLeft(KeyRangeRef(keys.begin, nfk), shard));
					shard->server->addShard(ShardInfo::newAdding(data, KeyRangeRef(nfk, keys.end)));
					shard = data->shards.rangeContaining(keys.begin).value()->adding.get();
					warningLogger = logFetchKeysWarning(shard);
					AddingShard* otherShard = data->shards.rangeContaining(nfk).value()->adding.get();
					keys = shard->keys;

					// Split our prior updates.  The ones that apply to our new, restricted key range will go back into
					// shard->updates, and the ones delivered to the new shard will be discarded because it is in
					// WaitPrevious phase (hasn't chosen a fetchVersion yet). What we are doing here is expensive and
					// could get more expensive if we started having many more blocks per shard. May need optimization
					// in the future.
					std::deque<Standalone<VerUpdateRef>>::iterator u = updatesToSplit.begin();
					for (; u != updatesToSplit.end(); ++u) {
						splitMutations(data, data->shards, *u);
					}

					TEST(true); // fetchkeys has more
					TEST(shard->updates.size()); // Shard has updates
					ASSERT(otherShard->updates.empty());
				}
				break;
			}
		}

		// FIXME: remove when we no longer support upgrades from 5.X
		data->cx->enableLocalityLoadBalance = EnableLocalityLoadBalance::True;
		TraceEvent(SevWarnAlways, "FKReenableLB").detail("FKID", fetchKeysID);

		// We have completed the fetch and write of the data, now we wait for MVCC window to pass.
		//  As we have finished this work, we will allow more work to start...
		shard->fetchComplete.send(Void());

		TraceEvent(SevDebug, "FKBeforeFinalCommit", data->thisServerID)
		    .detail("FKID", interval.pairID)
		    .detail("SV", data->storageVersion())
		    .detail("DV", data->durableVersion.get());
		// Directly commit()ing the IKVS would interfere with updateStorage, possibly resulting in an incomplete version
		// being recovered. Instead we wait for the updateStorage loop to commit something (and consequently also what
		// we have written)

		holdingFKPL.release();
		wait(data->durableVersion.whenAtLeast(data->storageVersion() + 1));

		TraceEvent(SevDebug, "FKAfterFinalCommit", data->thisServerID)
		    .detail("FKID", interval.pairID)
		    .detail("SV", data->storageVersion())
		    .detail("DV", data->durableVersion.get());

		// Wait to run during update(), after a new batch of versions is received from the tlog but before eager reads
		// take place.
		Promise<FetchInjectionInfo*> p;
		data->readyFetchKeys.push_back(p);

		// After we add to the promise readyFetchKeys, update() would provide a pointer to FetchInjectionInfo that we
		// can put mutation in.
		FetchInjectionInfo* batch = wait(p.getFuture());
		TraceEvent(SevDebug, "FKUpdateBatch", data->thisServerID).detail("FKID", interval.pairID);

		shard->phase = AddingShard::Waiting;

		// Choose a transferredVersion.  This choice and timing ensure that
		//   * The transferredVersion can be mutated in versionedData
		//   * The transferredVersion isn't yet committed to storage (so we can write the availability status change)
		//   * The transferredVersion is <= the version of any of the updates in batch, and if there is an equal version
		//     its mutations haven't been processed yet
		shard->transferredVersion = data->version.get() + 1;
		// shard->transferredVersion = batch->changes[0].version;  //< FIXME: This obeys the documented properties, and
		// seems "safer" because it never introduces extra versions into the data structure, but violates some ASSERTs
		// currently
		data->mutableData().createNewVersion(shard->transferredVersion);
		ASSERT(shard->transferredVersion > data->storageVersion());
		ASSERT(shard->transferredVersion == data->data().getLatestVersion());

		TraceEvent(SevDebug, "FetchKeysHaveData", data->thisServerID)
		    .detail("FKID", interval.pairID)
		    .detail("Version", shard->transferredVersion)
		    .detail("StorageVersion", data->storageVersion());
		validate(data);

		// Put the updates that were collected during the FinalCommit phase into the batch at the transferredVersion.
		// Eager reads will be done for them by update(), and the mutations will come back through
		// AddingShard::addMutations and be applied to versionedMap and mutationLog as normal. The lie about their
		// version is acceptable because this shard will never be read at versions < transferredVersion
		for (auto i = shard->updates.begin(); i != shard->updates.end(); ++i) {
			i->version = shard->transferredVersion;
			batch->arena.dependsOn(i->arena());
		}

		int startSize = batch->changes.size();
		TEST(startSize); // Adding fetch data to a batch which already has changes
		batch->changes.resize(batch->changes.size() + shard->updates.size());

		// FIXME: pass the deque back rather than copy the data
		std::copy(shard->updates.begin(), shard->updates.end(), batch->changes.begin() + startSize);
		Version checkv = shard->transferredVersion;

		for (auto b = batch->changes.begin() + startSize; b != batch->changes.end(); ++b) {
			ASSERT(b->version >= checkv);
			checkv = b->version;
			if (MUTATION_TRACKING_ENABLED) {
				for (auto& m : b->mutations) {
					DEBUG_MUTATION("fetchKeysFinalCommitInject", batch->changes[0].version, m, data->thisServerID);
				}
			}
		}

		shard->updates.clear();

		setAvailableStatus(data,
		                   keys,
		                   true); // keys will be available when getLatestVersion()==transferredVersion is durable

		// Note that since it receives a pointer to FetchInjectionInfo, the thread does not leave this actor until this
		// point.

		// Wait for the transferredVersion (and therefore the shard data) to be committed and durable.
		wait(data->durableVersion.whenAtLeast(shard->transferredVersion));

		ASSERT(data->shards[shard->keys.begin]->assigned() &&
		       data->shards[shard->keys.begin]->keys ==
		           shard->keys); // We aren't changing whether the shard is assigned
		data->newestAvailableVersion.insert(shard->keys, latestVersion);
		shard->readWrite.send(Void());
		data->addShard(ShardInfo::newReadWrite(shard->keys, data)); // invalidates shard!
		coalesceShards(data, keys);

		validate(data);

		++data->counters.fetchExecutingCount;
		data->counters.fetchExecutingMS += 1000 * (now() - executeStart);

		TraceEvent(SevDebug, interval.end(), data->thisServerID);
	} catch (Error& e) {
		TraceEvent(SevDebug, interval.end(), data->thisServerID).error(e, true).detail("Version", data->version.get());

		if (e.code() == error_code_actor_cancelled && !data->shuttingDown && shard->phase >= AddingShard::Fetching) {
			if (shard->phase < AddingShard::Waiting) {
				data->storage.clearRange(keys);
				data->byteSampleApplyClear(keys, invalidVersion);
			} else {
				ASSERT(data->data().getLatestVersion() > data->version.get());
				removeDataRange(
				    data, data->addVersionToMutationLog(data->data().getLatestVersion()), data->shards, keys);
				setAvailableStatus(data, keys, false);
				// Prevent another, overlapping fetchKeys from entering the Fetching phase until
				// data->data().getLatestVersion() is durable
				data->newestDirtyVersion.insert(keys, data->data().getLatestVersion());
			}
		}

		TraceEvent(SevError, "FetchKeysError", data->thisServerID)
		    .error(e)
		    .detail("Elapsed", now() - startTime)
		    .detail("KeyBegin", keys.begin)
		    .detail("KeyEnd", keys.end);
		if (e.code() != error_code_actor_cancelled)
			data->otherError.sendError(e); // Kill the storage server.  Are there any recoverable errors?
		throw; // goes nowhere
	}

	return Void();
};

AddingShard::AddingShard(StorageServer* server, KeyRangeRef const& keys)
  : keys(keys), server(server), transferredVersion(invalidVersion), phase(WaitPrevious) {
	fetchClient = fetchKeys(server, this);
}

void AddingShard::addMutation(Version version, MutationRef const& mutation) {
	if (mutation.type == mutation.ClearRange) {
		ASSERT(keys.begin <= mutation.param1 && mutation.param2 <= keys.end);
	} else if (isSingleKeyMutation((MutationRef::Type)mutation.type)) {
		ASSERT(keys.contains(mutation.param1));
	}

	if (phase == WaitPrevious) {
		// Updates can be discarded
	} else if (phase == Fetching) {
		// Save incoming mutations (See the comments of member variable `updates`).

		// Create a new VerUpdateRef in updates queue if it is a new version.
		if (!updates.size() || version > updates.end()[-1].version) {
			VerUpdateRef v;
			v.version = version;
			v.isPrivateData = false;
			updates.push_back(v);
		} else {
			ASSERT(version == updates.end()[-1].version);
		}
		// Add the mutation to the version.
		updates.back().mutations.push_back_deep(updates.back().arena(), mutation);
	} else if (phase == Waiting) {
		server->addMutation(version, mutation, keys, server->updateEagerReads);
	} else
		ASSERT(false);
}

void ShardInfo::addMutation(Version version, MutationRef const& mutation) {
	ASSERT((void*)this);
	ASSERT(keys.contains(mutation.param1));
	if (adding)
		adding->addMutation(version, mutation);
	else if (readWrite)
		readWrite->addMutation(version, mutation, this->keys, readWrite->updateEagerReads);
	else if (mutation.type != MutationRef::ClearRange) {
		TraceEvent(SevError, "DeliveredToNotAssigned").detail("Version", version).detail("Mutation", mutation);
		ASSERT(false); // Mutation delivered to notAssigned shard!
	}
}

enum ChangeServerKeysContext { CSK_UPDATE, CSK_RESTORE, CSK_ASSIGN_EMPTY };
const char* changeServerKeysContextName[] = { "Update", "Restore" };

void changeServerKeys(StorageServer* data,
                      const KeyRangeRef& keys,
                      bool nowAssigned,
                      Version version,
                      ChangeServerKeysContext context) {
	ASSERT(!keys.empty());

	// TraceEvent("ChangeServerKeys", data->thisServerID)
	//     .detail("KeyBegin", keys.begin)
	//     .detail("KeyEnd", keys.end)
	//     .detail("NowAssigned", nowAssigned)
	//     .detail("Version", version)
	//     .detail("Context", changeServerKeysContextName[(int)context]);
	validate(data);

	// TODO(alexmiller): Figure out how to selectively enable spammy data distribution events.
	DEBUG_KEY_RANGE(nowAssigned ? "KeysAssigned" : "KeysUnassigned", version, keys, data->thisServerID);

	bool isDifferent = false;
	auto existingShards = data->shards.intersectingRanges(keys);
	for (auto it = existingShards.begin(); it != existingShards.end(); ++it) {
		if (nowAssigned != it->value()->assigned()) {
			isDifferent = true;
			TraceEvent("CSKRangeDifferent", data->thisServerID)
			    .detail("KeyBegin", it->range().begin)
			    .detail("KeyEnd", it->range().end);
			break;
		}
	}
	if (!isDifferent) {
		// TraceEvent("CSKShortCircuit", data->thisServerID).detail("KeyBegin", keys.begin).detail("KeyEnd", keys.end);
		return;
	}

	// Save a backup of the ShardInfo references before we start messing with shards, in order to defer fetchKeys
	// cancellation (and its potential call to removeDataRange()) until shards is again valid
	std::vector<Reference<ShardInfo>> oldShards;
	auto os = data->shards.intersectingRanges(keys);
	for (auto r = os.begin(); r != os.end(); ++r)
		oldShards.push_back(r->value());

	// As addShard (called below)'s documentation requires, reinitialize any overlapping range(s)
	auto ranges = data->shards.getAffectedRangesAfterInsertion(
	    keys, Reference<ShardInfo>()); // null reference indicates the range being changed
	for (int i = 0; i < ranges.size(); i++) {
		if (!ranges[i].value) {
			ASSERT((KeyRangeRef&)ranges[i] == keys); // there shouldn't be any nulls except for the range being inserted
		} else if (ranges[i].value->notAssigned())
			data->addShard(ShardInfo::newNotAssigned(ranges[i]));
		else if (ranges[i].value->isReadable())
			data->addShard(ShardInfo::newReadWrite(ranges[i], data));
		else {
			ASSERT(ranges[i].value->adding);
			data->addShard(ShardInfo::newAdding(data, ranges[i]));
			TEST(true); // ChangeServerKeys reFetchKeys
		}
	}

	// Shard state depends on nowAssigned and whether the data is available (actually assigned in memory or on the disk)
	// up to the given version.  The latter depends on data->newestAvailableVersion, so loop over the ranges of that.
	// SOMEDAY: Could this just use shards?  Then we could explicitly do the removeDataRange here when an
	// adding/transferred shard is cancelled
	auto vr = data->newestAvailableVersion.intersectingRanges(keys);
	std::vector<std::pair<KeyRange, Version>> changeNewestAvailable;
	std::vector<KeyRange> removeRanges;
	std::vector<KeyRange> newEmptyRanges;
	for (auto r = vr.begin(); r != vr.end(); ++r) {
		KeyRangeRef range = keys & r->range();
		bool dataAvailable = r->value() == latestVersion || r->value() >= version;
		// TraceEvent("CSKRange", data->thisServerID)
		//     .detail("KeyBegin", range.begin)
		//     .detail("KeyEnd", range.end)
		//     .detail("Available", dataAvailable)
		//     .detail("NowAssigned", nowAssigned)
		//     .detail("NewestAvailable", r->value())
		//     .detail("ShardState0", data->shards[range.begin]->debugDescribeState());
		if (context == CSK_ASSIGN_EMPTY && !dataAvailable) {
			ASSERT(nowAssigned);
			TraceEvent("ChangeServerKeysAddEmptyRange", data->thisServerID)
			    .detail("Begin", range.begin)
			    .detail("End", range.end);
			newEmptyRanges.push_back(range);
			data->addShard(ShardInfo::newReadWrite(range, data));
		} else if (!nowAssigned) {
			if (dataAvailable) {
				ASSERT(r->value() ==
				       latestVersion); // Not that we care, but this used to be checked instead of dataAvailable
				ASSERT(data->mutableData().getLatestVersion() > version || context == CSK_RESTORE);
				changeNewestAvailable.emplace_back(range, version);
				removeRanges.push_back(range);
			}
			data->addShard(ShardInfo::newNotAssigned(range));
			data->watches.triggerRange(range.begin, range.end);
		} else if (!dataAvailable) {
			// SOMEDAY: Avoid restarting adding/transferred shards
			if (version == 0) { // bypass fetchkeys; shard is known empty at version 0
				TraceEvent("ChangeServerKeysInitialRange", data->thisServerID)
				    .detail("Begin", range.begin)
				    .detail("End", range.end);
				changeNewestAvailable.emplace_back(range, latestVersion);
				data->addShard(ShardInfo::newReadWrite(range, data));
				setAvailableStatus(data, range, true);
			} else {
				auto& shard = data->shards[range.begin];
				if (!shard->assigned() || shard->keys != range)
					data->addShard(ShardInfo::newAdding(data, range));
			}
		} else {
			changeNewestAvailable.emplace_back(range, latestVersion);
			data->addShard(ShardInfo::newReadWrite(range, data));
		}
	}
	// Update newestAvailableVersion when a shard becomes (un)available (in a separate loop to avoid invalidating vr
	// above)
	for (auto r = changeNewestAvailable.begin(); r != changeNewestAvailable.end(); ++r)
		data->newestAvailableVersion.insert(r->first, r->second);

	if (!nowAssigned)
		data->metrics.notifyNotReadable(keys);

	coalesceShards(data, KeyRangeRef(ranges[0].begin, ranges[ranges.size() - 1].end));

	// Now it is OK to do removeDataRanges, directly and through fetchKeys cancellation (and we have to do so before
	// validate())
	oldShards.clear();
	ranges.clear();
	for (auto r = removeRanges.begin(); r != removeRanges.end(); ++r) {
		removeDataRange(data, data->addVersionToMutationLog(data->data().getLatestVersion()), data->shards, *r);
		setAvailableStatus(data, *r, false);
	}

	// Clear the moving-in empty range, and set it available at the latestVersion.
	for (const auto& range : newEmptyRanges) {
		MutationRef clearRange(MutationRef::ClearRange, range.begin, range.end);
		data->addMutation(data->data().getLatestVersion(), clearRange, range, data->updateEagerReads);
		data->newestAvailableVersion.insert(range, latestVersion);
		setAvailableStatus(data, range, true);
	}
	validate(data);
}

void rollback(StorageServer* data, Version rollbackVersion, Version nextVersion) {
	TEST(true); // call to shard rollback
	DEBUG_KEY_RANGE("Rollback", rollbackVersion, allKeys, data->thisServerID);

	// We used to do a complicated dance to roll back in MVCC history.  It's much simpler, and more testable,
	// to simply restart the storage server actor and restore from the persistent disk state, and then roll
	// forward from the TLog's history.  It's not quite as efficient, but we rarely have to do this in practice.

	// FIXME: This code is relying for liveness on an undocumented property of the log system implementation: that after
	// a rollback the rolled back versions will eventually be missing from the peeked log.  A more sophisticated
	// approach would be to make the rollback range durable and, after reboot, skip over those versions if they appear
	// in peek results.

	throw please_reboot();
}

void StorageServer::addMutation(Version version,
                                MutationRef const& mutation,
                                KeyRangeRef const& shard,
                                UpdateEagerReadInfo* eagerReads) {
	MutationRef expanded = mutation;
	auto& mLog = addVersionToMutationLog(version);

	if (!expandMutation(expanded, data(), eagerReads, shard.end, mLog.arena())) {
		return;
	}
	expanded = addMutationToMutationLog(mLog, expanded);
	DEBUG_MUTATION("applyMutation", version, expanded, thisServerID)
	    .detail("ShardBegin", shard.begin)
	    .detail("ShardEnd", shard.end);
	applyMutation(this, expanded, mLog.arena(), mutableData());
	// printf("\nSSUpdate: Printing versioned tree after applying mutation\n");
	// mutableData().printTree(version);
}

struct OrderByVersion {
	bool operator()(const VerUpdateRef& a, const VerUpdateRef& b) {
		if (a.version != b.version)
			return a.version < b.version;
		if (a.isPrivateData != b.isPrivateData)
			return a.isPrivateData;
		return false;
	}
};

#define PERSIST_PREFIX "\xff\xff"

// Immutable
static const KeyValueRef persistFormat(LiteralStringRef(PERSIST_PREFIX "Format"),
                                       LiteralStringRef("FoundationDB/StorageServer/1/4"));
static const KeyRangeRef persistFormatReadableRange(LiteralStringRef("FoundationDB/StorageServer/1/2"),
                                                    LiteralStringRef("FoundationDB/StorageServer/1/5"));
static const KeyRef persistID = LiteralStringRef(PERSIST_PREFIX "ID");
static const KeyRef persistTssPairID = LiteralStringRef(PERSIST_PREFIX "tssPairID");
static const KeyRef persistTssQuarantine = LiteralStringRef(PERSIST_PREFIX "tssQ");

// (Potentially) change with the durable version or when fetchKeys completes
static const KeyRef persistVersion = LiteralStringRef(PERSIST_PREFIX "Version");
static const KeyRangeRef persistShardAssignedKeys =
    KeyRangeRef(LiteralStringRef(PERSIST_PREFIX "ShardAssigned/"), LiteralStringRef(PERSIST_PREFIX "ShardAssigned0"));
static const KeyRangeRef persistShardAvailableKeys =
    KeyRangeRef(LiteralStringRef(PERSIST_PREFIX "ShardAvailable/"), LiteralStringRef(PERSIST_PREFIX "ShardAvailable0"));
static const KeyRangeRef persistByteSampleKeys =
    KeyRangeRef(LiteralStringRef(PERSIST_PREFIX "BS/"), LiteralStringRef(PERSIST_PREFIX "BS0"));
static const KeyRangeRef persistByteSampleSampleKeys =
    KeyRangeRef(LiteralStringRef(PERSIST_PREFIX "BS/" PERSIST_PREFIX "BS/"),
                LiteralStringRef(PERSIST_PREFIX "BS/" PERSIST_PREFIX "BS0"));
static const KeyRef persistLogProtocol = LiteralStringRef(PERSIST_PREFIX "LogProtocol");
static const KeyRef persistPrimaryLocality = LiteralStringRef(PERSIST_PREFIX "PrimaryLocality");
static const KeyRangeRef persistTenantMapKeys =
    KeyRangeRef(LiteralStringRef(PERSIST_PREFIX "TM/"), LiteralStringRef(PERSIST_PREFIX "TM0"));
// data keys are unmangled (but never start with PERSIST_PREFIX because they are always in allKeys)

class StorageUpdater {
public:
	StorageUpdater()
	  : currentVersion(invalidVersion), fromVersion(invalidVersion), restoredVersion(invalidVersion),
	    processedStartKey(false), processedCacheStartKey(false) {}
	StorageUpdater(Version fromVersion, Version restoredVersion)
	  : currentVersion(fromVersion), fromVersion(fromVersion), restoredVersion(restoredVersion),
	    processedStartKey(false), processedCacheStartKey(false) {}

	void applyMutation(StorageServer* data, MutationRef const& m, Version ver) {
		//TraceEvent("SSNewVersion", data->thisServerID).detail("VerWas", data->mutableData().latestVersion).detail("ChVer", ver);

		if (currentVersion != ver) {
			fromVersion = currentVersion;
			currentVersion = ver;
			data->mutableData().createNewVersion(ver);
		}

		if (m.param1.startsWith(systemKeys.end)) {
			if ((m.type == MutationRef::SetValue) && m.param1.substr(1).startsWith(storageCachePrefix))
				applyPrivateCacheData(data, m);
			else {
				applyPrivateData(data, m);
			}
		} else {
			// FIXME: enable when DEBUG_MUTATION is active
			// for(auto m = changes[c].mutations.begin(); m; ++m) {
			//	DEBUG_MUTATION("SSUpdateMutation", changes[c].version, *m, data->thisServerID);
			//}

			splitMutation(data, data->shards, m, ver);
		}

		if (data->otherError.getFuture().isReady())
			data->otherError.getFuture().get();
	}

	Version currentVersion;

private:
	Version fromVersion;
	Version restoredVersion;

	KeyRef startKey;
	bool nowAssigned;
	bool emptyRange;
	bool processedStartKey;

	KeyRef cacheStartKey;
	bool processedCacheStartKey;

	void applyPrivateData(StorageServer* data, MutationRef const& m) {
		TraceEvent(SevDebug, "SSPrivateMutation", data->thisServerID).detail("Mutation", m);

		if (processedStartKey) {
			// Because of the implementation of the krm* functions, we expect changes in pairs, [begin,end)
			// We can also ignore clearRanges, because they are always accompanied by such a pair of sets with the same
			// keys
			ASSERT(m.type == MutationRef::SetValue && m.param1.startsWith(data->sk));
			KeyRangeRef keys(startKey.removePrefix(data->sk), m.param1.removePrefix(data->sk));

			// ignore data movements for tss in quarantine
			if (!data->isTSSInQuarantine()) {
				// add changes in shard assignment to the mutation log
				setAssignedStatus(data, keys, nowAssigned);

				// The changes for version have already been received (and are being processed now).  We need to fetch
				// the data for change.version-1 (changes from versions < change.version)
				// If emptyRange, treat the shard as empty, see removeKeysFromFailedServer() for more details about this
				// scenario.
				const ChangeServerKeysContext context = emptyRange ? CSK_ASSIGN_EMPTY : CSK_UPDATE;
				changeServerKeys(data, keys, nowAssigned, currentVersion - 1, context);
			}

			processedStartKey = false;
		} else if (m.type == MutationRef::SetValue && m.param1.startsWith(data->sk)) {
			// Because of the implementation of the krm* functions, we expect changes in pairs, [begin,end)
			// We can also ignore clearRanges, because they are always accompanied by such a pair of sets with the same
			// keys
			startKey = m.param1;
			nowAssigned = m.param2 != serverKeysFalse;
			emptyRange = m.param2 == serverKeysTrueEmptyRange;
			processedStartKey = true;
		} else if (m.type == MutationRef::SetValue && m.param1 == lastEpochEndPrivateKey) {
			// lastEpochEnd transactions are guaranteed by the master to be alone in their own batch (version)
			// That means we don't have to worry about the impact on changeServerKeys
			// ASSERT( /*isFirstVersionUpdateFromTLog && */!std::next(it) );

			Version rollbackVersion;
			BinaryReader br(m.param2, Unversioned());
			br >> rollbackVersion;

			if (rollbackVersion < fromVersion && rollbackVersion > restoredVersion) {
				TEST(true); // ShardApplyPrivateData shard rollback
				TraceEvent(SevWarn, "Rollback", data->thisServerID)
				    .detail("FromVersion", fromVersion)
				    .detail("ToVersion", rollbackVersion)
				    .detail("AtVersion", currentVersion)
				    .detail("StorageVersion", data->storageVersion());
				ASSERT(rollbackVersion >= data->storageVersion());
				rollback(data, rollbackVersion, currentVersion);
			}

			data->recoveryVersionSkips.emplace_back(rollbackVersion, currentVersion - rollbackVersion);
		} else if (m.type == MutationRef::SetValue && m.param1 == killStoragePrivateKey) {
			TraceEvent("StorageServerWorkerRemoved", data->thisServerID).detail("Reason", "KillStorage");
			throw worker_removed();
		} else if ((m.type == MutationRef::SetValue || m.type == MutationRef::ClearRange) &&
		           m.param1.substr(1).startsWith(serverTagPrefix)) {
			UID serverTagKey = decodeServerTagKey(m.param1.substr(1));
			bool matchesThisServer = serverTagKey == data->thisServerID;
			bool matchesTssPair = data->isTss() ? serverTagKey == data->tssPairID.get() : false;
			if ((m.type == MutationRef::SetValue && !data->isTss() && !matchesThisServer) ||
			    (m.type == MutationRef::ClearRange &&
			     ((!data->isTSSInQuarantine() && matchesThisServer) || (data->isTss() && matchesTssPair)))) {
				TraceEvent("StorageServerWorkerRemoved", data->thisServerID)
				    .detail("Reason", "ServerTag")
				    .detail("TagMatches", matchesThisServer)
				    .detail("IsTSS", data->isTss());
				throw worker_removed();
			}
			if (!data->isTss() && m.type == MutationRef::ClearRange && data->ssPairID.present() &&
			    serverTagKey == data->ssPairID.get()) {
				data->clearSSWithTssPair();
			}
		} else if (m.type == MutationRef::SetValue && m.param1 == rebootWhenDurablePrivateKey) {
			data->rebootAfterDurableVersion = currentVersion;
			TraceEvent("RebootWhenDurableSet", data->thisServerID)
			    .detail("DurableVersion", data->durableVersion.get())
			    .detail("RebootAfterDurableVersion", data->rebootAfterDurableVersion);
		} else if (m.type == MutationRef::SetValue && m.param1 == primaryLocalityPrivateKey) {
			data->primaryLocality = BinaryReader::fromStringRef<int8_t>(m.param2, Unversioned());
			auto& mLV = data->addVersionToMutationLog(data->data().getLatestVersion());
			data->addMutationToMutationLog(mLV, MutationRef(MutationRef::SetValue, persistPrimaryLocality, m.param2));
		} else if ((m.type == MutationRef::SetValue || m.type == MutationRef::ClearRange) &&
		           m.param1.startsWith(tenantMapPrivatePrefix)) {
			if (m.type == MutationRef::SetValue) {
				data->insertTenant(m.param1, m.param2, currentVersion);
			} else if (m.type == MutationRef::ClearRange) {
				data->clearTenants(m.param1, m.param2, currentVersion);
			}
		} else if (m.param1.substr(1).startsWith(tssMappingKeys.begin) &&
		           (m.type == MutationRef::SetValue || m.type == MutationRef::ClearRange)) {
			if (!data->isTss()) {
				UID ssId = Codec<UID>::unpack(Tuple::unpack(m.param1.substr(1).removePrefix(tssMappingKeys.begin)));
				ASSERT(ssId == data->thisServerID);
				if (m.type == MutationRef::SetValue) {
					UID tssId = Codec<UID>::unpack(Tuple::unpack(m.param2));
					data->setSSWithTssPair(tssId);
				} else {
					data->clearSSWithTssPair();
				}
			}
		} else if (m.param1.substr(1).startsWith(tssQuarantineKeys.begin) &&
		           (m.type == MutationRef::SetValue || m.type == MutationRef::ClearRange)) {
			if (data->isTss()) {
				UID ssId = decodeTssQuarantineKey(m.param1.substr(1));
				ASSERT(ssId == data->thisServerID);
				if (m.type == MutationRef::SetValue) {
					TEST(true); // Putting TSS in quarantine
					TraceEvent(SevWarn, "TSSQuarantineStart", data->thisServerID).log();
					data->startTssQuarantine();
				} else {
					TraceEvent(SevWarn, "TSSQuarantineStop", data->thisServerID).log();
					// dipose of this TSS
					throw worker_removed();
				}
			}
		} else {
			ASSERT(false); // Unknown private mutation
		}
	}

	void applyPrivateCacheData(StorageServer* data, MutationRef const& m) {
		//TraceEvent(SevDebug, "SSPrivateCacheMutation", data->thisServerID).detail("Mutation", m);

		if (processedCacheStartKey) {
			// Because of the implementation of the krm* functions, we expect changes in pairs, [begin,end)
			ASSERT((m.type == MutationRef::SetValue) && m.param1.substr(1).startsWith(storageCachePrefix));
			KeyRangeRef keys(cacheStartKey.removePrefix(systemKeys.begin).removePrefix(storageCachePrefix),
			                 m.param1.removePrefix(systemKeys.begin).removePrefix(storageCachePrefix));
			data->cachedRangeMap.insert(keys, true);

			// Figure out the affected shard ranges and maintain the cached key-range information in the in-memory map
			// TODO revisit- we are not splitting the cached ranges based on shards as of now.
			if (0) {
				auto cachedRanges = data->shards.intersectingRanges(keys);
				for (auto shard = cachedRanges.begin(); shard != cachedRanges.end(); ++shard) {
					KeyRangeRef intersectingRange = shard.range() & keys;
					TraceEvent(SevDebug, "SSPrivateCacheMutationInsertUnexpected", data->thisServerID)
					    .detail("Begin", intersectingRange.begin)
					    .detail("End", intersectingRange.end);
					data->cachedRangeMap.insert(intersectingRange, true);
				}
			}
			processedStartKey = false;
		} else if ((m.type == MutationRef::SetValue) && m.param1.substr(1).startsWith(storageCachePrefix)) {
			// Because of the implementation of the krm* functions, we expect changes in pairs, [begin,end)
			cacheStartKey = m.param1;
			processedCacheStartKey = true;
		} else {
			ASSERT(false); // Unknown private mutation
		}
	}
};

void StorageServer::insertTenant(KeyRef key, KeyRef value, Version version) {
	tenantMap.createNewVersion(version);
	lockedTenantsIndex.createNewVersion(version);

	// TODO: extract these from value
	Standalone<StringRef> tenantName = "Tenant1"_sr.withPrefix(lockedTenantPrefix);
	Key tenantPrefix = "a"_sr;

	tenantMap.insert(tenantName, tenantPrefix);

	if (tenantName.startsWith(lockedTenantPrefix)) {
		lockedTenantsIndex.insert(tenantPrefix, tenantName);
	}

	auto& mLV = addVersionToMutationLog(version);
	addMutationToMutationLog(
	    mLV, MutationRef(MutationRef::SetValue, persistTenantMapKeys.begin.toString() + tenantName.toString(), value));
	TraceEvent("DebugTenant_SetKey").detail("Key", persistTenantMapKeys.begin.toString() + tenantName.toString());
}

void StorageServer::clearTenants(KeyRef startKey, KeyRef endKey, Version version) {
	tenantMap.createNewVersion(version);
	lockedTenantsIndex.createNewVersion(version);

	// TODO: extract these from value
	Standalone<StringRef> tenantName = "Tenant1"_sr.withPrefix(lockedTenantPrefix);
	Key tenantPrefix = "a"_sr;

	tenantMap.erase(tenantName);
	lockedTenantsIndex.erase(tenantPrefix);

	auto& mLV = addVersionToMutationLog(version);
	addMutationToMutationLog(
	    mLV, MutationRef(MutationRef::ClearRange, persistTenantMapKeys.begin, persistTenantMapKeys.end));

	TraceEvent("DebugTenant_ClearedKeys")
	    .detail("Begin", persistTenantMapKeys.begin)
	    .detail("End", persistTenantMapKeys.end);
}

ACTOR Future<Void> tssDelayForever() {
	loop {
		wait(delay(5.0));
		if (g_simulator.speedUpSimulation) {
			return Void();
		}
	}
}

ACTOR Future<Void> update(StorageServer* data, bool* pReceivedUpdate) {
	state double start;
	try {
		// If we are disk bound and durableVersion is very old, we need to block updates or we could run out of memory
		// This is often referred to as the storage server e-brake (emergency brake)

		// We allow the storage server to make some progress between e-brake periods, referreed to as "overage", in
		// order to ensure that it advances desiredOldestVersion enough for updateStorage to make enough progress on
		// freeing up queue size.
		state double waitStartT = 0;
		if (data->queueSize() >= SERVER_KNOBS->STORAGE_HARD_LIMIT_BYTES &&
		    data->durableVersion.get() < data->desiredOldestVersion.get() &&
		    ((data->desiredOldestVersion.get() - SERVER_KNOBS->STORAGE_HARD_LIMIT_VERSION_OVERAGE >
		      data->lastDurableVersionEBrake) ||
		     (data->counters.bytesInput.getValue() - SERVER_KNOBS->STORAGE_HARD_LIMIT_BYTES_OVERAGE >
		      data->lastBytesInputEBrake))) {

			while (data->queueSize() >= SERVER_KNOBS->STORAGE_HARD_LIMIT_BYTES &&
			       data->durableVersion.get() < data->desiredOldestVersion.get()) {
				if (now() - waitStartT >= 1) {
					TraceEvent(SevWarn, "StorageServerUpdateLag", data->thisServerID)
					    .detail("Version", data->version.get())
					    .detail("DurableVersion", data->durableVersion.get())
					    .detail("DesiredOldestVersion", data->desiredOldestVersion.get())
					    .detail("QueueSize", data->queueSize())
					    .detail("LastBytesInputEBrake", data->lastBytesInputEBrake)
					    .detail("LastDurableVersionEBrake", data->lastDurableVersionEBrake);
					waitStartT = now();
				}

				data->behind = true;
				wait(delayJittered(.005, TaskPriority::TLogPeekReply));
			}
			data->lastBytesInputEBrake = data->counters.bytesInput.getValue();
			data->lastDurableVersionEBrake = data->durableVersion.get();
		}

		if (g_network->isSimulated() && data->isTss() && g_simulator.tssMode == ISimulator::TSSMode::EnabledAddDelay &&
		    !g_simulator.speedUpSimulation && data->tssFaultInjectTime.present() &&
		    data->tssFaultInjectTime.get() < now()) {
			if (deterministicRandom()->random01() < 0.01) {
				TraceEvent(SevWarnAlways, "TSSInjectDelayForever", data->thisServerID).log();
				// small random chance to just completely get stuck here, each tss should eventually hit this in this
				// mode
				wait(tssDelayForever());
			} else {
				// otherwise pause for part of a second
				double delayTime = deterministicRandom()->random01();
				TraceEvent(SevWarnAlways, "TSSInjectDelay", data->thisServerID).detail("Delay", delayTime);
				wait(delay(delayTime));
			}
		}

		while (data->byteSampleClearsTooLarge.get()) {
			wait(data->byteSampleClearsTooLarge.onChange());
		}

		state Reference<ILogSystem::IPeekCursor> cursor = data->logCursor;

		state double beforeTLogCursorReads = now();
		loop {
			wait(cursor->getMore());
			if (!cursor->isExhausted()) {
				break;
			}
		}
		data->tlogCursorReadsLatencyHistogram->sampleSeconds(now() - beforeTLogCursorReads);
		if (cursor->popped() > 0) {
			TraceEvent("StorageServerWorkerRemoved", data->thisServerID).detail("Reason", "PeekPoppedTLogData");
			throw worker_removed();
		}

		++data->counters.updateBatches;
		data->lastTLogVersion = cursor->getMaxKnownVersion();
		data->versionLag = std::max<int64_t>(0, data->lastTLogVersion - data->version.get());

		ASSERT(*pReceivedUpdate == false);
		*pReceivedUpdate = true;

		start = now();
		wait(data->durableVersionLock.take(TaskPriority::TLogPeekReply, 1));
		state FlowLock::Releaser holdingDVL(data->durableVersionLock);
		if (now() - start > 0.1)
			TraceEvent("SSSlowTakeLock1", data->thisServerID)
			    .detailf("From", "%016llx", debug_lastLoadBalanceResultEndpointToken)
			    .detail("Duration", now() - start)
			    .detail("Version", data->version.get());
		data->ssVersionLockLatencyHistogram->sampleSeconds(now() - start);

		start = now();
		state UpdateEagerReadInfo eager;
		state FetchInjectionInfo fii;
		state Reference<ILogSystem::IPeekCursor> cloneCursor2;

		loop {
			state uint64_t changeCounter = data->shardChangeCounter;
			bool epochEnd = false;
			bool hasPrivateData = false;
			bool firstMutation = true;
			bool dbgLastMessageWasProtocol = false;

			Reference<ILogSystem::IPeekCursor> cloneCursor1 = cursor->cloneNoMore();
			cloneCursor2 = cursor->cloneNoMore();

			cloneCursor1->setProtocolVersion(data->logProtocol);

			for (; cloneCursor1->hasMessage(); cloneCursor1->nextMessage()) {
				ArenaReader& cloneReader = *cloneCursor1->reader();

				if (LogProtocolMessage::isNextIn(cloneReader)) {
					LogProtocolMessage lpm;
					cloneReader >> lpm;
					//TraceEvent(SevDebug, "SSReadingLPM", data->thisServerID).detail("Mutation", lpm);
					dbgLastMessageWasProtocol = true;
					cloneCursor1->setProtocolVersion(cloneReader.protocolVersion());
				} else if (cloneReader.protocolVersion().hasSpanContext() &&
				           SpanContextMessage::isNextIn(cloneReader)) {
					SpanContextMessage scm;
					cloneReader >> scm;
				} else {
					MutationRef msg;
					cloneReader >> msg;
					// TraceEvent(SevDebug, "SSReadingLog", data->thisServerID).detail("Mutation", msg);

					if (firstMutation && msg.param1.startsWith(systemKeys.end))
						hasPrivateData = true;
					firstMutation = false;

					if (msg.param1 == lastEpochEndPrivateKey) {
						epochEnd = true;
						ASSERT(dbgLastMessageWasProtocol);
					}

					eager.addMutation(msg);
					dbgLastMessageWasProtocol = false;
				}
			}

			// Any fetchKeys which are ready to transition their shards to the adding,transferred state do so now.
			// If there is an epoch end we skip this step, to increase testability and to prevent inserting a version in
			// the middle of a rolled back version range.
			while (!hasPrivateData && !epochEnd && !data->readyFetchKeys.empty()) {
				auto fk = data->readyFetchKeys.back();
				data->readyFetchKeys.pop_back();
				fk.send(&fii);
				// fetchKeys() would put the data it fetched into the fii. The thread will not return back to this actor
				// until it was completed.
			}

			for (auto& c : fii.changes)
				eager.addMutations(c.mutations);

			wait(doEagerReads(data, &eager));
			if (data->shardChangeCounter == changeCounter)
				break;
			TEST(true); // A fetchKeys completed while we were doing this, so eager might be outdated.  Read it again.
			// SOMEDAY: Theoretically we could check the change counters of individual shards and retry the reads only
			// selectively
			eager = UpdateEagerReadInfo();
		}
		data->eagerReadsLatencyHistogram->sampleSeconds(now() - start);

		if (now() - start > 0.1)
			TraceEvent("SSSlowTakeLock2", data->thisServerID)
			    .detailf("From", "%016llx", debug_lastLoadBalanceResultEndpointToken)
			    .detail("Duration", now() - start)
			    .detail("Version", data->version.get());

		data->updateEagerReads = &eager;
		data->debug_inApplyUpdate = true;

		state StorageUpdater updater(data->lastVersionWithData, data->restoredVersion);

		if (EXPENSIVE_VALIDATION)
			data->data().atLatest().validate();
		validate(data);

		state bool injectedChanges = false;
		state int changeNum = 0;
		state int mutationBytes = 0;
		state double beforeFetchKeysUpdates = now();
		for (; changeNum < fii.changes.size(); changeNum++) {
			state int mutationNum = 0;
			state VerUpdateRef* pUpdate = &fii.changes[changeNum];
			for (; mutationNum < pUpdate->mutations.size(); mutationNum++) {
				updater.applyMutation(data, pUpdate->mutations[mutationNum], pUpdate->version);
				mutationBytes += pUpdate->mutations[mutationNum].totalSize();
				// data->counters.mutationBytes or data->counters.mutations should not be updated because they should
				// have counted when the mutations arrive from cursor initially.
				injectedChanges = true;
				if (mutationBytes > SERVER_KNOBS->DESIRED_UPDATE_BYTES) {
					mutationBytes = 0;
					wait(delay(SERVER_KNOBS->UPDATE_DELAY));
				}
			}
		}
		data->fetchKeysPTreeUpdatesLatencyHistogram->sampleSeconds(now() - beforeFetchKeysUpdates);

		state Version ver = invalidVersion;
		cloneCursor2->setProtocolVersion(data->logProtocol);
		state SpanID spanContext = SpanID();
		state double beforeTLogMsgsUpdates = now();
		for (; cloneCursor2->hasMessage(); cloneCursor2->nextMessage()) {
			if (mutationBytes > SERVER_KNOBS->DESIRED_UPDATE_BYTES) {
				mutationBytes = 0;
				// Instead of just yielding, leave time for the storage server to respond to reads
				wait(delay(SERVER_KNOBS->UPDATE_DELAY));
			}

			if (cloneCursor2->version().version > ver) {
				ASSERT(cloneCursor2->version().version > data->version.get());
			}

			auto& rd = *cloneCursor2->reader();

			if (cloneCursor2->version().version > ver && cloneCursor2->version().version > data->version.get()) {
				++data->counters.updateVersions;
				ver = cloneCursor2->version().version;
			}

			if (LogProtocolMessage::isNextIn(rd)) {
				LogProtocolMessage lpm;
				rd >> lpm;

				data->logProtocol = rd.protocolVersion();
				data->storage.changeLogProtocol(ver, data->logProtocol);
				cloneCursor2->setProtocolVersion(rd.protocolVersion());
			} else if (rd.protocolVersion().hasSpanContext() && SpanContextMessage::isNextIn(rd)) {
				SpanContextMessage scm;
				rd >> scm;
				spanContext = scm.spanContext;
			} else {
				MutationRef msg;
				rd >> msg;

				Span span("SS:update"_loc, { spanContext });
				span.addTag("key"_sr, msg.param1);

				// Drop non-private mutations if TSS fault injection is enabled in simulation, or if this is a TSS in
				// quarantine.
				if (g_network->isSimulated() && data->isTss() && !g_simulator.speedUpSimulation &&
				    g_simulator.tssMode == ISimulator::TSSMode::EnabledDropMutations &&
				    data->tssFaultInjectTime.present() && data->tssFaultInjectTime.get() < now() &&
				    (msg.type == MutationRef::SetValue || msg.type == MutationRef::ClearRange) &&
				    (msg.param1.size() < 2 || msg.param1[0] != 0xff || msg.param1[1] != 0xff) &&
				    deterministicRandom()->random01() < 0.05) {
					TraceEvent(SevWarnAlways, "TSSInjectDropMutation", data->thisServerID)
					    .detail("Mutation", msg)
					    .detail("Version", cloneCursor2->version().toString());
				} else if (data->isTSSInQuarantine() &&
				           (msg.param1.size() < 2 || msg.param1[0] != 0xff || msg.param1[1] != 0xff)) {
					TraceEvent("TSSQuarantineDropMutation", data->thisServerID)
					    .suppressFor(10.0)
					    .detail("Version", cloneCursor2->version().toString());
				} else if (ver != invalidVersion) { // This change belongs to a version < minVersion
					DEBUG_MUTATION("SSPeek", ver, msg, data->thisServerID);
					if (ver == 1) {
						//TraceEvent("SSPeekMutation", data->thisServerID).log();
						// The following trace event may produce a value with special characters
						TraceEvent("SSPeekMutation", data->thisServerID)
						    .detail("Mutation", msg)
						    .detail("Version", cloneCursor2->version().toString());
					}

					updater.applyMutation(data, msg, ver);
					mutationBytes += msg.totalSize();
					data->counters.mutationBytes += msg.totalSize();
					++data->counters.mutations;
					switch (msg.type) {
					case MutationRef::SetValue:
						++data->counters.setMutations;
						break;
					case MutationRef::ClearRange:
						++data->counters.clearRangeMutations;
						break;
					case MutationRef::AddValue:
					case MutationRef::And:
					case MutationRef::AndV2:
					case MutationRef::AppendIfFits:
					case MutationRef::ByteMax:
					case MutationRef::ByteMin:
					case MutationRef::Max:
					case MutationRef::Min:
					case MutationRef::MinV2:
					case MutationRef::Or:
					case MutationRef::Xor:
					case MutationRef::CompareAndClear:
						++data->counters.atomicMutations;
						break;
					}
				} else
					TraceEvent(SevError, "DiscardingPeekedData", data->thisServerID)
					    .detail("Mutation", msg)
					    .detail("Version", cloneCursor2->version().toString());
			}
		}
		data->tLogMsgsPTreeUpdatesLatencyHistogram->sampleSeconds(now() - beforeTLogMsgsUpdates);

		if (ver != invalidVersion) {
			data->lastVersionWithData = ver;
		}
		ver = cloneCursor2->version().version - 1;

		if (injectedChanges)
			data->lastVersionWithData = ver;

		data->updateEagerReads = nullptr;
		data->debug_inApplyUpdate = false;

		if (ver == invalidVersion && !fii.changes.empty()) {
			ver = updater.currentVersion;
		}

		if (ver != invalidVersion && ver > data->version.get()) {
			// TODO(alexmiller): Update to version tracking.
			// DEBUG_KEY_RANGE("SSUpdate", ver, KeyRangeRef());

			data->mutableData().createNewVersion(ver);
			if (data->otherError.getFuture().isReady())
				data->otherError.getFuture().get();

			data->counters.fetchedVersions += (ver - data->version.get());
			++data->counters.fetchesFromLogs;
			Optional<UID> curSourceTLogID = cursor->getCurrentPeekLocation();

			if (curSourceTLogID != data->sourceTLogID) {
				data->sourceTLogID = curSourceTLogID;

				TraceEvent("StorageServerSourceTLogID", data->thisServerID)
				    .detail("SourceTLogID",
				            data->sourceTLogID.present() ? data->sourceTLogID.get().toString() : "unknown")
				    .trackLatest(data->storageServerSourceTLogIDEventHolder->trackingKey);
			}

			data->noRecentUpdates.set(false);
			data->lastUpdate = now();
			data->version.set(ver); // Triggers replies to waiting gets for new version(s)

			setDataVersion(data->thisServerID, data->version.get());
			if (data->otherError.getFuture().isReady())
				data->otherError.getFuture().get();

			Version maxVersionsInMemory = SERVER_KNOBS->MAX_READ_TRANSACTION_LIFE_VERSIONS;
			for (int i = 0; i < data->recoveryVersionSkips.size(); i++) {
				maxVersionsInMemory += data->recoveryVersionSkips[i].second;
			}

			// Trigger updateStorage if necessary
			Version proposedOldestVersion =
			    std::max(data->version.get(), cursor->getMinKnownCommittedVersion()) - maxVersionsInMemory;
			if (data->primaryLocality == tagLocalitySpecial || data->tag.locality == data->primaryLocality) {
				proposedOldestVersion = std::max(proposedOldestVersion, data->lastTLogVersion - maxVersionsInMemory);
			}
			proposedOldestVersion = std::min(proposedOldestVersion, data->version.get() - 1);
			proposedOldestVersion = std::max(proposedOldestVersion, data->oldestVersion.get());
			proposedOldestVersion = std::max(proposedOldestVersion, data->desiredOldestVersion.get());

			//TraceEvent("StorageServerUpdated", data->thisServerID).detail("Ver", ver).detail("DataVersion", data->version.get())
			//	.detail("LastTLogVersion", data->lastTLogVersion).detail("NewOldest",
			// data->oldestVersion.get()).detail("DesiredOldest",data->desiredOldestVersion.get())
			//	.detail("MaxVersionInMemory", maxVersionsInMemory).detail("Proposed",
			// proposedOldestVersion).detail("PrimaryLocality", data->primaryLocality).detail("Tag",
			// data->tag.toString());

			while (!data->recoveryVersionSkips.empty() &&
			       proposedOldestVersion > data->recoveryVersionSkips.front().first) {
				data->recoveryVersionSkips.pop_front();
			}
			data->desiredOldestVersion.set(proposedOldestVersion);
		}

		validate(data);

		data->logCursor->advanceTo(cloneCursor2->version());
		if (cursor->version().version >= data->lastTLogVersion) {
			if (data->behind) {
				TraceEvent("StorageServerNoLongerBehind", data->thisServerID)
				    .detail("CursorVersion", cursor->version().version)
				    .detail("TLogVersion", data->lastTLogVersion);
			}
			data->behind = false;
		}

		return Void(); // update will get called again ASAP
	} catch (Error& err) {
		state Error e = err;
		if (e.code() != error_code_worker_removed && e.code() != error_code_please_reboot) {
			TraceEvent(SevError, "SSUpdateError", data->thisServerID).error(e).backtrace();
		} else if (e.code() == error_code_please_reboot) {
			wait(data->durableInProgress);
		}
		throw e;
	}
}

ACTOR Future<Void> updateStorage(StorageServer* data) {
	loop {
		ASSERT(data->durableVersion.get() == data->storageVersion());
		if (g_network->isSimulated()) {
			double endTime =
			    g_simulator.checkDisabled(format("%s/updateStorage", data->thisServerID.toString().c_str()));
			if (endTime > now()) {
				wait(delay(endTime - now(), TaskPriority::UpdateStorage));
			}
		}
		wait(data->desiredOldestVersion.whenAtLeast(data->storageVersion() + 1));
		wait(delay(0, TaskPriority::UpdateStorage));

		state Promise<Void> durableInProgress;
		data->durableInProgress = durableInProgress.getFuture();

		state Version startOldestVersion = data->storageVersion();
		state Version newOldestVersion = data->storageVersion();
		state Version desiredVersion = data->desiredOldestVersion.get();
		state int64_t bytesLeft = SERVER_KNOBS->STORAGE_COMMIT_BYTES;

		// Write mutations to storage until we reach the desiredVersion or have written too much (bytesleft)
		state double beforeStorageUpdates = now();
		loop {
			state bool done = data->storage.makeVersionMutationsDurable(newOldestVersion, desiredVersion, bytesLeft);
			// We want to forget things from these data structures atomically with changing oldestVersion (and "before",
			// since oldestVersion.set() may trigger waiting actors) forgetVersionsBeforeAsync visibly forgets
			// immediately (without waiting) but asynchronously frees memory.
			Future<Void> finishedForgetting =
			    data->mutableData().forgetVersionsBeforeAsync(newOldestVersion, TaskPriority::UpdateStorage);
			data->oldestVersion.set(newOldestVersion);
			wait(finishedForgetting);
			wait(yield(TaskPriority::UpdateStorage));
			if (done)
				break;
		}

		// Set the new durable version as part of the outstanding change set, before commit
		if (startOldestVersion != newOldestVersion)
			data->storage.makeVersionDurable(newOldestVersion);
		data->storageUpdatesDurableLatencyHistogram->sampleSeconds(now() - beforeStorageUpdates);

		debug_advanceMaxCommittedVersion(data->thisServerID, newOldestVersion);
		state double beforeStorageCommit = now();
		state Future<Void> durable = data->storage.commit();
		state Future<Void> durableDelay = Void();

		if (bytesLeft > 0) {
			durableDelay = delay(SERVER_KNOBS->STORAGE_COMMIT_INTERVAL, TaskPriority::UpdateStorage);
		}

		wait(ioTimeoutError(durable, SERVER_KNOBS->MAX_STORAGE_COMMIT_TIME));
		data->storageCommitLatencyHistogram->sampleSeconds(now() - beforeStorageCommit);

		debug_advanceMinCommittedVersion(data->thisServerID, newOldestVersion);

		if (newOldestVersion > data->rebootAfterDurableVersion) {
			TraceEvent("RebootWhenDurableTriggered", data->thisServerID)
			    .detail("NewOldestVersion", newOldestVersion)
			    .detail("RebootAfterDurableVersion", data->rebootAfterDurableVersion);
			// To avoid brokenPromise error, which is caused by the sender of the durableInProgress (i.e., this process)
			// never sets durableInProgress, we should set durableInProgress before send the please_reboot() error.
			// Otherwise, in the race situation when storage server receives both reboot and
			// brokenPromise of durableInProgress, the worker of the storage server will die.
			// We will eventually end up with no worker for storage server role.
			// The data distributor's buildTeam() will get stuck in building a team
			durableInProgress.sendError(please_reboot());
			throw please_reboot();
		}

		durableInProgress.send(Void());
		wait(delay(0, TaskPriority::UpdateStorage)); // Setting durableInProgess could cause the storage server to shut
		                                             // down, so delay to check for cancellation

		// Taking and releasing the durableVersionLock ensures that no eager reads both begin before the commit was
		// effective and are applied after we change the durable version. Also ensure that we have to lock while calling
		// changeDurableVersion, because otherwise the latest version of mutableData might be partially loaded.
		state double beforeSSDurableVersionUpdate = now();
		wait(data->durableVersionLock.take());
		data->popVersion(data->durableVersion.get() + 1);

		while (!changeDurableVersion(data, newOldestVersion)) {
			if (g_network->check_yield(TaskPriority::UpdateStorage)) {
				data->durableVersionLock.release();
				wait(delay(0, TaskPriority::UpdateStorage));
				wait(data->durableVersionLock.take());
			}
		}

		data->durableVersionLock.release();
		data->ssDurableVersionUpdateLatencyHistogram->sampleSeconds(now() - beforeSSDurableVersionUpdate);

		//TraceEvent("StorageServerDurable", data->thisServerID).detail("Version", newOldestVersion);
		data->fetchKeysBytesBudget = SERVER_KNOBS->STORAGE_FETCH_BYTES;
		data->fetchKeysBudgetUsed.set(false);
		if (!data->fetchKeysBudgetUsed.get()) {
			wait(durableDelay || data->fetchKeysBudgetUsed.onChange());
		}
	}
}

#ifndef __INTEL_COMPILER
#pragma endregion
#endif

////////////////////////////////// StorageServerDisk ///////////////////////////////////////
#ifndef __INTEL_COMPILER
#pragma region StorageServerDisk
#endif

void StorageServerDisk::makeNewStorageServerDurable() {
	storage->set(persistFormat);
	storage->set(KeyValueRef(persistID, BinaryWriter::toValue(data->thisServerID, Unversioned())));
	if (data->tssPairID.present()) {
		storage->set(KeyValueRef(persistTssPairID, BinaryWriter::toValue(data->tssPairID.get(), Unversioned())));
	}
	storage->set(KeyValueRef(persistVersion, BinaryWriter::toValue(data->version.get(), Unversioned())));
	storage->set(KeyValueRef(persistShardAssignedKeys.begin.toString(), LiteralStringRef("0")));
	storage->set(KeyValueRef(persistShardAvailableKeys.begin.toString(), LiteralStringRef("0")));
}

void setAvailableStatus(StorageServer* self, KeyRangeRef keys, bool available) {
	// ASSERT( self->debug_inApplyUpdate );
	ASSERT(!keys.empty());

	auto& mLV = self->addVersionToMutationLog(self->data().getLatestVersion());

	KeyRange availableKeys = KeyRangeRef(persistShardAvailableKeys.begin.toString() + keys.begin.toString(),
	                                     persistShardAvailableKeys.begin.toString() + keys.end.toString());
	//TraceEvent("SetAvailableStatus", self->thisServerID).detail("Version", mLV.version).detail("RangeBegin", availableKeys.begin).detail("RangeEnd", availableKeys.end);

	self->addMutationToMutationLog(mLV, MutationRef(MutationRef::ClearRange, availableKeys.begin, availableKeys.end));
	self->addMutationToMutationLog(mLV,
	                               MutationRef(MutationRef::SetValue,
	                                           availableKeys.begin,
	                                           available ? LiteralStringRef("1") : LiteralStringRef("0")));
	if (keys.end != allKeys.end) {
		bool endAvailable = self->shards.rangeContaining(keys.end)->value()->isInVersionedData();
		self->addMutationToMutationLog(mLV,
		                               MutationRef(MutationRef::SetValue,
		                                           availableKeys.end,
		                                           endAvailable ? LiteralStringRef("1") : LiteralStringRef("0")));
	}
}

void setAssignedStatus(StorageServer* self, KeyRangeRef keys, bool nowAssigned) {
	ASSERT(!keys.empty());
	auto& mLV = self->addVersionToMutationLog(self->data().getLatestVersion());
	KeyRange assignedKeys = KeyRangeRef(persistShardAssignedKeys.begin.toString() + keys.begin.toString(),
	                                    persistShardAssignedKeys.begin.toString() + keys.end.toString());
	//TraceEvent("SetAssignedStatus", self->thisServerID).detail("Version", mLV.version).detail("RangeBegin", assignedKeys.begin).detail("RangeEnd", assignedKeys.end);
	self->addMutationToMutationLog(mLV, MutationRef(MutationRef::ClearRange, assignedKeys.begin, assignedKeys.end));
	self->addMutationToMutationLog(mLV,
	                               MutationRef(MutationRef::SetValue,
	                                           assignedKeys.begin,
	                                           nowAssigned ? LiteralStringRef("1") : LiteralStringRef("0")));
	if (keys.end != allKeys.end) {
		bool endAssigned = self->shards.rangeContaining(keys.end)->value()->assigned();
		self->addMutationToMutationLog(mLV,
		                               MutationRef(MutationRef::SetValue,
		                                           assignedKeys.end,
		                                           endAssigned ? LiteralStringRef("1") : LiteralStringRef("0")));
	}
}

void StorageServerDisk::clearRange(KeyRangeRef keys) {
	storage->clear(keys);
}

void StorageServerDisk::writeKeyValue(KeyValueRef kv) {
	storage->set(kv);
}

void StorageServerDisk::writeMutation(MutationRef mutation) {
	if (mutation.type == MutationRef::SetValue) {
		storage->set(KeyValueRef(mutation.param1, mutation.param2));
	} else if (mutation.type == MutationRef::ClearRange) {
		storage->clear(KeyRangeRef(mutation.param1, mutation.param2));
	} else
		ASSERT(false);
}

void StorageServerDisk::writeMutations(const VectorRef<MutationRef>& mutations,
                                       Version debugVersion,
                                       const char* debugContext) {
	for (const auto& m : mutations) {
		DEBUG_MUTATION(debugContext, debugVersion, m, data->thisServerID);
		if (m.type == MutationRef::SetValue) {
			storage->set(KeyValueRef(m.param1, m.param2));
		} else if (m.type == MutationRef::ClearRange) {
			storage->clear(KeyRangeRef(m.param1, m.param2));
		}
	}
}

bool StorageServerDisk::makeVersionMutationsDurable(Version& prevStorageVersion,
                                                    Version newStorageVersion,
                                                    int64_t& bytesLeft) {
	if (bytesLeft <= 0)
		return true;

	// Apply mutations from the mutationLog
	auto u = data->getMutationLog().upper_bound(prevStorageVersion);
	if (u != data->getMutationLog().end() && u->first <= newStorageVersion) {
		VerUpdateRef const& v = u->second;
		ASSERT(v.version > prevStorageVersion && v.version <= newStorageVersion);
		// TODO(alexmiller): Update to version tracking.
		// DEBUG_KEY_RANGE("makeVersionMutationsDurable", v.version, KeyRangeRef());
		writeMutations(v.mutations, v.version, "makeVersionDurable");
		for (const auto& m : v.mutations)
			bytesLeft -= mvccStorageBytes(m);
		prevStorageVersion = v.version;
		return false;
	} else {
		prevStorageVersion = newStorageVersion;
		return true;
	}
}

// Update data->storage to persist the changes from (data->storageVersion(),version]
void StorageServerDisk::makeVersionDurable(Version version) {
	storage->set(KeyValueRef(persistVersion, BinaryWriter::toValue(version, Unversioned())));

	// TraceEvent("MakeDurable", data->thisServerID)
	//     .detail("FromVersion", prevStorageVersion)
	//     .detail("ToVersion", version);
}

// Update data->storage to persist tss quarantine state
void StorageServerDisk::makeTssQuarantineDurable() {
	storage->set(KeyValueRef(persistTssQuarantine, LiteralStringRef("1")));
}

void StorageServerDisk::changeLogProtocol(Version version, ProtocolVersion protocol) {
	data->addMutationToMutationLogOrStorage(
	    version,
	    MutationRef(MutationRef::SetValue, persistLogProtocol, BinaryWriter::toValue(protocol, Unversioned())));
}

ACTOR Future<Void> applyByteSampleResult(StorageServer* data,
                                         IKeyValueStore* storage,
                                         Key begin,
                                         Key end,
                                         std::vector<Standalone<VectorRef<KeyValueRef>>>* results = nullptr) {
	state int totalFetches = 0;
	state int totalKeys = 0;
	state int totalBytes = 0;
	loop {
		RangeResult bs = wait(storage->readRange(
		    KeyRangeRef(begin, end), SERVER_KNOBS->STORAGE_LIMIT_BYTES, SERVER_KNOBS->STORAGE_LIMIT_BYTES));
		if (results)
			results->push_back(bs.castTo<VectorRef<KeyValueRef>>());
		int rangeSize = bs.expectedSize();
		totalFetches++;
		totalKeys += bs.size();
		totalBytes += rangeSize;
		for (int j = 0; j < bs.size(); j++) {
			KeyRef key = bs[j].key.removePrefix(persistByteSampleKeys.begin);
			if (!data->byteSampleClears.rangeContaining(key).value()) {
				data->metrics.byteSample.sample.insert(
				    key, BinaryReader::fromStringRef<int32_t>(bs[j].value, Unversioned()), false);
			}
		}
		if (rangeSize >= SERVER_KNOBS->STORAGE_LIMIT_BYTES) {
			Key nextBegin = keyAfter(bs.back().key);
			data->byteSampleClears.insert(KeyRangeRef(begin, nextBegin).removePrefix(persistByteSampleKeys.begin),
			                              true);
			data->byteSampleClearsTooLarge.set(data->byteSampleClears.size() >
			                                   SERVER_KNOBS->MAX_BYTE_SAMPLE_CLEAR_MAP_SIZE);
			begin = nextBegin;
			if (begin == end) {
				break;
			}
		} else {
			data->byteSampleClears.insert(KeyRangeRef(begin.removePrefix(persistByteSampleKeys.begin),
			                                          end == persistByteSampleKeys.end
			                                              ? LiteralStringRef("\xff\xff\xff")
			                                              : end.removePrefix(persistByteSampleKeys.begin)),
			                              true);
			data->byteSampleClearsTooLarge.set(data->byteSampleClears.size() >
			                                   SERVER_KNOBS->MAX_BYTE_SAMPLE_CLEAR_MAP_SIZE);
			break;
		}

		if (!results) {
			wait(delay(SERVER_KNOBS->BYTE_SAMPLE_LOAD_DELAY));
		}
	}
	TraceEvent("RecoveredByteSampleRange", data->thisServerID)
	    .detail("Begin", begin)
	    .detail("End", end)
	    .detail("Fetches", totalFetches)
	    .detail("Keys", totalKeys)
	    .detail("ReadBytes", totalBytes);
	return Void();
}

ACTOR Future<Void> restoreByteSample(StorageServer* data,
                                     IKeyValueStore* storage,
                                     Promise<Void> byteSampleSampleRecovered,
                                     Future<Void> startRestore) {
	state std::vector<Standalone<VectorRef<KeyValueRef>>> byteSampleSample;
	wait(applyByteSampleResult(
	    data, storage, persistByteSampleSampleKeys.begin, persistByteSampleSampleKeys.end, &byteSampleSample));
	byteSampleSampleRecovered.send(Void());
	wait(startRestore);
	wait(delay(SERVER_KNOBS->BYTE_SAMPLE_START_DELAY));

	size_t bytes_per_fetch = 0;
	// Since the expected size also includes (as of now) the space overhead of the container, we calculate our own
	// number here
	for (auto& it : byteSampleSample) {
		for (auto& kv : it) {
			bytes_per_fetch += BinaryReader::fromStringRef<int32_t>(kv.value, Unversioned());
		}
	}
	bytes_per_fetch = (bytes_per_fetch / SERVER_KNOBS->BYTE_SAMPLE_LOAD_PARALLELISM) + 1;

	state std::vector<Future<Void>> sampleRanges;
	int accumulatedSize = 0;
	Key lastStart =
	    persistByteSampleKeys.begin; // make sure the first range starts at the absolute beginning of the byte sample
	for (auto& it : byteSampleSample) {
		for (auto& kv : it) {
			if (accumulatedSize >= bytes_per_fetch) {
				accumulatedSize = 0;
				Key realKey = kv.key.removePrefix(persistByteSampleKeys.begin);
				sampleRanges.push_back(applyByteSampleResult(data, storage, lastStart, realKey));
				lastStart = realKey;
			}
			accumulatedSize += BinaryReader::fromStringRef<int32_t>(kv.value, Unversioned());
		}
	}
	// make sure that the last range goes all the way to the end of the byte sample
	sampleRanges.push_back(applyByteSampleResult(data, storage, lastStart, persistByteSampleKeys.end));

	wait(waitForAll(sampleRanges));
	TraceEvent("RecoveredByteSampleChunkedRead", data->thisServerID).detail("Ranges", sampleRanges.size());

	if (BUGGIFY)
		wait(delay(deterministicRandom()->random01() * 10.0));

	return Void();
}

ACTOR Future<bool> restoreDurableState(StorageServer* data, IKeyValueStore* storage) {
	state Future<Optional<Value>> fFormat = storage->readValue(persistFormat.key);
	state Future<Optional<Value>> fID = storage->readValue(persistID);
	state Future<Optional<Value>> ftssPairID = storage->readValue(persistTssPairID);
	state Future<Optional<Value>> fTssQuarantine = storage->readValue(persistTssQuarantine);
	state Future<Optional<Value>> fVersion = storage->readValue(persistVersion);
	state Future<Optional<Value>> fLogProtocol = storage->readValue(persistLogProtocol);
	state Future<Optional<Value>> fPrimaryLocality = storage->readValue(persistPrimaryLocality);
	state Future<RangeResult> fShardAssigned = storage->readRange(persistShardAssignedKeys);
	state Future<RangeResult> fShardAvailable = storage->readRange(persistShardAvailableKeys);
	state Future<RangeResult> fTenantMap = storage->readRange(persistTenantMapKeys);

	state Promise<Void> byteSampleSampleRecovered;
	state Promise<Void> startByteSampleRestore;
	data->byteSampleRecovery =
	    restoreByteSample(data, storage, byteSampleSampleRecovered, startByteSampleRestore.getFuture());

	TraceEvent("ReadingDurableState", data->thisServerID).log();
	wait(waitForAll(std::vector{ fFormat, fID, ftssPairID, fTssQuarantine, fVersion, fLogProtocol, fPrimaryLocality }));
	wait(waitForAll(std::vector{ fShardAssigned, fShardAvailable, fTenantMap }));
	wait(byteSampleSampleRecovered.getFuture());
	TraceEvent("RestoringDurableState", data->thisServerID).log();

	if (!fFormat.get().present()) {
		// The DB was never initialized
		TraceEvent("DBNeverInitialized", data->thisServerID).log();
		storage->dispose();
		data->thisServerID = UID();
		data->sk = Key();
		return false;
	}
	if (!persistFormatReadableRange.contains(fFormat.get().get())) {
		TraceEvent(SevError, "UnsupportedDBFormat")
		    .detail("Format", fFormat.get().get().toString())
		    .detail("Expected", persistFormat.value.toString());
		throw worker_recovery_failed();
	}
	data->thisServerID = BinaryReader::fromStringRef<UID>(fID.get().get(), Unversioned());
	if (ftssPairID.get().present()) {
		data->setTssPair(BinaryReader::fromStringRef<UID>(ftssPairID.get().get(), Unversioned()));
	}

	// It's a bit sketchy to rely on an untrusted storage engine to persist its quarantine state when the quarantine
	// state means the storage engine already had a durability or correctness error, but it should get re-quarantined
	// very quickly because of a mismatch if it starts trying to do things again
	if (fTssQuarantine.get().present()) {
		TEST(true); // TSS restarted while quarantined
		data->tssInQuarantine = true;
	}

	data->sk = serverKeysPrefixFor((data->tssPairID.present()) ? data->tssPairID.get() : data->thisServerID)
	               .withPrefix(systemKeys.begin); // FFFF/serverKeys/[this server]/

	if (fLogProtocol.get().present())
		data->logProtocol = BinaryReader::fromStringRef<ProtocolVersion>(fLogProtocol.get().get(), Unversioned());

	if (fPrimaryLocality.get().present())
		data->primaryLocality = BinaryReader::fromStringRef<int8_t>(fPrimaryLocality.get().get(), Unversioned());

	state Version version = BinaryReader::fromStringRef<Version>(fVersion.get().get(), Unversioned());
	debug_checkRestoredVersion(data->thisServerID, version, "StorageServer");
	data->setInitialVersion(version);

	state RangeResult available = fShardAvailable.get();
	state int availableLoc;
	for (availableLoc = 0; availableLoc < available.size(); availableLoc++) {
		KeyRangeRef keys(available[availableLoc].key.removePrefix(persistShardAvailableKeys.begin),
		                 availableLoc + 1 == available.size()
		                     ? allKeys.end
		                     : available[availableLoc + 1].key.removePrefix(persistShardAvailableKeys.begin));
		ASSERT(!keys.empty());

		bool nowAvailable = available[availableLoc].value != LiteralStringRef("0");
		/*if(nowAvailable)
		  TraceEvent("AvailableShard", data->thisServerID).detail("RangeBegin", keys.begin).detail("RangeEnd", keys.end);*/
		data->newestAvailableVersion.insert(keys, nowAvailable ? latestVersion : invalidVersion);
		wait(yield());
	}

	state RangeResult assigned = fShardAssigned.get();
	state int assignedLoc;
	for (assignedLoc = 0; assignedLoc < assigned.size(); assignedLoc++) {
		KeyRangeRef keys(assigned[assignedLoc].key.removePrefix(persistShardAssignedKeys.begin),
		                 assignedLoc + 1 == assigned.size()
		                     ? allKeys.end
		                     : assigned[assignedLoc + 1].key.removePrefix(persistShardAssignedKeys.begin));
		ASSERT(!keys.empty());
		bool nowAssigned = assigned[assignedLoc].value != LiteralStringRef("0");
		/*if(nowAssigned)
		  TraceEvent("AssignedShard", data->thisServerID).detail("RangeBegin", keys.begin).detail("RangeEnd", keys.end);*/
		changeServerKeys(data, keys, nowAssigned, version, CSK_RESTORE);

		if (!nowAssigned)
			ASSERT(data->newestAvailableVersion.allEqual(keys, invalidVersion));
		wait(yield());
	}

	state RangeResult tenantMap = fTenantMap.get();
	state int tenantMapLoc;
	for (tenantMapLoc = 0; tenantMapLoc < tenantMap.size(); tenantMapLoc++) {
		// TODO: extract these from value
		Standalone<StringRef> tenantName = "Tenant1"_sr.withPrefix(lockedTenantPrefix);
		Key tenantPrefix = "a"_sr;

		data->tenantMap.insert(tenantName, tenantPrefix);
		data->lockedTenantsIndex.insert(tenantPrefix, tenantName);

		TraceEvent("RestoringTenant", data->thisServerID)
		    .detail("Key", tenantMap[tenantMapLoc].key)
		    .detail("TenantName", tenantName)
		    .detail("Prefix", tenantPrefix);

		wait(yield());
	}

	// TODO: why is this seemingly random delay here?
	wait(delay(0.0001));

	{
		// Erase data which isn't available (it is from some fetch at a later version)
		// SOMEDAY: Keep track of keys that might be fetching, make sure we don't have any data elsewhere?
		for (auto it = data->newestAvailableVersion.ranges().begin(); it != data->newestAvailableVersion.ranges().end();
		     ++it) {
			if (it->value() == invalidVersion) {
				KeyRangeRef clearRange(it->begin(), it->end());
				// TODO(alexmiller): Figure out how to selectively enable spammy data distribution events.
				// DEBUG_KEY_RANGE("clearInvalidVersion", invalidVersion, clearRange);
				storage->clear(clearRange);
				data->byteSampleApplyClear(clearRange, invalidVersion);
			}
		}
	}

	validate(data, true);
	startByteSampleRestore.send(Void());

	return true;
}

Future<bool> StorageServerDisk::restoreDurableState() {
	return ::restoreDurableState(data, storage);
}

// Determines whether a key-value pair should be included in a byte sample
// Also returns size information about the sample
ByteSampleInfo isKeyValueInSample(KeyValueRef keyValue) {
	ByteSampleInfo info;

	const KeyRef key = keyValue.key;
	info.size = key.size() + keyValue.value.size();

	uint32_t a = 0;
	uint32_t b = 0;
	hashlittle2(key.begin(), key.size(), &a, &b);

	double probability =
	    (double)info.size / (key.size() + SERVER_KNOBS->BYTE_SAMPLING_OVERHEAD) / SERVER_KNOBS->BYTE_SAMPLING_FACTOR;
	info.inSample = a / ((1 << 30) * 4.0) < probability;
	info.sampledSize = info.size / std::min(1.0, probability);

	return info;
}

void StorageServer::addMutationToMutationLogOrStorage(Version ver, MutationRef m) {
	if (ver != invalidVersion) {
		addMutationToMutationLog(addVersionToMutationLog(ver), m);
	} else {
		storage.writeMutation(m);
		byteSampleApplyMutation(m, ver);
	}
}

void StorageServer::byteSampleApplySet(KeyValueRef kv, Version ver) {
	// Update byteSample in memory and (eventually) on disk and notify waiting metrics

	ByteSampleInfo sampleInfo = isKeyValueInSample(kv);
	auto& byteSample = metrics.byteSample.sample;

	int64_t delta = 0;
	const KeyRef key = kv.key;

	auto old = byteSample.find(key);
	if (old != byteSample.end())
		delta = -byteSample.getMetric(old);
	if (sampleInfo.inSample) {
		delta += sampleInfo.sampledSize;
		byteSample.insert(key, sampleInfo.sampledSize);
		addMutationToMutationLogOrStorage(ver,
		                                  MutationRef(MutationRef::SetValue,
		                                              key.withPrefix(persistByteSampleKeys.begin),
		                                              BinaryWriter::toValue(sampleInfo.sampledSize, Unversioned())));
	} else {
		bool any = old != byteSample.end();
		if (!byteSampleRecovery.isReady()) {
			if (!byteSampleClears.rangeContaining(key).value()) {
				byteSampleClears.insert(key, true);
				byteSampleClearsTooLarge.set(byteSampleClears.size() > SERVER_KNOBS->MAX_BYTE_SAMPLE_CLEAR_MAP_SIZE);
				any = true;
			}
		}
		if (any) {
			byteSample.erase(old);
			auto diskRange = singleKeyRange(key.withPrefix(persistByteSampleKeys.begin));
			addMutationToMutationLogOrStorage(ver,
			                                  MutationRef(MutationRef::ClearRange, diskRange.begin, diskRange.end));
		}
	}

	if (delta)
		metrics.notifyBytes(key, delta);
}

void StorageServer::byteSampleApplyClear(KeyRangeRef range, Version ver) {
	// Update byteSample in memory and (eventually) on disk via the mutationLog and notify waiting metrics

	auto& byteSample = metrics.byteSample.sample;
	bool any = false;

	if (range.begin < allKeys.end) {
		// NotifyBytes should not be called for keys past allKeys.end
		KeyRangeRef searchRange = KeyRangeRef(range.begin, std::min(range.end, allKeys.end));
		counters.sampledBytesCleared += byteSample.sumRange(searchRange.begin, searchRange.end);

		auto r = metrics.waitMetricsMap.intersectingRanges(searchRange);
		for (auto shard = r.begin(); shard != r.end(); ++shard) {
			KeyRangeRef intersectingRange = shard.range() & range;
			int64_t bytes = byteSample.sumRange(intersectingRange.begin, intersectingRange.end);
			metrics.notifyBytes(shard, -bytes);
			any = any || bytes > 0;
		}
	}

	if (range.end > allKeys.end && byteSample.sumRange(std::max(allKeys.end, range.begin), range.end) > 0)
		any = true;

	if (!byteSampleRecovery.isReady()) {
		auto clearRanges = byteSampleClears.intersectingRanges(range);
		for (auto it : clearRanges) {
			if (!it.value()) {
				byteSampleClears.insert(range, true);
				byteSampleClearsTooLarge.set(byteSampleClears.size() > SERVER_KNOBS->MAX_BYTE_SAMPLE_CLEAR_MAP_SIZE);
				any = true;
				break;
			}
		}
	}

	if (any) {
		byteSample.eraseAsync(range.begin, range.end);
		auto diskRange = range.withPrefix(persistByteSampleKeys.begin);
		addMutationToMutationLogOrStorage(ver, MutationRef(MutationRef::ClearRange, diskRange.begin, diskRange.end));
	}
}

ACTOR Future<Void> waitMetrics(StorageServerMetrics* self, WaitMetricsRequest req, Future<Void> timeout) {
	state PromiseStream<StorageMetrics> change;
	state StorageMetrics metrics = self->getMetrics(req.keys);
	state Error error = success();
	state bool timedout = false;

	if (!req.min.allLessOrEqual(metrics) || !metrics.allLessOrEqual(req.max)) {
		TEST(true); // ShardWaitMetrics return case 1 (quickly)
		req.reply.send(metrics);
		return Void();
	}

	{
		auto rs = self->waitMetricsMap.modify(req.keys);
		for (auto r = rs.begin(); r != rs.end(); ++r)
			r->value().push_back(change);
		loop {
			try {
				choose {
					when(StorageMetrics c = waitNext(change.getFuture())) {
						metrics += c;

						// SOMEDAY: validation! The changes here are possibly partial changes (we receive multiple
						// messages per
						//  update to our requested range). This means that the validation would have to occur after all
						//  the messages for one clear or set have been dispatched.

						/*StorageMetrics m = getMetrics( data, req.keys );
						  bool b = ( m.bytes != metrics.bytes || m.bytesPerKSecond != metrics.bytesPerKSecond ||
						  m.iosPerKSecond != metrics.iosPerKSecond ); if (b) { printf("keys: '%s' - '%s' @%p\n",
						  printable(req.keys.begin).c_str(), printable(req.keys.end).c_str(), this);
						  printf("waitMetrics: desync %d (%lld %lld %lld) != (%lld %lld %lld); +(%lld %lld %lld)\n", b,
						  m.bytes, m.bytesPerKSecond, m.iosPerKSecond, metrics.bytes, metrics.bytesPerKSecond,
						  metrics.iosPerKSecond, c.bytes, c.bytesPerKSecond, c.iosPerKSecond);

						  }*/
					}
					when(wait(timeout)) { timedout = true; }
				}
			} catch (Error& e) {
				if (e.code() == error_code_actor_cancelled)
					throw; // This is only cancelled when the main loop had exited...no need in this case to clean up
					       // self
				error = e;
				break;
			}

			if (timedout) {
				TEST(true); // ShardWaitMetrics return on timeout
				// FIXME: instead of using random chance, send wrong_shard_server when the call in from
				// waitMetricsMultiple (requires additional information in the request)
				if (deterministicRandom()->random01() < SERVER_KNOBS->WAIT_METRICS_WRONG_SHARD_CHANCE) {
					req.reply.sendError(wrong_shard_server());
				} else {
					req.reply.send(metrics);
				}
				break;
			}

			if (!req.min.allLessOrEqual(metrics) || !metrics.allLessOrEqual(req.max)) {
				TEST(true); // ShardWaitMetrics return case 2 (delayed)
				req.reply.send(metrics);
				break;
			}
		}

		wait(delay(0)); // prevent iterator invalidation of functions sending changes
	}

	auto rs = self->waitMetricsMap.modify(req.keys);
	for (auto i = rs.begin(); i != rs.end(); ++i) {
		auto& x = i->value();
		for (int j = 0; j < x.size(); j++) {
			if (x[j] == change) {
				swapAndPop(&x, j);
				break;
			}
		}
	}
	self->waitMetricsMap.coalesce(req.keys);

	if (error.code() != error_code_success) {
		if (error.code() != error_code_wrong_shard_server)
			throw error;
		TEST(true); // ShardWaitMetrics delayed wrong_shard_server()
		req.reply.sendError(error);
	}

	return Void();
}

Future<Void> StorageServerMetrics::waitMetrics(WaitMetricsRequest req, Future<Void> delay) {
	return ::waitMetrics(this, req, delay);
}

#ifndef __INTEL_COMPILER
#pragma endregion
#endif

/////////////////////////////// Core //////////////////////////////////////
#ifndef __INTEL_COMPILER
#pragma region Core
#endif

ACTOR Future<Void> metricsCore(StorageServer* self, StorageServerInterface ssi) {
	state Future<Void> doPollMetrics = Void();

	wait(self->byteSampleRecovery);

	// Logs all counters in `counters.cc` and reset the interval.
	self->actors.add(traceCounters("StorageMetrics",
	                               self->thisServerID,
	                               SERVER_KNOBS->STORAGE_LOGGING_DELAY,
	                               &self->counters.cc,
	                               self->thisServerID.toString() + "/StorageMetrics",
	                               [self = self](TraceEvent& te) {
		                               te.detail("Tag", self->tag.toString());
		                               StorageBytes sb = self->storage.getStorageBytes();
		                               te.detail("KvstoreBytesUsed", sb.used);
		                               te.detail("KvstoreBytesFree", sb.free);
		                               te.detail("KvstoreBytesAvailable", sb.available);
		                               te.detail("KvstoreBytesTotal", sb.total);
		                               te.detail("KvstoreBytesTemp", sb.temp);
		                               if (self->isTss()) {
			                               te.detail("TSSPairID", self->tssPairID);
			                               te.detail("TSSJointID",
			                                         UID(self->thisServerID.first() ^ self->tssPairID.get().first(),
			                                             self->thisServerID.second() ^ self->tssPairID.get().second()));
		                               } else if (self->isSSWithTSSPair()) {
			                               te.detail("SSPairID", self->ssPairID);
			                               te.detail("TSSJointID",
			                                         UID(self->thisServerID.first() ^ self->ssPairID.get().first(),
			                                             self->thisServerID.second() ^ self->ssPairID.get().second()));
		                               }
	                               }));

	loop {
		choose {
			when(WaitMetricsRequest req = waitNext(ssi.waitMetrics.getFuture())) {
				if (!self->isReadable(req.keys)) {
					TEST(true); // waitMetrics immediate wrong_shard_server()
					self->sendErrorWithPenalty(req.reply, wrong_shard_server(), self->getPenalty());
				} else {
					self->actors.add(
					    self->metrics.waitMetrics(req, delayJittered(SERVER_KNOBS->STORAGE_METRIC_TIMEOUT)));
				}
			}
			when(SplitMetricsRequest req = waitNext(ssi.splitMetrics.getFuture())) {
				if (!self->isReadable(req.keys)) {
					TEST(true); // splitMetrics immediate wrong_shard_server()
					self->sendErrorWithPenalty(req.reply, wrong_shard_server(), self->getPenalty());
				} else {
					self->metrics.splitMetrics(req);
				}
			}
			when(GetStorageMetricsRequest req = waitNext(ssi.getStorageMetrics.getFuture())) {
				StorageBytes sb = self->storage.getStorageBytes();
				self->metrics.getStorageMetrics(
				    req, sb, self->counters.bytesInput.getRate(), self->versionLag, self->lastUpdate);
			}
			when(ReadHotSubRangeRequest req = waitNext(ssi.getReadHotRanges.getFuture())) {
				if (!self->isReadable(req.keys)) {
					TEST(true); // readHotSubRanges immediate wrong_shard_server()
					self->sendErrorWithPenalty(req.reply, wrong_shard_server(), self->getPenalty());
				} else {
					self->metrics.getReadHotRanges(req);
				}
			}
			when(SplitRangeRequest req = waitNext(ssi.getRangeSplitPoints.getFuture())) {
				if (!self->isReadable(req.keys)) {
					TEST(true); // getSplitPoints immediate wrong_shard_server()
					self->sendErrorWithPenalty(req.reply, wrong_shard_server(), self->getPenalty());
				} else {
					self->metrics.getSplitPoints(req);
				}
			}
			when(wait(doPollMetrics)) {
				self->metrics.poll();
				doPollMetrics = delay(SERVER_KNOBS->STORAGE_SERVER_POLL_METRICS_DELAY);
			}
		}
	}
}

ACTOR Future<Void> logLongByteSampleRecovery(Future<Void> recovery) {
	choose {
		when(wait(recovery)) {}
		when(wait(delay(SERVER_KNOBS->LONG_BYTE_SAMPLE_RECOVERY_DELAY))) {
			TraceEvent(g_network->isSimulated() ? SevWarn : SevWarnAlways, "LongByteSampleRecovery");
		}
	}

	return Void();
}

ACTOR Future<Void> checkBehind(StorageServer* self) {
	state int behindCount = 0;
	loop {
		wait(delay(SERVER_KNOBS->BEHIND_CHECK_DELAY));
		state Transaction tr(self->cx);
		loop {
			try {
				Version readVersion = wait(tr.getRawReadVersion());
				if (readVersion > self->version.get() + SERVER_KNOBS->BEHIND_CHECK_VERSIONS) {
					behindCount++;
				} else {
					behindCount = 0;
				}
				self->versionBehind = behindCount >= SERVER_KNOBS->BEHIND_CHECK_COUNT;
				break;
			} catch (Error& e) {
				wait(tr.onError(e));
			}
		}
	}
}

ACTOR Future<Void> serveGetValueRequests(StorageServer* self, FutureStream<GetValueRequest> getValue) {
	getCurrentLineage()->modify(&TransactionLineage::operation) = TransactionLineage::Operation::GetValue;
	loop {
		GetValueRequest req = waitNext(getValue);
		// Warning: This code is executed at extremely high priority (TaskPriority::LoadBalancedEndpoint), so downgrade
		// before doing real work
		if (req.debugID.present())
			g_traceBatch.addEvent("GetValueDebug",
			                      req.debugID.get().first(),
			                      "storageServer.received"); //.detail("TaskID", g_network->getCurrentTask());

		if (SHORT_CIRCUT_ACTUAL_STORAGE && normalKeys.contains(req.key))
			req.reply.send(GetValueReply());
		else
			self->actors.add(self->readGuard(req, getValueQ));
	}
}

ACTOR Future<Void> serveGetKeyValuesRequests(StorageServer* self, FutureStream<GetKeyValuesRequest> getKeyValues) {
	getCurrentLineage()->modify(&TransactionLineage::operation) = TransactionLineage::Operation::GetKeyValues;
	loop {
		GetKeyValuesRequest req = waitNext(getKeyValues);

		// Warning: This code is executed at extremely high priority (TaskPriority::LoadBalancedEndpoint), so downgrade
		// before doing real work
		self->actors.add(self->readGuard(req, getKeyValuesQ));
	}
}

ACTOR Future<Void> serveGetKeyValuesStreamRequests(StorageServer* self,
                                                   FutureStream<GetKeyValuesStreamRequest> getKeyValuesStream) {
	loop {
		GetKeyValuesStreamRequest req = waitNext(getKeyValuesStream);
		// Warning: This code is executed at extremely high priority (TaskPriority::LoadBalancedEndpoint), so downgrade
		// before doing real work
		// FIXME: add readGuard again
		self->actors.add(getKeyValuesStreamQ(self, req));
	}
}

ACTOR Future<Void> serveGetKeyRequests(StorageServer* self, FutureStream<GetKeyRequest> getKey) {
	getCurrentLineage()->modify(&TransactionLineage::operation) = TransactionLineage::Operation::GetKey;
	loop {
		GetKeyRequest req = waitNext(getKey);
		// Warning: This code is executed at extremely high priority (TaskPriority::LoadBalancedEndpoint), so downgrade
		// before doing real work
		self->actors.add(self->readGuard(req, getKeyQ));
	}
}

ACTOR Future<Void> watchValueWaitForVersion(StorageServer* self,
                                            WatchValueRequest req,
                                            PromiseStream<WatchValueRequest> stream) {
	state Span span("SS:watchValueWaitForVersion"_loc, { req.spanContext });
	getCurrentLineage()->modify(&TransactionLineage::txID) = req.spanContext.first();
	try {
		wait(success(waitForVersionNoTooOld(self, req.version)));
		stream.send(req);
	} catch (Error& e) {
		if (!canReplyWith(e))
			throw e;
		self->sendErrorWithPenalty(req.reply, e, self->getPenalty());
	}
	return Void();
}

ACTOR Future<Void> serveWatchValueRequestsImpl(StorageServer* self, FutureStream<WatchValueRequest> stream) {
	loop {
		getCurrentLineage()->modify(&TransactionLineage::txID) = 0;
		state WatchValueRequest req = waitNext(stream);
		state Reference<ServerWatchMetadata> metadata = self->getWatchMetadata(req.key.contents());
		state Span span("SS:serveWatchValueRequestsImpl"_loc, { req.spanContext });
		getCurrentLineage()->modify(&TransactionLineage::txID) = req.spanContext.first();

		if (!metadata.isValid()) { // case 1: no watch set for the current key
			metadata = makeReference<ServerWatchMetadata>(req.key, req.value, req.version, req.tags, req.debugID);
			KeyRef key = self->setWatchMetadata(metadata);
			metadata->watch_impl = forward(watchWaitForValueChange(self, span.context, key), metadata->versionPromise);
			self->actors.add(watchValueSendReply(self, req, metadata->versionPromise.getFuture(), span.context));
		} else if (metadata->value ==
		           req.value) { // case 2: there is a watch in the map and it has the same value so just update version
			if (req.version > metadata->version) {
				metadata->version = req.version;
				metadata->tags = req.tags;
				metadata->debugID = req.debugID;
			}
			self->actors.add(watchValueSendReply(self, req, metadata->versionPromise.getFuture(), span.context));
		} else if (req.version > metadata->version) { // case 3: version in map has a lower version so trigger watch and
			                                          // create a new entry in map
			self->deleteWatchMetadata(req.key.contents());
			metadata->versionPromise.send(req.version);
			metadata->watch_impl.cancel();

			metadata = makeReference<ServerWatchMetadata>(req.key, req.value, req.version, req.tags, req.debugID);
			KeyRef key = self->setWatchMetadata(metadata);
			metadata->watch_impl = forward(watchWaitForValueChange(self, span.context, key), metadata->versionPromise);

			self->actors.add(watchValueSendReply(self, req, metadata->versionPromise.getFuture(), span.context));
		} else if (req.version <
		           metadata->version) { // case 4: version in the map is higher so immediately trigger watch
			TEST(true); // watch version in map is higher so trigger watch (case 4)
			req.reply.send(WatchValueReply{ metadata->version });
		} else { // case 5: watch value differs but their versions are the same (rare case) so check with the SS
			TEST(true); // watch version in the map is the same but value is different (case 5)
			loop {
				try {
					state Version latest = self->version.get();
					GetValueRequest getReq(span.context, metadata->key, latest, metadata->tags, metadata->debugID);
					state Future<Void> getValue = getValueQ(self, getReq);
					GetValueReply reply = wait(getReq.reply.getFuture());
					metadata = self->getWatchMetadata(req.key.contents());

					if (metadata.isValid() && reply.value != metadata->value) { // valSS != valMap
						self->deleteWatchMetadata(req.key.contents());
						metadata->versionPromise.send(req.version);
						metadata->watch_impl.cancel();
					}

					if (reply.value == req.value) { // valSS == valreq
						metadata =
						    makeReference<ServerWatchMetadata>(req.key, req.value, req.version, req.tags, req.debugID);
						KeyRef key = self->setWatchMetadata(metadata);
						metadata->watch_impl =
						    forward(watchWaitForValueChange(self, span.context, key), metadata->versionPromise);
						self->actors.add(
						    watchValueSendReply(self, req, metadata->versionPromise.getFuture(), span.context));
					} else {
						req.reply.send(WatchValueReply{ latest });
					}
					break;
				} catch (Error& e) {
					if (e.code() != error_code_transaction_too_old) {
						if (!canReplyWith(e))
							throw e;
						self->sendErrorWithPenalty(req.reply, e, self->getPenalty());
						break;
					}
					TEST(true); // Reading a watched key failed with transaction_too_old case 5
				}
			}
		}
	}
}

ACTOR Future<Void> serveWatchValueRequests(StorageServer* self, FutureStream<WatchValueRequest> watchValue) {
	state PromiseStream<WatchValueRequest> stream;
	getCurrentLineage()->modify(&TransactionLineage::operation) = TransactionLineage::Operation::WatchValue;
	self->actors.add(serveWatchValueRequestsImpl(self, stream.getFuture()));

	loop {
		WatchValueRequest req = waitNext(watchValue);
		// TODO: fast load balancing?
		if (self->shouldRead(req)) {
			self->actors.add(watchValueWaitForVersion(self, req, stream));
		}
	}
}

ACTOR Future<Void> reportStorageServerState(StorageServer* self) {
	if (!SERVER_KNOBS->REPORT_DD_METRICS) {
		return Void();
	}

	loop {
		wait(delay(SERVER_KNOBS->DD_METRICS_REPORT_INTERVAL));

		const auto numRunningFetchKeys = self->currentRunningFetchKeys.numRunning();
		if (numRunningFetchKeys == 0) {
			continue;
		}

		const auto longestRunningFetchKeys = self->currentRunningFetchKeys.longestTime();

		auto level = SevInfo;
		if (longestRunningFetchKeys.first >= SERVER_KNOBS->FETCH_KEYS_TOO_LONG_TIME_CRITERIA) {
			level = SevWarnAlways;
		}

		TraceEvent(level, "FetchKeysCurrentStatus", self->thisServerID)
		    .detail("Timestamp", now())
		    .detail("LongestRunningTime", longestRunningFetchKeys.first)
		    .detail("StartKey", longestRunningFetchKeys.second.begin)
		    .detail("EndKey", longestRunningFetchKeys.second.end)
		    .detail("NumRunning", numRunningFetchKeys);
	}
}

ACTOR Future<Void> storageServerCore(StorageServer* self, StorageServerInterface ssi) {
	state Future<Void> doUpdate = Void();
	state bool updateReceived =
	    false; // true iff the current update() actor assigned to doUpdate has already received an update from the tlog
	state double lastLoopTopTime = now();
	state Future<Void> dbInfoChange = Void();
	state Future<Void> checkLastUpdate = Void();
	state Future<Void> updateProcessStatsTimer = delay(SERVER_KNOBS->FASTRESTORE_UPDATE_PROCESS_STATS_INTERVAL);

	self->actors.add(updateStorage(self));
	self->actors.add(waitFailureServer(ssi.waitFailure.getFuture()));
	self->actors.add(self->otherError.getFuture());
	self->actors.add(metricsCore(self, ssi));
	self->actors.add(logLongByteSampleRecovery(self->byteSampleRecovery));
	self->actors.add(checkBehind(self));
	self->actors.add(serveGetValueRequests(self, ssi.getValue.getFuture()));
	self->actors.add(serveGetKeyValuesRequests(self, ssi.getKeyValues.getFuture()));
	self->actors.add(serveGetKeyValuesStreamRequests(self, ssi.getKeyValuesStream.getFuture()));
	self->actors.add(serveGetKeyRequests(self, ssi.getKey.getFuture()));
	self->actors.add(serveWatchValueRequests(self, ssi.watchValue.getFuture()));
	self->actors.add(traceRole(Role::STORAGE_SERVER, ssi.id()));
	self->actors.add(reportStorageServerState(self));

	self->transactionTagCounter.startNewInterval();
	self->actors.add(
	    recurring([&]() { self->transactionTagCounter.startNewInterval(); }, SERVER_KNOBS->TAG_MEASUREMENT_INTERVAL));

	self->coreStarted.send(Void());

	loop {
		++self->counters.loops;

		double loopTopTime = now();
		double elapsedTime = loopTopTime - lastLoopTopTime;
		if (elapsedTime > 0.050) {
			if (deterministicRandom()->random01() < 0.01)
				TraceEvent(SevWarn, "SlowSSLoopx100", self->thisServerID).detail("Elapsed", elapsedTime);
		}
		lastLoopTopTime = loopTopTime;

		choose {
			when(wait(checkLastUpdate)) {
				if (now() - self->lastUpdate >= CLIENT_KNOBS->NO_RECENT_UPDATES_DURATION) {
					self->noRecentUpdates.set(true);
					checkLastUpdate = delay(CLIENT_KNOBS->NO_RECENT_UPDATES_DURATION);
				} else {
					checkLastUpdate =
					    delay(std::max(CLIENT_KNOBS->NO_RECENT_UPDATES_DURATION - (now() - self->lastUpdate), 0.1));
				}
			}
			when(wait(dbInfoChange)) {
				TEST(self->logSystem); // shardServer dbInfo changed
				dbInfoChange = self->db->onChange();
				if (self->db->get().recoveryState >= RecoveryState::ACCEPTING_COMMITS) {
					self->logSystem = ILogSystem::fromServerDBInfo(self->thisServerID, self->db->get());
					if (self->logSystem) {
						if (self->db->get().logSystemConfig.recoveredAt.present()) {
							self->poppedAllAfter = self->db->get().logSystemConfig.recoveredAt.get();
						}
						self->logCursor = self->logSystem->peekSingle(
						    self->thisServerID, self->version.get() + 1, self->tag, self->history);
						self->popVersion(self->durableVersion.get() + 1, true);
					}
					// If update() is waiting for results from the tlog, it might never get them, so needs to be
					// cancelled.  But if it is waiting later, cancelling it could cause problems (e.g. fetchKeys that
					// already committed to transitioning to waiting state)
					if (!updateReceived) {
						doUpdate = Void();
					}
				}

				Optional<LatencyBandConfig> newLatencyBandConfig = self->db->get().latencyBandConfig;
				if (newLatencyBandConfig.present() != self->latencyBandConfig.present() ||
				    (newLatencyBandConfig.present() &&
				     newLatencyBandConfig.get().readConfig != self->latencyBandConfig.get().readConfig)) {
					self->latencyBandConfig = newLatencyBandConfig;
					self->counters.readLatencyBands.clearBands();
					TraceEvent("LatencyBandReadUpdatingConfig").detail("Present", newLatencyBandConfig.present());
					if (self->latencyBandConfig.present()) {
						for (auto band : self->latencyBandConfig.get().readConfig.bands) {
							self->counters.readLatencyBands.addThreshold(band);
						}
					}
				}
			}
			when(GetShardStateRequest req = waitNext(ssi.getShardState.getFuture())) {
				if (req.mode == GetShardStateRequest::NO_WAIT) {
					if (self->isReadable(req.keys))
						req.reply.send(GetShardStateReply{ self->version.get(), self->durableVersion.get() });
					else
						req.reply.sendError(wrong_shard_server());
				} else {
					self->actors.add(getShardStateQ(self, req));
				}
			}
			when(StorageQueuingMetricsRequest req = waitNext(ssi.getQueuingMetrics.getFuture())) {
				getQueuingMetrics(self, req);
			}
			when(ReplyPromise<KeyValueStoreType> reply = waitNext(ssi.getKeyValueStoreType.getFuture())) {
				reply.send(self->storage.getKeyValueStoreType());
			}
			when(wait(doUpdate)) {
				updateReceived = false;
				if (!self->logSystem)
					doUpdate = Never();
				else
					doUpdate = update(self, &updateReceived);
			}
			when(wait(updateProcessStatsTimer)) {
				updateProcessStats(self);
				updateProcessStatsTimer = delay(SERVER_KNOBS->FASTRESTORE_UPDATE_PROCESS_STATS_INTERVAL);
			}
			when(wait(self->actors.getResult())) {}
		}
	}
}

bool storageServerTerminated(StorageServer& self, IKeyValueStore* persistentData, Error const& e) {
	self.shuttingDown = true;

	// Clearing shards shuts down any fetchKeys actors; these may do things on cancellation that are best done with self
	// still valid
	self.shards.insert(allKeys, Reference<ShardInfo>());

	// Dispose the IKVS (destroying its data permanently) only if this shutdown is definitely permanent.  Otherwise just
	// close it.
	if (e.code() == error_code_please_reboot) {
		// do nothing.
	} else if (e.code() == error_code_worker_removed || e.code() == error_code_recruitment_failed) {
		// SOMEDAY: could close instead of dispose if tss in quarantine gets removed so it could still be investigated?
		persistentData->dispose();
	} else {
		persistentData->close();
	}

	if (e.code() == error_code_worker_removed || e.code() == error_code_recruitment_failed ||
	    e.code() == error_code_file_not_found || e.code() == error_code_actor_cancelled) {
		TraceEvent("StorageServerTerminated", self.thisServerID).error(e, true);
		return true;
	} else
		return false;
}

ACTOR Future<Void> memoryStoreRecover(IKeyValueStore* store, Reference<IClusterConnectionRecord> connRecord, UID id) {
	if (store->getType() != KeyValueStoreType::MEMORY || connRecord.getPtr() == nullptr) {
		return Never();
	}

	// create a temp client connect to DB
	Database cx = Database::createDatabase(connRecord, Database::API_VERSION_LATEST);

	state Reference<ReadYourWritesTransaction> tr = makeReference<ReadYourWritesTransaction>(cx);
	state int noCanRemoveCount = 0;
	loop {
		try {
			tr->setOption(FDBTransactionOptions::PRIORITY_SYSTEM_IMMEDIATE);
			tr->setOption(FDBTransactionOptions::ACCESS_SYSTEM_KEYS);

			state bool canRemove = wait(canRemoveStorageServer(tr, id));
			if (!canRemove) {
				TEST(true); // it's possible that the caller had a transaction in flight that assigned keys to the
				            // server. Wait for it to reverse its mistake.
				wait(delayJittered(SERVER_KNOBS->REMOVE_RETRY_DELAY, TaskPriority::UpdateStorage));
				tr->reset();
				TraceEvent("RemoveStorageServerRetrying")
				    .detail("Count", noCanRemoveCount++)
				    .detail("ServerID", id)
				    .detail("CanRemove", canRemove);
			} else {
				return Void();
			}
		} catch (Error& e) {
			state Error err = e;
			wait(tr->onError(e));
			TraceEvent("RemoveStorageServerRetrying").error(err);
		}
	}
}

ACTOR Future<Void> initTenantMap(StorageServer* self) {
	state Reference<ReadYourWritesTransaction> tr = makeReference<ReadYourWritesTransaction>(self->cx);

	loop {
		try {
			tr->setOption(FDBTransactionOptions::ACCESS_SYSTEM_KEYS);
			state Version version = wait(tr->getReadVersion());
			RangeResult entries = wait(tr->getRange(tenantMapKeys, CLIENT_KNOBS->TOO_MANY));

			for (auto kv : entries) {
				// TODO: we need to make sure whatever version we use for reading the tenant map is the minimum we can
				// use for reads, and that we will get all updates after that point
				self->insertTenant(kv.key, kv.value, version);
			}
			break;
		} catch (Error& e) {
			wait(tr->onError(e));
		}
	}

	return Void();
}

// for creating a new storage server
ACTOR Future<Void> storageServer(IKeyValueStore* persistentData,
                                 StorageServerInterface ssi,
                                 Tag seedTag,
                                 Version tssSeedVersion,
                                 ReplyPromise<InitializeStorageReply> recruitReply,
                                 Reference<AsyncVar<ServerDBInfo> const> db,
                                 std::string folder) {
	state StorageServer self(persistentData, db, ssi);
	if (ssi.isTss()) {
		self.setTssPair(ssi.tssPairID.get());
		ASSERT(self.isTss());
	}

	self.sk = serverKeysPrefixFor(self.tssPairID.present() ? self.tssPairID.get() : self.thisServerID)
	              .withPrefix(systemKeys.begin); // FFFF/serverKeys/[this server]/
	self.folder = folder;

	try {
		wait(self.storage.init());
		wait(self.storage.commit());

		if (seedTag == invalidTag) {
			std::pair<Version, Tag> verAndTag = wait(addStorageServer(
			    self.cx, ssi)); // Might throw recruitment_failed in case of simultaneous master failure
			self.tag = verAndTag.second;
			if (ssi.isTss()) {
				self.setInitialVersion(tssSeedVersion);
			} else {
				self.setInitialVersion(verAndTag.first - 1);
			}
		} else {
			self.tag = seedTag;
		}

		self.storage.makeNewStorageServerDurable();
		wait(self.storage.commit());

		TraceEvent("StorageServerInit", ssi.id())
		    .detail("Version", self.version.get())
		    .detail("SeedTag", seedTag.toString())
		    .detail("TssPair", ssi.isTss() ? ssi.tssPairID.get().toString() : "");
		InitializeStorageReply rep;
		rep.interf = ssi;
		rep.addedVersion = self.version.get();
		recruitReply.send(rep);
		self.byteSampleRecovery = Void();

		if (seedTag == invalidTag) {
			// TODO: we need to make sure that if we fail before the result here is made durable, then we can recover
			// and read it again
			wait(initTenantMap(&self));
		}

		wait(storageServerCore(&self, ssi));

		throw internal_error();
	} catch (Error& e) {
		// If we die with an error before replying to the recruitment request, send the error to the recruiter
		// (ClusterController, and from there to the DataDistributionTeamCollection)
		if (!recruitReply.isSet())
			recruitReply.sendError(recruitment_failed());
		if (storageServerTerminated(self, persistentData, e))
			return Void();
		throw e;
	}
}

ACTOR Future<Void> replaceInterface(StorageServer* self, StorageServerInterface ssi) {
	ASSERT(!ssi.isTss());
	state Transaction tr(self->cx);

	loop {
		state Future<Void> infoChanged = self->db->onChange();
		state Reference<CommitProxyInfo> commitProxies(
		    new CommitProxyInfo(self->db->get().client.commitProxies, false));
		choose {
			when(GetStorageServerRejoinInfoReply _rep =
			         wait(commitProxies->size()
			                  ? basicLoadBalance(commitProxies,
			                                     &CommitProxyInterface::getStorageServerRejoinInfo,
			                                     GetStorageServerRejoinInfoRequest(ssi.id(), ssi.locality.dcId()))
			                  : Never())) {
				state GetStorageServerRejoinInfoReply rep = _rep;

				try {
					tr.reset();
					tr.setOption(FDBTransactionOptions::PRIORITY_SYSTEM_IMMEDIATE);
					tr.setVersion(rep.version);

					tr.addReadConflictRange(singleKeyRange(serverListKeyFor(ssi.id())));
					tr.addReadConflictRange(singleKeyRange(serverTagKeyFor(ssi.id())));
					tr.addReadConflictRange(serverTagHistoryRangeFor(ssi.id()));
					tr.addReadConflictRange(singleKeyRange(tagLocalityListKeyFor(ssi.locality.dcId())));

					tr.set(serverListKeyFor(ssi.id()), serverListValue(ssi));

					if (rep.newLocality) {
						tr.addReadConflictRange(tagLocalityListKeys);
						tr.set(tagLocalityListKeyFor(ssi.locality.dcId()),
						       tagLocalityListValue(rep.newTag.get().locality));
					}

					// this only should happen if SS moved datacenters
					if (rep.newTag.present()) {
						KeyRange conflictRange = singleKeyRange(serverTagConflictKeyFor(rep.newTag.get()));
						tr.addReadConflictRange(conflictRange);
						tr.addWriteConflictRange(conflictRange);
						tr.setOption(FDBTransactionOptions::FIRST_IN_BATCH);
						tr.set(serverTagKeyFor(ssi.id()), serverTagValue(rep.newTag.get()));
						tr.atomicOp(serverTagHistoryKeyFor(ssi.id()),
						            serverTagValue(rep.tag),
						            MutationRef::SetVersionstampedKey);
					}

					if (rep.history.size() && rep.history.back().first < self->version.get()) {
						tr.clear(serverTagHistoryRangeBefore(ssi.id(), self->version.get()));
					}

					choose {
						when(wait(tr.commit())) {
							self->history = rep.history;

							if (rep.newTag.present()) {
								self->tag = rep.newTag.get();
								self->history.insert(self->history.begin(),
								                     std::make_pair(tr.getCommittedVersion(), rep.tag));
							} else {
								self->tag = rep.tag;
							}
							self->allHistory = self->history;

							TraceEvent("SSTag", self->thisServerID).detail("MyTag", self->tag.toString());
							for (auto it : self->history) {
								TraceEvent("SSHistory", self->thisServerID)
								    .detail("Ver", it.first)
								    .detail("Tag", it.second.toString());
							}

							if (self->history.size() && BUGGIFY) {
								TraceEvent("SSHistoryReboot", self->thisServerID).log();
								throw please_reboot();
							}

							break;
						}
						when(wait(infoChanged)) {}
					}
				} catch (Error& e) {
					wait(tr.onError(e));
				}
			}
			when(wait(infoChanged)) {}
		}
	}

	return Void();
}

ACTOR Future<Void> replaceTSSInterface(StorageServer* self, StorageServerInterface ssi) {
	// RYW for KeyBackedMap
	state Reference<ReadYourWritesTransaction> tr = makeReference<ReadYourWritesTransaction>(self->cx);
	state KeyBackedMap<UID, UID> tssMapDB = KeyBackedMap<UID, UID>(tssMappingKeys.begin);

	ASSERT(ssi.isTss());

	loop {
		try {
			state Tag myTag;

			tr->reset();
			tr->setOption(FDBTransactionOptions::ACCESS_SYSTEM_KEYS);
			tr->setOption(FDBTransactionOptions::PRIORITY_SYSTEM_IMMEDIATE);

			Optional<Value> pairTagValue = wait(tr->get(serverTagKeyFor(self->tssPairID.get())));

			if (!pairTagValue.present()) {
				TEST(true); // Race where tss was down, pair was removed, tss starts back up
				TraceEvent("StorageServerWorkerRemoved", self->thisServerID).detail("Reason", "TssPairMissing");
				throw worker_removed();
			}

			myTag = decodeServerTagValue(pairTagValue.get());

			tr->addReadConflictRange(singleKeyRange(serverListKeyFor(ssi.id())));
			tr->set(serverListKeyFor(ssi.id()), serverListValue(ssi));

			// add itself back to tss mapping
			if (!self->isTSSInQuarantine()) {
				tssMapDB.set(tr, self->tssPairID.get(), ssi.id());
			}

			wait(tr->commit());
			self->tag = myTag;

			break;
		} catch (Error& e) {
			wait(tr->onError(e));
		}
	}

	return Void();
}

// for recovering an existing storage server
ACTOR Future<Void> storageServer(IKeyValueStore* persistentData,
                                 StorageServerInterface ssi,
                                 Reference<AsyncVar<ServerDBInfo> const> db,
                                 std::string folder,
                                 Promise<Void> recovered,
                                 Reference<IClusterConnectionRecord> connRecord) {
	state StorageServer self(persistentData, db, ssi);
	self.folder = folder;

	try {
		state double start = now();
		TraceEvent("StorageServerRebootStart", self.thisServerID).log();

		wait(self.storage.init());
		choose {
			// after a rollback there might be uncommitted changes.
			// for memory storage engine type, wait until recovery is done before commit
			when(wait(self.storage.commit())) {}

			when(wait(memoryStoreRecover(persistentData, connRecord, self.thisServerID))) {
				TraceEvent("DisposeStorageServer", self.thisServerID).log();
				throw worker_removed();
			}
		}

		bool ok = wait(self.storage.restoreDurableState());
		if (!ok) {
			if (recovered.canBeSet())
				recovered.send(Void());
			return Void();
		}
		TraceEvent("SSTimeRestoreDurableState", self.thisServerID).detail("TimeTaken", now() - start);

		// if this is a tss storage file, use that as source of truth for this server being a tss instead of the
		// presence of the tss pair key in the storage engine
		if (ssi.isTss()) {
			ASSERT(self.isTss());
			ssi.tssPairID = self.tssPairID.get();
		} else {
			ASSERT(!self.isTss());
		}

		ASSERT(self.thisServerID == ssi.id());

		self.sk = serverKeysPrefixFor(self.tssPairID.present() ? self.tssPairID.get() : self.thisServerID)
		              .withPrefix(systemKeys.begin); // FFFF/serverKeys/[this server]/

		TraceEvent("StorageServerReboot", self.thisServerID).detail("Version", self.version.get());

		if (recovered.canBeSet())
			recovered.send(Void());

		if (self.isTss()) {
			wait(replaceTSSInterface(&self, ssi));
		} else {
			wait(replaceInterface(&self, ssi));
		}

		TraceEvent("StorageServerStartingCore", self.thisServerID).detail("TimeTaken", now() - start);

		// wait( delay(0) );  // To make sure self->zkMasterInfo.onChanged is available to wait on
		wait(storageServerCore(&self, ssi));

		throw internal_error();
	} catch (Error& e) {
		if (recovered.canBeSet())
			recovered.send(Void());
		if (storageServerTerminated(self, persistentData, e))
			return Void();
		throw e;
	}
}

#ifndef __INTEL_COMPILER
#pragma endregion
#endif

/*
4 Reference count
4 priority
24 pointers
8 lastUpdateVersion
2 updated, replacedPointer
--
42 PTree overhead

8 Version insertVersion
--
50 VersionedMap overhead

12 KeyRef
12 ValueRef
1  isClear
--
25 payload


50 overhead
25 payload
21 structure padding
32 allocator rounds up
---
128 allocated

To reach 64, need to save: 11 bytes + all padding

Possibilities:
  -8 Combine lastUpdateVersion, insertVersion?
  -2 Fold together updated, replacedPointer, isClear bits
  -3 Fold away updated, replacedPointer, isClear
  -8 Move value lengths into arena
  -4 Replace priority with H(pointer)
  -12 Compress pointers (using special allocator)
  -4 Modular lastUpdateVersion (make sure no node survives 4 billion updates)
*/

void versionedMapTest() {
	VersionedMap<int, int> vm;

	printf("SS Ptree node is %zu bytes\n", sizeof(StorageServer::VersionedData::PTreeT));

	const int NSIZE = sizeof(VersionedMap<int, int>::PTreeT);
	const int ASIZE = NSIZE <= 64 ? 64 : nextFastAllocatedSize(NSIZE);

	auto before = FastAllocator<ASIZE>::getTotalMemory();

	for (int v = 1; v <= 1000; ++v) {
		vm.createNewVersion(v);
		for (int i = 0; i < 1000; i++) {
			int k = deterministicRandom()->randomInt(0, 2000000);
			/*for(int k2=k-5; k2<k+5; k2++)
			    if (vm.atLatest().find(k2) != vm.atLatest().end())
			        vm.erase(k2);*/
			vm.erase(k - 5, k + 5);
			vm.insert(k, v);
		}
	}

	auto after = FastAllocator<ASIZE>::getTotalMemory();

	int count = 0;
	for (auto i = vm.atLatest().begin(); i != vm.atLatest().end(); ++i)
		++count;

	printf("PTree node is %d bytes, allocated as %d bytes\n", NSIZE, ASIZE);
	printf("%d distinct after %d insertions\n", count, 1000 * 1000);
	printf("Memory used: %f MB\n", (after - before) / 1e6);
}<|MERGE_RESOLUTION|>--- conflicted
+++ resolved
@@ -1341,7 +1341,6 @@
 		}
 
 		state int path = 0;
-<<<<<<< HEAD
 		if (lockedPrefixes.empty()) {
 			auto i = data->data().at(version).lastLessOrEqual(req.key);
 			if (i && i->isValue() && i.key() == req.key) {
@@ -1349,27 +1348,13 @@
 				path = 1;
 			} else if (!i || !i->isClearTo() || i->getEndKey() <= req.key) {
 				path = 2;
-				Optional<Value> vv = wait(data->storage.readValue(req.key, req.debugID));
+				Optional<Value> vv =
+				    wait(data->storage.readValue(req.key, IKeyValueStore::ReadType::NORMAL, req.debugID));
 				// Validate that while we were reading the data we didn't lose the version or shard
 				if (version < data->storageVersion()) {
 					TEST(true); // transaction_too_old after readValue
 					throw transaction_too_old();
 				}
-				data->checkChangeCounter(changeCounter, req.key);
-				v = vv;
-=======
-		auto i = data->data().at(version).lastLessOrEqual(req.key);
-		if (i && i->isValue() && i.key() == req.key) {
-			v = (Value)i->getValue();
-			path = 1;
-		} else if (!i || !i->isClearTo() || i->getEndKey() <= req.key) {
-			path = 2;
-			Optional<Value> vv = wait(data->storage.readValue(req.key, IKeyValueStore::ReadType::NORMAL, req.debugID));
-			// Validate that while we were reading the data we didn't lose the version or shard
-			if (version < data->storageVersion()) {
-				TEST(true); // transaction_too_old after readValue
-				throw transaction_too_old();
->>>>>>> 020b02ea
 			}
 		}
 
