/*
 * BlobManager.actor.cpp
 *
 * This source file is part of the FoundationDB open source project
 *
 * Copyright 2013-2022 Apple Inc. and the FoundationDB project authors
 *
 * Licensed under the Apache License, Version 2.0 (the "License");
 * you may not use this file except in compliance with the License.
 * You may obtain a copy of the License at
 *
 *     http://www.apache.org/licenses/LICENSE-2.0
 *
 * Unless required by applicable law or agreed to in writing, software
 * distributed under the License is distributed on an "AS IS" BASIS,
 * WITHOUT WARRANTIES OR CONDITIONS OF ANY KIND, either express or implied.
 * See the License for the specific language governing permissions and
 * limitations under the License.
 */

#include <algorithm>
#include <limits>
#include <sstream>
#include <queue>
#include <vector>
#include <unordered_map>

#include "fdbrpc/simulator.h"
#include "fmt/format.h"
#include "fdbclient/BackupContainerFileSystem.h"
#include "fdbclient/BlobGranuleCommon.h"
#include "fdbclient/BlobWorkerInterface.h"
#include "fdbclient/KeyRangeMap.h"
#include "fdbclient/DatabaseContext.h"
#include "fdbclient/ManagementAPI.actor.h"
#include "fdbclient/ReadYourWrites.h"
#include "fdbclient/SystemData.h"
#include "fdbclient/Tuple.h"
#include "fdbserver/BlobManagerInterface.h"
#include "fdbserver/Knobs.h"
#include "fdbserver/BlobGranuleValidation.actor.h"
#include "fdbserver/BlobGranuleServerCommon.actor.h"
#include "fdbserver/QuietDatabase.h"
#include "fdbserver/WaitFailure.h"
#include "fdbserver/WorkerInterface.actor.h"
#include "flow/Error.h"
#include "flow/IRandom.h"
#include "flow/UnitTest.h"
#include "flow/actorcompiler.h" // has to be last include

/*
 * The Blob Manager is responsible for managing range granules, and recruiting and monitoring Blob Workers.
 */

#define BM_DEBUG false
#define BM_PURGE_DEBUG false

void handleClientBlobRange(KeyRangeMap<bool>* knownBlobRanges,
                           Arena& ar,
                           VectorRef<KeyRangeRef>* rangesToAdd,
                           VectorRef<KeyRangeRef>* rangesToRemove,
                           KeyRef rangeStart,
                           KeyRef rangeEnd,
                           bool rangeActive) {
	if (BM_DEBUG) {
		fmt::print(
		    "db range [{0} - {1}): {2}\n", rangeStart.printable(), rangeEnd.printable(), rangeActive ? "T" : "F");
	}
	KeyRange keyRange(KeyRangeRef(rangeStart, rangeEnd));
	auto allRanges = knownBlobRanges->intersectingRanges(keyRange);
	for (auto& r : allRanges) {
		if (r.value() != rangeActive) {
			KeyRef overlapStart = (r.begin() > keyRange.begin) ? r.begin() : keyRange.begin;
			KeyRef overlapEnd = (keyRange.end < r.end()) ? keyRange.end : r.end();
			KeyRangeRef overlap(overlapStart, overlapEnd);
			if (rangeActive) {
				if (BM_DEBUG) {
					fmt::print("BM Adding client range [{0} - {1})\n",
					           overlapStart.printable().c_str(),
					           overlapEnd.printable().c_str());
				}
				rangesToAdd->push_back_deep(ar, overlap);
			} else {
				if (BM_DEBUG) {
					fmt::print("BM Removing client range [{0} - {1})\n",
					           overlapStart.printable().c_str(),
					           overlapEnd.printable().c_str());
				}
				rangesToRemove->push_back_deep(ar, overlap);
			}
		}
	}
	knownBlobRanges->insert(keyRange, rangeActive);
}

void updateClientBlobRanges(KeyRangeMap<bool>* knownBlobRanges,
                            RangeResult dbBlobRanges,
                            Arena& ar,
                            VectorRef<KeyRangeRef>* rangesToAdd,
                            VectorRef<KeyRangeRef>* rangesToRemove) {
	if (BM_DEBUG) {
		fmt::print("Updating {0} client blob ranges", dbBlobRanges.size() / 2);
		for (int i = 0; i < dbBlobRanges.size() - 1; i += 2) {
			fmt::print("  [{0} - {1})", dbBlobRanges[i].key.printable(), dbBlobRanges[i + 1].key.printable());
		}
		printf("\n");
	}
	// essentially do merge diff of current known blob ranges and new ranges, to assign new ranges to
	// workers and revoke old ranges from workers

	// basically, for any range that is set in results that isn't set in ranges, assign the range to the
	// worker. for any range that isn't set in results that is set in ranges, revoke the range from the
	// worker. and, update ranges to match results as you go

	// SOMEDAY: could change this to O(N) instead of O(NLogN) by doing a sorted merge instead of requesting the
	// intersection for each insert, but this operation is pretty infrequent so it's probably not necessary
	if (dbBlobRanges.size() == 0) {
		// special case. Nothing in the DB, reset knownBlobRanges and revoke all existing ranges from workers
		handleClientBlobRange(
		    knownBlobRanges, ar, rangesToAdd, rangesToRemove, normalKeys.begin, normalKeys.end, false);
	} else {
		if (dbBlobRanges[0].key > normalKeys.begin) {
			handleClientBlobRange(
			    knownBlobRanges, ar, rangesToAdd, rangesToRemove, normalKeys.begin, dbBlobRanges[0].key, false);
		}
		for (int i = 0; i < dbBlobRanges.size() - 1; i++) {
			if (dbBlobRanges[i].key >= normalKeys.end) {
				if (BM_DEBUG) {
					fmt::print("Found invalid blob range start {0}\n", dbBlobRanges[i].key.printable());
				}
				break;
			}
			bool active = dbBlobRanges[i].value == LiteralStringRef("1");
			if (active) {
				if (BM_DEBUG) {
					fmt::print("BM sees client range [{0} - {1})\n",
					           dbBlobRanges[i].key.printable(),
					           dbBlobRanges[i + 1].key.printable());
				}
			}
			KeyRef endKey = dbBlobRanges[i + 1].key;
			if (endKey > normalKeys.end) {
				if (BM_DEBUG) {
					fmt::print("Removing system keyspace from blob range [{0} - {1})\n",
					           dbBlobRanges[i].key.printable(),
					           endKey.printable());
				}
				endKey = normalKeys.end;
			}
			handleClientBlobRange(
			    knownBlobRanges, ar, rangesToAdd, rangesToRemove, dbBlobRanges[i].key, endKey, active);
		}
		if (dbBlobRanges[dbBlobRanges.size() - 1].key < normalKeys.end) {
			handleClientBlobRange(knownBlobRanges,
			                      ar,
			                      rangesToAdd,
			                      rangesToRemove,
			                      dbBlobRanges[dbBlobRanges.size() - 1].key,
			                      normalKeys.end,
			                      false);
		}
	}
	knownBlobRanges->coalesce(normalKeys);
}

void getRanges(std::vector<std::pair<KeyRangeRef, bool>>& results, KeyRangeMap<bool>& knownBlobRanges) {
	if (BM_DEBUG) {
		printf("Getting ranges:\n");
	}
	auto allRanges = knownBlobRanges.ranges();
	for (auto& r : allRanges) {
		results.emplace_back(r.range(), r.value());
		if (BM_DEBUG) {
			fmt::print("  [{0} - {1}): {2}\n", r.begin().printable(), r.end().printable(), r.value() ? "T" : "F");
		}
	}
}

struct RangeAssignmentData {
	AssignRequestType type;

	RangeAssignmentData() : type(AssignRequestType::Normal) {}
	RangeAssignmentData(AssignRequestType type) : type(type) {}
};

struct RangeRevokeData {
	bool dispose;

	RangeRevokeData() {}
	RangeRevokeData(bool dispose) : dispose(dispose) {}
};

struct RangeAssignment {
	bool isAssign;
	KeyRange keyRange;
	Optional<UID> worker;

	// I tried doing this with a union and it was just kind of messy
	Optional<RangeAssignmentData> assign;
	Optional<RangeRevokeData> revoke;
};

// SOMEDAY: track worker's reads/writes eventually
// FIXME: namespace?
struct BlobWorkerInfo {
	int numGranulesAssigned;

	BlobWorkerInfo(int numGranulesAssigned = 0) : numGranulesAssigned(numGranulesAssigned) {}
};

enum BoundaryEvalType { UNKNOWN, MERGE, SPLIT };

struct BoundaryEvaluation {
	int64_t epoch;
	int64_t seqno;
	BoundaryEvalType type;
	Future<Void> inProgress;
	int64_t originalEpoch;
	int64_t originalSeqno;

	BoundaryEvaluation() : epoch(0), seqno(0), type(UNKNOWN), originalEpoch(0), originalSeqno(0) {}
	BoundaryEvaluation(int64_t epoch,
	                   int64_t seqno,
	                   BoundaryEvalType type,
	                   int64_t originalEpoch,
	                   int64_t originalSeqno)
	  : epoch(epoch), seqno(seqno), type(type), originalEpoch(originalEpoch), originalSeqno(originalSeqno) {
		ASSERT(type != UNKNOWN);
	}

	bool operator==(const BoundaryEvaluation& other) const {
		return epoch == other.epoch && seqno == other.seqno && type == other.type;
	}

	bool operator<(const BoundaryEvaluation& other) {
		// if (epoch, seqno) don't match, go by (epoch, seqno)
		if (epoch == other.epoch && seqno == other.seqno) {
			return type < other.type;
		}
		return epoch < other.epoch || (epoch == other.epoch && seqno < other.seqno);
	}

	bool isOlderThanOriginal(const BoundaryEvaluation& other) {
		return originalEpoch < other.originalEpoch ||
		       (originalEpoch == other.originalEpoch && originalSeqno < other.originalSeqno);
	}

	std::string toString() const {
		return fmt::format("{0} @ ({1}, {2})",
		                   type == BoundaryEvalType::UNKNOWN ? "unknown"
		                                                     : (type == BoundaryEvalType::MERGE ? "merge" : "split"),
		                   epoch,
		                   seqno);
	}
};

struct BlobManagerStats {
	CounterCollection cc;

	Counter granuleSplits;
	Counter granuleWriteHotSplits;
	Counter ccGranulesChecked;
	Counter ccRowsChecked;
	Counter ccBytesChecked;
	Counter ccMismatches;
	Counter ccTimeouts;
	Counter ccErrors;
	Counter purgesProcessed;
	Counter granulesFullyPurged;
	Counter granulesPartiallyPurged;
	Counter filesPurged;
	Future<Void> logger;

	// Current stats maintained for a given blob worker process
	explicit BlobManagerStats(UID id, double interval, std::unordered_map<UID, BlobWorkerInterface>* workers)
	  : cc("BlobManagerStats", id.toString()), granuleSplits("GranuleSplits", cc),
	    granuleWriteHotSplits("GranuleWriteHotSplits", cc), ccGranulesChecked("CCGranulesChecked", cc),
	    ccRowsChecked("CCRowsChecked", cc), ccBytesChecked("CCBytesChecked", cc), ccMismatches("CCMismatches", cc),
	    ccTimeouts("CCTimeouts", cc), ccErrors("CCErrors", cc), purgesProcessed("PurgesProcessed", cc),
	    granulesFullyPurged("GranulesFullyPurged", cc), granulesPartiallyPurged("GranulesPartiallyPurged", cc),
	    filesPurged("FilesPurged", cc) {
		specialCounter(cc, "WorkerCount", [workers]() { return workers->size(); });
		logger = traceCounters("BlobManagerMetrics", id, interval, &cc, "BlobManagerMetrics");
	}
};

enum MergeCandidateState {
	MergeCandidateUnknown,
	MergeCandidateCannotMerge,
	MergeCandidateCanMerge,
	MergeCandidateMerging
};

// The current merge algorithm, skipping just granules that will be merge-eligible on the next pass, but not
// their neighbors, is optimal for guaranteeing merges to make progress where possible, with decently
// optimal but not globally optimal merge behavior.
// Alternative algorithms include not doing a two-pass consideration at all and immediately considering
// all merge candidates, which guarantees the most progress but pretty much guarantees undesirably
// suboptimal merge decisions, because of the time variance of granules becoming merge candidates. Or,
// also skipping adjacent eligible granules in addition to the one that will be eligible next pass,
// which ensures optimally large merges in a future pass, but adds decent delay to doing the merge. Or,
// smarter considering of merge candidates adjacent to the one that will be eligible next pass
// (depending on whether potential future merges with adjacent ones could include this candidate), which
// would be the best of both worlds, but would add a decent amount of code complexity.
struct MergeCandidateInfo {
	MergeCandidateState st;
	UID granuleID;
	Version startVersion;
	// This is if this candidate has been seen by the merge checker before.
	bool seen;

	MergeCandidateInfo() : st(MergeCandidateUnknown), startVersion(invalidVersion), seen(false) {}

	MergeCandidateInfo(MergeCandidateState st) : st(st), startVersion(invalidVersion), seen(false) {
		ASSERT(st != MergeCandidateCanMerge);
	}
	MergeCandidateInfo(UID granuleID, Version startVersion)
	  : st(MergeCandidateCanMerge), granuleID(granuleID), startVersion(startVersion), seen(false) {}

	bool canMerge() const { return st == MergeCandidateCanMerge; }

	bool mergeEligible() const { return st == MergeCandidateCanMerge && seen; }
};

struct BlobGranuleSplitPoints {
	Standalone<VectorRef<KeyRef>> keys;
	std::unordered_map<Key, BlobGranuleMergeBoundary> boundaries;
};

struct BlobManagerData : NonCopyable, ReferenceCounted<BlobManagerData> {
	UID id;
	Database db;
	Optional<Key> dcId;
	PromiseStream<Future<Void>> addActor;
	Promise<Void> doLockCheck;

	BlobManagerStats stats;

	Reference<BlobConnectionProvider> bstore;

	std::unordered_map<UID, BlobWorkerInterface> workersById;
	std::unordered_map<UID, BlobWorkerInfo> workerStats; // mapping between workerID -> workerStats
	std::unordered_set<NetworkAddress> workerAddresses;
	std::unordered_set<UID> deadWorkers;
	KeyRangeMap<UID> workerAssignments;
	KeyRangeActorMap assignsInProgress;
	KeyRangeMap<BoundaryEvaluation> boundaryEvaluations;
	KeyRangeMap<bool> knownBlobRanges;
	BGTenantMap tenantData;
	KeyRangeMap<MergeCandidateInfo> mergeCandidates; // granule range to granule id + start version.
	KeyRangeMap<Version> activeGranuleMerges; // range map of active granule merges, because range in boundaryEval
	                                          // doesn't correspond to merge range. invalidVersion is no merge,
	                                          // 0 is no merge version determined yet
	// TODO: consider switching to an iterator approach.
	std::unordered_map<Key, bool> mergeHardBoundaries;
	std::unordered_map<Key, BlobGranuleMergeBoundary> mergeBoundaries;

	FlowLock concurrentMergeChecks;

	AsyncTrigger startRecruiting;
	Debouncer restartRecruiting;
	std::set<NetworkAddress> recruitingLocalities; // the addrs of the workers being recruited on
	AsyncVar<int> recruitingStream;
	Promise<Void> foundBlobWorkers;
	Promise<Void> doneRecovering;

	int64_t epoch = -1;
	int64_t seqNo = 1;

	Promise<Void> iAmReplaced;

	BlobManagerData(UID id, Reference<AsyncVar<ServerDBInfo> const> dbInfo, Database db, Optional<Key> dcId)
	  : id(id), db(db), dcId(dcId), stats(id, SERVER_KNOBS->WORKER_LOGGING_INTERVAL, &workersById),
	    knownBlobRanges(false, normalKeys.end), tenantData(BGTenantMap(dbInfo)),
	    mergeCandidates(MergeCandidateInfo(MergeCandidateUnknown), normalKeys.end),
	    activeGranuleMerges(invalidVersion, normalKeys.end),
	    concurrentMergeChecks(SERVER_KNOBS->BLOB_MANAGER_CONCURRENT_MERGE_CHECKS),
	    restartRecruiting(SERVER_KNOBS->DEBOUNCE_RECRUITING_DELAY), recruitingStream(0) {}

	// only initialize blob store if actually needed
	void initBStore() {
		if (!bstore.isValid() && SERVER_KNOBS->BG_METADATA_SOURCE != "tenant") {
			if (BM_DEBUG) {
				fmt::print("BM {} constructing backup container from {}\n", epoch, SERVER_KNOBS->BG_URL.c_str());
			}
			bstore = BlobConnectionProvider::newBlobConnectionProvider(SERVER_KNOBS->BG_URL);
			if (BM_DEBUG) {
				fmt::print("BM {} constructed backup container\n", epoch);
			}
		}
	}

	bool isMergeActive(const KeyRangeRef& range) {
		auto ranges = activeGranuleMerges.intersectingRanges(range);
		for (auto& it : ranges) {
			if (it.value() != invalidVersion) {
				return true;
			}
		}
		return false;
	}

	Version activeMergeVersion(const KeyRangeRef& range) {
		auto ranges = activeGranuleMerges.intersectingRanges(range);
		Version v = invalidVersion;
		for (auto& it : ranges) {
			v = std::max(v, it.cvalue());
		}
		return v;
	}

	void setMergeCandidate(const KeyRangeRef& range, UID granuleID, Version startVersion) {
		// Want this to be idempotent. If a granule was already reported as merge-eligible, we want to use the existing
		// merge and mergeNow state.
		auto it = mergeCandidates.rangeContaining(range.begin);

		if (it->begin() == range.begin && it.end() == range.end) {
			if (it->cvalue().st != MergeCandidateCanMerge) {
				// same range, just update
				it->value() = MergeCandidateInfo(granuleID, startVersion);
			} else {
				// else no-op, but validate data
				ASSERT(granuleID == it->cvalue().granuleID);
				ASSERT(startVersion == it->cvalue().startVersion);
			}
		} else if (it->cvalue().st != MergeCandidateMerging) {
			mergeCandidates.insert(range, MergeCandidateInfo(granuleID, startVersion));
		}
	}

	void setMergeCandidate(const KeyRangeRef& range, MergeCandidateState st) {
		ASSERT(st != MergeCandidateCanMerge);
		mergeCandidates.insert(range, MergeCandidateInfo(st));
	}

	void clearMergeCandidate(const KeyRangeRef& range) { setMergeCandidate(range, MergeCandidateCannotMerge); }
};

// Helper function for alignKeys().
// This attempts to do truncation and compares with the last key in splitPoints.keys.
static void alignKeyBoundary(Reference<BlobManagerData> bmData,
                             Reference<GranuleTenantData> tenantData,
                             KeyRef key,
                             int offset,
                             BlobGranuleSplitPoints& splitPoints) {
	Standalone<VectorRef<KeyRef>>& keys = splitPoints.keys;
	std::unordered_map<Key, BlobGranuleMergeBoundary>& boundaries = splitPoints.boundaries;
	KeyRef alignedKey = key;
	Tuple t, t2;

	if (!offset) {
		keys.push_back_deep(keys.arena(), alignedKey);
		return;
	}

	// If this is tenant aware code.
	if (tenantData.isValid()) {
		alignedKey = alignedKey.removePrefix(tenantData->entry.prefix);
	}
	try {
		t = Tuple::unpack(alignedKey, true);
		if (t.size() > offset) {
			t2 = t.subTuple(0, t.size() - offset);
			alignedKey = t2.pack();
		}
	} catch (Error& e) {
		if (e.code() != error_code_invalid_tuple_data_type) {
			throw;
		}
	}
	if (tenantData.isValid()) {
		alignedKey = alignedKey.withPrefix(tenantData->entry.prefix, keys.arena());
	}

	// Only add the alignedKey if it's larger than the last key. If it's the same, drop the split.
	if (alignedKey <= keys.back()) {
		// Set split boundary.
		BlobGranuleMergeBoundary boundary = { /*buddy=*/true };
		boundaries[key] = boundary;
		keys.push_back_deep(keys.arena(), key);
	} else {
		keys.push_back_deep(keys.arena(), alignedKey);
	}
}

ACTOR Future<BlobGranuleSplitPoints> alignKeys(Reference<BlobManagerData> bmData,
                                               KeyRange granuleRange,
                                               Standalone<VectorRef<KeyRef>> splits) {
	state BlobGranuleSplitPoints splitPoints;

	state int offset = SERVER_KNOBS->BG_KEY_TUPLE_TRUNCATE_OFFSET;
	if (offset <= 0) {
		splitPoints.keys = splits;
		return splitPoints;
	}

	splitPoints.keys.push_back_deep(splitPoints.keys.arena(), splits.front());

	state Transaction tr = Transaction(bmData->db);
	tr.setOption(FDBTransactionOptions::PRIORITY_SYSTEM_IMMEDIATE);
	state int idx = 1;
	for (; idx < splits.size() - 1; idx++) {
		loop {
			try {
				// Get the next full key in the granule.
				RangeResult nextKeyRes = wait(
				    tr.getRange(firstGreaterOrEqual(splits[idx]), lastLessThan(splits[idx + 1]), GetRangeLimits(1)));
				if (nextKeyRes.size() == 0) {
					break;
				}

				Reference<GranuleTenantData> tenantData = bmData->tenantData.getDataForGranule(granuleRange);
				alignKeyBoundary(bmData, tenantData, nextKeyRes[0].key, offset, splitPoints);
				break;
			} catch (Error& e) {
				wait(tr.onError(e));
			}
		}
	}

	splitPoints.keys.push_back_deep(splitPoints.keys.arena(), splits.back());

	return splitPoints;
}

ACTOR Future<BlobGranuleSplitPoints> splitRange(Reference<BlobManagerData> bmData,
                                                KeyRange range,
                                                bool writeHot,
                                                bool initialSplit) {
	state BlobGranuleSplitPoints splitPoints;
	try {
		if (BM_DEBUG) {
			fmt::print("Splitting new range [{0} - {1}): {2}\n",
			           range.begin.printable(),
			           range.end.printable(),
			           writeHot ? "hot" : "normal");
		}
		state StorageMetrics estimated = wait(bmData->db->getStorageMetrics(range, CLIENT_KNOBS->TOO_MANY));

		if (BM_DEBUG) {
			fmt::print("Estimated bytes for [{0} - {1}): {2}\n",
			           range.begin.printable(),
			           range.end.printable(),
			           estimated.bytes);
		}

		int64_t splitThreshold = SERVER_KNOBS->BG_SNAPSHOT_FILE_TARGET_BYTES;
		if (!initialSplit) {
			// If we have X MB target granule size, we want to do the initial split to split up into X MB chunks.
			// However, if we already have a granule that we are evaluating for split, if we split it as soon as it is
			// larger than X MB, we will end up with 2 X/2 MB granules.
			// To ensure an average size of X MB, we split granules at 4/3*X, so that they range between 2/3*X and
			// 4/3*X, averaging X
			splitThreshold = (splitThreshold * 4) / 3;
		}
		// if write-hot, we want to be able to split smaller, but not infinitely. Allow write-hot granules to be 3x
		// smaller
		// TODO knob?
		// TODO: re-evaluate after we have granule merging?
		if (writeHot) {
			splitThreshold /= 3;
		}
		CODE_PROBE(writeHot, "Change feed write hot split");
		if (estimated.bytes > splitThreshold) {
			// only split on bytes and write rate
			state StorageMetrics splitMetrics;
			splitMetrics.bytes = SERVER_KNOBS->BG_SNAPSHOT_FILE_TARGET_BYTES;
			splitMetrics.bytesPerKSecond = SERVER_KNOBS->SHARD_SPLIT_BYTES_PER_KSEC;
			if (writeHot) {
				splitMetrics.bytesPerKSecond = std::min(splitMetrics.bytesPerKSecond, estimated.bytesPerKSecond / 2);
				splitMetrics.bytesPerKSecond =
				    std::max(splitMetrics.bytesPerKSecond, SERVER_KNOBS->SHARD_MIN_BYTES_PER_KSEC);
			}
			splitMetrics.iosPerKSecond = splitMetrics.infinity;
			splitMetrics.bytesReadPerKSecond = splitMetrics.infinity;

			state PromiseStream<Key> resultStream;
			state Standalone<VectorRef<KeyRef>> keys;
			// SplitMetrics.bytes / 3 as min split size because of same splitThreshold logic above.
			state Future<Void> streamFuture = bmData->db->splitStorageMetricsStream(
			    resultStream, range, splitMetrics, estimated, splitMetrics.bytes / 3);
			loop {
				try {
					Key k = waitNext(resultStream.getFuture());
					keys.push_back_deep(keys.arena(), k);
				} catch (Error& e) {
					if (e.code() != error_code_end_of_stream) {
						throw;
					}
					break;
				}
			}

			// We only need to align the keys if there is a proposed split.
			if (keys.size() > 2) {
				BlobGranuleSplitPoints _splitPoints = wait(alignKeys(bmData, range, keys));
				splitPoints = _splitPoints;
			} else {
				splitPoints.keys = keys;
			}

			ASSERT(splitPoints.keys.size() >= 2);
			ASSERT(splitPoints.keys.front() == range.begin);
			ASSERT(splitPoints.keys.back() == range.end);
			return splitPoints;
		} else {
			CODE_PROBE(writeHot, "Not splitting write-hot because granules would be too small");
			if (BM_DEBUG) {
				printf("Not splitting range\n");
			}
			splitPoints.keys.push_back_deep(splitPoints.keys.arena(), range.begin);
			splitPoints.keys.push_back_deep(splitPoints.keys.arena(), range.end);
			return splitPoints;
		}
	} catch (Error& e) {
		if (e.code() == error_code_operation_cancelled) {
			throw e;
		}
		// SplitStorageMetrics explicitly has a SevError if it gets an error, so no errors should propagate here
		TraceEvent(SevError, "BlobManagerUnexpectedErrorSplitRange", bmData->id)
		    .error(e)
		    .detail("Epoch", bmData->epoch);
		ASSERT_WE_THINK(false);

		// if not simulation, kill the BM
		if (bmData->iAmReplaced.canBeSet()) {
			bmData->iAmReplaced.sendError(e);
		}
		throw e;
	}
}

// Picks a worker with the fewest number of already assigned ranges.
// If there is a tie, picks one such worker at random.
ACTOR Future<UID> pickWorkerForAssign(Reference<BlobManagerData> bmData) {
	// wait until there are BWs to pick from
	while (bmData->workerStats.size() == 0) {
		CODE_PROBE(true, "BM wants to assign range, but no workers available");
		if (BM_DEBUG) {
			fmt::print("BM {0} waiting for blob workers before assigning granules\n", bmData->epoch);
		}
		bmData->restartRecruiting.trigger();
		wait(bmData->recruitingStream.onChange() || bmData->foundBlobWorkers.getFuture());
		// FIXME: may want to have some buffer here so zero-worker recruiting case doesn't assign every single pending
		// range to the first worker recruited
	}

	int minGranulesAssigned = INT_MAX;
	std::vector<UID> eligibleWorkers;

	for (auto const& worker : bmData->workerStats) {
		UID currId = worker.first;
		int granulesAssigned = worker.second.numGranulesAssigned;

		if (granulesAssigned < minGranulesAssigned) {
			eligibleWorkers.resize(0);
			minGranulesAssigned = granulesAssigned;
			eligibleWorkers.emplace_back(currId);
		} else if (granulesAssigned == minGranulesAssigned) {
			eligibleWorkers.emplace_back(currId);
		}
	}

	// pick a random worker out of the eligible workers
	ASSERT(eligibleWorkers.size() > 0);
	int idx = deterministicRandom()->randomInt(0, eligibleWorkers.size());
	if (BM_DEBUG) {
		fmt::print("picked worker {0}, which has a minimal number ({1}) of granules assigned\n",
		           eligibleWorkers[idx].toString(),
		           minGranulesAssigned);
	}

	return eligibleWorkers[idx];
}

// circular dependency between handleRangeAssign and doRangeAssignment
static bool handleRangeAssign(Reference<BlobManagerData> bmData, RangeAssignment assignment);

ACTOR Future<Void> doRangeAssignment(Reference<BlobManagerData> bmData,
                                     RangeAssignment assignment,
                                     Optional<UID> workerID,
                                     int64_t epoch,
                                     int64_t seqNo) {
	// WorkerId is set, except in case of assigning to any worker. Then we pick the worker to assign to in here

	// inject delay into range assignments
	if (BUGGIFY_WITH_PROB(0.05)) {
		wait(delay(deterministicRandom()->random01()));
	} else {
		// otherwise, do delay(0) to ensure rest of code in calling handleRangeAssign runs, before this function can
		// recursively call handleRangeAssign on error
		wait(delay(0.0));
	}

	if (!workerID.present()) {
		ASSERT(assignment.isAssign && assignment.assign.get().type != AssignRequestType::Continue);
		UID _workerId = wait(pickWorkerForAssign(bmData));
		if (BM_DEBUG) {
			fmt::print("Chose BW {0} for seqno {1} in BM {2}\n", _workerId.toString(), seqNo, bmData->epoch);
		}
		workerID = _workerId;
		// We don't have to check for races with an overlapping assignment because it would insert over us in the actor
		// map, cancelling this actor before it got here
		bmData->workerAssignments.insert(assignment.keyRange, workerID.get());

		if (bmData->workerStats.count(workerID.get())) {
			bmData->workerStats[workerID.get()].numGranulesAssigned += 1;
		}
	}

	if (BM_DEBUG) {
		fmt::print("BM {0} {1} range [{2} - {3}) @ ({4}, {5}) to {6}\n",
		           bmData->epoch,
		           assignment.isAssign ? "assigning" : "revoking",
		           assignment.keyRange.begin.printable(),
		           assignment.keyRange.end.printable(),
		           epoch,
		           seqNo,
		           workerID.get().toString());
	}

	try {
		if (assignment.isAssign) {
			ASSERT(assignment.assign.present());
			ASSERT(!assignment.revoke.present());

			AssignBlobRangeRequest req;
			req.keyRange = KeyRangeRef(StringRef(req.arena, assignment.keyRange.begin),
			                           StringRef(req.arena, assignment.keyRange.end));
			req.managerEpoch = epoch;
			req.managerSeqno = seqNo;
			req.type = assignment.assign.get().type;

			// if that worker isn't alive anymore, add the range back into the stream
			if (bmData->workersById.count(workerID.get()) == 0) {
				throw no_more_servers();
			}
			wait(bmData->workersById[workerID.get()].assignBlobRangeRequest.getReply(req));
		} else {
			ASSERT(!assignment.assign.present());
			ASSERT(assignment.revoke.present());

			RevokeBlobRangeRequest req;
			req.keyRange = KeyRangeRef(StringRef(req.arena, assignment.keyRange.begin),
			                           StringRef(req.arena, assignment.keyRange.end));
			req.managerEpoch = epoch;
			req.managerSeqno = seqNo;
			req.dispose = assignment.revoke.get().dispose;

			// if that worker isn't alive anymore, this is a noop
			if (bmData->workersById.count(workerID.get())) {
				wait(bmData->workersById[workerID.get()].revokeBlobRangeRequest.getReply(req));
			} else {
				return Void();
			}
		}
	} catch (Error& e) {
		if (e.code() == error_code_operation_cancelled) {
			throw;
		}
		if (e.code() == error_code_blob_manager_replaced) {
			if (bmData->iAmReplaced.canBeSet()) {
				bmData->iAmReplaced.send(Void());
			}
			return Void();
		}
		if (e.code() == error_code_granule_assignment_conflict) {
			// Another blob worker already owns the range, don't retry.
			// And, if it was us that send the request to another worker for this range, this actor should have been
			// cancelled. So if it wasn't, it's likely that the conflict is from a new blob manager. Trigger the lock
			// check to make sure, and die if so.
			if (BM_DEBUG) {
				fmt::print("BM {0} got conflict assigning [{1} - {2}) to worker {3}, ignoring\n",
				           bmData->epoch,
				           assignment.keyRange.begin.printable(),
				           assignment.keyRange.end.printable(),
				           workerID.get().toString());
			}
			if (bmData->doLockCheck.canBeSet()) {
				bmData->doLockCheck.send(Void());
			}
			return Void();
		}

		if (e.code() != error_code_broken_promise && e.code() != error_code_no_more_servers) {
			TraceEvent(SevWarn, "BlobManagerUnexpectedErrorDoRangeAssignment", bmData->id)
			    .error(e)
			    .detail("Epoch", bmData->epoch);
			ASSERT_WE_THINK(false);
			if (bmData->iAmReplaced.canBeSet()) {
				bmData->iAmReplaced.sendError(e);
			}
			throw;
		}

		CODE_PROBE(true, "BM retrying range assign");

		// We use reliable delivery (getReply), so the broken_promise means the worker is dead, and we may need to retry
		// somewhere else
		if (assignment.isAssign) {
			if (BM_DEBUG) {
				fmt::print("BM got error {0} assigning range [{1} - {2}) to worker {3}, requeueing\n",
				           e.name(),
				           assignment.keyRange.begin.printable(),
				           assignment.keyRange.end.printable(),
				           workerID.get().toString());
			}

			// re-send revoke to queue to handle range being un-assigned from that worker before the new one
			RangeAssignment revokeOld;
			revokeOld.isAssign = false;
			revokeOld.worker = workerID;
			revokeOld.keyRange = assignment.keyRange;
			revokeOld.revoke = RangeRevokeData(false);

			handleRangeAssign(bmData, revokeOld);

			// send assignment back to queue as is, clearing designated worker if present
			// if we failed to send continue to the worker we thought owned the shard, it should be retried
			// as a normal assign
			ASSERT(assignment.assign.present());
			assignment.assign.get().type = AssignRequestType::Normal;
			assignment.worker.reset();
			handleRangeAssign(bmData, assignment);
			// FIXME: improvement would be to add history of failed workers to assignment so it can try other ones first
		} else {
			if (BM_DEBUG) {
				fmt::print("BM got error revoking range [{0} - {1}) from worker",
				           assignment.keyRange.begin.printable(),
				           assignment.keyRange.end.printable());
			}

			if (assignment.revoke.get().dispose) {
				if (BM_DEBUG) {
					printf(", retrying for dispose\n");
				}
				// send assignment back to queue as is, clearing designated worker if present
				assignment.worker.reset();
				handleRangeAssign(bmData, assignment);
				//
			} else {
				if (BM_DEBUG) {
					printf(", ignoring\n");
				}
			}
		}
	}
	return Void();
}

static bool handleRangeIsAssign(Reference<BlobManagerData> bmData, RangeAssignment assignment, int64_t seqNo) {
	// Ensure range isn't currently assigned anywhere, and there is only 1 intersecting range
	auto currentAssignments = bmData->workerAssignments.intersectingRanges(assignment.keyRange);
	int count = 0;
	UID workerId;
	for (auto i = currentAssignments.begin(); i != currentAssignments.end(); ++i) {
		if (assignment.assign.get().type == AssignRequestType::Continue) {
			ASSERT(assignment.worker.present());
			if (i.range() != assignment.keyRange || i.cvalue() != assignment.worker.get()) {
				CODE_PROBE(true, "BM assignment out of date");
				if (BM_DEBUG) {
					fmt::print("Out of date re-assign for ({0}, {1}). Assignment must have changed while "
					           "checking split.\n  Reassign: [{2} - {3}): {4}\n  Existing: [{5} - {6}): {7}\n",
					           bmData->epoch,
					           seqNo,
					           assignment.keyRange.begin.printable(),
					           assignment.keyRange.end.printable(),
					           assignment.worker.get().toString().substr(0, 5),
					           i.begin().printable(),
					           i.end().printable(),
					           i.cvalue().toString().substr(0, 5));
				}
				return false;
			}
		}
		count++;
	}
	ASSERT(count == 1);

	if (assignment.worker.present() && assignment.worker.get().isValid()) {
		if (BM_DEBUG) {
			fmt::print("BW {0} already chosen for seqno {1} in BM {2}\n",
			           assignment.worker.get().toString(),
			           seqNo,
			           bmData->id.toString());
		}
		workerId = assignment.worker.get();

		bmData->workerAssignments.insert(assignment.keyRange, workerId);

		// If we know about the worker and this is not a continue, then this is a new range for the worker
		if (assignment.assign.get().type == AssignRequestType::Continue) {
			// if it is a continue, don't cancel an in-flight re-assignment. Send to actor collection instead of
			// assignsInProgress
			bmData->addActor.send(doRangeAssignment(bmData, assignment, workerId, bmData->epoch, seqNo));
		} else {
			bmData->assignsInProgress.insert(assignment.keyRange,
			                                 doRangeAssignment(bmData, assignment, workerId, bmData->epoch, seqNo));
			if (bmData->workerStats.count(workerId)) {
				bmData->workerStats[workerId].numGranulesAssigned += 1;
			}
		}
	} else {
		// Ensure the key boundaries are updated before we pick a worker
		bmData->workerAssignments.insert(assignment.keyRange, UID());
		ASSERT(assignment.assign.get().type != AssignRequestType::Continue);
		bmData->assignsInProgress.insert(assignment.keyRange,
		                                 doRangeAssignment(bmData, assignment, Optional<UID>(), bmData->epoch, seqNo));
	}
	return true;
}

static bool handleRangeIsRevoke(Reference<BlobManagerData> bmData, RangeAssignment assignment, int64_t seqNo) {
	if (assignment.worker.present()) {
		// revoke this specific range from this specific worker. Either part of recovery or failing a worker
		if (bmData->workerStats.count(assignment.worker.get())) {
			bmData->workerStats[assignment.worker.get()].numGranulesAssigned -= 1;
		}
		// if this revoke matches the worker assignment state, mark the range as unassigned
		auto existingRange = bmData->workerAssignments.rangeContaining(assignment.keyRange.begin);
		if (existingRange.range() == assignment.keyRange && existingRange.cvalue() == assignment.worker.get()) {
			bmData->workerAssignments.insert(assignment.keyRange, UID());
		}
		bmData->addActor.send(doRangeAssignment(bmData, assignment, assignment.worker.get(), bmData->epoch, seqNo));
	} else {
		auto currentAssignments = bmData->workerAssignments.intersectingRanges(assignment.keyRange);
		for (auto& it : currentAssignments) {
			// ensure range doesn't truncate existing ranges
			ASSERT(it.begin() >= assignment.keyRange.begin);
			ASSERT(it.end() <= assignment.keyRange.end);

			// It is fine for multiple disjoint sub-ranges to have the same sequence number since they were part
			// of the same logical change

			if (bmData->workerStats.count(it.value())) {
				bmData->workerStats[it.value()].numGranulesAssigned -= 1;
			}

			// revoke the range for the worker that owns it, not the worker specified in the revoke
			bmData->addActor.send(doRangeAssignment(bmData, assignment, it.value(), bmData->epoch, seqNo));
		}
		bmData->workerAssignments.insert(assignment.keyRange, UID());
	}

	bmData->assignsInProgress.cancel(assignment.keyRange);
	return true;
}

static bool handleRangeAssign(Reference<BlobManagerData> bmData, RangeAssignment assignment) {
	int64_t seqNo = bmData->seqNo;
	bmData->seqNo++;

	// modify the in-memory assignment data structures, and send request off to worker
	if (assignment.isAssign) {
		return handleRangeIsAssign(bmData, assignment, seqNo);
	} else {
		return handleRangeIsRevoke(bmData, assignment, seqNo);
	}
}

ACTOR Future<Void> checkManagerLock(Transaction* tr, Reference<BlobManagerData> bmData) {
	Optional<Value> currentLockValue = wait(tr->get(blobManagerEpochKey));
	ASSERT(currentLockValue.present());
	int64_t currentEpoch = decodeBlobManagerEpochValue(currentLockValue.get());
	if (currentEpoch != bmData->epoch) {
		ASSERT(currentEpoch > bmData->epoch);

		if (BM_DEBUG) {
			fmt::print(
			    "BM {0} found new epoch {1} > {2} in lock check\n", bmData->id.toString(), currentEpoch, bmData->epoch);
		}
		if (bmData->iAmReplaced.canBeSet()) {
			bmData->iAmReplaced.send(Void());
		}

		throw blob_manager_replaced();
	}
	tr->addReadConflictRange(singleKeyRange(blobManagerEpochKey));
	tr->addWriteConflictRange(singleKeyRange(blobManagerEpochKey));

	return Void();
}

<<<<<<< HEAD
ACTOR Future<Void> checkManagerLock(Reference<ReadYourWritesTransaction> tr, Reference<BlobManagerData> bmData) {
	wait(checkManagerLock(&(tr->getTransaction()), bmData));
	return Void();
}

ACTOR Future<Void> writeInitialGranuleMapping(Reference<BlobManagerData> bmData,
                                              Standalone<VectorRef<KeyRef>> boundaries) {
=======
ACTOR Future<Void> writeInitialGranuleMapping(Reference<BlobManagerData> bmData, BlobGranuleSplitPoints splitPoints) {
>>>>>>> b9d156f0
	state Reference<ReadYourWritesTransaction> tr = makeReference<ReadYourWritesTransaction>(bmData->db);
	// don't do too many in one transaction
	state int i = 0;
	state int transactionChunkSize = BUGGIFY ? deterministicRandom()->randomInt(2, 5) : 1000;
	while (i < splitPoints.keys.size() - 1) {
		CODE_PROBE(i > 0, "multiple transactions for large granule split");
		tr->reset();
		state int j = 0;
		loop {
			try {
				tr->setOption(FDBTransactionOptions::Option::PRIORITY_SYSTEM_IMMEDIATE);
				tr->setOption(FDBTransactionOptions::Option::ACCESS_SYSTEM_KEYS);
				wait(checkManagerLock(tr, bmData));
				while (i + j < splitPoints.keys.size() - 1 && j < transactionChunkSize) {
					state KeyRangeRef splitRange = KeyRangeRef(splitPoints.keys[i + j], splitPoints.keys[i + j + 1]);

					// set to empty UID - no worker assigned yet
					wait(krmSetRange(tr,
					                 blobGranuleMappingKeys.begin,
					                 KeyRangeRef(splitPoints.keys[i + j], splitPoints.keys[i + j + 1]),
					                 blobGranuleMappingValueFor(UID())));

					// Update BlobGranuleMergeBoundary.
					if (splitPoints.boundaries.count(splitRange.begin)) {
						tr->set(blobGranuleMergeBoundaryKeyFor(splitRange.begin),
						        blobGranuleMergeBoundaryValueFor(splitPoints.boundaries[splitRange.begin]));
					}

					j++;
				}
				wait(tr->commit());

				// Update BlobGranuleMergeBoundary in-memory state.
				for (int k = i; k < i + j; k++) {
					KeyRef beginKey = splitPoints.keys[k];
					if (splitPoints.boundaries.count(beginKey)) {
						bmData->mergeBoundaries[beginKey] = splitPoints.boundaries[beginKey];
					}
				}
				break;
			} catch (Error& e) {
				wait(tr->onError(e));
				j = 0;
			}
		}
		i += j;
	}
	return Void();
}

ACTOR Future<Void> loadTenantMap(Reference<ReadYourWritesTransaction> tr, Reference<BlobManagerData> bmData) {
	state KeyBackedRangeResult<std::pair<TenantName, TenantMapEntry>> tenantResults;
	wait(store(tenantResults,
	           TenantMetadata::tenantMap.getRange(
	               tr, Optional<TenantName>(), Optional<TenantName>(), CLIENT_KNOBS->MAX_TENANTS_PER_CLUSTER + 1)));
	ASSERT(tenantResults.results.size() <= CLIENT_KNOBS->MAX_TENANTS_PER_CLUSTER && !tenantResults.more);

	bmData->tenantData.addTenants(tenantResults.results);

	return Void();
}

// FIXME: better way to load tenant mapping?
ACTOR Future<Void> monitorClientRanges(Reference<BlobManagerData> bmData) {
	state Optional<Value> lastChangeKeyValue;
	state Key changeKey;
	state bool needToCoalesce = bmData->epoch > 1;
	state std::unordered_map<int64_t, TenantMapEntry> knownTenantCache;

	if (SERVER_KNOBS->BG_RANGE_SOURCE == "tenant") {
		changeKey = TenantMetadata::lastTenantId.key;
	} else if (SERVER_KNOBS->BG_RANGE_SOURCE == "blobRangeKeys") {
		changeKey = blobRangeChangeKey;
	} else {
		ASSERT_WE_THINK(false);
		// wait to prevent spin looping
		wait(delay(600.0));
		throw internal_error();
	}

	loop {
		state Reference<ReadYourWritesTransaction> tr = makeReference<ReadYourWritesTransaction>(bmData->db);

		if (BM_DEBUG) {
			printf("Blob manager checking for range updates\n");
		}
		loop {
			try {
				tr->setOption(FDBTransactionOptions::ACCESS_SYSTEM_KEYS);
				tr->setOption(FDBTransactionOptions::PRIORITY_SYSTEM_IMMEDIATE);

				// read change key at this point along with data
				state Optional<Value> ckvBegin = wait(tr->get(changeKey));

				// TODO why is there separate arena?
				state Arena ar;
				state RangeResult results;
				if (SERVER_KNOBS->BG_RANGE_SOURCE == "blobRangeKeys") {
					wait(store(results,
					           krmGetRanges(tr,
					                        blobRangeKeys.begin,
					                        KeyRange(normalKeys),
					                        CLIENT_KNOBS->TOO_MANY,
					                        GetRangeLimits::BYTE_LIMIT_UNLIMITED)));
					ASSERT_WE_THINK(!results.more && results.size() < CLIENT_KNOBS->TOO_MANY);
					if (results.more || results.size() >= CLIENT_KNOBS->TOO_MANY) {
						TraceEvent(SevError, "BlobManagerTooManyClientRanges", bmData->id)
						    .detail("Epoch", bmData->epoch)
						    .detail("ClientRanges", results.size() - 1);
						wait(delay(600));
						if (bmData->iAmReplaced.canBeSet()) {
							bmData->iAmReplaced.sendError(internal_error());
						}
						throw internal_error();
					}

					ar.dependsOn(results.arena());
				} else {
					wait(loadTenantMap(tr, bmData));

					std::vector<Key> prefixes;
					for (auto& it : bmData->tenantData.tenantInfoById) {
						prefixes.push_back(it.second.prefix);
					}

					// make this look like knownBlobRanges
					std::sort(prefixes.begin(), prefixes.end());
					for (auto& p : prefixes) {
						if (!results.empty()) {
							ASSERT(results.back().key < p);
						}
						results.push_back_deep(results.arena(), KeyValueRef(p, LiteralStringRef("1")));
						results.push_back_deep(results.arena(),
						                       KeyValueRef(p.withSuffix(normalKeys.end), LiteralStringRef("0")));
					}
				}

				VectorRef<KeyRangeRef> rangesToAdd;
				VectorRef<KeyRangeRef> rangesToRemove;
				updateClientBlobRanges(&bmData->knownBlobRanges, results, ar, &rangesToAdd, &rangesToRemove);

				if (needToCoalesce) {
					// recovery has granules instead of known ranges in here. We need to do so to identify any parts of
					// known client ranges the last manager didn't finish blob-ifying.
					// To coalesce the map, we simply override known ranges with the current DB ranges after computing
					// rangesToAdd + rangesToRemove
					needToCoalesce = false;

					for (int i = 0; i < results.size() - 1; i++) {
						bool active = results[i].value == LiteralStringRef("1");
						bmData->knownBlobRanges.insert(KeyRangeRef(results[i].key, results[i + 1].key), active);
					}
				}

				for (KeyRangeRef range : rangesToRemove) {
					TraceEvent("ClientBlobRangeRemoved", bmData->id).detail("Range", range);
					if (BM_DEBUG) {
						fmt::print(
						    "BM Got range to revoke [{0} - {1})\n", range.begin.printable(), range.end.printable());
					}

					RangeAssignment ra;
					ra.isAssign = false;
					ra.keyRange = range;
					ra.revoke = RangeRevokeData(true); // dispose=true
					handleRangeAssign(bmData, ra);

					bmData->mergeHardBoundaries.erase(range.begin);
					if (bmData->knownBlobRanges.containedRanges(singleKeyRange(range.end)).empty()) {
						bmData->mergeHardBoundaries[range.end] = true;
					}
				}

				state std::vector<Future<BlobGranuleSplitPoints>> splitFutures;
				// Divide new ranges up into equal chunks by using SS byte sample
				for (KeyRangeRef range : rangesToAdd) {
					TraceEvent("ClientBlobRangeAdded", bmData->id).detail("Range", range);
					splitFutures.push_back(splitRange(bmData, range, false, true));

					if (bmData->knownBlobRanges.containedRanges(singleKeyRange(range.begin)).empty()) {
						bmData->mergeHardBoundaries[range.begin] = true;
					}
				}

				for (auto f : splitFutures) {
					state BlobGranuleSplitPoints splitPoints = wait(f);
					if (BM_DEBUG) {
						fmt::print("Split client range [{0} - {1}) into {2} ranges:\n",
						           splitPoints.keys[0].printable(),
						           splitPoints.keys[splitPoints.keys.size() - 1].printable(),
						           splitPoints.keys.size() - 1);
					}

					// Write to DB BEFORE sending assign requests, so that if manager dies before/during, new manager
					// picks up the same ranges
					wait(writeInitialGranuleMapping(bmData, splitPoints));

					for (int i = 0; i < splitPoints.keys.size() - 1; i++) {
						KeyRange range = KeyRange(KeyRangeRef(splitPoints.keys[i], splitPoints.keys[i + 1]));
						// only add the client range if this is the first BM or it's not already assigned
						if (BM_DEBUG) {
							fmt::print(
							    "    [{0} - {1})\n", range.begin.printable().c_str(), range.end.printable().c_str());
						}

						RangeAssignment ra;
						ra.isAssign = true;
						ra.keyRange = range;
						ra.assign = RangeAssignmentData(); // type=normal
						handleRangeAssign(bmData, ra);
					}
				}

				lastChangeKeyValue =
				    ckvBegin; // the version of the ranges we processed is the one read alongside the ranges

				// do a new transaction, check for change in change key, watch if none
				tr->reset();
				tr->setOption(FDBTransactionOptions::ACCESS_SYSTEM_KEYS);
				tr->setOption(FDBTransactionOptions::PRIORITY_SYSTEM_IMMEDIATE);
				state Future<Void> watchFuture;

				Optional<Value> ckvEnd = wait(tr->get(changeKey));

				if (ckvEnd == lastChangeKeyValue) {
					watchFuture = tr->watch(changeKey); // watch for change in key
					wait(tr->commit());
					if (BM_DEBUG) {
						printf("Blob manager done processing client ranges, awaiting update\n");
					}
				} else {
					watchFuture = Future<Void>(Void()); // restart immediately
				}

				wait(watchFuture);
				break;
			} catch (Error& e) {
				if (BM_DEBUG) {
					fmt::print("Blob manager got error looking for range updates {}\n", e.name());
				}
				wait(tr->onError(e));
			}
		}
	}
}

// split recursively in the middle to guarantee roughly equal splits across different parts of key space
static void downsampleSplit(const Standalone<VectorRef<KeyRef>>& splits,
                            Standalone<VectorRef<KeyRef>>& out,
                            int startIdx,
                            int endIdx,
                            int remaining) {
	ASSERT(endIdx - startIdx >= remaining);
	ASSERT(remaining >= 0);
	if (remaining == 0) {
		return;
	}
	if (endIdx - startIdx == remaining) {
		out.append(out.arena(), splits.begin() + startIdx, remaining);
	} else {
		int mid = (startIdx + endIdx) / 2;
		int startCount = (remaining - 1) / 2;
		int endCount = remaining - startCount - 1;
		// ensure no infinite recursion
		ASSERT(mid != endIdx);
		ASSERT(mid + 1 != startIdx);
		downsampleSplit(splits, out, startIdx, mid, startCount);
		out.push_back(out.arena(), splits[mid]);
		downsampleSplit(splits, out, mid + 1, endIdx, endCount);
	}
}

ACTOR Future<Void> maybeSplitRange(Reference<BlobManagerData> bmData,
                                   UID currentWorkerId,
                                   KeyRange granuleRange,
                                   UID granuleID,
                                   Version granuleStartVersion,
                                   bool writeHot,
                                   int64_t originalEpoch,
                                   int64_t originalSeqno) {
	state Reference<ReadYourWritesTransaction> tr = makeReference<ReadYourWritesTransaction>(bmData->db);

	// first get ranges to split
	state BlobGranuleSplitPoints splitPoints = wait(splitRange(bmData, granuleRange, writeHot, false));

	ASSERT(splitPoints.keys.size() >= 2);
	if (splitPoints.keys.size() == 2) {
		// not large enough to split, just reassign back to worker
		if (BM_DEBUG) {
			fmt::print("Not splitting existing range [{0} - {1}). Continuing assignment to {2}\n",
			           granuleRange.begin.printable(),
			           granuleRange.end.printable(),
			           currentWorkerId.toString());
		}

		// -1 because we are going to send the continue at seqNo, so the guard we are setting here needs to be greater
		// than whatever came before, but less than the continue seqno
		int64_t seqnoForEval = bmData->seqNo - 1;

		RangeAssignment raContinue;
		raContinue.isAssign = true;
		raContinue.worker = currentWorkerId;
		raContinue.keyRange = granuleRange;
		raContinue.assign = RangeAssignmentData(AssignRequestType::Continue); // continue assignment and re-snapshot
		bool reassignSuccess = handleRangeAssign(bmData, raContinue);

		// set updated boundary evaluation to avoid racing calls getting unblocked after here
		// We need to only revoke based on non-continue seqno, but ignore duplicate calls based on continue seqno
		if (reassignSuccess) {
			bmData->boundaryEvaluations.insert(
			    granuleRange,
			    BoundaryEvaluation(bmData->epoch, seqnoForEval, BoundaryEvalType::SPLIT, originalEpoch, originalSeqno));
		}

		return Void();
	}

	// Enforce max split fanout for performance reasons. This mainly happens when a blob worker is behind.
	if (splitPoints.keys.size() >=
	    SERVER_KNOBS->BG_MAX_SPLIT_FANOUT + 2) { // +2 because this is boundaries, so N keys would have N+1 bounaries.
		CODE_PROBE(true, "downsampling granule split because fanout too high");
		Standalone<VectorRef<KeyRef>> coalescedRanges;
		coalescedRanges.arena().dependsOn(splitPoints.keys.arena());
		coalescedRanges.push_back(coalescedRanges.arena(), splitPoints.keys.front());

		// since we include start + end boundaries here, only need maxSplitFanout-1 split boundaries to produce
		// maxSplitFanout granules
		downsampleSplit(
		    splitPoints.keys, coalescedRanges, 1, splitPoints.keys.size() - 1, SERVER_KNOBS->BG_MAX_SPLIT_FANOUT - 1);

		coalescedRanges.push_back(coalescedRanges.arena(), splitPoints.keys.back());
		ASSERT(coalescedRanges.size() == SERVER_KNOBS->BG_MAX_SPLIT_FANOUT + 1);
		if (BM_DEBUG) {
			fmt::print("Downsampled split from {0} -> {1} granules\n",
			           splitPoints.keys.size() - 1,
			           SERVER_KNOBS->BG_MAX_SPLIT_FANOUT);
		}

		splitPoints.keys = coalescedRanges;
		ASSERT(splitPoints.keys.size() <= SERVER_KNOBS->BG_MAX_SPLIT_FANOUT + 1);
	}

	ASSERT(granuleRange.begin == splitPoints.keys.front());
	ASSERT(granuleRange.end == splitPoints.keys.back());

	// Have to make set of granule ids deterministic across retries to not end up with extra UIDs in the split
	// state, which could cause recovery to fail and resources to not be cleaned up.
	// This entire transaction must be idempotent across retries for all splitting state
	state std::vector<UID> newGranuleIDs;
	newGranuleIDs.reserve(splitPoints.keys.size() - 1);
	for (int i = 0; i < splitPoints.keys.size() - 1; i++) {
		newGranuleIDs.push_back(deterministicRandom()->randomUniqueID());
	}

	if (BM_DEBUG) {
		fmt::print("Splitting range [{0} - {1}) into {2} granules:\n",
		           granuleRange.begin.printable(),
		           granuleRange.end.printable(),
		           splitPoints.keys.size() - 1);
		for (int i = 0; i < splitPoints.keys.size(); i++) {
			fmt::print("    {}:{}\n",
			           (i < newGranuleIDs.size() ? newGranuleIDs[i] : UID()).toString().substr(0, 6).c_str(),
			           splitPoints.keys[i].printable());
		}
	}

	state Version splitVersion;

	// Need to split range. Persist intent to split and split metadata to DB BEFORE sending split assignments to blob
	// workers, so that nothing is lost on blob manager recovery
	loop {
		try {
			tr->reset();
			tr->setOption(FDBTransactionOptions::Option::PRIORITY_SYSTEM_IMMEDIATE);
			tr->setOption(FDBTransactionOptions::Option::ACCESS_SYSTEM_KEYS);
			ASSERT(splitPoints.keys.size() > 2);

			// make sure we're still manager when this transaction gets committed
			wait(checkManagerLock(tr, bmData));

			// TODO can do this + lock in parallel
			// Read splitState to see if anything was committed instead of reading granule mapping because we don't want
			// to conflict with mapping changes/reassignments
			state RangeResult existingState =
			    wait(tr->getRange(blobGranuleSplitKeyRangeFor(granuleID), SERVER_KNOBS->BG_MAX_SPLIT_FANOUT + 2));
			ASSERT_WE_THINK(!existingState.more && existingState.size() <= SERVER_KNOBS->BG_MAX_SPLIT_FANOUT + 1);
			// maybe someone decreased the knob, we should gracefully handle it not in simulation
			if (existingState.more || existingState.size() > SERVER_KNOBS->BG_MAX_SPLIT_FANOUT) {
				RangeResult tryAgain = wait(tr->getRange(blobGranuleSplitKeyRangeFor(granuleID), 10000));
				ASSERT(!tryAgain.more);
				existingState = tryAgain;
			}
			if (!existingState.empty()) {
				// Something was previously committed, we must go with that decision.
				// Read its boundaries and override our planned split boundaries
				CODE_PROBE(true, "Overriding split ranges with existing ones from DB");
				RangeResult existingBoundaries =
				    wait(tr->getRange(KeyRangeRef(granuleRange.begin.withPrefix(blobGranuleMappingKeys.begin),
				                                  keyAfter(granuleRange.end).withPrefix(blobGranuleMappingKeys.begin)),
				                      existingState.size() + 2));
				// +2 because this is boundaries and existingState was granules, and to ensure it doesn't set more
				ASSERT(!existingBoundaries.more);
				ASSERT(existingBoundaries.size() == existingState.size() + 1);
				splitPoints.keys.clear();
				splitPoints.keys.arena().dependsOn(existingBoundaries.arena());
				for (auto& it : existingBoundaries) {
					splitPoints.keys.push_back(splitPoints.keys.arena(),
					                           it.key.removePrefix(blobGranuleMappingKeys.begin));
				}
				// We don't care about splitPoints.boundaries as they are already persisted.
				splitPoints.boundaries.clear();
				ASSERT(splitPoints.keys.front() == granuleRange.begin);
				ASSERT(splitPoints.keys.back() == granuleRange.end);
				if (BM_DEBUG) {
					fmt::print("Replaced old range splits for [{0} - {1}) with {2}:\n",
					           granuleRange.begin.printable(),
					           granuleRange.end.printable(),
					           splitPoints.keys.size() - 1);
					for (int i = 0; i < splitPoints.keys.size(); i++) {
						fmt::print("    {}\n", splitPoints.keys[i].printable());
					}
				}
				break;
			}

			// acquire lock for old granule to make sure nobody else modifies it
			state Key lockKey = blobGranuleLockKeyFor(granuleRange);
			Optional<Value> lockValue = wait(tr->get(lockKey));
			ASSERT(lockValue.present());
			std::tuple<int64_t, int64_t, UID> prevGranuleLock = decodeBlobGranuleLockValue(lockValue.get());
			int64_t ownerEpoch = std::get<0>(prevGranuleLock);

			if (ownerEpoch > bmData->epoch) {
				if (BM_DEBUG) {
					fmt::print("BM {0} found a higher epoch {1} than {2} for granule lock of [{3} - {4})\n",
					           bmData->epoch,
					           ownerEpoch,
					           bmData->epoch,
					           granuleRange.begin.printable(),
					           granuleRange.end.printable());
				}

				if (bmData->iAmReplaced.canBeSet()) {
					bmData->iAmReplaced.send(Void());
				}
				return Void();
			}

			// Set lock to max value for this manager, so other reassignments can't race with this transaction
			// and existing owner can't modify it further.
			// Merging makes lock go backwards if we later merge other granules back to this same range, but it is fine
			tr->set(lockKey,
			        blobGranuleLockValueFor(
			            bmData->epoch, std::numeric_limits<int64_t>::max(), std::get<2>(prevGranuleLock)));

			// get last delta file version written, to make that the split version
			RangeResult lastDeltaFile =
			    wait(tr->getRange(blobGranuleFileKeyRangeFor(granuleID), 1, Snapshot::False, Reverse::True));
			ASSERT(lastDeltaFile.size() == 1);
			std::tuple<UID, Version, uint8_t> k = decodeBlobGranuleFileKey(lastDeltaFile[0].key);
			ASSERT(std::get<0>(k) == granuleID);
			ASSERT(std::get<2>(k) == 'D');
			splitVersion = std::get<1>(k);

			if (BM_DEBUG) {
				fmt::print("BM {0} found version {1} for splitting [{2} - {3})\n",
				           bmData->epoch,
				           splitVersion,
				           granuleRange.begin.printable(),
				           granuleRange.end.printable());
			}

			// set up splits in granule mapping, but point each part to the old owner (until they get reassigned)
			state int i;
			for (i = 0; i < splitPoints.keys.size() - 1; i++) {
				KeyRangeRef splitRange(splitPoints.keys[i], splitPoints.keys[i + 1]);

				// Record split state.
				Key splitKey = blobGranuleSplitKeyFor(granuleID, newGranuleIDs[i]);

				tr->atomicOp(splitKey,
				             blobGranuleSplitValueFor(BlobGranuleSplitState::Initialized),
				             MutationRef::SetVersionstampedValue);

				// Update BlobGranuleMergeBoundary.
				if (splitPoints.boundaries.count(splitRange.begin)) {
					tr->set(blobGranuleMergeBoundaryKeyFor(splitRange.begin),
					        blobGranuleMergeBoundaryValueFor(splitPoints.boundaries[splitRange.begin]));
				}

				// History.
				Key historyKey = blobGranuleHistoryKeyFor(splitRange, splitVersion);

				Standalone<BlobGranuleHistoryValue> historyValue;
				historyValue.granuleID = newGranuleIDs[i];
				historyValue.parentBoundaries.push_back(historyValue.arena(), granuleRange.begin);
				historyValue.parentBoundaries.push_back(historyValue.arena(), granuleRange.end);
				historyValue.parentVersions.push_back(historyValue.arena(), granuleStartVersion);

				tr->set(historyKey, blobGranuleHistoryValueFor(historyValue));

				// split the assignment but still pointing to the same worker
				// FIXME: could pick new random workers here, they'll get overridden shortly unless the BM immediately
				// restarts
				wait(krmSetRange(tr,
				                 blobGranuleMappingKeys.begin,
				                 KeyRangeRef(splitPoints.keys[i], splitPoints.keys[i + 1]),
				                 blobGranuleMappingValueFor(currentWorkerId)));
			}

			wait(tr->commit());

			// Update BlobGranuleMergeBoundary in-memory state.
			for (auto it = splitPoints.boundaries.begin(); it != splitPoints.boundaries.end(); it++) {
				bmData->mergeBoundaries[it->first] = it->second;
			}
			break;
		} catch (Error& e) {
			if (e.code() == error_code_operation_cancelled) {
				throw;
			}
			if (BM_DEBUG) {
				fmt::print("BM {0} Persisting granule split got error {1}\n", bmData->epoch, e.name());
			}
			if (e.code() == error_code_granule_assignment_conflict) {
				if (bmData->iAmReplaced.canBeSet()) {
					bmData->iAmReplaced.send(Void());
				}
				return Void();
			}
			wait(tr->onError(e));
		}
	}

	if (BM_DEBUG) {
		fmt::print("Splitting range [{0} - {1}) into {2} granules @ {3} done, sending assignments:\n",
		           granuleRange.begin.printable(),
		           granuleRange.end.printable(),
		           splitPoints.keys.size() - 1,
		           splitVersion);
	}

	++bmData->stats.granuleSplits;
	if (writeHot) {
		++bmData->stats.granuleWriteHotSplits;
	}

	int64_t seqnoForEval = bmData->seqNo;

	// transaction committed, send range assignments
	// range could have been moved since split eval started, so just revoke from whoever has it
	RangeAssignment raRevoke;
	raRevoke.isAssign = false;
	raRevoke.keyRange = granuleRange;
	raRevoke.revoke = RangeRevokeData(false); // not a dispose
	handleRangeAssign(bmData, raRevoke);

	for (int i = 0; i < splitPoints.keys.size() - 1; i++) {
		// reassign new range and do handover of previous range
		RangeAssignment raAssignSplit;
		raAssignSplit.isAssign = true;
		raAssignSplit.keyRange = KeyRangeRef(splitPoints.keys[i], splitPoints.keys[i + 1]);
		raAssignSplit.assign = RangeAssignmentData();
		// don't care who this range gets assigned to
		handleRangeAssign(bmData, raAssignSplit);
	}

	if (BM_DEBUG) {
		fmt::print("Splitting range [{0} - {1}) into {2} granules @ {3} got assignments processed\n",
		           granuleRange.begin.printable(),
		           granuleRange.end.printable(),
		           splitPoints.keys.size() - 1,
		           splitVersion);
	}

	// set updated boundary evaluation to avoid racing calls getting unblocked after here
	bmData->boundaryEvaluations.insert(
	    granuleRange,
	    BoundaryEvaluation(bmData->epoch, seqnoForEval, BoundaryEvalType::SPLIT, originalEpoch, originalSeqno));

	return Void();
}

// read mapping from db to handle any in flight granules or other issues
// Forces all granules in the specified key range to flush data to blob up to the specified version. This is required
// for executing a merge.
ACTOR Future<Void> forceGranuleFlush(Reference<BlobManagerData> bmData, KeyRange keyRange, Version version) {
	state Transaction tr(bmData->db);
	state KeyRange currentRange = keyRange;

	if (BM_DEBUG) {
		fmt::print(
		    "Flushing Granules [{0} - {1}) @ {2}\n", keyRange.begin.printable(), keyRange.end.printable(), version);
	}

	loop {
		tr.setOption(FDBTransactionOptions::ACCESS_SYSTEM_KEYS);
		if (currentRange.begin == currentRange.end) {
			break;
		}
		try {
			// TODO KNOB
			state RangeResult blobGranuleMapping = wait(krmGetRanges(
			    &tr, blobGranuleMappingKeys.begin, currentRange, 64, GetRangeLimits::BYTE_LIMIT_UNLIMITED));

			state int i = 0;
			state std::vector<Future<ErrorOr<Void>>> flushes;

			for (; i < blobGranuleMapping.size() - 1; i++) {
				if (!blobGranuleMapping[i].value.size()) {
					if (BM_DEBUG) {
						fmt::print("ERROR: No valid granule data for range [{1} - {2}) \n",
						           blobGranuleMapping[i].key.printable(),
						           blobGranuleMapping[i + 1].key.printable());
					}
					throw blob_granule_transaction_too_old();
				}

				state UID workerId = decodeBlobGranuleMappingValue(blobGranuleMapping[i].value);
				if (workerId == UID()) {
					if (BM_DEBUG) {
						fmt::print("ERROR: Invalid Blob Worker ID for range [{1} - {2}) \n",
						           blobGranuleMapping[i].key.printable(),
						           blobGranuleMapping[i + 1].key.printable());
					}
					throw blob_granule_transaction_too_old();
				}

				if (!tr.trState->cx->blobWorker_interf.count(workerId)) {
					Optional<Value> workerInterface = wait(tr.get(blobWorkerListKeyFor(workerId)));
					// from the time the mapping was read from the db, the associated blob worker
					// could have died and so its interface wouldn't be present as part of the blobWorkerList
					// we persist in the db.
					if (workerInterface.present()) {
						tr.trState->cx->blobWorker_interf[workerId] = decodeBlobWorkerListValue(workerInterface.get());
					} else {
						if (BM_DEBUG) {
							fmt::print("ERROR: Worker  for range [{1} - {2}) does not exist!\n",
							           workerId.toString().substr(0, 5),
							           blobGranuleMapping[i].key.printable(),
							           blobGranuleMapping[i + 1].key.printable());
						}
						break;
					}
				}

				if (BM_DEBUG) {
					fmt::print("Flushing range [{0} - {1}) from worker {2}!\n",
					           blobGranuleMapping[i].key.printable(),
					           blobGranuleMapping[i + 1].key.printable(),
					           workerId.toString().substr(0, 5));
				}

				KeyRangeRef range(blobGranuleMapping[i].key, blobGranuleMapping[i + 1].key);
				Future<ErrorOr<Void>> flush =
				    tr.trState->cx->blobWorker_interf[workerId].flushGranuleRequest.tryGetReply(
				        FlushGranuleRequest(bmData->epoch, range, version));
				flushes.push_back(flush);
			}
			// wait for each flush, if it has an error, retry from there if it is a retriable error
			state int j = 0;
			for (; j < flushes.size(); j++) {
				try {
					ErrorOr<Void> result = wait(flushes[j]);
					if (result.isError()) {
						throw result.getError();
					}
					if (BM_DEBUG) {
						fmt::print("Flushing range [{0} - {1}) complete!\n",
						           blobGranuleMapping[j].key.printable(),
						           blobGranuleMapping[j + 1].key.printable());
					}
				} catch (Error& e) {
					if (e.code() == error_code_wrong_shard_server || e.code() == error_code_request_maybe_delivered ||
					    e.code() == error_code_broken_promise || e.code() == error_code_connection_failed) {
						// re-read range and retry from failed req
						i = j;
						break;
					} else {
						if (BM_DEBUG) {
							fmt::print("ERROR: BM {0} Error flushing range [{1} - {2}): {3}!\n",
							           bmData->epoch,
							           blobGranuleMapping[j].key.printable(),
							           blobGranuleMapping[j + 1].key.printable(),
							           e.name());
						}
						throw;
					}
				}
			}
			if (i < blobGranuleMapping.size() - 1) {
				// a request failed, retry from there after a sleep
				currentRange = KeyRangeRef(blobGranuleMapping[i].key, currentRange.end);
				wait(delay(FLOW_KNOBS->PREVENT_FAST_SPIN_DELAY));
			} else if (blobGranuleMapping.more) {
				// no requests failed but there is more to read, continue reading
				currentRange = KeyRangeRef(blobGranuleMapping.back().key, currentRange.end);
			} else {
				break;
			}
		} catch (Error& e) {
			wait(tr.onError(e));
		}
	}

	if (BM_DEBUG) {
		fmt::print("Flushing Granules [{0} - {1}) @ {2} Complete!\n",
		           keyRange.begin.printable(),
		           keyRange.end.printable(),
		           version);
	}

	return Void();
}

// Persist the merge intent for this merge in the database. Once this transaction commits, the merge is in progress. It
// cannot be aborted, and must be completed.
ACTOR Future<std::pair<UID, Version>> persistMergeGranulesStart(Reference<BlobManagerData> bmData,
                                                                KeyRange mergeRange,
                                                                std::vector<UID> parentGranuleIDs,
                                                                std::vector<Key> parentGranuleRanges,
                                                                std::vector<Version> parentGranuleStartVersions) {
	state UID mergeGranuleID = deterministicRandom()->randomUniqueID();
	state Reference<ReadYourWritesTransaction> tr = makeReference<ReadYourWritesTransaction>(bmData->db);
	loop {
		try {
			tr->setOption(FDBTransactionOptions::ACCESS_SYSTEM_KEYS);
			tr->setOption(FDBTransactionOptions::PRIORITY_SYSTEM_IMMEDIATE);

			wait(checkManagerLock(tr, bmData));

			tr->atomicOp(
			    blobGranuleMergeKeyFor(mergeGranuleID),
			    blobGranuleMergeValueFor(mergeRange, parentGranuleIDs, parentGranuleRanges, parentGranuleStartVersions),
			    MutationRef::SetVersionstampedValue);

			wait(updateChangeFeed(
			    tr, granuleIDToCFKey(mergeGranuleID), ChangeFeedStatus::CHANGE_FEED_CREATE, mergeRange));

			wait(tr->commit());

			Version mergeVersion = tr->getCommittedVersion();
			if (BM_DEBUG) {
				fmt::print("Granule merge intent persisted [{0} - {1}): {2} @ {3}!\n",
				           mergeRange.begin.printable(),
				           mergeRange.end.printable(),
				           mergeGranuleID.shortString().substr(0, 6),
				           mergeVersion);
			}

			// update merge version in boundary evals so racing splits can continue if necessary
			auto mergeInProgress = bmData->activeGranuleMerges.rangeContaining(mergeRange.begin);
			if (BM_DEBUG) {
				fmt::print("Updating merge in progress [{0} - {1}) to merge version {2}!\n",
				           mergeInProgress.begin().printable(),
				           mergeInProgress.end().printable(),
				           mergeVersion);
			}
			ASSERT(mergeInProgress.begin() == mergeRange.begin);
			ASSERT(mergeInProgress.end() == mergeRange.end);
			ASSERT(mergeInProgress.cvalue() == 0);
			mergeInProgress.value() = mergeVersion;

			return std::pair(mergeGranuleID, mergeVersion);
		} catch (Error& e) {
			wait(tr->onError(e));
		}
	}
}

// FIXME: why not just make parentGranuleRanges vector of N+1 keys?
// Persists the merge being complete in the database by clearing the merge intent. Once this transaction commits, the
// merge is considered completed.
ACTOR Future<Void> persistMergeGranulesDone(Reference<BlobManagerData> bmData,
                                            UID mergeGranuleID,
                                            KeyRange mergeRange,
                                            Version mergeVersion,
                                            std::vector<UID> parentGranuleIDs,
                                            std::vector<Key> parentGranuleRanges,
                                            std::vector<Version> parentGranuleStartVersions) {
	state Reference<ReadYourWritesTransaction> tr = makeReference<ReadYourWritesTransaction>(bmData->db);
	// pick worker that has part of old range, it will soon get overridden anyway
	state UID tmpWorkerId;
	auto ranges = bmData->workerAssignments.intersectingRanges(mergeRange);
	for (auto& it : ranges) {
		if (it.cvalue() != UID()) {
			tmpWorkerId = it.cvalue();
			break;
		}
	}
	if (tmpWorkerId == UID()) {
		CODE_PROBE(true, "All workers dead right now");
		while (bmData->workersById.empty()) {
			wait(bmData->recruitingStream.onChange() || bmData->foundBlobWorkers.getFuture());
		}
		tmpWorkerId = bmData->workersById.begin()->first;
	}
	loop {
		try {
			tr->setOption(FDBTransactionOptions::ACCESS_SYSTEM_KEYS);
			tr->setOption(FDBTransactionOptions::PRIORITY_SYSTEM_IMMEDIATE);

			wait(checkManagerLock(tr, bmData));

			tr->clear(blobGranuleMergeKeyFor(mergeGranuleID));

			state int parentIdx;
			// TODO: could parallelize these
			for (parentIdx = 0; parentIdx < parentGranuleIDs.size(); parentIdx++) {
				KeyRange parentRange(KeyRangeRef(parentGranuleRanges[parentIdx], parentGranuleRanges[parentIdx + 1]));
				state Key lockKey = blobGranuleLockKeyFor(parentRange);
				state Future<Optional<Value>> oldLockFuture = tr->get(lockKey);

				// Clear existing merge boundaries.
				tr->clear(blobGranuleMergeBoundaryKeyFor(parentRange.begin));

				// This has to be
				// TODO: fix this better! (privatize change feed key clear)
				wait(updateChangeFeed(&tr->getTransaction(),
				                      granuleIDToCFKey(parentGranuleIDs[parentIdx]),
				                      ChangeFeedStatus::CHANGE_FEED_DESTROY,
				                      parentRange));
				if (BM_DEBUG) {
					fmt::print("Granule merge destroying CF {0} ({1})!\n",
					           parentGranuleIDs[parentIdx].shortString().substr(0, 6),
					           granuleIDToCFKey(parentGranuleIDs[parentIdx]).printable());
				}

				Optional<Value> oldLock = wait(oldLockFuture);
				ASSERT(oldLock.present());
				auto prevLock = decodeBlobGranuleLockValue(oldLock.get());
				// Set lock to max value for this manager, so other reassignments can't race with this transaction
				// and existing owner can't modify it further.
				// Merging makes lock go backwards if we later split another granule back to this same range, but it is
				// fine and handled in the blob worker
				tr->set(
				    lockKey,
				    blobGranuleLockValueFor(bmData->epoch, std::numeric_limits<int64_t>::max(), std::get<2>(prevLock)));
			}

			tr->clear(KeyRangeRef(keyAfter(blobGranuleMergeBoundaryKeyFor(mergeRange.begin)),
			                      blobGranuleMergeBoundaryKeyFor(mergeRange.end)));

			// either set initial lock value, or re-set it if it was set to (epoch, <max>) in a previous split
			int64_t seqNo = bmData->seqNo++;
			tr->set(blobGranuleLockKeyFor(mergeRange), blobGranuleLockValueFor(bmData->epoch, seqNo, mergeGranuleID));

			// persist history entry
			Key historyKey = blobGranuleHistoryKeyFor(mergeRange, mergeVersion);

			Standalone<BlobGranuleHistoryValue> historyValue;
			historyValue.granuleID = mergeGranuleID;
			for (parentIdx = 0; parentIdx < parentGranuleIDs.size(); parentIdx++) {
				historyValue.parentBoundaries.push_back(historyValue.arena(), parentGranuleRanges[parentIdx]);
				historyValue.parentVersions.push_back(historyValue.arena(), parentGranuleStartVersions[parentIdx]);
			}
			historyValue.parentBoundaries.push_back(historyValue.arena(), parentGranuleRanges.back());

			tr->set(historyKey, blobGranuleHistoryValueFor(historyValue));

			wait(krmSetRange(tr, blobGranuleMappingKeys.begin, mergeRange, blobGranuleMappingValueFor(tmpWorkerId)));
			wait(tr->commit());

			// Update in-memory mergeBoundaries map.
			for (parentIdx = 1; parentIdx < parentGranuleIDs.size(); parentIdx++) {
				bmData->mergeBoundaries.erase(parentGranuleRanges[parentIdx]);
			}

			if (BM_DEBUG) {
				fmt::print("Granule merge intent cleared [{0} - {1}): {2} @ {3} (cv={4})\n",
				           mergeRange.begin.printable(),
				           mergeRange.end.printable(),
				           mergeGranuleID.shortString().substr(0, 6),
				           mergeVersion,
				           tr->getCommittedVersion());
			}
			CODE_PROBE(true, "Granule merge complete");
			return Void();
		} catch (Error& e) {
			wait(tr->onError(e));
		}
	}
}

// This is the idempotent function that executes a granule merge once the initial merge intent has been persisted.
ACTOR Future<Void> finishMergeGranules(Reference<BlobManagerData> bmData,
                                       UID mergeGranuleID,
                                       KeyRange mergeRange,
                                       Version mergeVersion,
                                       std::vector<UID> parentGranuleIDs,
                                       std::vector<Key> parentGranuleRanges,
                                       std::vector<Version> parentGranuleStartVersions) {

	// wait for BM to be fully recovered before starting actual merges
	wait(bmData->doneRecovering.getFuture());
	wait(delay(0));

	// Assert that none of the subsequent granules are hard boundaries.
	if (g_network->isSimulated()) {
		for (int i = 1; i < parentGranuleRanges.size() - 1; i++) {
			ASSERT(!bmData->mergeHardBoundaries.count(parentGranuleRanges[i]));
		}
	}

	// force granules to persist state up to mergeVersion
	wait(forceGranuleFlush(bmData, mergeRange, mergeVersion));

	// update state and clear merge intent
	wait(persistMergeGranulesDone(bmData,
	                              mergeGranuleID,
	                              mergeRange,
	                              mergeVersion,
	                              parentGranuleIDs,
	                              parentGranuleRanges,
	                              parentGranuleStartVersions));

	int64_t seqnoForEval = bmData->seqNo;

	// revoke old ranges and assign new range
	RangeAssignment revokeOld;
	revokeOld.isAssign = false;
	revokeOld.keyRange = mergeRange;
	revokeOld.revoke = RangeRevokeData(false);
	handleRangeAssign(bmData, revokeOld);

	RangeAssignment assignNew;
	assignNew.isAssign = true;
	assignNew.keyRange = mergeRange;
	assignNew.assign = RangeAssignmentData(); // not a continue
	handleRangeAssign(bmData, assignNew);

	bmData->activeGranuleMerges.insert(mergeRange, invalidVersion);
	bmData->activeGranuleMerges.coalesce(mergeRange.begin);

	bmData->boundaryEvaluations.insert(mergeRange,
	                                   BoundaryEvaluation(bmData->epoch, seqnoForEval, BoundaryEvalType::MERGE, 0, 0));
	bmData->setMergeCandidate(mergeRange, MergeCandidateMerging);

	return Void();
}

ACTOR Future<Void> doMerge(Reference<BlobManagerData> bmData,
                           KeyRange mergeRange,
                           std::vector<std::tuple<UID, KeyRange, Version>> toMerge) {
	// switch to format persist merge wants
	state std::vector<UID> ids;
	state std::vector<Key> ranges;
	state std::vector<Version> startVersions;
	for (auto& it : toMerge) {
		ids.push_back(std::get<0>(it));
		ranges.push_back(std::get<1>(it).begin);
		startVersions.push_back(std::get<2>(it));
	}
	ranges.push_back(std::get<1>(toMerge.back()).end);

	try {
		std::pair<UID, Version> persistMerge =
		    wait(persistMergeGranulesStart(bmData, mergeRange, ids, ranges, startVersions));
		wait(finishMergeGranules(
		    bmData, persistMerge.first, mergeRange, persistMerge.second, ids, ranges, startVersions));
		return Void();
	} catch (Error& e) {
		if (e.code() == error_code_operation_cancelled || e.code() == error_code_blob_manager_replaced) {
			throw;
		}
		TraceEvent(SevError, "UnexpectedErrorGranuleMerge").error(e).detail("Range", mergeRange);
		throw e;
	}
}

// Needs to not be an actor to run synchronously for the race checking.
// Technically this could just be the first part of doMerge, but this guarantees no waits happen for the checks before
// the logic starts
static void attemptStartMerge(Reference<BlobManagerData> bmData,
                              const std::vector<std::tuple<UID, KeyRange, Version>>& toMerge) {
	if (toMerge.size() < 2) {
		return;
	}
	// TODO REMOVE validation eventually
	for (int i = 0; i < toMerge.size() - 1; i++) {
		ASSERT(std::get<1>(toMerge[i]).end == std::get<1>(toMerge[i + 1]).begin);
	}
	KeyRange mergeRange(KeyRangeRef(std::get<1>(toMerge.front()).begin, std::get<1>(toMerge.back()).end));
	// merge/merge races should not be possible because granuleMergeChecker should only start attemptMerges() for
	// disjoint ranges, and merge candidate is not updated if it is already in the state MergeCandidateMerging
	ASSERT(!bmData->isMergeActive(mergeRange));
	// Check to avoid races where a split eval came in while merge was evaluating. This also effectively checks
	// boundaryEvals because they're both updated before maybeSplitRange is called. This handles split/merge races.
	auto reCheckMergeCandidates = bmData->mergeCandidates.intersectingRanges(mergeRange);
	for (auto it : reCheckMergeCandidates) {
		if (!it->cvalue().mergeEligible()) {
			CODE_PROBE(true, " granule no longer merge candidate after checking metrics, aborting merge");
			return;
		}
	}

	if (BM_DEBUG) {
		fmt::print("BM {0} Starting merge of [{1} - {2}) ({3})\n",
		           bmData->epoch,
		           mergeRange.begin.printable(),
		           mergeRange.end.printable(),
		           toMerge.size());
	}
	CODE_PROBE(true, "Doing granule merge");
	bmData->activeGranuleMerges.insert(mergeRange, 0);
	bmData->setMergeCandidate(mergeRange, MergeCandidateMerging);
	// Now, after setting activeGranuleMerges, we have committed to doing the merge, so any subsequent split eval for
	// any of the ranges will be ignored. This handles merge/split races.
	bmData->addActor.send(doMerge(bmData, mergeRange, toMerge));
}

// Greedily merges any consecutive 2+ granules in a row that are mergeable
ACTOR Future<Void> attemptMerges(Reference<BlobManagerData> bmData,
                                 std::vector<std::tuple<UID, KeyRange, Version>> candidates) {
	ASSERT(candidates.size() >= 2);

	// TODO REMOVE validation eventually
	for (int i = 0; i < candidates.size() - 1; i++) {
		ASSERT(std::get<1>(candidates[i]).end == std::get<1>(candidates[i + 1]).begin);
	}
	CODE_PROBE(true, "Candidate ranges to merge");
	wait(bmData->concurrentMergeChecks.take());
	state FlowLock::Releaser holdingDVL(bmData->concurrentMergeChecks);

	// start merging any set of 2+ consecutive granules that can be merged
	state int64_t currentBytes = 0;
	// large keys can cause a large number of granules in the merge to exceed the maximum value size
	state int currentKeySumBytes = 0;
	state std::vector<std::tuple<UID, KeyRange, Version>> currentCandidates;
	state int i;
	for (i = 0; i < candidates.size(); i++) {
		StorageMetrics metrics =
		    wait(bmData->db->getStorageMetrics(std::get<1>(candidates[i]), CLIENT_KNOBS->TOO_MANY));

		if (metrics.bytes >= SERVER_KNOBS->BG_SNAPSHOT_FILE_TARGET_BYTES ||
		    metrics.bytesPerKSecond >= SERVER_KNOBS->SHARD_MIN_BYTES_PER_KSEC) {
			// This granule cannot be merged with any neighbors.
			// If current candidates up to here can be merged, merge them and skip over this one
			attemptStartMerge(bmData, currentCandidates);
			currentCandidates.clear();
			currentBytes = 0;
			currentKeySumBytes = 0;
			continue;
		}

		// if the current window is already at the maximum merge size, or adding this granule would push the window over
		// the edge, merge the existing candidates if possible
		ASSERT(currentCandidates.size() <= SERVER_KNOBS->BG_MAX_MERGE_FANIN);
		if (currentCandidates.size() == SERVER_KNOBS->BG_MAX_MERGE_FANIN ||
		    currentBytes + metrics.bytes > SERVER_KNOBS->BG_SNAPSHOT_FILE_TARGET_BYTES ||
		    currentKeySumBytes >= CLIENT_KNOBS->VALUE_SIZE_LIMIT / 2) {
			ASSERT(currentBytes <= SERVER_KNOBS->BG_SNAPSHOT_FILE_TARGET_BYTES);
			CODE_PROBE(currentKeySumBytes >= CLIENT_KNOBS->VALUE_SIZE_LIMIT / 2, "merge early because of key size");
			attemptStartMerge(bmData, currentCandidates);
			currentCandidates.clear();
			currentBytes = 0;
			currentKeySumBytes = 0;
		}

		// add this granule to the window
		if (currentCandidates.empty()) {
			currentKeySumBytes += std::get<1>(candidates[i]).begin.size();
		}
		currentKeySumBytes += std::get<1>(candidates[i]).end.size();
		currentCandidates.push_back(candidates[i]);
	}

	attemptStartMerge(bmData, currentCandidates);

	return Void();
}

// Uses single-pass algorithm to identify mergeable sections of granules.
// To ensure each granule waits to see whether all of its neighbors are merge-eligible before merging it, a newly
// merge-eligible granule will be ignored on the first pass
ACTOR Future<Void> granuleMergeChecker(Reference<BlobManagerData> bmData) {
	// initial sleep
	wait(delayJittered(SERVER_KNOBS->BG_MERGE_CANDIDATE_DELAY_SECONDS));
	// TODO could optimize to not check if there are no new merge-eligible granules and none in merge pending state
	loop {

		double sleepTime = SERVER_KNOBS->BG_MERGE_CANDIDATE_DELAY_SECONDS;
		// Check more frequently if speedUpSimulation is set. This may
		if (g_network->isSimulated() && g_simulator.speedUpSimulation) {
			sleepTime = std::min(5.0, sleepTime);
		}
		// start delay at the start of the loop, to account for time spend in calculation
		state Future<Void> intervalDelay = delayJittered(sleepTime);

		// go over granule states, and start a findMergeableGranules for each sub-range of mergeable granules
		// FIXME: avoid SlowTask by breaking this up periodically

		// Break it up into parallel chunks. This makes it possible to process large ranges, but does mean the merges
		// can be slightly suboptimal at boundaries. Use relatively large chunks to minimize the impact of this.
		int maxRangeSize = SERVER_KNOBS->BG_MAX_MERGE_FANIN * 10;

		state std::vector<Future<Void>> mergeChecks;
		auto allRanges = bmData->mergeCandidates.ranges();
		std::vector<std::tuple<UID, KeyRange, Version>> currentCandidates;
		auto& mergeBoundaries = bmData->mergeBoundaries;
		for (auto& it : allRanges) {
			// Conditions:
			//   1. Next range is not eligible.
			//   2. Hit the maximum in a merge evaluation window.
			//   3. Hit a hard merge boundary meaning we should not merge across them.
			if (!it->cvalue().mergeEligible() || currentCandidates.size() == maxRangeSize ||
			    bmData->mergeHardBoundaries.count(it->range().begin)) {
				if (currentCandidates.size() >= 2) {
					mergeChecks.push_back(attemptMerges(bmData, currentCandidates));
				}
				currentCandidates.clear();
			}

			// Soft boundaries.
			// We scan all ranges including non-eligible ranges which trigger non-consecutive merge flushes.
			if (!currentCandidates.empty()) {
				KeyRangeRef lastRange = std::get<1>(currentCandidates.back());
				KeyRangeRef curRange = it->range();
				ASSERT(lastRange.end == curRange.begin);
				// Conditions:
				//   1. Start a new soft merge range.
				//   2. End a soft merge range.
				if ((!mergeBoundaries.count(curRange.begin) && mergeBoundaries.count(curRange.end)) ||
				    (mergeBoundaries.count(lastRange.begin) && !mergeBoundaries.count(lastRange.end))) {
					if (currentCandidates.size() >= 2) {
						mergeChecks.push_back(attemptMerges(bmData, currentCandidates));
					}
					currentCandidates.clear();
				}
			}

			if (it->cvalue().mergeEligible()) {
				currentCandidates.push_back(std::tuple(it->cvalue().granuleID, it->range(), it->cvalue().startVersion));
			} else if (it->cvalue().canMerge()) {
				// set flag so this can get merged on the next pass
				it->value().seen = true;
			}
		}
		if (currentCandidates.size() >= 2) {
			mergeChecks.push_back(attemptMerges(bmData, currentCandidates));
		}

		CODE_PROBE(mergeChecks.size() > 1, "parallel merge checks");
		wait(waitForAll(mergeChecks));
		// if the calculation took longer than the desired interval, still wait a bit
		wait(intervalDelay && delay(5.0));
	}
}

ACTOR Future<Void> deregisterBlobWorker(Reference<BlobManagerData> bmData, BlobWorkerInterface interf) {
	state Reference<ReadYourWritesTransaction> tr = makeReference<ReadYourWritesTransaction>(bmData->db);
	loop {
		tr->setOption(FDBTransactionOptions::ACCESS_SYSTEM_KEYS);
		tr->setOption(FDBTransactionOptions::PRIORITY_SYSTEM_IMMEDIATE);
		try {
			wait(checkManagerLock(tr, bmData));
			Key blobWorkerListKey = blobWorkerListKeyFor(interf.id());
			// FIXME: should be able to remove this conflict range
			tr->addReadConflictRange(singleKeyRange(blobWorkerListKey));
			tr->clear(blobWorkerListKey);

			wait(tr->commit());

			if (BM_DEBUG) {
				fmt::print("Deregistered blob worker {0}\n", interf.id().toString());
			}
			return Void();
		} catch (Error& e) {
			if (BM_DEBUG) {
				fmt::print("Deregistering blob worker {0} got error {1}\n", interf.id().toString(), e.name());
			}
			wait(tr->onError(e));
		}
	}
}

ACTOR Future<Void> haltBlobWorker(Reference<BlobManagerData> bmData, BlobWorkerInterface bwInterf) {
	loop {
		try {
			wait(bwInterf.haltBlobWorker.getReply(HaltBlobWorkerRequest(bmData->epoch, bmData->id)));
			break;
		} catch (Error& e) {
			// throw other errors instead of returning?
			if (e.code() == error_code_operation_cancelled) {
				throw;
			}
			if (e.code() != error_code_blob_manager_replaced) {
				break;
			}
			if (bmData->iAmReplaced.canBeSet()) {
				bmData->iAmReplaced.send(Void());
			}
		}
	}

	return Void();
}

ACTOR Future<Void> killBlobWorker(Reference<BlobManagerData> bmData, BlobWorkerInterface bwInterf, bool registered) {
	state UID bwId = bwInterf.id();

	// Remove blob worker from stats map so that when we try to find a worker to takeover the range,
	// the one we just killed isn't considered.
	// Remove it from workersById also since otherwise that worker addr will remain excluded
	// when we try to recruit new blob workers.

	TraceEvent("KillBlobWorker", bmData->id).detail("Epoch", bmData->epoch).detail("WorkerId", bwId);

	if (registered) {
		bmData->deadWorkers.insert(bwId);
		bmData->workerStats.erase(bwId);
		bmData->workersById.erase(bwId);
		bmData->workerAddresses.erase(bwInterf.stableAddress());
	}

	// Remove blob worker from persisted list of blob workers
	Future<Void> deregister = deregisterBlobWorker(bmData, bwInterf);

	// for every range owned by this blob worker, we want to
	// - send a revoke request for that range
	// - add the range back to the stream of ranges to be assigned
	if (BM_DEBUG) {
		fmt::print("Taking back ranges from BW {0}\n", bwId.toString());
	}
	// copy ranges into vector before sending, because send then modifies workerAssignments
	state std::vector<KeyRange> rangesToMove;
	for (auto& it : bmData->workerAssignments.ranges()) {
		if (it.cvalue() == bwId) {
			rangesToMove.push_back(it.range());
		}
	}
	for (auto& it : rangesToMove) {
		// Send revoke request
		RangeAssignment raRevoke;
		raRevoke.isAssign = false;
		raRevoke.keyRange = it;
		raRevoke.revoke = RangeRevokeData(false);
		handleRangeAssign(bmData, raRevoke);

		// Add range back into the stream of ranges to be assigned
		RangeAssignment raAssign;
		raAssign.isAssign = true;
		raAssign.worker = Optional<UID>();
		raAssign.keyRange = it;
		raAssign.assign = RangeAssignmentData(); // not a continue
		handleRangeAssign(bmData, raAssign);
	}

	// Send halt to blob worker, with no expectation of hearing back
	if (BM_DEBUG) {
		fmt::print("Sending halt to BW {}\n", bwId.toString());
	}
	bmData->addActor.send(haltBlobWorker(bmData, bwInterf));

	// wait for blob worker to be removed from DB and in-memory mapping to have reassigned all shards from this worker
	// before removing it from deadWorkers, to avoid a race with checkBlobWorkerList
	wait(deregister);

	// restart recruiting to replace the dead blob worker
	bmData->restartRecruiting.trigger();

	if (registered) {
		bmData->deadWorkers.erase(bwInterf.id());
	}

	return Void();
}

ACTOR Future<Void> monitorBlobWorkerStatus(Reference<BlobManagerData> bmData, BlobWorkerInterface bwInterf) {
	// outer loop handles reconstructing stream if it got a retryable error
	// do backoff, we can get a lot of retries in a row

	// wait for blob manager to be done recovering, so it has initial granule mapping and worker data
	wait(bmData->doneRecovering.getFuture());
	wait(delay(0));

	state double backoff = SERVER_KNOBS->BLOB_MANAGER_STATUS_EXP_BACKOFF_MIN;
	loop {
		try {
			state ReplyPromiseStream<GranuleStatusReply> statusStream =
			    bwInterf.granuleStatusStreamRequest.getReplyStream(GranuleStatusStreamRequest(bmData->epoch));
			// read from stream until worker fails (should never get explicit end_of_stream)
			loop {
				GranuleStatusReply rep = waitNext(statusStream.getFuture());

				if (BM_DEBUG) {
					fmt::print("BM {0} got status of [{1} - {2}) @ ({3}, {4}) from BW {5}: {6} {7}\n",
					           bmData->epoch,
					           rep.granuleRange.begin.printable(),
					           rep.granuleRange.end.printable(),
					           rep.continueEpoch,
					           rep.continueSeqno,
					           bwInterf.id().toString(),
					           rep.doSplit ? "split" : (rep.mergeCandidate ? "merge" : ""),
					           rep.mergeCandidate ? "" : (rep.writeHotSplit ? "hot" : "normal"));
				}

				ASSERT(rep.doSplit || rep.mergeCandidate);

				// if we get a reply from the stream, reset backoff
				backoff = SERVER_KNOBS->BLOB_MANAGER_STATUS_EXP_BACKOFF_MIN;
				if (rep.continueEpoch > bmData->epoch) {
					if (BM_DEBUG) {
						fmt::print("BM {0} heard from BW {1} that there is a new manager with higher epoch\n",
						           bmData->epoch,
						           bwInterf.id().toString());
					}
					if (bmData->iAmReplaced.canBeSet()) {
						bmData->iAmReplaced.send(Void());
					}
				}

				BoundaryEvaluation newEval(rep.continueEpoch,
				                           rep.continueSeqno,
				                           rep.doSplit ? BoundaryEvalType::SPLIT : BoundaryEvalType::MERGE,
				                           rep.originalEpoch,
				                           rep.originalSeqno);

				bool ignore = false;
				Optional<std::pair<KeyRange, BoundaryEvaluation>> existingInProgress;
				auto lastBoundaryEvals = bmData->boundaryEvaluations.intersectingRanges(rep.granuleRange);
				for (auto& lastBoundaryEval : lastBoundaryEvals) {
					if (ignore) {
						break;
					}
					if (rep.granuleRange.begin == lastBoundaryEval.begin() &&
					    rep.granuleRange.end == lastBoundaryEval.end() && newEval == lastBoundaryEval.cvalue()) {
						if (BM_DEBUG) {
							fmt::print("BM {0} received repeat status for the same granule [{1} - {2}) {3}, "
							           "ignoring.\n",
							           bmData->epoch,
							           rep.granuleRange.begin.printable(),
							           rep.granuleRange.end.printable(),
							           newEval.toString());
						}
						ignore = true;
					} else if (newEval < lastBoundaryEval.cvalue()) {
						CODE_PROBE(true, "BM got out-of-date split request");
						if (BM_DEBUG) {
							fmt::print("BM {0} ignoring status from BW {1} for granule [{2} - {3}) {4} since it "
							           "already processed [{5} - {6}) {7}.\n",
							           bmData->epoch,
							           bwInterf.id().toString().substr(0, 5),
							           rep.granuleRange.begin.printable(),
							           rep.granuleRange.end.printable(),
							           newEval.toString(),
							           lastBoundaryEval.begin().printable(),
							           lastBoundaryEval.end().printable(),
							           lastBoundaryEval.cvalue().toString());
						}

						// only revoke if original epoch + seqno is older, different assignment
						if (newEval.isOlderThanOriginal(lastBoundaryEval.cvalue())) {
							// revoke range from out-of-date worker, but bypass rangeAssigner and hack (epoch, seqno) to
							// be (requesting epoch, requesting seqno + 1) to ensure no race with then reassigning the
							// range to the worker at a later version

							if (BM_DEBUG) {
								fmt::print("BM {0} revoking from BW {1} granule [{2} - {3}) {4} with original ({5}, "
								           "{6}) since it already processed original ({7}, {8}).\n",
								           bmData->epoch,
								           bwInterf.id().toString().substr(0, 5),
								           rep.granuleRange.begin.printable(),
								           rep.granuleRange.end.printable(),
								           newEval.toString(),
								           newEval.originalEpoch,
								           newEval.originalSeqno,
								           lastBoundaryEval.cvalue().originalEpoch,
								           lastBoundaryEval.cvalue().originalSeqno);
							}
							RangeAssignment revokeOld;
							revokeOld.isAssign = false;
							revokeOld.worker = bwInterf.id();
							revokeOld.keyRange = rep.granuleRange;
							revokeOld.revoke = RangeRevokeData(false);

							bmData->addActor.send(doRangeAssignment(
							    bmData, revokeOld, bwInterf.id(), rep.continueEpoch, rep.continueSeqno + 1));
						}

						ignore = true;
					} else if (lastBoundaryEval.cvalue().inProgress.isValid() &&
					           !lastBoundaryEval.cvalue().inProgress.isReady()) {
						existingInProgress = std::pair(lastBoundaryEval.range(), lastBoundaryEval.value());
					}
				}
				if (rep.doSplit && !ignore) {
					ASSERT(!rep.mergeCandidate);

					bool clearMergeCandidate = !existingInProgress.present() ||
					                           existingInProgress.get().second.type != BoundaryEvalType::MERGE;

					// Check for split/merge race
					Version inProgressMergeVersion = bmData->activeMergeVersion(rep.granuleRange);

					if (BM_DEBUG) {
						fmt::print("BM {0} splt eval [{1} - {2}). existing={3}, inProgressMergeVersion={4}, "
						           "blockedVersion={5}\n",
						           bmData->epoch,
						           rep.granuleRange.begin.printable().c_str(),
						           rep.granuleRange.end.printable().c_str(),
						           existingInProgress.present() ? "T" : "F",
						           inProgressMergeVersion,
						           rep.blockedVersion);
					}

					// If the in progress one is a merge, and the blockedVersion < the mergeVersion, this granule
					// needs to continue to flush up to the merge version. If the merge intent is still not
					// persisted, the version will be invalidVersion, so this should only happen after the merge
					// intent is persisted and the merge version is fixed. This can happen if a merge candidate
					// suddenly gets a burst of writes after a decision to merge is made
					if (inProgressMergeVersion != invalidVersion) {
						if (rep.blockedVersion < inProgressMergeVersion) {
							CODE_PROBE(true, "merge blocking re-snapshot");
							if (BM_DEBUG) {
								fmt::print("DBG: BM {0} MERGE @ {1} blocking re-snapshot [{2} - {3}) @ {4}, "
								           "continuing snapshot\n",
								           bmData->epoch,
								           inProgressMergeVersion,
								           rep.granuleRange.begin.printable(),
								           rep.granuleRange.end.printable(),
								           rep.blockedVersion);
							}
							RangeAssignment raContinue;
							raContinue.isAssign = true;
							raContinue.worker = bwInterf.id();
							raContinue.keyRange = rep.granuleRange;
							raContinue.assign =
							    RangeAssignmentData(AssignRequestType::Continue); // continue assignment and re-snapshot
							handleRangeAssign(bmData, raContinue);
						}
						clearMergeCandidate = false;
						ignore = true;
					} else if (existingInProgress.present()) {
						// For example, one worker asked BM to split, then died, granule was moved, new worker asks
						// to split on recovery. We need to ensure that they are semantically the same split. We
						// will just rely on the in-progress split to finish
						if (BM_DEBUG) {
							fmt::print("BM {0} got request for [{1} - {2}) {3}, but already in "
							           "progress from [{4} - {5}) {6}\n",
							           bmData->epoch,
							           rep.granuleRange.begin.printable(),
							           rep.granuleRange.end.printable(),
							           newEval.toString(),
							           existingInProgress.get().first.begin.printable(),
							           existingInProgress.get().first.end.printable(),
							           existingInProgress.get().second.toString());
						}

						// ignore the request, they will retry
						ignore = true;
					}
					if (!ignore) {
						if (BM_DEBUG) {
							fmt::print("BM {0} evaluating [{1} - {2}) {3}\n",
							           bmData->epoch,
							           rep.granuleRange.begin.printable().c_str(),
							           rep.granuleRange.end.printable().c_str(),
							           newEval.toString());
						}
						newEval.inProgress = maybeSplitRange(bmData,
						                                     bwInterf.id(),
						                                     rep.granuleRange,
						                                     rep.granuleID,
						                                     rep.startVersion,
						                                     rep.writeHotSplit,
						                                     rep.originalEpoch,
						                                     rep.originalSeqno);
						bmData->boundaryEvaluations.insert(rep.granuleRange, newEval);
					}

					// clear merge candidates for range, if not already merging
					if (clearMergeCandidate) {
						bmData->clearMergeCandidate(rep.granuleRange);
					}
				}
				if (rep.mergeCandidate && !ignore) {
					// mark granule as merge candidate
					ASSERT(!rep.doSplit);
					CODE_PROBE(true, "Granule merge candidate");
					if (BM_DEBUG) {
						fmt::print("Manager {0} merge candidate granule [{1} - {2}) {3}\n",
						           bmData->epoch,
						           rep.granuleRange.begin.printable().c_str(),
						           rep.granuleRange.end.printable().c_str(),
						           newEval.toString());
					}
					bmData->boundaryEvaluations.insert(rep.granuleRange, newEval);
					bmData->setMergeCandidate(rep.granuleRange, rep.granuleID, rep.startVersion);
				}
			}
		} catch (Error& e) {
			if (e.code() == error_code_operation_cancelled) {
				throw e;
			}

			// on known network errors or stream close errors, throw
			if (e.code() == error_code_broken_promise) {
				throw e;
			}

			// if manager is replaced, die
			if (e.code() == error_code_blob_manager_replaced) {
				if (bmData->iAmReplaced.canBeSet()) {
					bmData->iAmReplaced.send(Void());
				}
				return Void();
			}

			// if we got an error constructing or reading from stream that is retryable, wait and retry.
			// Sometimes we get connection_failed without the failure monitor tripping. One example is simulation's
			// rollRandomClose. In this case, just reconstruct the stream. If it was a transient failure, it works, and
			// if it is permanent, the failure monitor will eventually trip.
			ASSERT(e.code() != error_code_end_of_stream);
			if (e.code() == error_code_request_maybe_delivered || e.code() == error_code_connection_failed) {
				CODE_PROBE(true, "BM retrying BW monitoring");
				wait(delay(backoff));
				backoff = std::min(backoff * SERVER_KNOBS->BLOB_MANAGER_STATUS_EXP_BACKOFF_EXPONENT,
				                   SERVER_KNOBS->BLOB_MANAGER_STATUS_EXP_BACKOFF_MAX);
				continue;
			} else {
				TraceEvent(SevError, "BlobManagerUnexpectedErrorStatusMonitoring", bmData->id)
				    .error(e)
				    .detail("Epoch", bmData->epoch);
				ASSERT_WE_THINK(false);
				// if not simulation, kill the BM
				if (bmData->iAmReplaced.canBeSet()) {
					bmData->iAmReplaced.sendError(e);
				}
				throw e;
			}
		}
	}
}

ACTOR Future<Void> monitorBlobWorker(Reference<BlobManagerData> bmData, BlobWorkerInterface bwInterf) {
	try {
		state Future<Void> waitFailure = waitFailureClient(bwInterf.waitFailure, SERVER_KNOBS->BLOB_WORKER_TIMEOUT);
		state Future<Void> monitorStatus = monitorBlobWorkerStatus(bmData, bwInterf);

		choose {
			when(wait(waitFailure)) {
				if (BM_DEBUG) {
					fmt::print("BM {0} detected BW {1} is dead\n", bmData->epoch, bwInterf.id().toString());
				}
				TraceEvent("BlobWorkerFailed", bmData->id).detail("BlobWorkerID", bwInterf.id());
			}
			when(wait(monitorStatus)) {
				// should only return when manager got replaced
				ASSERT(!bmData->iAmReplaced.canBeSet());
			}
		}
	} catch (Error& e) {
		// will blob worker get cleaned up in this case?
		if (e.code() == error_code_operation_cancelled) {
			throw e;
		}

		if (BM_DEBUG) {
			fmt::print(
			    "BM {0} got monitoring error {1} from BW {2}\n", bmData->epoch, e.name(), bwInterf.id().toString());
		}

		// Expected errors here are: [broken_promise]
		if (e.code() != error_code_broken_promise) {
			if (BM_DEBUG) {
				fmt::print("BM got unexpected error {0} monitoring BW {1}\n", e.name(), bwInterf.id().toString());
			}
			TraceEvent(SevError, "BlobManagerUnexpectedErrorMonitorBW", bmData->id)
			    .error(e)
			    .detail("Epoch", bmData->epoch);
			ASSERT_WE_THINK(false);
			// if not simulation, kill the BM
			if (bmData->iAmReplaced.canBeSet()) {
				bmData->iAmReplaced.sendError(e);
			}
			throw e;
		}
	}

	// kill the blob worker
	wait(killBlobWorker(bmData, bwInterf, true));

	if (BM_DEBUG) {
		fmt::print("No longer monitoring BW {0}\n", bwInterf.id().toString());
	}
	return Void();
}

ACTOR Future<Void> checkBlobWorkerList(Reference<BlobManagerData> bmData, Promise<Void> workerListReady) {

	try {
		loop {
			// Get list of last known blob workers
			// note: the list will include every blob worker that the old manager knew about,
			// but it might also contain blob workers that died while the new manager was being recruited
			std::vector<BlobWorkerInterface> blobWorkers = wait(getBlobWorkers(bmData->db));
			// add all blob workers to this new blob manager's records and start monitoring it
			bool foundAnyNew = false;
			for (auto& worker : blobWorkers) {
				if (!bmData->deadWorkers.count(worker.id())) {
					if (!bmData->workerAddresses.count(worker.stableAddress()) &&
					    worker.locality.dcId() == bmData->dcId) {
						bmData->workerAddresses.insert(worker.stableAddress());
						bmData->workersById[worker.id()] = worker;
						bmData->workerStats[worker.id()] = BlobWorkerInfo();
						bmData->addActor.send(monitorBlobWorker(bmData, worker));
						foundAnyNew = true;
					} else if (!bmData->workersById.count(worker.id())) {
						bmData->addActor.send(killBlobWorker(bmData, worker, false));
					}
				}
			}
			if (workerListReady.canBeSet()) {
				workerListReady.send(Void());
			}
			// if any assigns are stuck on workers, and we have workers, wake them
			if (foundAnyNew || !bmData->workersById.empty()) {
				Promise<Void> hold = bmData->foundBlobWorkers;
				bmData->foundBlobWorkers = Promise<Void>();
				hold.send(Void());
			}
			wait(delay(SERVER_KNOBS->BLOB_WORKERLIST_FETCH_INTERVAL));
		}
	} catch (Error& e) {
		if (BM_DEBUG) {
			fmt::print("BM {0} got error {1} reading blob worker list!!\n", bmData->epoch, e.name());
		}
		throw e;
	}
}
// Shared code for handling KeyRangeMap<tuple(UID, epoch, seqno)> that is used several places in blob manager recovery
// when there can be conflicting sources of what assignments exist or which workers owns a granule.
// Resolves these conflicts by comparing the epoch + seqno for the range
// Special epoch/seqnos:
//   (0,0): range is not mapped
static void addAssignment(KeyRangeMap<std::tuple<UID, int64_t, int64_t>>& map,
                          const KeyRangeRef& newRange,
                          UID newId,
                          int64_t newEpoch,
                          int64_t newSeqno,
                          std::vector<std::pair<UID, KeyRange>>& outOfDate) {
	std::vector<std::pair<KeyRange, std::tuple<UID, int64_t, int64_t>>> newer;
	auto intersecting = map.intersectingRanges(newRange);
	bool allExistingNewer = true;
	bool anyConflicts = false;
	for (auto& old : intersecting) {
		UID oldWorker = std::get<0>(old.value());
		int64_t oldEpoch = std::get<1>(old.value());
		int64_t oldSeqno = std::get<2>(old.value());
		if (oldEpoch > newEpoch || (oldEpoch == newEpoch && oldSeqno > newSeqno)) {
			newer.push_back(std::pair(old.range(), std::tuple(oldWorker, oldEpoch, oldSeqno)));
			if (old.range() != newRange) {
				CODE_PROBE(true, "BM Recovery: BWs disagree on range boundaries");
				anyConflicts = true;
			}
		} else {
			allExistingNewer = false;
			if (newId != UID() && newEpoch != std::numeric_limits<int64_t>::max()) {
				// different workers can't have same epoch and seqno for granule assignment
				ASSERT(oldEpoch != newEpoch || oldSeqno != newSeqno);
			}
			if (newEpoch == std::numeric_limits<int64_t>::max() && (oldWorker != newId || old.range() != newRange)) {
				CODE_PROBE(true, "BM Recovery: DB disagrees with workers");
				// new one is from DB (source of truth on boundaries) and existing mapping disagrees on boundary or
				// assignment, do explicit revoke and re-assign to converge
				anyConflicts = true;
				// if ranges don't match, need to explicitly reassign all parts of old range, as it could be from a
				// yet-unassigned split
				if (old.range() != newRange) {
					std::get<0>(old.value()) = UID();
				}
				if (oldWorker != UID() &&
				    (outOfDate.empty() || outOfDate.back() != std::pair(oldWorker, KeyRange(old.range())))) {

					outOfDate.push_back(std::pair(oldWorker, old.range()));
				}
			} else if (oldWorker != UID() && oldWorker != newId &&
			           (oldEpoch < newEpoch || (oldEpoch == newEpoch && oldSeqno < newSeqno))) {
				// 2 blob workers reported conflicting mappings, add old one to out of date (if not already added by a
				// previous intersecting range in the split case)
				// if ranges don't match, need to explicitly reassign all parts of old range, as it could be from a
				// partially-assigned split
				if (old.range() != newRange) {
					std::get<0>(old.value()) = UID();
				}
				if (outOfDate.empty() || outOfDate.back() != std::pair(oldWorker, KeyRange(old.range()))) {
					CODE_PROBE(true, "BM Recovery: Two workers claim ownership of same granule");
					outOfDate.push_back(std::pair(oldWorker, old.range()));
				}
			}
		}
	}

	if (!allExistingNewer) {
		// if this range supercedes an old range insert it over that
		map.insert(newRange, std::tuple(anyConflicts ? UID() : newId, newEpoch, newSeqno));

		// then, if there were any ranges superceded by this one, insert them over this one
		if (newer.size()) {
			if (newId != UID()) {
				outOfDate.push_back(std::pair(newId, newRange));
			}
			for (auto& it : newer) {
				map.insert(it.first, it.second);
			}
		}
	} else {
		if (newId != UID()) {
			outOfDate.push_back(std::pair(newId, newRange));
		}
	}
}

ACTOR Future<Void> resumeActiveMerges(Reference<BlobManagerData> bmData) {
	state Reference<ReadYourWritesTransaction> tr = makeReference<ReadYourWritesTransaction>(bmData->db);

	// FIXME: use range stream instead
	state int rowLimit = BUGGIFY ? deterministicRandom()->randomInt(1, 10) : 10000;
	state KeyRange currentRange = blobGranuleMergeKeys;
	loop {
		try {
			tr->setOption(FDBTransactionOptions::ACCESS_SYSTEM_KEYS);
			tr->setOption(FDBTransactionOptions::PRIORITY_SYSTEM_IMMEDIATE);

			RangeResult result = wait(tr->getRange(currentRange, rowLimit));
			for (auto& it : result) {
				CODE_PROBE(true, "Blob Manager Recovery found merging granule");
				UID mergeGranuleID = decodeBlobGranuleMergeKey(it.key);
				KeyRange mergeRange;
				std::vector<UID> parentGranuleIDs;
				std::vector<Key> parentGranuleRanges;
				std::vector<Version> parentGranuleStartVersions;
				Version mergeVersion;
				std::tie(mergeRange, mergeVersion, parentGranuleIDs, parentGranuleRanges, parentGranuleStartVersions) =
				    decodeBlobGranuleMergeValue(it.value);

				if (BM_DEBUG) {
					fmt::print("BM {0} found merge in progress: [{1} - {2}) @ {3}\n",
					           bmData->epoch,
					           mergeRange.begin.printable(),
					           mergeRange.end.printable(),
					           mergeVersion);
				}

				// want to mark in progress granule ranges as merging, BEFORE recovery is complete and workers can
				// report updated status. Start with early (epoch, seqno) to guarantee lower than later status
				BoundaryEvaluation eval(1, 0, BoundaryEvalType::MERGE, 1, 0);
				ASSERT(!bmData->isMergeActive(mergeRange));
				bmData->addActor.send(finishMergeGranules(bmData,
				                                          mergeGranuleID,
				                                          mergeRange,
				                                          mergeVersion,
				                                          parentGranuleIDs,
				                                          parentGranuleRanges,
				                                          parentGranuleStartVersions));
				bmData->boundaryEvaluations.insert(mergeRange, eval);
				bmData->activeGranuleMerges.insert(mergeRange, mergeVersion);
				bmData->setMergeCandidate(mergeRange, MergeCandidateMerging);
			}

			if (result.more) {
				currentRange = KeyRangeRef(keyAfter(result.back().key), currentRange.end);
			} else {
				return Void();
			}
		} catch (Error& e) {
			wait(tr->onError(e));
		}
	}
}

<<<<<<< HEAD
// FIXME: should load set of force purged ranges in recovery and not send out assignments for them.
// It's technically safe to not do this, since the open check will catch it, but it's extra unneeded work and causes the granule mapping to look like a worker owns the range.
=======
ACTOR Future<Void> loadBlobGranuleMergeBoundaries(Reference<BlobManagerData> bmData) {
	state Reference<ReadYourWritesTransaction> tr = makeReference<ReadYourWritesTransaction>(bmData->db);
	state int rowLimit = BUGGIFY ? deterministicRandom()->randomInt(2, 10) : 10000;
	state Key beginKey = blobGranuleMergeBoundaryKeys.begin;
	loop {
		try {
			tr->setOption(FDBTransactionOptions::ACCESS_SYSTEM_KEYS);
			tr->setOption(FDBTransactionOptions::PRIORITY_SYSTEM_IMMEDIATE);

			KeyRange nextRange(KeyRangeRef(beginKey, blobGranuleMergeBoundaryKeys.end));
			// using the krm functions can produce incorrect behavior here as it does weird stuff with beginKey
			state GetRangeLimits limits(rowLimit, GetRangeLimits::BYTE_LIMIT_UNLIMITED);
			RangeResult results = wait(tr->getRange(nextRange, limits));

			// Add the mappings to our in memory key range map
			for (int i = 0; i < results.size() - 1; i++) {
				bmData->mergeBoundaries[results[i].key] = decodeBlobGranuleMergeBoundaryValue(results[i].value);
			}

			if (!results.more) {
				break;
			}
			beginKey = keyAfter(results.back().key);
		} catch (Error& e) {
			if (BM_DEBUG) {
				fmt::print("BM {0} got error reading granule merge boundaries during recovery: {1}\n",
				           bmData->epoch,
				           e.name());
			}
			wait(tr->onError(e));
		}
	}

	return Void();
}

>>>>>>> b9d156f0
ACTOR Future<Void> recoverBlobManager(Reference<BlobManagerData> bmData) {
	state double recoveryStartTime = now();
	state Promise<Void> workerListReady;
	bmData->addActor.send(checkBlobWorkerList(bmData, workerListReady));
	wait(workerListReady.getFuture());

	state std::vector<BlobWorkerInterface> startingWorkers;
	for (auto& it : bmData->workersById) {
		startingWorkers.push_back(it.second);
	}

	// Once we acknowledge the existing blob workers, we can go ahead and recruit new ones
	bmData->startRecruiting.trigger();

	state Reference<ReadYourWritesTransaction> tr = makeReference<ReadYourWritesTransaction>(bmData->db);
	tr->setOption(FDBTransactionOptions::ACCESS_SYSTEM_KEYS);
	tr->setOption(FDBTransactionOptions::PRIORITY_SYSTEM_IMMEDIATE);

	// set up force purge keys if not done already
	loop {
		try {
			RangeResult existingForcePurgeKeys = wait(tr->getRange(blobGranuleForcePurgedKeys, 1));
			if (!existingForcePurgeKeys.empty()) {
				break;
			}
			wait(checkManagerLock(tr, bmData));
			wait(krmSetRange(tr, blobGranuleForcePurgedKeys.begin, normalKeys, LiteralStringRef("0")));
			wait(tr->commit());
			break;
		} catch (Error& e) {
			wait(tr->onError(e));
		}
	}

	// skip the rest of the algorithm for the first blob manager
	if (bmData->epoch == 1) {
		bmData->doneRecovering.send(Void());
		return Void();
	}

	state Future<Void> resumeMergesFuture = resumeActiveMerges(bmData);

	CODE_PROBE(true, "BM doing recovery");

	wait(delay(0));

	// At this point, bmData->workersById is a list of all alive blob workers, but could also include some dead BWs.
	// The algorithm below works as follows:
	//
	// 1. We get the existing granule mappings. We do this by asking all active blob workers for their current granule
	//    assignments. This guarantees a consistent snapshot of the state of that worker's assignments: Any request it
	//    recieved and processed from the old manager before the granule assignment request will be included in the
	//    assignments, and any request it recieves from the old manager afterwards will be rejected with
	//    blob_manager_replaced. We then read from the database as the source of truth for the assignment. We will
	//    reconcile the set of ongoing splits to this mapping, and any ranges that are not already assigned to existing
	//    blob workers will be reassigned.
	//
	// 2. For every range in our granuleAssignments, we send an assign request to the stream of requests,
	//    ultimately giving every range back to some worker (trying to mimic the state of the old BM).
	//    If the worker already had the range, this is a no-op. If the worker didn't have it, it will
	//    begin persisting it. The worker that had the same range before will now be at a lower seqno.

	state KeyRangeMap<std::tuple<UID, int64_t, int64_t>> workerAssignments;
	workerAssignments.insert(normalKeys, std::tuple(UID(), 0, 0));

	// FIXME: use range stream instead
	state int rowLimit = BUGGIFY ? deterministicRandom()->randomInt(2, 10) : 10000;

	if (BM_DEBUG) {
		fmt::print("BM {0} recovering:\n", bmData->epoch);
	}

	// Step 1. Get the latest known mapping of granules to blob workers (i.e. assignments)
	// This must happen causally AFTER reading the split boundaries, since the blob workers can clear the split
	// boundaries for a granule as part of persisting their assignment.

	// First, ask existing workers for their mapping
	if (BM_DEBUG) {
		fmt::print("BM {0} requesting assignments from {1} workers:\n", bmData->epoch, startingWorkers.size());
	}
	state std::vector<Future<Optional<GetGranuleAssignmentsReply>>> aliveAssignments;
	aliveAssignments.reserve(startingWorkers.size());
	for (auto& it : startingWorkers) {
		GetGranuleAssignmentsRequest req;
		req.managerEpoch = bmData->epoch;
		aliveAssignments.push_back(timeout(brokenPromiseToNever(it.granuleAssignmentsRequest.getReply(req)),
		                                   SERVER_KNOBS->BLOB_WORKER_TIMEOUT));
	}

	state std::vector<std::pair<UID, KeyRange>> outOfDateAssignments;
	state int successful = 0;
	state int assignIdx = 0;

	for (; assignIdx < aliveAssignments.size(); assignIdx++) {
		Optional<GetGranuleAssignmentsReply> reply = wait(aliveAssignments[assignIdx]);
		UID workerId = startingWorkers[assignIdx].id();

		if (reply.present()) {
			if (BM_DEBUG) {
				fmt::print("  Worker {}: ({})\n", workerId.toString().substr(0, 5), reply.get().assignments.size());
			}
			successful++;
			for (auto& assignment : reply.get().assignments) {
				if (BM_DEBUG) {
					fmt::print("    [{0} - {1}): ({2}, {3})\n",
					           assignment.range.begin.printable(),
					           assignment.range.end.printable(),
					           assignment.epochAssigned,
					           assignment.seqnoAssigned);
				}
				bmData->knownBlobRanges.insert(assignment.range, true);
				addAssignment(workerAssignments,
				              assignment.range,
				              workerId,
				              assignment.epochAssigned,
				              assignment.seqnoAssigned,
				              outOfDateAssignments);
			}
			if (bmData->workerStats.count(workerId)) {
				bmData->workerStats[workerId].numGranulesAssigned = reply.get().assignments.size();
			}
		} else {
			CODE_PROBE(true, "BM Recovery: BW didn't respond to assignments request");
			// SOMEDAY: mark as failed and kill it
			if (BM_DEBUG) {
				fmt::print("  Worker {}: failed\n", workerId.toString().substr(0, 5));
			}
		}
	}

	if (BM_DEBUG) {
		fmt::print("BM {0} got assignments from {1}/{2} workers:\n", bmData->epoch, successful, startingWorkers.size());
	}

	if (BM_DEBUG) {
		fmt::print("BM {0} found old assignments:\n", bmData->epoch);
	}

	// DB is the source of truth, so read from here, and resolve any conflicts with current worker mapping
	// We don't have a consistent snapshot of the mapping ACROSS blob workers, so we need the DB to reconcile any
	// differences (eg blob manager revoked from worker A, assigned to B, the revoke from A was processed but the assign
	// to B wasn't, meaning in the snapshot nobody owns the granule). This also handles races with a BM persisting a
	// boundary change, then dying before notifying the workers
	state Key beginKey = blobGranuleMappingKeys.begin;
	loop {
		try {
			tr->setOption(FDBTransactionOptions::ACCESS_SYSTEM_KEYS);
			tr->setOption(FDBTransactionOptions::PRIORITY_SYSTEM_IMMEDIATE);

			KeyRange nextRange(KeyRangeRef(beginKey, blobGranuleMappingKeys.end));
			// using the krm functions can produce incorrect behavior here as it does weird stuff with beginKey
			state GetRangeLimits limits(rowLimit, GetRangeLimits::BYTE_LIMIT_UNLIMITED);
			limits.minRows = 2;
			RangeResult results = wait(tr->getRange(nextRange, limits));

			// Add the mappings to our in memory key range map
			for (int rangeIdx = 0; rangeIdx < results.size() - 1; rangeIdx++) {
				Key granuleStartKey = results[rangeIdx].key.removePrefix(blobGranuleMappingKeys.begin);
				Key granuleEndKey = results[rangeIdx + 1].key.removePrefix(blobGranuleMappingKeys.begin);
				if (results[rangeIdx].value.size()) {
					// note: if the old owner is dead, we handle this in rangeAssigner
					UID existingOwner = decodeBlobGranuleMappingValue(results[rangeIdx].value);
					// use (max int64_t, 0) to be higher than anything that existing workers have
					addAssignment(workerAssignments,
					              KeyRangeRef(granuleStartKey, granuleEndKey),
					              existingOwner,
					              std::numeric_limits<int64_t>::max(),
					              0,
					              outOfDateAssignments);

					bmData->knownBlobRanges.insert(KeyRangeRef(granuleStartKey, granuleEndKey), true);
					if (BM_DEBUG) {
						fmt::print("  [{0} - {1})={2}\n",
						           granuleStartKey.printable(),
						           granuleEndKey.printable(),
						           existingOwner.toString().substr(0, 5));
					}
				} else {
					if (BM_DEBUG) {
						fmt::print("  [{0} - {1})\n", granuleStartKey.printable(), granuleEndKey.printable());
					}
				}
			}

			if (!results.more || results.size() <= 1) {
				break;
			}

			// re-read last key to get range that starts there
			beginKey = results.back().key;
		} catch (Error& e) {
			if (BM_DEBUG) {
				fmt::print("BM {0} got error reading granule mapping during recovery: {1}\n", bmData->epoch, e.name());
			}
			wait(tr->onError(e));
		}
	}

	wait(resumeMergesFuture);

	// Step 2. Send assign requests for all the granules and transfer assignments
	// from local workerAssignments to bmData
	// before we take ownership of all of the ranges, check the manager lock again
	tr->reset();
	loop {
		try {
			tr->setOption(FDBTransactionOptions::ACCESS_SYSTEM_KEYS);
			tr->setOption(FDBTransactionOptions::PRIORITY_SYSTEM_IMMEDIATE);
			wait(checkManagerLock(tr, bmData));
			wait(tr->commit());
			break;
		} catch (Error& e) {
			if (BM_DEBUG) {
				fmt::print("BM {0} got error checking lock after recovery: {1}\n", bmData->epoch, e.name());
			}
			wait(tr->onError(e));
		}
	}

	// Get set of workers again. Some could have died after reporting assignments
	std::unordered_set<UID> endingWorkers;
	for (auto& it : bmData->workersById) {
		endingWorkers.insert(it.first);
	}

	// revoke assignments that are old and incorrect
	CODE_PROBE(!outOfDateAssignments.empty(), "BM resolved conflicting assignments on recovery");
	for (auto& it : outOfDateAssignments) {
		if (BM_DEBUG) {
			fmt::print("BM {0} revoking out of date assignment [{1} - {2}): {3}:\n",
			           bmData->epoch,
			           it.second.begin.printable().c_str(),
			           it.second.end.printable().c_str(),
			           it.first.toString().c_str());
		}
		RangeAssignment raRevoke;
		raRevoke.isAssign = false;
		raRevoke.worker = it.first;
		raRevoke.keyRange = it.second;
		raRevoke.revoke = RangeRevokeData(false);
		handleRangeAssign(bmData, raRevoke);
	}

	if (BM_DEBUG) {
		fmt::print("BM {0} final ranges:\n", bmData->epoch);
	}

	state int explicitAssignments = 0;
	for (auto& range : workerAssignments.intersectingRanges(normalKeys)) {
		int64_t epoch = std::get<1>(range.value());
		int64_t seqno = std::get<2>(range.value());
		if (epoch == 0 && seqno == 0) {
			continue;
		}

		UID workerId = std::get<0>(range.value());
		bmData->workerAssignments.insert(range.range(), workerId);

		if (BM_DEBUG) {
			fmt::print("  [{0} - {1}): {2}\n",
			           range.begin().printable(),
			           range.end().printable(),
			           workerId == UID() || epoch == 0 ? " (?)" : workerId.toString().substr(0, 5).c_str());
		}

		// if worker id is already set to a known worker that replied with it in the mapping, range is already assigned
		// there. If not, need to explicitly assign it to someone
		if (workerId == UID() || epoch == 0 || !endingWorkers.count(workerId)) {
			RangeAssignment raAssign;
			raAssign.isAssign = true;
			raAssign.worker = workerId;
			raAssign.keyRange = range.range();
			raAssign.assign = RangeAssignmentData(AssignRequestType::Normal);
			handleRangeAssign(bmData, raAssign);
			explicitAssignments++;
		}
	}

	// Load tenant data before letting blob granule operations continue.
	tr->reset();
	loop {
		try {
			tr->setOption(FDBTransactionOptions::ACCESS_SYSTEM_KEYS);
			tr->setOption(FDBTransactionOptions::PRIORITY_SYSTEM_IMMEDIATE);
			wait(loadTenantMap(tr, bmData));
			break;
		} catch (Error& e) {
			wait(tr->onError(e));
		}
	}

	wait(loadBlobGranuleMergeBoundaries(bmData));

	TraceEvent("BlobManagerRecovered", bmData->id)
	    .detail("Epoch", bmData->epoch)
	    .detail("Duration", now() - recoveryStartTime)
	    .detail("Granules", bmData->workerAssignments.size()) // TODO this includes un-set ranges, so it is inaccurate
	    .detail("Assigned", explicitAssignments)
	    .detail("Revoked", outOfDateAssignments.size());

	ASSERT(bmData->doneRecovering.canBeSet());
	bmData->doneRecovering.send(Void());

	return Void();
}

ACTOR Future<Void> chaosRangeMover(Reference<BlobManagerData> bmData) {
	// Only move each granule once during the test, otherwise it can cause availability issues
	// KeyRange isn't hashable and this is only for simulation, so just use toString of range
	state std::unordered_set<std::string> alreadyMoved;
	ASSERT(g_network->isSimulated());
	CODE_PROBE(true, "BM chaos range mover enabled");
	loop {
		wait(delay(30.0));

		if (g_simulator.speedUpSimulation) {
			if (BM_DEBUG) {
				printf("Range mover stopping\n");
			}
			return Void();
		}

		if (bmData->workersById.size() > 1) {
			int tries = 10;
			while (tries > 0) {
				tries--;
				auto randomRange = bmData->workerAssignments.randomRange();
				if (randomRange.value() != UID() && !alreadyMoved.count(randomRange.range().toString())) {
					if (BM_DEBUG) {
						fmt::print("Range mover moving range [{0} - {1}): {2}\n",
						           randomRange.begin().printable().c_str(),
						           randomRange.end().printable().c_str(),
						           randomRange.value().toString().c_str());
					}
					alreadyMoved.insert(randomRange.range().toString());

					// FIXME: with low probability, could immediately revoke it from the new assignment and move
					// it back right after to test that race

					state KeyRange range = randomRange.range();
					RangeAssignment revokeOld;
					revokeOld.isAssign = false;
					revokeOld.keyRange = range;
					revokeOld.revoke = RangeRevokeData(false);
					handleRangeAssign(bmData, revokeOld);

					RangeAssignment assignNew;
					assignNew.isAssign = true;
					assignNew.keyRange = range;
					assignNew.assign = RangeAssignmentData(); // not a continue
					handleRangeAssign(bmData, assignNew);
					break;
				}
			}
			if (tries == 0 && BM_DEBUG) {
				printf("Range mover couldn't find random range to move, skipping\n");
			}
		} else if (BM_DEBUG) {
			fmt::print("Range mover found {0} workers, skipping\n", bmData->workerAssignments.size());
		}
	}
}

// Returns the number of blob workers on addr
int numExistingBWOnAddr(Reference<BlobManagerData> self, const AddressExclusion& addr) {
	int numExistingBW = 0;
	for (auto& server : self->workersById) {
		const NetworkAddress& netAddr = server.second.stableAddress();
		AddressExclusion usedAddr(netAddr.ip, netAddr.port);
		if (usedAddr == addr) {
			++numExistingBW;
		}
	}

	return numExistingBW;
}

// Tries to recruit a blob worker on the candidateWorker process
ACTOR Future<Void> initializeBlobWorker(Reference<BlobManagerData> self, RecruitBlobWorkerReply candidateWorker) {
	const NetworkAddress& netAddr = candidateWorker.worker.stableAddress();
	AddressExclusion workerAddr(netAddr.ip, netAddr.port);
	self->recruitingStream.set(self->recruitingStream.get() + 1);

	// Ask the candidateWorker to initialize a BW only if the worker does not have a pending request
	if (numExistingBWOnAddr(self, workerAddr) == 0 &&
	    self->recruitingLocalities.count(candidateWorker.worker.stableAddress()) == 0) {
		state UID interfaceId = deterministicRandom()->randomUniqueID();

		state InitializeBlobWorkerRequest initReq;
		initReq.reqId = deterministicRandom()->randomUniqueID();
		initReq.interfaceId = interfaceId;

		// acknowledge that this worker is currently being recruited on
		self->recruitingLocalities.insert(candidateWorker.worker.stableAddress());

		TraceEvent("BMRecruiting", self->id)
		    .detail("Epoch", self->epoch)
		    .detail("State", "Sending request to worker")
		    .detail("WorkerID", candidateWorker.worker.id())
		    .detail("WorkerLocality", candidateWorker.worker.locality.toString())
		    .detail("Interf", interfaceId)
		    .detail("Addr", candidateWorker.worker.address());

		// send initialization request to worker (i.e. worker.actor.cpp)
		// here, the worker will construct the blob worker at which point the BW will start!
		Future<ErrorOr<InitializeBlobWorkerReply>> fRecruit =
		    candidateWorker.worker.blobWorker.tryGetReply(initReq, TaskPriority::BlobManager);

		// wait on the reply to the request
		state ErrorOr<InitializeBlobWorkerReply> newBlobWorker = wait(fRecruit);

		// if the initialization failed in an unexpected way, then kill the BM.
		// if it failed in an expected way, add some delay before we try to recruit again
		// on this worker
		if (newBlobWorker.isError()) {
			CODE_PROBE(true, "BM got error recruiting BW");
			TraceEvent(SevWarn, "BMRecruitmentError", self->id)
			    .error(newBlobWorker.getError())
			    .detail("Epoch", self->epoch);
			if (!newBlobWorker.isError(error_code_recruitment_failed) &&
			    !newBlobWorker.isError(error_code_request_maybe_delivered)) {
				throw newBlobWorker.getError();
			}
			wait(delay(SERVER_KNOBS->STORAGE_RECRUITMENT_DELAY, TaskPriority::BlobManager));
		}

		// if the initialization succeeded, add the blob worker's interface to
		// the blob manager's data and start monitoring the blob worker
		if (newBlobWorker.present()) {
			BlobWorkerInterface bwi = newBlobWorker.get().interf;

			if (!self->deadWorkers.count(bwi.id())) {
				if (!self->workerAddresses.count(bwi.stableAddress()) && bwi.locality.dcId() == self->dcId) {
					self->workerAddresses.insert(bwi.stableAddress());
					self->workersById[bwi.id()] = bwi;
					self->workerStats[bwi.id()] = BlobWorkerInfo();
					self->addActor.send(monitorBlobWorker(self, bwi));
				} else if (!self->workersById.count(bwi.id())) {
					self->addActor.send(killBlobWorker(self, bwi, false));
				}
			}

			TraceEvent("BMRecruiting", self->id)
			    .detail("Epoch", self->epoch)
			    .detail("State", "Finished request")
			    .detail("WorkerID", candidateWorker.worker.id())
			    .detail("WorkerLocality", candidateWorker.worker.locality.toString())
			    .detail("Interf", interfaceId)
			    .detail("Addr", candidateWorker.worker.address());
		}

		// acknowledge that this worker is not actively being recruited on anymore.
		// if the initialization did succeed, then this worker will still be excluded
		// since it was added to workersById.
		self->recruitingLocalities.erase(candidateWorker.worker.stableAddress());
	}

	// try to recruit more blob workers
	self->recruitingStream.set(self->recruitingStream.get() - 1);
	self->restartRecruiting.trigger();
	return Void();
}

// Recruits blob workers in a loop
ACTOR Future<Void> blobWorkerRecruiter(
    Reference<BlobManagerData> self,
    Reference<IAsyncListener<RequestStream<RecruitBlobWorkerRequest>>> recruitBlobWorker) {
	state Future<RecruitBlobWorkerReply> fCandidateWorker;
	state RecruitBlobWorkerRequest lastRequest;

	// wait until existing blob workers have been acknowledged so we don't break recruitment invariants
	loop choose {
		when(wait(self->startRecruiting.onTrigger())) { break; }
	}

	loop {
		try {
			state RecruitBlobWorkerRequest recruitReq;

			// workers that are used by existing blob workers should be excluded
			for (auto const& [bwId, bwInterf] : self->workersById) {
				auto addr = bwInterf.stableAddress();
				AddressExclusion addrExcl(addr.ip, addr.port);
				recruitReq.excludeAddresses.emplace_back(addrExcl);
			}

			// workers that are used by blob workers that are currently being recruited should be excluded
			for (auto addr : self->recruitingLocalities) {
				recruitReq.excludeAddresses.emplace_back(AddressExclusion(addr.ip, addr.port));
			}

			TraceEvent("BMRecruiting", self->id).detail("Epoch", self->epoch).detail("State", "Sending request to CC");

			if (!fCandidateWorker.isValid() || fCandidateWorker.isReady() ||
			    recruitReq.excludeAddresses != lastRequest.excludeAddresses) {
				lastRequest = recruitReq;
				// send req to cluster controller to get back a candidate worker we can recruit on
				fCandidateWorker =
				    brokenPromiseToNever(recruitBlobWorker->get().getReply(recruitReq, TaskPriority::BlobManager));
			}

			choose {
				// when we get back a worker we can use, we will try to initialize a blob worker onto that
				// process
				when(RecruitBlobWorkerReply candidateWorker = wait(fCandidateWorker)) {
					self->addActor.send(initializeBlobWorker(self, candidateWorker));
				}

				// when the CC changes, so does the request stream so we need to restart recruiting here
				when(wait(recruitBlobWorker->onChange())) { fCandidateWorker = Future<RecruitBlobWorkerReply>(); }

				// signal used to restart the loop and try to recruit the next blob worker
				when(wait(self->restartRecruiting.onTrigger())) {}
			}
			wait(delay(FLOW_KNOBS->PREVENT_FAST_SPIN_DELAY, TaskPriority::BlobManager));
		} catch (Error& e) {
			if (e.code() != error_code_timed_out) {
				throw;
			}
			CODE_PROBE(true, "Blob worker recruitment timed out");
		}
	}
}

ACTOR Future<Void> haltBlobGranules(Reference<BlobManagerData> bmData) {
	std::vector<BlobWorkerInterface> blobWorkers = wait(getBlobWorkers(bmData->db));
	std::vector<Future<Void>> deregisterBlobWorkers;
	for (auto& worker : blobWorkers) {
		bmData->addActor.send(haltBlobWorker(bmData, worker));
		deregisterBlobWorkers.emplace_back(deregisterBlobWorker(bmData, worker));
	}
	waitForAll(deregisterBlobWorkers);

	return Void();
}

ACTOR Future<GranuleFiles> loadHistoryFiles(Reference<BlobManagerData> bmData, UID granuleID) {
	state Transaction tr(bmData->db);
	state KeyRange range = blobGranuleFileKeyRangeFor(granuleID);
	state Key startKey = range.begin;
	state GranuleFiles files;
	loop {
		try {
			wait(readGranuleFiles(&tr, &startKey, range.end, &files, granuleID));
			return files;
		} catch (Error& e) {
			wait(tr.onError(e));
		}
	}
}

ACTOR Future<bool> canDeleteFullGranule(Reference<BlobManagerData> self, UID granuleId) {
	state Transaction tr(self->db);
	state KeyRange splitRange = blobGranuleSplitKeyRangeFor(granuleId);
	state KeyRange checkRange = splitRange;
	state bool retry = false;

	if (BM_PURGE_DEBUG) {
		fmt::print("BM {0} Fully delete granule check {1}\n", self->epoch, granuleId.toString());
	}

	loop {
		try {
			tr.setOption(FDBTransactionOptions::ACCESS_SYSTEM_KEYS);
			tr.setOption(FDBTransactionOptions::PRIORITY_SYSTEM_IMMEDIATE);

			int lim = SERVER_KNOBS->BG_MAX_SPLIT_FANOUT;
			if (BUGGIFY_WITH_PROB(0.1)) {
<<<<<<< HEAD
				deterministicRandom()->randomInt(1, std::max(2, SERVER_KNOBS->BG_MAX_SPLIT_FANOUT));
=======
				lim = deterministicRandom()->randomInt(1, std::max(2, SERVER_KNOBS->BG_MAX_SPLIT_FANOUT));
>>>>>>> b9d156f0
			}
			state RangeResult splitState = wait(tr.getRange(checkRange, lim));
			// if first try and empty, splitting state is fully cleaned up
			if (!retry && checkRange == splitRange && splitState.empty() && !splitState.more) {
				if (BM_PURGE_DEBUG) {
					fmt::print("BM {0} Proceed with full deletion, no split state for {1}\n",
					           self->epoch,
					           granuleId.toString());
				}
				return true;
			}
			if (BM_PURGE_DEBUG) {
				fmt::print("BM {0} Full delete check found {1} split states for {2}\n",
				           self->epoch,
				           splitState.size(),
				           granuleId.toString());
			}
			state int i = 0;

			for (; i < splitState.size(); i++) {
				UID parent, child;
				BlobGranuleSplitState st;
				Version v;
				std::tie(parent, child) = decodeBlobGranuleSplitKey(splitState[i].key);
				std::tie(st, v) = decodeBlobGranuleSplitValue(splitState[i].value);
				// if split state is done, this granule has definitely persisted a snapshot
				if (st >= BlobGranuleSplitState::Done) {
					continue;
				}
				// if split state isn't even assigned, this granule has definitely not persisted a snapshot
				if (st <= BlobGranuleSplitState::Initialized) {
					retry = true;
					break;
				}

				ASSERT(st == BlobGranuleSplitState::Assigned);
				// if assigned, granule may or may not have snapshotted. Check files to confirm. Since a re-snapshot is
				// the first file written for a new granule, any files present mean it has re-snapshotted from this
				// granule
				KeyRange granuleFileRange = blobGranuleFileKeyRangeFor(child);
				RangeResult files = wait(tr.getRange(granuleFileRange, 1));
				if (files.empty()) {
					retry = true;
					break;
				}
			}
			if (retry) {
				tr.reset();
				wait(delay(1.0));
				retry = false;
				checkRange = splitRange;
			} else {
				if (splitState.empty() || !splitState.more) {
					break;
				}
				checkRange = KeyRangeRef(keyAfter(splitState.back().key), checkRange.end);
			}
		} catch (Error& e) {
			wait(tr.onError(e));
		}
	}
	if (BM_PURGE_DEBUG) {
		fmt::print("BM {0} Full delete check {1} done. Not deleting history key\n", self->epoch, granuleId.toString());
	}
	return false;
}

static Future<Void> deleteFile(Reference<BlobConnectionProvider> bstoreProvider, std::string filePath) {
	Reference<BackupContainerFileSystem> bstore = bstoreProvider->getForRead(filePath);
	return bstore->deleteFile(filePath);
}

ACTOR Future<Reference<BlobConnectionProvider>> getBStoreForGranule(Reference<BlobManagerData> self,
                                                                    KeyRange granuleRange) {
	if (self->bstore.isValid()) {
		return self->bstore;
	}
	loop {
		state Reference<GranuleTenantData> data = self->tenantData.getDataForGranule(granuleRange);
		if (data.isValid()) {
			wait(data->bstoreLoaded.getFuture());
			wait(delay(0));
			return data->bstore;
		} else {
			// race on startup between loading tenant ranges and bgcc/purging. just wait
			wait(delay(0.1));
		}
	}
}

/*
 * Deletes all files pertaining to the granule with id granuleId and
 * also removes the history entry for this granule from the system keyspace
 */
ACTOR Future<Void> fullyDeleteGranule(Reference<BlobManagerData> self,
                                      UID granuleId,
                                      Key historyKey,
                                      Version purgeVersion,
                                      KeyRange granuleRange,
                                      bool force) {
	if (BM_PURGE_DEBUG) {
		fmt::print("BM {0} Fully deleting granule [{1} - {2}): {3} @ {4}{5}\n", self->epoch, granuleRange.begin.printable(), granuleRange.end.printable(), granuleId.toString(), purgeVersion, force ? " (force)" : "");
	}

	// if granule is still splitting and files are needed for new sub-granules to re-snapshot, we can only partially
	// delete the granule, since we need to keep the last snapshot and deltas for splitting
	// Or, if the granule isn't finalized (still needs the history entry for the old change feed id, because all data
	// from the old change feed hasn't yet been persisted in blob), we can delete the files but need to keep the granule
	// history entry.
<<<<<<< HEAD
	state bool canDeleteHistoryKey;
	if (force) {
		canDeleteHistoryKey = true;
	} else {
		wait(store(canDeleteHistoryKey, canDeleteFullGranule(self, granuleId)));
	}
=======
	state bool canDeleteHistoryKey = wait(canDeleteFullGranule(self, granuleId));
>>>>>>> b9d156f0
	state Reference<BlobConnectionProvider> bstore = wait(getBStoreForGranule(self, granuleRange));

	// get files
	GranuleFiles files = wait(loadHistoryFiles(self->db, granuleId));

	std::vector<Future<Void>> deletions;
	state std::vector<std::string> filesToDelete; // TODO: remove, just for debugging

	for (auto snapshotFile : files.snapshotFiles) {
		std::string fname = snapshotFile.filename;
		deletions.push_back(deleteFile(bstore, fname));
		filesToDelete.emplace_back(fname);
	}

	for (auto deltaFile : files.deltaFiles) {
		std::string fname = deltaFile.filename;
		deletions.push_back(deleteFile(bstore, fname));
		filesToDelete.emplace_back(fname);
	}

	if (BM_PURGE_DEBUG) {
		fmt::print("BM {0} Fully deleting granule {1}: deleting {2} files\n",
		           self->epoch,
		           granuleId.toString(),
		           filesToDelete.size());
		for (auto filename : filesToDelete) {
			fmt::print(" - {}\n", filename.c_str());
		}
	}

	// delete the files before the corresponding metadata.
	// this could lead to dangling pointers in fdb, but this granule should
	// never be read again anyways, and we can clean up the keys the next time around.
	// deleting files before corresponding metadata reduces the # of orphaned files.
	wait(waitForAll(deletions));

	// delete metadata in FDB (history entry and file keys)
	if (BM_PURGE_DEBUG) {
		fmt::print(
		    "BM {0} Fully deleting granule {1}: deleting history and file keys\n", self->epoch, granuleId.toString());
	}

	state Transaction tr(self->db);
	tr.setOption(FDBTransactionOptions::ACCESS_SYSTEM_KEYS);
	tr.setOption(FDBTransactionOptions::PRIORITY_SYSTEM_IMMEDIATE);

	loop {
		try {
			KeyRange fileRangeKey = blobGranuleFileKeyRangeFor(granuleId);
			if (canDeleteHistoryKey) {
				tr.clear(historyKey);
			}
			tr.clear(fileRangeKey);
			if (force) {
				// check manager lock to not delete metadata out from under a later recovering manager
				wait(checkManagerLock(&tr, self));
				wait(updateChangeFeed(
				    &tr, granuleIDToCFKey(granuleId), ChangeFeedStatus::CHANGE_FEED_DESTROY, granuleRange));
				tr.clear(blobGranuleLockKeyFor(granuleRange));
				tr.clear(blobGranuleSplitKeyRangeFor(granuleId));
				tr.clear(blobGranuleMergeKeyFor(granuleId));
				// FIXME: also clear merge boundaries!
			}
			wait(tr.commit());
			break;
		} catch (Error& e) {
			wait(tr.onError(e));
		}
	}

	if (BM_PURGE_DEBUG) {
		fmt::print("BM {0} Fully deleting granule {1}: success {2}\n",
		           self->epoch,
		           granuleId.toString(),
		           canDeleteHistoryKey ? "" : " ignoring history key!");
	}

	TraceEvent("GranuleFullPurge", self->id)
	    .detail("Epoch", self->epoch)
	    .detail("GranuleID", granuleId)
	    .detail("PurgeVersion", purgeVersion)
	    .detail("FilesPurged", filesToDelete.size());

	++self->stats.granulesFullyPurged;
	self->stats.filesPurged += filesToDelete.size();

	CODE_PROBE(true, "full granule purged");

	return Void();
}

/*
 * For the granule with id granuleId, finds the first snapshot file at a
 * version <= purgeVersion and deletes all files older than it.
 *
 * Assumption: this granule's startVersion might change because the first snapshot
 * file might be deleted. We will need to ensure we don't rely on the granule's startVersion
 * (that's persisted as part of the key), but rather use the granule's first snapshot's version when needed
 */
ACTOR Future<Void> partiallyDeleteGranule(Reference<BlobManagerData> self,
                                          UID granuleId,
                                          Version purgeVersion,
                                          KeyRange granuleRange) {
	if (BM_PURGE_DEBUG) {
		fmt::print("BM {0} Partially deleting granule {1}: init\n", self->epoch, granuleId.toString());
	}

	state Reference<BlobConnectionProvider> bstore = wait(getBStoreForGranule(self, granuleRange));

	// get files
	GranuleFiles files = wait(loadHistoryFiles(self->db, granuleId));

	// represents the version of the latest snapshot file in this granule with G.version < purgeVersion
	Version latestSnapshotVersion = invalidVersion;

	state std::vector<Future<Void>> deletions; // deletion work per file
	state std::vector<Key> deletedFileKeys; // keys for deleted files
	state std::vector<std::string> filesToDelete; // TODO: remove evenutally, just for debugging

	// TODO: binary search these snapshot files for latestSnapshotVersion
	for (int idx = files.snapshotFiles.size() - 1; idx >= 0; --idx) {
		// if we already found the latestSnapshotVersion, this snapshot can be deleted
		if (latestSnapshotVersion != invalidVersion) {
			std::string fname = files.snapshotFiles[idx].filename;
			deletions.push_back(deleteFile(bstore, fname));
			deletedFileKeys.emplace_back(blobGranuleFileKeyFor(granuleId, files.snapshotFiles[idx].version, 'S'));
			filesToDelete.emplace_back(fname);
		} else if (files.snapshotFiles[idx].version <= purgeVersion) {
			// otherwise if this is the FIRST snapshot file with version < purgeVersion,
			// then we found our latestSnapshotVersion (FIRST since we are traversing in reverse)
			latestSnapshotVersion = files.snapshotFiles[idx].version;
		}
	}

	if (latestSnapshotVersion == invalidVersion) {
		return Void();
	}

	// delete all delta files older than latestSnapshotVersion
	for (auto deltaFile : files.deltaFiles) {
		// traversing in fwd direction, so stop once we find the first delta file past the latestSnapshotVersion
		if (deltaFile.version > latestSnapshotVersion) {
			break;
		}

		// otherwise deltaFile.version <= latestSnapshotVersion so delete it
		// == should also be deleted because the last delta file before a snapshot would have the same version
		std::string fname = deltaFile.filename;
		deletions.push_back(deleteFile(bstore, fname));
		deletedFileKeys.emplace_back(blobGranuleFileKeyFor(granuleId, deltaFile.version, 'D'));
		filesToDelete.emplace_back(fname);
	}

	if (BM_PURGE_DEBUG) {
		fmt::print("BM {0} Partially deleting granule {1}: deleting {2} files\n",
		           self->epoch,
		           granuleId.toString(),
		           filesToDelete.size());
		for (auto filename : filesToDelete) {
			fmt::print(" - {0}\n", filename);
		}
	}

	// TODO: the following comment relies on the assumption that BWs will not get requests to
	// read data that was already purged. confirm assumption is fine. otherwise, we'd need
	// to communicate with BWs here and have them ack the purgeVersion

	// delete the files before the corresponding metadata.
	// this could lead to dangling pointers in fdb, but we should never read data older than
	// purgeVersion anyways, and we can clean up the keys the next time around.
	// deleting files before corresponding metadata reduces the # of orphaned files.
	wait(waitForAll(deletions));

	// delete metadata in FDB (deleted file keys)
	if (BM_PURGE_DEBUG) {
		fmt::print("BM {0} Partially deleting granule {1}: deleting file keys\n", self->epoch, granuleId.toString());
	}

	state Transaction tr(self->db);
	tr.setOption(FDBTransactionOptions::ACCESS_SYSTEM_KEYS);
	tr.setOption(FDBTransactionOptions::PRIORITY_SYSTEM_IMMEDIATE);

	loop {
		try {
			for (auto& key : deletedFileKeys) {
				tr.clear(key);
			}
			wait(tr.commit());
			break;
		} catch (Error& e) {
			wait(tr.onError(e));
		}
	}

	if (BM_PURGE_DEBUG) {
		fmt::print("BM {0} Partially deleting granule {1}: success\n", self->epoch, granuleId.toString());
	}
	TraceEvent("GranulePartialPurge", self->id)
	    .detail("Epoch", self->epoch)
	    .detail("GranuleID", granuleId)
	    .detail("PurgeVersion", purgeVersion)
	    .detail("FilesPurged", filesToDelete.size());

	++self->stats.granulesPartiallyPurged;
	self->stats.filesPurged += filesToDelete.size();

	CODE_PROBE(true, " partial granule purged");

	return Void();
}

/*
 * This method is used to purge the range [startKey, endKey) at (and including) purgeVersion.
 * To do this, we do a BFS traversal starting at the active granules. Then we classify granules
 * in the history as nodes that can be fully deleted (i.e. their files and history can be deleted)
 * and nodes that can be partially deleted (i.e. some of their files can be deleted).
 * Once all this is done, we finally clear the purgeIntent key, if possible, to indicate we are done
 * processing this purge intent.
 */
ACTOR Future<Void> purgeRange(Reference<BlobManagerData> self, KeyRangeRef range, Version purgeVersion, bool force) {
	if (BM_PURGE_DEBUG) {
		fmt::print("BM {0} purgeRange starting for range [{1} - {2}) @ purgeVersion={3}, force={4}\n",
		           self->epoch,
		           range.begin.printable(),
		           range.end.printable(),
		           purgeVersion,
		           force);
	}

	TraceEvent("PurgeGranulesBegin", self->id)
	    .detail("Epoch", self->epoch)
	    .detail("Range", range)
	    .detail("PurgeVersion", purgeVersion)
	    .detail("Force", force);

	// queue of <range, startVersion, endVersion> for BFS traversal of history
	state std::queue<std::tuple<KeyRange, Version, Version>> historyEntryQueue;

	// stacks of <granuleId, historyKey> and <granuleId> to track which granules to delete
	state std::vector<std::tuple<UID, Key, KeyRange>> toFullyDelete;
	state std::vector<std::pair<UID, KeyRange>> toPartiallyDelete;

	// track which granules we have already added to traversal
	// note: (startKey, startVersion) uniquely identifies a granule
	state std::unordered_set<std::pair<std::string, Version>, boost::hash<std::pair<std::string, Version>>> visited;

	// find all active granules (that comprise the range) and add to the queue

	state Transaction tr(self->db);
	tr.setOption(FDBTransactionOptions::ACCESS_SYSTEM_KEYS);
	tr.setOption(FDBTransactionOptions::PRIORITY_SYSTEM_IMMEDIATE);

<<<<<<< HEAD
	if (force) {
		// set force purged range, to prevent future operations on this range
		loop {
			try {
				// set force purged range and clear mapping range
				wait(checkManagerLock(&tr, self));
				wait(krmSetRangeCoalescing(
				    &tr, blobGranuleForcePurgedKeys.begin, range, normalKeys, LiteralStringRef("1")));
				wait(krmSetRange(&tr, blobGranuleMappingKeys.begin, range, blobGranuleMappingValueFor(UID())));
				wait(tr.commit());
				break;
			} catch (Error& e) {
				wait(tr.onError(e));
			}
		}
		tr.reset();
		tr.setOption(FDBTransactionOptions::ACCESS_SYSTEM_KEYS);
		tr.setOption(FDBTransactionOptions::PRIORITY_SYSTEM_IMMEDIATE);
	}

=======
>>>>>>> b9d156f0
	auto ranges = self->workerAssignments.intersectingRanges(range);
	state std::vector<KeyRange> activeRanges;

	// copy into state variable before waits
	for (auto& it : ranges) {
		activeRanges.push_back(it.range());
	}

<<<<<<< HEAD
	if (force) {
		// revoke range from all active blob workers - AFTER we copy set of active ranges to purge
		RangeAssignment ra;
		ra.isAssign = false;
		ra.keyRange = range;
		ra.revoke = RangeRevokeData(true); // dispose=true
		handleRangeAssign(self, ra);
	}

=======
>>>>>>> b9d156f0
	state int rangeIdx;
	for (rangeIdx = 0; rangeIdx < activeRanges.size(); rangeIdx++) {
		state KeyRange activeRange = activeRanges[rangeIdx];
		if (BM_PURGE_DEBUG) {
			fmt::print("BM {0} Checking if active range [{1} - {2}) should be purged\n",
			           self->epoch,
			           activeRange.begin.printable(),
			           activeRange.end.printable());
		}

		// assumption: purge boundaries must respect granule boundaries
		if (activeRange.begin < range.begin || activeRange.end > range.end) {
			TraceEvent(SevWarn, "GranulePurgeRangesUnaligned", self->id)
			    .detail("Epoch", self->epoch)
			    .detail("PurgeRange", range)
			    .detail("GranuleRange", activeRange);
			continue;
		}

		loop {
			try {
				if (BM_PURGE_DEBUG) {
					fmt::print("BM {0} Fetching latest history entry for range [{1} - {2})\n",
					           self->epoch,
					           activeRange.begin.printable(),
					           activeRange.end.printable());
				}
				// FIXME: doing this serially will likely be too slow for large purges
				Optional<GranuleHistory> history = wait(getLatestGranuleHistory(&tr, activeRange));
				// TODO: can we tell from the krm that this range is not valid, so that we don't need to do a
				// get
				if (history.present()) {
					if (BM_PURGE_DEBUG) {
						fmt::print("BM {0}   Adding range to history queue: [{1} - {2}) @ {3}\n",
						           self->epoch,
						           activeRange.begin.printable(),
						           activeRange.end.printable(),
						           history.get().version);
					}
					visited.insert({ activeRange.begin.toString(), history.get().version });
					historyEntryQueue.push({ activeRange, history.get().version, MAX_VERSION });
				} else if (BM_PURGE_DEBUG) {
					fmt::print("BM {0}   No history for range, ignoring\n", self->epoch);
				}
				break;
			} catch (Error& e) {
				wait(tr.onError(e));
			}
		}
	}

	if (BM_PURGE_DEBUG) {
		fmt::print("BM {0} Beginning BFS traversal of {1} history items for range [{2} - {3}) \n",
		           self->epoch,
		           historyEntryQueue.size(),
		           range.begin.printable(),
		           range.end.printable());
	}
	while (!historyEntryQueue.empty()) {
		// process the node at the front of the queue and remove it
		state KeyRange currRange;
		state Version startVersion;
		state Version endVersion;
		std::tie(currRange, startVersion, endVersion) = historyEntryQueue.front();
		historyEntryQueue.pop();

		if (BM_PURGE_DEBUG) {
			fmt::print("BM {0} Processing history node [{1} - {2}) with versions [{3}, {4})\n",
			           self->epoch,
			           currRange.begin.printable(),
			           currRange.end.printable(),
			           startVersion,
			           endVersion);
		}

		// get the persisted history entry for this granule
		state Standalone<BlobGranuleHistoryValue> currHistoryNode;
		state Key historyKey = blobGranuleHistoryKeyFor(currRange, startVersion);
		state bool foundHistory = false;
		loop {
			try {
				Optional<Value> persistedHistory = wait(tr.get(historyKey));
				if (persistedHistory.present()) {
					currHistoryNode = decodeBlobGranuleHistoryValue(persistedHistory.get());
					foundHistory = true;
				}
				break;
			} catch (Error& e) {
				wait(tr.onError(e));
			}
		}

		if (!foundHistory) {
			if (BM_PURGE_DEBUG) {
				fmt::print("BM {0}  No history for this node, skipping\n", self->epoch);
			}
			continue;
		}

		if (BM_PURGE_DEBUG) {
			fmt::print("BM {0}  Found history entry for this node. It's granuleID is {1}\n",
			           self->epoch,
			           currHistoryNode.granuleID.toString());
		}

		// There are three cases this granule can fall into:
		// - if the granule's end version is at or before the purge version or this is a force delete,
		//   this granule should be completely deleted
		// - else if the startVersion <= purgeVersion, then G.startVersion < purgeVersion < G.endVersion
		//   and so this granule should be partially deleted
		// - otherwise, this granule is active, so don't schedule it for deletion
		if (force || endVersion <= purgeVersion) {
			if (BM_PURGE_DEBUG) {
				fmt::print(
				    "BM {0}   Granule {1} will be FULLY deleted\n", self->epoch, currHistoryNode.granuleID.toString());
			}
			toFullyDelete.push_back({ currHistoryNode.granuleID, historyKey, currRange });
		} else if (startVersion < purgeVersion) {
			if (BM_PURGE_DEBUG) {
				fmt::print("BM {0}   Granule {1} will be partially deleted\n",
				           self->epoch,
				           currHistoryNode.granuleID.toString());
			}
			toPartiallyDelete.push_back({ currHistoryNode.granuleID, currRange });
		}

		// add all of the node's parents to the queue
		if (BM_PURGE_DEBUG) {
			fmt::print("BM {0}   Checking {1} parents\n", self->epoch, currHistoryNode.parentVersions.size());
		}
		for (int i = 0; i < currHistoryNode.parentVersions.size(); i++) {
			// for (auto& parent : currHistoryNode.parentVersions.size()) {
			// if we already added this node to queue, skip it; otherwise, mark it as visited
			KeyRangeRef parentRange(currHistoryNode.parentBoundaries[i], currHistoryNode.parentBoundaries[i + 1]);
			Version parentVersion = currHistoryNode.parentVersions[i];
			std::string beginStr = parentRange.begin.toString();
			if (!visited.insert({ beginStr, parentVersion }).second) {
				if (BM_PURGE_DEBUG) {
					fmt::print("BM {0}     Already added [{1} - {2}) @ {3} - {4} to queue, so skipping it\n",
					           self->epoch,
					           parentRange.begin.printable(),
					           parentRange.end.printable(),
					           parentVersion,
					           startVersion);
				}
				continue;
			}

			if (BM_PURGE_DEBUG) {
				fmt::print("BM {0}     Adding parent [{1} - {2}) @ {3} - {4} to queue\n",
				           self->epoch,
				           parentRange.begin.printable(),
				           parentRange.end.printable(),
				           parentVersion,
				           startVersion);
			}

			// the parent's end version is this node's startVersion,
			// since this node must have started where it's parent finished
			historyEntryQueue.push({ parentRange, parentVersion, startVersion });
		}
	}

	// The top of the stacks have the oldest ranges. This implies that for a granule located at
	// index i, it's parent must be located at some index j, where j > i. For this reason,
	// we delete granules in reverse order; this way, we will never end up with unreachable
	// nodes in the persisted history. Moreover, for any node that must be fully deleted,
	// any node that must be partially deleted must occur later on in the history. Thus,
	// we delete the 'toFullyDelete' granules first.
	//
	// Unfortunately we can't do parallelize _full_ deletions because they might
	// race and we'll end up with unreachable nodes in the case of a crash.
	// Since partial deletions only occur for "leafs", they can be done in parallel
	//
	// Note about file deletions: although we might be retrying a deletion of a granule,
	// we won't run into any issues with trying to "re-delete" a blob file since deleting
	// a file that doesn't exist is considered successful

	TraceEvent("PurgeGranulesTraversalComplete", self->id)
	    .detail("Epoch", self->epoch)
	    .detail("Range", range)
	    .detail("PurgeVersion", purgeVersion)
	    .detail("Force", force)
	    .detail("VisitedCount", visited.size())
	    .detail("DeletingFullyCount", toFullyDelete.size())
	    .detail("DeletingPartiallyCount", toPartiallyDelete.size());

	state std::vector<Future<Void>> partialDeletions;
	state int i;
	if (BM_PURGE_DEBUG) {
		fmt::print("BM {0}: {1} granules to fully delete\n", self->epoch, toFullyDelete.size());
	}
	// Go backwards through set of granules to guarantee deleting oldest first. This avoids orphaning granules in the deletion process
	// FIXME: could track explicit parent dependencies and parallelize so long as a parent and child aren't running in parallel, but that's non-trivial
	for (i = toFullyDelete.size() - 1; i >= 0; --i) {
		state UID granuleId;
		Key historyKey;
		KeyRange keyRange;
		std::tie(granuleId, historyKey, keyRange) = toFullyDelete[i];
		// FIXME: consider batching into a single txn (need to take care of txn size limit)
		if (BM_PURGE_DEBUG) {
			fmt::print("BM {0}: About to fully delete granule {1}\n", self->epoch, granuleId.toString());
		}
		wait(fullyDeleteGranule(self, granuleId, historyKey, purgeVersion, keyRange, force));
	}

	if (BM_PURGE_DEBUG) {
		fmt::print("BM {0}: {1} granules to partially delete\n", self->epoch, toPartiallyDelete.size());
	}

	for (i = toPartiallyDelete.size() - 1; i >= 0; --i) {
		UID granuleId;
		KeyRange keyRange;
		std::tie(granuleId, keyRange) = toPartiallyDelete[i];
		if (BM_PURGE_DEBUG) {
			fmt::print("BM {0}: About to partially delete granule {1}\n", self->epoch, granuleId.toString());
		}
		partialDeletions.emplace_back(partiallyDeleteGranule(self, granuleId, purgeVersion, keyRange));
	}

	wait(waitForAll(partialDeletions));

	// Now that all the necessary granules and their files have been deleted, we can
	// clear the purgeIntent key to signify that the work is done. However, there could have been
	// another purgeIntent that got written for this table while we were processing this one.
	// If that is the case, we should not clear the key. Otherwise, we can just clear the key.

	if (BM_PURGE_DEBUG) {
		fmt::print("BM {0}: Successfully purged range [{1} - {2}) at purgeVersion={3}\n",
		           self->epoch,
		           range.begin.printable(),
		           range.end.printable(),
		           purgeVersion);
	}

	TraceEvent("PurgeGranulesComplete", self->id)
	    .detail("Epoch", self->epoch)
	    .detail("Range", range)
	    .detail("PurgeVersion", purgeVersion)
	    .detail("Force", force);

	CODE_PROBE(true, "range purge complete");

	++self->stats.purgesProcessed;
	return Void();
}

/*
 * This monitor watches for changes to a key K that gets updated whenever there is a new purge intent.
 * On this change, we scan through all blobGranulePurgeKeys (which look like <startKey, endKey>=<purge_version,
 * force>) and purge any intents.
 *
 * Once the purge has succeeded, we clear the key IF the version is still the same one that was purged.
 * That way, if another purge intent arrived for the same range while we were working on an older one,
 * we wouldn't end up clearing the intent.
 *
 * When watching for changes, we might end up in scenarios where we failed to do the work
 * for a purge intent even though the watch was triggered (maybe the BM had a blip). This is problematic
 * if the intent is a force and there isn't another purge intent for quite some time. To remedy this,
 * if we don't see a watch change in X (configurable) seconds, we will just sweep through the purge intents,
 * consolidating any work we might have missed before.
 *
 * Note: we could potentially use a changefeed here to get the exact purgeIntent that was added
 * rather than iterating through all of them, but this might have too much overhead for latency
 * improvements we don't really need here (also we need to go over all purge intents anyways in the
 * case that the timer is up before any new purge intents arrive).
 */
ACTOR Future<Void> monitorPurgeKeys(Reference<BlobManagerData> self) {
	self->initBStore();

	loop {
		state Reference<ReadYourWritesTransaction> tr = makeReference<ReadYourWritesTransaction>(self->db);
		tr->setOption(FDBTransactionOptions::ACCESS_SYSTEM_KEYS);
		tr->setOption(FDBTransactionOptions::PRIORITY_SYSTEM_IMMEDIATE);

		// Wait for the watch to change, or some time to expire (whichever comes first)
		// before checking through the purge intents. We write a UID into the change key value
		// so that we can still recognize when the watch key has been changed while we weren't
		// monitoring it

		state Key lastPurgeKey = blobGranulePurgeKeys.begin;

		loop {
			tr->setOption(FDBTransactionOptions::ACCESS_SYSTEM_KEYS);
			tr->setOption(FDBTransactionOptions::PRIORITY_SYSTEM_IMMEDIATE);

			state std::vector<Future<Void>> purges;
			state CoalescedKeyRangeMap<std::pair<Version, bool>> purgeMap;
			purgeMap.insert(allKeys, std::make_pair<Version, bool>(0, false));
			try {
				// TODO: replace 10000 with a knob
				state RangeResult purgeIntents = wait(tr->getRange(blobGranulePurgeKeys, BUGGIFY ? 1 : 10000));
				if (purgeIntents.size()) {
					CODE_PROBE(true, "BM found purges to process");
					int rangeIdx = 0;
					for (; rangeIdx < purgeIntents.size(); ++rangeIdx) {
						Version purgeVersion;
						KeyRange range;
						bool force;
						std::tie(purgeVersion, range, force) =
						    decodeBlobGranulePurgeValue(purgeIntents[rangeIdx].value);
						auto ranges = purgeMap.intersectingRanges(range);
						bool foundConflict = false;
						for (auto it : ranges) {
							if ((it.value().second && !force && it.value().first < purgeVersion) ||
							    (!it.value().second && force && purgeVersion < it.value().first)) {
								foundConflict = true;
								break;
							}
						}
						if (foundConflict) {
							break;
						}
						purgeMap.insert(range, std::make_pair(purgeVersion, force));

						if (BM_PURGE_DEBUG) {
							fmt::print("BM {0} about to purge range [{1} - {2}) @ {3}, force={4}\n",
							           self->epoch,
							           range.begin.printable(),
							           range.end.printable(),
							           purgeVersion,
							           force ? "T" : "F");
						}
					}
					lastPurgeKey = purgeIntents[rangeIdx - 1].key;

					for (auto it : purgeMap.ranges()) {
						if (it.value().first > 0) {
							purges.emplace_back(purgeRange(self, it.range(), it.value().first, it.value().second));
						}
					}

					// wait for this set of purges to complete before starting the next ones since if we
					// purge a range R at version V and while we are doing that, the time expires, we will
					// end up trying to purge the same range again since the work isn't finished and the
					// purges will race
					//
					// TODO: this isn't that efficient though. Instead we could keep metadata as part of the
					// BM's memory that tracks which purges are active. Once done, we can mark that work as
					// done. If the BM fails then all purges will fail and so the next BM will have a clear
					// set of metadata (i.e. no work in progress) so we will end up doing the work in the
					// new BM

					wait(waitForAll(purges));
					break;
				} else {
					state Future<Void> watchPurgeIntentsChange = tr->watch(blobGranulePurgeChangeKey);
					wait(tr->commit());
					wait(watchPurgeIntentsChange);
					tr->reset();
				}
			} catch (Error& e) {
				wait(tr->onError(e));
			}
		}

		tr->reset();
		loop {
			try {
				tr->setOption(FDBTransactionOptions::ACCESS_SYSTEM_KEYS);
				tr->setOption(FDBTransactionOptions::PRIORITY_SYSTEM_IMMEDIATE);
				tr->clear(KeyRangeRef(blobGranulePurgeKeys.begin, keyAfter(lastPurgeKey)));
				wait(tr->commit());
				break;
			} catch (Error& e) {
				wait(tr->onError(e));
			}
		}

		if (BM_PURGE_DEBUG) {
			fmt::print("BM {0} Done clearing current set of purge intents.\n", self->epoch);
		}

		CODE_PROBE(true, "BM finished processing purge intents");
	}
}

ACTOR Future<Void> doLockChecks(Reference<BlobManagerData> bmData) {
	loop {
		Promise<Void> check = bmData->doLockCheck;
		wait(check.getFuture());
		wait(delay(0.5)); // don't do this too often if a lot of conflict

		CODE_PROBE(true, "BM doing lock checks after getting conflicts");

		state Reference<ReadYourWritesTransaction> tr = makeReference<ReadYourWritesTransaction>(bmData->db);

		loop {
			try {
				tr->setOption(FDBTransactionOptions::ACCESS_SYSTEM_KEYS);
				tr->setOption(FDBTransactionOptions::PRIORITY_SYSTEM_IMMEDIATE);
				wait(checkManagerLock(tr, bmData));
				wait(tr->commit());
				break;
			} catch (Error& e) {
				if (e.code() == error_code_granule_assignment_conflict) {
					if (BM_DEBUG) {
						fmt::print("BM {0} got lock out of date in lock check on conflict! Dying\n", bmData->epoch);
					}
					if (bmData->iAmReplaced.canBeSet()) {
						bmData->iAmReplaced.send(Void());
					}
					return Void();
				}
				wait(tr->onError(e));
				if (BM_DEBUG) {
					fmt::print("BM {0} still ok after checking lock on conflict\n", bmData->epoch);
				}
			}
		}
		bmData->doLockCheck = Promise<Void>();
	}
}

static void blobManagerExclusionSafetyCheck(Reference<BlobManagerData> self,
                                            BlobManagerExclusionSafetyCheckRequest req) {
	TraceEvent("BMExclusionSafetyCheckBegin", self->id).log();
	BlobManagerExclusionSafetyCheckReply reply(true);
	// make sure at least one blob worker remains after exclusions
	if (self->workersById.empty()) {
		TraceEvent("BMExclusionSafetyCheckNoWorkers", self->id).log();
		reply.safe = false;
	} else {
		std::set<UID> remainingWorkers;
		for (auto& worker : self->workersById) {
			remainingWorkers.insert(worker.first);
		}
		for (const AddressExclusion& excl : req.exclusions) {
			for (auto& worker : self->workersById) {
				if (excl.excludes(worker.second.address())) {
					remainingWorkers.erase(worker.first);
				}
			}
		}

		TraceEvent("BMExclusionSafetyChecked", self->id).detail("RemainingWorkers", remainingWorkers.size()).log();
		reply.safe = !remainingWorkers.empty();
	}

	TraceEvent("BMExclusionSafetyCheckEnd", self->id).log();
	req.reply.send(reply);
}

ACTOR Future<int64_t> bgccCheckGranule(Reference<BlobManagerData> bmData, KeyRange range) {
	state std::pair<RangeResult, Version> fdbResult = wait(readFromFDB(bmData->db, range));
	state Reference<BlobConnectionProvider> bstore = wait(getBStoreForGranule(bmData, range));

	std::pair<RangeResult, Standalone<VectorRef<BlobGranuleChunkRef>>> blobResult =
	    wait(readFromBlob(bmData->db, bstore, range, 0, fdbResult.second));

	if (!compareFDBAndBlob(fdbResult.first, blobResult, range, fdbResult.second, BM_DEBUG)) {
		++bmData->stats.ccMismatches;
	}

	int64_t bytesRead = fdbResult.first.expectedSize();

	++bmData->stats.ccGranulesChecked;
	bmData->stats.ccRowsChecked += fdbResult.first.size();
	bmData->stats.ccBytesChecked += bytesRead;

	return bytesRead;
}

// FIXME: could eventually make this more thorough by storing some state in the DB or something
// FIXME: simpler solution could be to shuffle ranges
ACTOR Future<Void> bgConsistencyCheck(Reference<BlobManagerData> bmData) {

	state Reference<IRateControl> rateLimiter =
	    Reference<IRateControl>(new SpeedLimit(SERVER_KNOBS->BG_CONSISTENCY_CHECK_TARGET_SPEED_KB * 1024, 1));
	bmData->initBStore();

	if (BM_DEBUG) {
		fmt::print("BGCC starting\n");
	}

	loop {
		if (g_network->isSimulated() && g_simulator.speedUpSimulation) {
			if (BM_DEBUG) {
				printf("BGCC stopping\n");
			}
			return Void();
		}

		if (bmData->workersById.size() >= 1) {
			int tries = 10;
			state KeyRange range;
			while (tries > 0) {
				auto randomRange = bmData->workerAssignments.randomRange();
				if (randomRange.value() != UID()) {
					range = randomRange.range();
					break;
				}
				tries--;
			}

			state int64_t allowanceBytes = SERVER_KNOBS->BG_SNAPSHOT_FILE_TARGET_BYTES;
			if (tries == 0) {
				if (BM_DEBUG) {
					printf("BGCC couldn't find random range to check, skipping\n");
				}
			} else {
				try {
					Optional<int64_t> bytesRead =
					    wait(timeout(bgccCheckGranule(bmData, range), SERVER_KNOBS->BGCC_TIMEOUT));
					if (bytesRead.present()) {
						allowanceBytes = bytesRead.get();
					} else {
						++bmData->stats.ccTimeouts;
					}
				} catch (Error& e) {
					if (e.code() == error_code_operation_cancelled) {
						throw e;
					}
					TraceEvent(SevWarn, "BGCCError", bmData->id).error(e).detail("Epoch", bmData->epoch);
					++bmData->stats.ccErrors;
				}
			}
			// wait at least some interval if snapshot is small and to not overwhelm the system with reads (for example,
			// empty database with one empty granule)
			wait(rateLimiter->getAllowance(allowanceBytes) && delay(SERVER_KNOBS->BGCC_MIN_INTERVAL));
		} else {
			if (BM_DEBUG) {
				fmt::print("BGCC found no workers, skipping\n", bmData->workerAssignments.size());
			}
			wait(delay(60.0));
		}
	}
}

// Simulation validation that multiple blob managers aren't started with the same epoch
static std::map<int64_t, UID> managerEpochsSeen;

ACTOR Future<Void> blobManager(BlobManagerInterface bmInterf,
                               Reference<AsyncVar<ServerDBInfo> const> dbInfo,
                               int64_t epoch) {
	if (g_network->isSimulated()) {
		bool managerEpochAlreadySeen = managerEpochsSeen.count(epoch);
		if (managerEpochAlreadySeen) {
			TraceEvent(SevError, "DuplicateBlobManagersAtEpoch")
			    .detail("Epoch", epoch)
			    .detail("BMID1", bmInterf.id())
			    .detail("BMID2", managerEpochsSeen.at(epoch));
		}
		ASSERT(!managerEpochAlreadySeen);
		managerEpochsSeen[epoch] = bmInterf.id();
	}
	state Reference<BlobManagerData> self =
	    makeReference<BlobManagerData>(deterministicRandom()->randomUniqueID(),
	                                   dbInfo,
	                                   openDBOnServer(dbInfo, TaskPriority::DefaultEndpoint, LockAware::True),
	                                   bmInterf.locality.dcId());

	state Future<Void> collection = actorCollection(self->addActor.getFuture());

	if (BM_DEBUG) {
		fmt::print("Blob manager {0} starting...\n", epoch);
	}
	TraceEvent("BlobManagerInit", bmInterf.id()).detail("Epoch", epoch).log();

	self->epoch = epoch;

	try {
		// although we start the recruiter, we wait until existing workers are ack'd
		auto recruitBlobWorker = IAsyncListener<RequestStream<RecruitBlobWorkerRequest>>::create(
		    dbInfo, [](auto const& info) { return info.clusterInterface.recruitBlobWorker; });
		self->addActor.send(blobWorkerRecruiter(self, recruitBlobWorker));

		// we need to recover the old blob manager's state (e.g. granule assignments) before
		// before the new blob manager does anything
		wait(recoverBlobManager(self));

		self->addActor.send(doLockChecks(self));
		self->addActor.send(monitorClientRanges(self));
		self->addActor.send(monitorPurgeKeys(self));
		if (SERVER_KNOBS->BG_CONSISTENCY_CHECK_ENABLED) {
			self->addActor.send(bgConsistencyCheck(self));
		}
		if (SERVER_KNOBS->BG_ENABLE_MERGING) {
			self->addActor.send(granuleMergeChecker(self));
		}

		if (BUGGIFY) {
			self->addActor.send(chaosRangeMover(self));
		}

		loop choose {
			when(wait(self->iAmReplaced.getFuture())) {
				if (BM_DEBUG) {
					fmt::print("BM {} exiting because it is replaced\n", self->epoch);
				}
				TraceEvent("BlobManagerReplaced", bmInterf.id()).detail("Epoch", epoch);
				break;
			}
			when(HaltBlobManagerRequest req = waitNext(bmInterf.haltBlobManager.getFuture())) {
				req.reply.send(Void());
				TraceEvent("BlobManagerHalted", bmInterf.id()).detail("Epoch", epoch).detail("ReqID", req.requesterID);
				break;
			}
			when(state HaltBlobGranulesRequest req = waitNext(bmInterf.haltBlobGranules.getFuture())) {
				wait(haltBlobGranules(self));
				req.reply.send(Void());
				TraceEvent("BlobGranulesHalted", bmInterf.id()).detail("Epoch", epoch).detail("ReqID", req.requesterID);
				break;
			}
			when(BlobManagerExclusionSafetyCheckRequest exclCheckReq =
			         waitNext(bmInterf.blobManagerExclCheckReq.getFuture())) {
				blobManagerExclusionSafetyCheck(self, exclCheckReq);
			}
			when(wait(collection)) {
				TraceEvent(SevError, "BlobManagerActorCollectionError");
				ASSERT(false);
				throw internal_error();
			}
		}
	} catch (Error& err) {
		TraceEvent("BlobManagerDied", bmInterf.id()).errorUnsuppressed(err);
	}
	return Void();
}

// Test:
// start empty
// DB has [A - B). That should show up in knownBlobRanges and should be in added
// DB has nothing. knownBlobRanges should be empty and [A - B) should be in removed
// DB has [A - B) and [C - D). They should both show up in knownBlobRanges and added.
// DB has [A - D). It should show up coalesced in knownBlobRanges, and [B - C) should be in added.
// DB has [A - C). It should show up coalesced in knownBlobRanges, and [C - D) should be in removed.
// DB has [B - C). It should show up coalesced in knownBlobRanges, and [A - B) should be removed.
// DB has [B - D). It should show up coalesced in knownBlobRanges, and [C - D) should be removed.
// DB has [A - D). It should show up coalesced in knownBlobRanges, and [A - B) should be removed.
// DB has [A - B) and [C - D). They should show up in knownBlobRanges, and [B - C) should be in removed.
// DB has [B - C). It should show up in knownBlobRanges, [B - C) should be in added, and [A - B) and [C - D)
// should be in removed.
TEST_CASE("/blobmanager/updateranges") {
	KeyRangeMap<bool> knownBlobRanges(false, normalKeys.end);
	Arena ar;

	VectorRef<KeyRangeRef> added;
	VectorRef<KeyRangeRef> removed;

	StringRef active = LiteralStringRef("1");
	StringRef inactive = StringRef();

	RangeResult dbDataEmpty;
	std::vector<std::pair<KeyRangeRef, bool>> kbrRanges;

	StringRef keyA = StringRef(ar, LiteralStringRef("A"));
	StringRef keyB = StringRef(ar, LiteralStringRef("B"));
	StringRef keyC = StringRef(ar, LiteralStringRef("C"));
	StringRef keyD = StringRef(ar, LiteralStringRef("D"));

	// db data setup
	RangeResult dbDataAB;
	dbDataAB.emplace_back(ar, keyA, active);
	dbDataAB.emplace_back(ar, keyB, inactive);

	RangeResult dbDataAC;
	dbDataAC.emplace_back(ar, keyA, active);
	dbDataAC.emplace_back(ar, keyC, inactive);

	RangeResult dbDataAD;
	dbDataAD.emplace_back(ar, keyA, active);
	dbDataAD.emplace_back(ar, keyD, inactive);

	RangeResult dbDataBC;
	dbDataBC.emplace_back(ar, keyB, active);
	dbDataBC.emplace_back(ar, keyC, inactive);

	RangeResult dbDataBD;
	dbDataBD.emplace_back(ar, keyB, active);
	dbDataBD.emplace_back(ar, keyD, inactive);

	RangeResult dbDataCD;
	dbDataCD.emplace_back(ar, keyC, active);
	dbDataCD.emplace_back(ar, keyD, inactive);

	RangeResult dbDataAB_CD;
	dbDataAB_CD.emplace_back(ar, keyA, active);
	dbDataAB_CD.emplace_back(ar, keyB, inactive);
	dbDataAB_CD.emplace_back(ar, keyC, active);
	dbDataAB_CD.emplace_back(ar, keyD, inactive);

	// key ranges setup
	KeyRangeRef rangeAB = KeyRangeRef(keyA, keyB);
	KeyRangeRef rangeAC = KeyRangeRef(keyA, keyC);
	KeyRangeRef rangeAD = KeyRangeRef(keyA, keyD);

	KeyRangeRef rangeBC = KeyRangeRef(keyB, keyC);
	KeyRangeRef rangeBD = KeyRangeRef(keyB, keyD);

	KeyRangeRef rangeCD = KeyRangeRef(keyC, keyD);

	KeyRangeRef rangeStartToA = KeyRangeRef(normalKeys.begin, keyA);
	KeyRangeRef rangeStartToB = KeyRangeRef(normalKeys.begin, keyB);
	KeyRangeRef rangeStartToC = KeyRangeRef(normalKeys.begin, keyC);
	KeyRangeRef rangeBToEnd = KeyRangeRef(keyB, normalKeys.end);
	KeyRangeRef rangeCToEnd = KeyRangeRef(keyC, normalKeys.end);
	KeyRangeRef rangeDToEnd = KeyRangeRef(keyD, normalKeys.end);

	// actual test

	getRanges(kbrRanges, knownBlobRanges);
	ASSERT(kbrRanges.size() == 1);
	ASSERT(kbrRanges[0].first == normalKeys);
	ASSERT(!kbrRanges[0].second);

	// DB has [A - B)
	kbrRanges.clear();
	added.clear();
	removed.clear();
	updateClientBlobRanges(&knownBlobRanges, dbDataAB, ar, &added, &removed);

	ASSERT(added.size() == 1);
	ASSERT(added[0] == rangeAB);

	ASSERT(removed.size() == 0);

	getRanges(kbrRanges, knownBlobRanges);
	ASSERT(kbrRanges.size() == 3);
	ASSERT(kbrRanges[0].first == rangeStartToA);
	ASSERT(!kbrRanges[0].second);
	ASSERT(kbrRanges[1].first == rangeAB);
	ASSERT(kbrRanges[1].second);
	ASSERT(kbrRanges[2].first == rangeBToEnd);
	ASSERT(!kbrRanges[2].second);

	// DB has nothing
	kbrRanges.clear();
	added.clear();
	removed.clear();
	updateClientBlobRanges(&knownBlobRanges, dbDataEmpty, ar, &added, &removed);

	ASSERT(added.size() == 0);

	ASSERT(removed.size() == 1);
	ASSERT(removed[0] == rangeAB);

	getRanges(kbrRanges, knownBlobRanges);
	ASSERT(kbrRanges[0].first == normalKeys);
	ASSERT(!kbrRanges[0].second);

	// DB has [A - B) and [C - D)
	kbrRanges.clear();
	added.clear();
	removed.clear();
	updateClientBlobRanges(&knownBlobRanges, dbDataAB_CD, ar, &added, &removed);

	ASSERT(added.size() == 2);
	ASSERT(added[0] == rangeAB);
	ASSERT(added[1] == rangeCD);

	ASSERT(removed.size() == 0);

	getRanges(kbrRanges, knownBlobRanges);
	ASSERT(kbrRanges.size() == 5);
	ASSERT(kbrRanges[0].first == rangeStartToA);
	ASSERT(!kbrRanges[0].second);
	ASSERT(kbrRanges[1].first == rangeAB);
	ASSERT(kbrRanges[1].second);
	ASSERT(kbrRanges[2].first == rangeBC);
	ASSERT(!kbrRanges[2].second);
	ASSERT(kbrRanges[3].first == rangeCD);
	ASSERT(kbrRanges[3].second);
	ASSERT(kbrRanges[4].first == rangeDToEnd);
	ASSERT(!kbrRanges[4].second);

	// DB has [A - D)
	kbrRanges.clear();
	added.clear();
	removed.clear();
	updateClientBlobRanges(&knownBlobRanges, dbDataAD, ar, &added, &removed);

	ASSERT(added.size() == 1);
	ASSERT(added[0] == rangeBC);

	ASSERT(removed.size() == 0);

	getRanges(kbrRanges, knownBlobRanges);
	ASSERT(kbrRanges.size() == 3);
	ASSERT(kbrRanges[0].first == rangeStartToA);
	ASSERT(!kbrRanges[0].second);
	ASSERT(kbrRanges[1].first == rangeAD);
	ASSERT(kbrRanges[1].second);
	ASSERT(kbrRanges[2].first == rangeDToEnd);
	ASSERT(!kbrRanges[2].second);

	// DB has [A - C)
	kbrRanges.clear();
	added.clear();
	removed.clear();
	updateClientBlobRanges(&knownBlobRanges, dbDataAC, ar, &added, &removed);

	ASSERT(added.size() == 0);

	ASSERT(removed.size() == 1);
	ASSERT(removed[0] == rangeCD);

	getRanges(kbrRanges, knownBlobRanges);
	ASSERT(kbrRanges.size() == 3);
	ASSERT(kbrRanges[0].first == rangeStartToA);
	ASSERT(!kbrRanges[0].second);
	ASSERT(kbrRanges[1].first == rangeAC);
	ASSERT(kbrRanges[1].second);
	ASSERT(kbrRanges[2].first == rangeCToEnd);
	ASSERT(!kbrRanges[2].second);

	// DB has [B - C)
	kbrRanges.clear();
	added.clear();
	removed.clear();
	updateClientBlobRanges(&knownBlobRanges, dbDataBC, ar, &added, &removed);

	ASSERT(added.size() == 0);

	ASSERT(removed.size() == 1);
	ASSERT(removed[0] == rangeAB);

	getRanges(kbrRanges, knownBlobRanges);
	ASSERT(kbrRanges.size() == 3);
	ASSERT(kbrRanges[0].first == rangeStartToB);
	ASSERT(!kbrRanges[0].second);
	ASSERT(kbrRanges[1].first == rangeBC);
	ASSERT(kbrRanges[1].second);
	ASSERT(kbrRanges[2].first == rangeCToEnd);
	ASSERT(!kbrRanges[2].second);

	// DB has [B - D)
	kbrRanges.clear();
	added.clear();
	removed.clear();
	updateClientBlobRanges(&knownBlobRanges, dbDataBD, ar, &added, &removed);

	ASSERT(added.size() == 1);
	ASSERT(added[0] == rangeCD);

	ASSERT(removed.size() == 0);

	getRanges(kbrRanges, knownBlobRanges);
	ASSERT(kbrRanges.size() == 3);
	ASSERT(kbrRanges[0].first == rangeStartToB);
	ASSERT(!kbrRanges[0].second);
	ASSERT(kbrRanges[1].first == rangeBD);
	ASSERT(kbrRanges[1].second);
	ASSERT(kbrRanges[2].first == rangeDToEnd);
	ASSERT(!kbrRanges[2].second);

	// DB has [A - D)
	kbrRanges.clear();
	added.clear();
	removed.clear();
	updateClientBlobRanges(&knownBlobRanges, dbDataAD, ar, &added, &removed);

	ASSERT(added.size() == 1);
	ASSERT(added[0] == rangeAB);

	ASSERT(removed.size() == 0);

	getRanges(kbrRanges, knownBlobRanges);
	ASSERT(kbrRanges.size() == 3);
	ASSERT(kbrRanges[0].first == rangeStartToA);
	ASSERT(!kbrRanges[0].second);
	ASSERT(kbrRanges[1].first == rangeAD);
	ASSERT(kbrRanges[1].second);
	ASSERT(kbrRanges[2].first == rangeDToEnd);
	ASSERT(!kbrRanges[2].second);

	// DB has [A - B) and [C - D)
	kbrRanges.clear();
	added.clear();
	removed.clear();
	updateClientBlobRanges(&knownBlobRanges, dbDataAB_CD, ar, &added, &removed);

	ASSERT(added.size() == 0);

	ASSERT(removed.size() == 1);
	ASSERT(removed[0] == rangeBC);

	getRanges(kbrRanges, knownBlobRanges);
	ASSERT(kbrRanges.size() == 5);
	ASSERT(kbrRanges[0].first == rangeStartToA);
	ASSERT(!kbrRanges[0].second);
	ASSERT(kbrRanges[1].first == rangeAB);
	ASSERT(kbrRanges[1].second);
	ASSERT(kbrRanges[2].first == rangeBC);
	ASSERT(!kbrRanges[2].second);
	ASSERT(kbrRanges[3].first == rangeCD);
	ASSERT(kbrRanges[3].second);
	ASSERT(kbrRanges[4].first == rangeDToEnd);
	ASSERT(!kbrRanges[4].second);

	// DB has [B - C)
	kbrRanges.clear();
	added.clear();
	removed.clear();
	updateClientBlobRanges(&knownBlobRanges, dbDataBC, ar, &added, &removed);

	ASSERT(added.size() == 1);
	ASSERT(added[0] == rangeBC);

	ASSERT(removed.size() == 2);
	ASSERT(removed[0] == rangeAB);
	ASSERT(removed[1] == rangeCD);

	getRanges(kbrRanges, knownBlobRanges);
	ASSERT(kbrRanges.size() == 3);
	ASSERT(kbrRanges[0].first == rangeStartToB);
	ASSERT(!kbrRanges[0].second);
	ASSERT(kbrRanges[1].first == rangeBC);
	ASSERT(kbrRanges[1].second);
	ASSERT(kbrRanges[2].first == rangeCToEnd);
	ASSERT(!kbrRanges[2].second);

	return Void();
}<|MERGE_RESOLUTION|>--- conflicted
+++ resolved
@@ -981,17 +981,13 @@
 	return Void();
 }
 
-<<<<<<< HEAD
 ACTOR Future<Void> checkManagerLock(Reference<ReadYourWritesTransaction> tr, Reference<BlobManagerData> bmData) {
 	wait(checkManagerLock(&(tr->getTransaction()), bmData));
 	return Void();
 }
 
 ACTOR Future<Void> writeInitialGranuleMapping(Reference<BlobManagerData> bmData,
-                                              Standalone<VectorRef<KeyRef>> boundaries) {
-=======
-ACTOR Future<Void> writeInitialGranuleMapping(Reference<BlobManagerData> bmData, BlobGranuleSplitPoints splitPoints) {
->>>>>>> b9d156f0
+                                              BlobGranuleSplitPoints splitPoints) {
 	state Reference<ReadYourWritesTransaction> tr = makeReference<ReadYourWritesTransaction>(bmData->db);
 	// don't do too many in one transaction
 	state int i = 0;
@@ -2764,10 +2760,6 @@
 	}
 }
 
-<<<<<<< HEAD
-// FIXME: should load set of force purged ranges in recovery and not send out assignments for them.
-// It's technically safe to not do this, since the open check will catch it, but it's extra unneeded work and causes the granule mapping to look like a worker owns the range.
-=======
 ACTOR Future<Void> loadBlobGranuleMergeBoundaries(Reference<BlobManagerData> bmData) {
 	state Reference<ReadYourWritesTransaction> tr = makeReference<ReadYourWritesTransaction>(bmData->db);
 	state int rowLimit = BUGGIFY ? deterministicRandom()->randomInt(2, 10) : 10000;
@@ -2804,7 +2796,8 @@
 	return Void();
 }
 
->>>>>>> b9d156f0
+// FIXME: should load set of force purged ranges in recovery and not send out assignments for them.
+// It's technically safe to not do this, since the open check will catch it, but it's extra unneeded work and causes the granule mapping to look like a worker owns the range.
 ACTOR Future<Void> recoverBlobManager(Reference<BlobManagerData> bmData) {
 	state double recoveryStartTime = now();
 	state Promise<Void> workerListReady;
@@ -3373,11 +3366,7 @@
 
 			int lim = SERVER_KNOBS->BG_MAX_SPLIT_FANOUT;
 			if (BUGGIFY_WITH_PROB(0.1)) {
-<<<<<<< HEAD
-				deterministicRandom()->randomInt(1, std::max(2, SERVER_KNOBS->BG_MAX_SPLIT_FANOUT));
-=======
 				lim = deterministicRandom()->randomInt(1, std::max(2, SERVER_KNOBS->BG_MAX_SPLIT_FANOUT));
->>>>>>> b9d156f0
 			}
 			state RangeResult splitState = wait(tr.getRange(checkRange, lim));
 			// if first try and empty, splitting state is fully cleaned up
@@ -3487,16 +3476,12 @@
 	// Or, if the granule isn't finalized (still needs the history entry for the old change feed id, because all data
 	// from the old change feed hasn't yet been persisted in blob), we can delete the files but need to keep the granule
 	// history entry.
-<<<<<<< HEAD
 	state bool canDeleteHistoryKey;
 	if (force) {
 		canDeleteHistoryKey = true;
 	} else {
 		wait(store(canDeleteHistoryKey, canDeleteFullGranule(self, granuleId)));
 	}
-=======
-	state bool canDeleteHistoryKey = wait(canDeleteFullGranule(self, granuleId));
->>>>>>> b9d156f0
 	state Reference<BlobConnectionProvider> bstore = wait(getBStoreForGranule(self, granuleRange));
 
 	// get files
@@ -3749,7 +3734,6 @@
 	tr.setOption(FDBTransactionOptions::ACCESS_SYSTEM_KEYS);
 	tr.setOption(FDBTransactionOptions::PRIORITY_SYSTEM_IMMEDIATE);
 
-<<<<<<< HEAD
 	if (force) {
 		// set force purged range, to prevent future operations on this range
 		loop {
@@ -3770,8 +3754,6 @@
 		tr.setOption(FDBTransactionOptions::PRIORITY_SYSTEM_IMMEDIATE);
 	}
 
-=======
->>>>>>> b9d156f0
 	auto ranges = self->workerAssignments.intersectingRanges(range);
 	state std::vector<KeyRange> activeRanges;
 
@@ -3780,7 +3762,6 @@
 		activeRanges.push_back(it.range());
 	}
 
-<<<<<<< HEAD
 	if (force) {
 		// revoke range from all active blob workers - AFTER we copy set of active ranges to purge
 		RangeAssignment ra;
@@ -3790,8 +3771,6 @@
 		handleRangeAssign(self, ra);
 	}
 
-=======
->>>>>>> b9d156f0
 	state int rangeIdx;
 	for (rangeIdx = 0; rangeIdx < activeRanges.size(); rangeIdx++) {
 		state KeyRange activeRange = activeRanges[rangeIdx];
