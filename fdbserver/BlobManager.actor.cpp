/*
 * BlobManager.actor.cpp
 *
 * This source file is part of the FoundationDB open source project
 *
 * Copyright 2013-2022 Apple Inc. and the FoundationDB project authors
 *
 * Licensed under the Apache License, Version 2.0 (the "License");
 * you may not use this file except in compliance with the License.
 * You may obtain a copy of the License at
 *
 *     http://www.apache.org/licenses/LICENSE-2.0
 *
 * Unless required by applicable law or agreed to in writing, software
 * distributed under the License is distributed on an "AS IS" BASIS,
 * WITHOUT WARRANTIES OR CONDITIONS OF ANY KIND, either express or implied.
 * See the License for the specific language governing permissions and
 * limitations under the License.
 */

#include <algorithm>
#include <limits>
#include <sstream>
#include <queue>
#include <vector>
#include <unordered_map>

#include "fdbrpc/simulator.h"
#include "fmt/format.h"
#include "fdbclient/BackupContainerFileSystem.h"
#include "fdbclient/BlobGranuleCommon.h"
#include "fdbclient/BlobWorkerInterface.h"
#include "fdbclient/KeyRangeMap.h"
#include "fdbclient/DatabaseContext.h"
#include "fdbclient/ManagementAPI.actor.h"
#include "fdbclient/ReadYourWrites.h"
#include "fdbclient/SystemData.h"
#include "fdbclient/Tuple.h"
#include "fdbserver/BlobManagerInterface.h"
#include "fdbserver/Knobs.h"
#include "fdbserver/BlobGranuleValidation.actor.h"
#include "fdbserver/BlobGranuleServerCommon.actor.h"
#include "fdbserver/QuietDatabase.h"
#include "fdbserver/WaitFailure.h"
#include "fdbserver/WorkerInterface.actor.h"
#include "flow/Error.h"
#include "flow/IRandom.h"
#include "flow/UnitTest.h"
#include "flow/actorcompiler.h" // has to be last include

/*
 * The Blob Manager is responsible for managing range granules, and recruiting and monitoring Blob Workers.
 */

#define BM_DEBUG false
#define BM_PURGE_DEBUG false

void handleClientBlobRange(KeyRangeMap<bool>* knownBlobRanges,
                           Arena& ar,
                           VectorRef<KeyRangeRef>* rangesToAdd,
                           VectorRef<KeyRangeRef>* rangesToRemove,
                           KeyRef rangeStart,
                           KeyRef rangeEnd,
                           bool rangeActive) {
	if (BM_DEBUG) {
		fmt::print(
		    "db range [{0} - {1}): {2}\n", rangeStart.printable(), rangeEnd.printable(), rangeActive ? "T" : "F");
	}
	KeyRange keyRange(KeyRangeRef(rangeStart, rangeEnd));
	auto allRanges = knownBlobRanges->intersectingRanges(keyRange);
	for (auto& r : allRanges) {
		if (r.value() != rangeActive) {
			KeyRef overlapStart = (r.begin() > keyRange.begin) ? r.begin() : keyRange.begin;
			KeyRef overlapEnd = (keyRange.end < r.end()) ? keyRange.end : r.end();
			KeyRangeRef overlap(overlapStart, overlapEnd);
			if (rangeActive) {
				if (BM_DEBUG) {
					fmt::print("BM Adding client range [{0} - {1})\n",
					           overlapStart.printable().c_str(),
					           overlapEnd.printable().c_str());
				}
				rangesToAdd->push_back_deep(ar, overlap);
			} else {
				if (BM_DEBUG) {
					fmt::print("BM Removing client range [{0} - {1})\n",
					           overlapStart.printable().c_str(),
					           overlapEnd.printable().c_str());
				}
				rangesToRemove->push_back_deep(ar, overlap);
			}
		}
	}
	knownBlobRanges->insert(keyRange, rangeActive);
}

void updateClientBlobRanges(KeyRangeMap<bool>* knownBlobRanges,
                            RangeResult dbBlobRanges,
                            Arena& ar,
                            VectorRef<KeyRangeRef>* rangesToAdd,
                            VectorRef<KeyRangeRef>* rangesToRemove) {
	if (BM_DEBUG) {
		fmt::print("Updating {0} client blob ranges", dbBlobRanges.size() / 2);
		for (int i = 0; i < dbBlobRanges.size() - 1; i += 2) {
			fmt::print("  [{0} - {1})", dbBlobRanges[i].key.printable(), dbBlobRanges[i + 1].key.printable());
		}
		printf("\n");
	}
	// essentially do merge diff of current known blob ranges and new ranges, to assign new ranges to
	// workers and revoke old ranges from workers

	// basically, for any range that is set in results that isn't set in ranges, assign the range to the
	// worker. for any range that isn't set in results that is set in ranges, revoke the range from the
	// worker. and, update ranges to match results as you go

	// SOMEDAY: could change this to O(N) instead of O(NLogN) by doing a sorted merge instead of requesting the
	// intersection for each insert, but this operation is pretty infrequent so it's probably not necessary
	if (dbBlobRanges.size() == 0) {
		// special case. Nothing in the DB, reset knownBlobRanges and revoke all existing ranges from workers
		handleClientBlobRange(
		    knownBlobRanges, ar, rangesToAdd, rangesToRemove, normalKeys.begin, normalKeys.end, false);
	} else {
		if (dbBlobRanges[0].key > normalKeys.begin) {
			handleClientBlobRange(
			    knownBlobRanges, ar, rangesToAdd, rangesToRemove, normalKeys.begin, dbBlobRanges[0].key, false);
		}
		for (int i = 0; i < dbBlobRanges.size() - 1; i++) {
			if (dbBlobRanges[i].key >= normalKeys.end) {
				if (BM_DEBUG) {
					fmt::print("Found invalid blob range start {0}\n", dbBlobRanges[i].key.printable());
				}
				break;
			}
			bool active = dbBlobRanges[i].value == LiteralStringRef("1");
			if (active) {
				if (BM_DEBUG) {
					fmt::print("BM sees client range [{0} - {1})\n",
					           dbBlobRanges[i].key.printable(),
					           dbBlobRanges[i + 1].key.printable());
				}
			}
			KeyRef endKey = dbBlobRanges[i + 1].key;
			if (endKey > normalKeys.end) {
				if (BM_DEBUG) {
					fmt::print("Removing system keyspace from blob range [{0} - {1})\n",
					           dbBlobRanges[i].key.printable(),
					           endKey.printable());
				}
				endKey = normalKeys.end;
			}
			handleClientBlobRange(
			    knownBlobRanges, ar, rangesToAdd, rangesToRemove, dbBlobRanges[i].key, endKey, active);
		}
		if (dbBlobRanges[dbBlobRanges.size() - 1].key < normalKeys.end) {
			handleClientBlobRange(knownBlobRanges,
			                      ar,
			                      rangesToAdd,
			                      rangesToRemove,
			                      dbBlobRanges[dbBlobRanges.size() - 1].key,
			                      normalKeys.end,
			                      false);
		}
	}
	knownBlobRanges->coalesce(normalKeys);
}

void getRanges(std::vector<std::pair<KeyRangeRef, bool>>& results, KeyRangeMap<bool>& knownBlobRanges) {
	if (BM_DEBUG) {
		printf("Getting ranges:\n");
	}
	auto allRanges = knownBlobRanges.ranges();
	for (auto& r : allRanges) {
		results.emplace_back(r.range(), r.value());
		if (BM_DEBUG) {
			fmt::print("  [{0} - {1}): {2}\n", r.begin().printable(), r.end().printable(), r.value() ? "T" : "F");
		}
	}
}

struct RangeAssignmentData {
	AssignRequestType type;

	RangeAssignmentData() : type(AssignRequestType::Normal) {}
	RangeAssignmentData(AssignRequestType type) : type(type) {}
};

struct RangeRevokeData {
	bool dispose;

	RangeRevokeData() {}
	RangeRevokeData(bool dispose) : dispose(dispose) {}
};

struct RangeAssignment {
	bool isAssign;
	KeyRange keyRange;
	Optional<UID> worker;

	// I tried doing this with a union and it was just kind of messy
	Optional<RangeAssignmentData> assign;
	Optional<RangeRevokeData> revoke;
};

// SOMEDAY: track worker's reads/writes eventually
// FIXME: namespace?
struct BlobWorkerInfo {
	int numGranulesAssigned;

	BlobWorkerInfo(int numGranulesAssigned = 0) : numGranulesAssigned(numGranulesAssigned) {}
};

enum BoundaryEvalType { UNKNOWN, MERGE, SPLIT };

struct BoundaryEvaluation {
	int64_t epoch;
	int64_t seqno;
	BoundaryEvalType type;
	Future<Void> inProgress;
	int64_t originalEpoch;
	int64_t originalSeqno;

	BoundaryEvaluation() : epoch(0), seqno(0), type(UNKNOWN), originalEpoch(0), originalSeqno(0) {}
	BoundaryEvaluation(int64_t epoch,
	                   int64_t seqno,
	                   BoundaryEvalType type,
	                   int64_t originalEpoch,
	                   int64_t originalSeqno)
	  : epoch(epoch), seqno(seqno), type(type), originalEpoch(originalEpoch), originalSeqno(originalSeqno) {
		ASSERT(type != UNKNOWN);
	}

	bool operator==(const BoundaryEvaluation& other) const {
		return epoch == other.epoch && seqno == other.seqno && type == other.type;
	}

	bool operator<(const BoundaryEvaluation& other) {
		// if (epoch, seqno) don't match, go by (epoch, seqno)
		if (epoch == other.epoch && seqno == other.seqno) {
			return type < other.type;
		}
		return epoch < other.epoch || (epoch == other.epoch && seqno < other.seqno);
	}

	bool isOlderThanOriginal(const BoundaryEvaluation& other) {
		return originalEpoch < other.originalEpoch ||
		       (originalEpoch == other.originalEpoch && originalSeqno < other.originalSeqno);
	}

	std::string toString() const {
		return fmt::format("{0} @ ({1}, {2})",
		                   type == BoundaryEvalType::UNKNOWN ? "unknown"
		                                                     : (type == BoundaryEvalType::MERGE ? "merge" : "split"),
		                   epoch,
		                   seqno);
	}
};

struct BlobManagerStats {
	CounterCollection cc;

	Counter granuleSplits;
	Counter granuleWriteHotSplits;
	Counter granuleMerges;
	Counter ccGranulesChecked;
	Counter ccRowsChecked;
	Counter ccBytesChecked;
	Counter ccMismatches;
	Counter ccTimeouts;
	Counter ccErrors;
	Counter purgesProcessed;
	Counter granulesFullyPurged;
	Counter granulesPartiallyPurged;
	Counter filesPurged;
	Future<Void> logger;
	int64_t activeMerges;

	// Current stats maintained for a given blob worker process
	explicit BlobManagerStats(UID id,
	                          double interval,
	                          int64_t epoch,
	                          std::unordered_map<UID, BlobWorkerInterface>* workers,
	                          std::unordered_map<Key, bool>* mergeHardBoundaries,
	                          std::unordered_map<Key, BlobGranuleMergeBoundary>* mergeBoundaries)
	  : cc("BlobManagerStats", id.toString()), granuleSplits("GranuleSplits", cc),
	    granuleWriteHotSplits("GranuleWriteHotSplits", cc), granuleMerges("GranuleMerges", cc),
	    ccGranulesChecked("CCGranulesChecked", cc), ccRowsChecked("CCRowsChecked", cc),
	    ccBytesChecked("CCBytesChecked", cc), ccMismatches("CCMismatches", cc), ccTimeouts("CCTimeouts", cc),
	    ccErrors("CCErrors", cc), purgesProcessed("PurgesProcessed", cc),
	    granulesFullyPurged("GranulesFullyPurged", cc), granulesPartiallyPurged("GranulesPartiallyPurged", cc),
	    filesPurged("FilesPurged", cc), activeMerges(0) {
		specialCounter(cc, "WorkerCount", [workers]() { return workers->size(); });
		specialCounter(cc, "Epoch", [epoch]() { return epoch; });
		specialCounter(cc, "ActiveMerges", [this]() { return this->activeMerges; });
		specialCounter(cc, "HardBoundaries", [mergeHardBoundaries]() { return mergeHardBoundaries->size(); });
		specialCounter(cc, "SoftBoundaries", [mergeBoundaries]() { return mergeBoundaries->size(); });
		logger = traceCounters("BlobManagerMetrics", id, interval, &cc, "BlobManagerMetrics");
	}
};

enum MergeCandidateState {
	MergeCandidateUnknown,
	MergeCandidateCannotMerge,
	MergeCandidateCanMerge,
	MergeCandidateMerging
};

// The current merge algorithm, skipping just granules that will be merge-eligible on the next pass, but not
// their neighbors, is optimal for guaranteeing merges to make progress where possible, with decently
// optimal but not globally optimal merge behavior.
// Alternative algorithms include not doing a two-pass consideration at all and immediately considering
// all merge candidates, which guarantees the most progress but pretty much guarantees undesirably
// suboptimal merge decisions, because of the time variance of granules becoming merge candidates. Or,
// also skipping adjacent eligible granules in addition to the one that will be eligible next pass,
// which ensures optimally large merges in a future pass, but adds decent delay to doing the merge. Or,
// smarter considering of merge candidates adjacent to the one that will be eligible next pass
// (depending on whether potential future merges with adjacent ones could include this candidate), which
// would be the best of both worlds, but would add a decent amount of code complexity.
struct MergeCandidateInfo {
	MergeCandidateState st;
	UID granuleID;
	Version startVersion;
	// This is if this candidate has been seen by the merge checker before.
	bool seen;

	MergeCandidateInfo() : st(MergeCandidateUnknown), startVersion(invalidVersion), seen(false) {}

	MergeCandidateInfo(MergeCandidateState st) : st(st), startVersion(invalidVersion), seen(false) {
		ASSERT(st != MergeCandidateCanMerge);
	}
	MergeCandidateInfo(UID granuleID, Version startVersion)
	  : st(MergeCandidateCanMerge), granuleID(granuleID), startVersion(startVersion), seen(false) {}

	bool canMerge() const { return st == MergeCandidateCanMerge; }

	bool mergeEligible() const { return st == MergeCandidateCanMerge && seen; }
};

struct BlobGranuleSplitPoints {
	Standalone<VectorRef<KeyRef>> keys;
	std::unordered_map<Key, BlobGranuleMergeBoundary> boundaries;
};

struct BlobManagerData : NonCopyable, ReferenceCounted<BlobManagerData> {
	UID id;
	Database db;
	Optional<Key> dcId;
	PromiseStream<Future<Void>> addActor;
	Promise<Void> doLockCheck;

	BlobManagerStats stats;

	Reference<BlobConnectionProvider> bstore;

	std::unordered_map<UID, BlobWorkerInterface> workersById;
	std::unordered_map<UID, BlobWorkerInfo> workerStats; // mapping between workerID -> workerStats
	std::unordered_set<NetworkAddress> workerAddresses;
	std::unordered_set<UID> deadWorkers;
	KeyRangeMap<UID> workerAssignments;
	KeyRangeActorMap assignsInProgress;
	KeyRangeMap<BoundaryEvaluation> boundaryEvaluations;
	KeyRangeMap<bool> knownBlobRanges;
	BGTenantMap tenantData;
	KeyRangeMap<MergeCandidateInfo> mergeCandidates; // granule range to granule id + start version.
	KeyRangeMap<Version> activeGranuleMerges; // range map of active granule merges, because range in boundaryEval
	                                          // doesn't correspond to merge range. invalidVersion is no merge,
	                                          // 0 is no merge version determined yet
	// TODO: consider switching to an iterator approach.
	std::unordered_map<Key, bool> mergeHardBoundaries;
	std::unordered_map<Key, BlobGranuleMergeBoundary> mergeBoundaries;

	FlowLock concurrentMergeChecks;

	AsyncTrigger startRecruiting;
	Debouncer restartRecruiting;
	std::set<NetworkAddress> recruitingLocalities; // the addrs of the workers being recruited on
	AsyncVar<int> recruitingStream;
	Promise<Void> foundBlobWorkers;
	Promise<Void> doneRecovering;

	int64_t epoch;
	int64_t seqNo = 1;

	Promise<Void> iAmReplaced;

	BlobManagerData(UID id,
	                Reference<AsyncVar<ServerDBInfo> const> dbInfo,
	                Database db,
	                Optional<Key> dcId,
	                int64_t epoch)
	  : id(id), db(db), dcId(dcId),
	    stats(id, SERVER_KNOBS->WORKER_LOGGING_INTERVAL, epoch, &workersById, &mergeHardBoundaries, &mergeBoundaries),
	    knownBlobRanges(false, normalKeys.end), tenantData(BGTenantMap(dbInfo)),
	    mergeCandidates(MergeCandidateInfo(MergeCandidateUnknown), normalKeys.end),
	    activeGranuleMerges(invalidVersion, normalKeys.end),
	    concurrentMergeChecks(SERVER_KNOBS->BLOB_MANAGER_CONCURRENT_MERGE_CHECKS),
	    restartRecruiting(SERVER_KNOBS->DEBOUNCE_RECRUITING_DELAY), recruitingStream(0), epoch(epoch) {}

	// only initialize blob store if actually needed
	void initBStore() {
		if (!bstore.isValid() && SERVER_KNOBS->BG_METADATA_SOURCE != "tenant") {
			if (BM_DEBUG) {
				fmt::print("BM {} constructing backup container from {}\n", epoch, SERVER_KNOBS->BG_URL.c_str());
			}
			bstore = BlobConnectionProvider::newBlobConnectionProvider(SERVER_KNOBS->BG_URL);
			if (BM_DEBUG) {
				fmt::print("BM {} constructed backup container\n", epoch);
			}
		}
	}

	bool isMergeActive(const KeyRangeRef& range) {
		auto ranges = activeGranuleMerges.intersectingRanges(range);
		for (auto& it : ranges) {
			if (it.value() != invalidVersion) {
				return true;
			}
		}
		return false;
	}

	Version activeMergeVersion(const KeyRangeRef& range) {
		auto ranges = activeGranuleMerges.intersectingRanges(range);
		Version v = invalidVersion;
		for (auto& it : ranges) {
			v = std::max(v, it.cvalue());
		}
		return v;
	}

	void setMergeCandidate(const KeyRangeRef& range, UID granuleID, Version startVersion) {
		// Want this to be idempotent. If a granule was already reported as merge-eligible, we want to use the existing
		// merge and mergeNow state.
		auto it = mergeCandidates.rangeContaining(range.begin);

		if (it->begin() == range.begin && it.end() == range.end) {
			if (it->cvalue().st != MergeCandidateCanMerge) {
				// same range, just update
				it->value() = MergeCandidateInfo(granuleID, startVersion);
			} else {
				// else no-op, but validate data
				ASSERT(granuleID == it->cvalue().granuleID);
				ASSERT(startVersion == it->cvalue().startVersion);
			}
		} else if (it->cvalue().st != MergeCandidateMerging) {
			mergeCandidates.insert(range, MergeCandidateInfo(granuleID, startVersion));
		}
	}

	void setMergeCandidate(const KeyRangeRef& range, MergeCandidateState st) {
		ASSERT(st != MergeCandidateCanMerge);
		mergeCandidates.insert(range, MergeCandidateInfo(st));
	}

	void clearMergeCandidate(const KeyRangeRef& range) { setMergeCandidate(range, MergeCandidateCannotMerge); }
};

// Helper function for alignKeys().
// This attempts to do truncation and compares with the last key in splitPoints.keys.
static void alignKeyBoundary(Reference<BlobManagerData> bmData,
                             Reference<GranuleTenantData> tenantData,
                             KeyRef key,
                             int offset,
                             BlobGranuleSplitPoints& splitPoints) {
	Standalone<VectorRef<KeyRef>>& keys = splitPoints.keys;
	std::unordered_map<Key, BlobGranuleMergeBoundary>& boundaries = splitPoints.boundaries;
	KeyRef alignedKey = key;
	Tuple t, t2;

	if (!offset) {
		keys.push_back_deep(keys.arena(), alignedKey);
		return;
	}

	// If this is tenant aware code.
	if (tenantData.isValid()) {
		alignedKey = alignedKey.removePrefix(tenantData->entry.prefix);
	}
	try {
		t = Tuple::unpack(alignedKey, true);
		if (t.size() > offset) {
			t2 = t.subTuple(0, t.size() - offset);
			alignedKey = t2.pack();
		}
	} catch (Error& e) {
		if (e.code() != error_code_invalid_tuple_data_type) {
			throw;
		}
	}
	if (tenantData.isValid()) {
		alignedKey = alignedKey.withPrefix(tenantData->entry.prefix, keys.arena());
	}

	// Only add the alignedKey if it's larger than the last key. If it's the same, drop the split.
	if (alignedKey <= keys.back()) {
		// Set split boundary.
		BlobGranuleMergeBoundary boundary = { /*buddy=*/true };
		boundaries[key] = boundary;
		keys.push_back_deep(keys.arena(), key);
	} else {
		keys.push_back_deep(keys.arena(), alignedKey);
	}
}

ACTOR Future<BlobGranuleSplitPoints> alignKeys(Reference<BlobManagerData> bmData,
                                               KeyRange granuleRange,
                                               Standalone<VectorRef<KeyRef>> splits) {
	state BlobGranuleSplitPoints splitPoints;

	state int offset = SERVER_KNOBS->BG_KEY_TUPLE_TRUNCATE_OFFSET;
	if (offset <= 0) {
		splitPoints.keys = splits;
		return splitPoints;
	}

	splitPoints.keys.push_back_deep(splitPoints.keys.arena(), splits.front());

	state Transaction tr = Transaction(bmData->db);
	tr.setOption(FDBTransactionOptions::PRIORITY_SYSTEM_IMMEDIATE);
	state int idx = 1;
	for (; idx < splits.size() - 1; idx++) {
		loop {
			try {
				// Get the next full key in the granule.
				RangeResult nextKeyRes = wait(
				    tr.getRange(firstGreaterOrEqual(splits[idx]), lastLessThan(splits[idx + 1]), GetRangeLimits(1)));
				if (nextKeyRes.size() == 0) {
					break;
				}

				Reference<GranuleTenantData> tenantData = bmData->tenantData.getDataForGranule(granuleRange);
				alignKeyBoundary(bmData, tenantData, nextKeyRes[0].key, offset, splitPoints);
				break;
			} catch (Error& e) {
				wait(tr.onError(e));
			}
		}
	}

	splitPoints.keys.push_back_deep(splitPoints.keys.arena(), splits.back());

	return splitPoints;
}

ACTOR Future<BlobGranuleSplitPoints> splitRange(Reference<BlobManagerData> bmData,
                                                KeyRange range,
                                                bool writeHot,
                                                bool initialSplit) {
	state BlobGranuleSplitPoints splitPoints;
	try {
		if (BM_DEBUG) {
			fmt::print("Splitting new range [{0} - {1}): {2}\n",
			           range.begin.printable(),
			           range.end.printable(),
			           writeHot ? "hot" : "normal");
		}
		state StorageMetrics estimated = wait(bmData->db->getStorageMetrics(range, CLIENT_KNOBS->TOO_MANY));

		if (BM_DEBUG) {
			fmt::print("Estimated bytes for [{0} - {1}): {2}\n",
			           range.begin.printable(),
			           range.end.printable(),
			           estimated.bytes);
		}

		int64_t splitThreshold = SERVER_KNOBS->BG_SNAPSHOT_FILE_TARGET_BYTES;
		if (!initialSplit) {
			// If we have X MB target granule size, we want to do the initial split to split up into X MB chunks.
			// However, if we already have a granule that we are evaluating for split, if we split it as soon as it is
			// larger than X MB, we will end up with 2 X/2 MB granules.
			// To ensure an average size of X MB, we split granules at 4/3*X, so that they range between 2/3*X and
			// 4/3*X, averaging X
			splitThreshold = (splitThreshold * 4) / 3;
		}
		// if write-hot, we want to be able to split smaller, but not infinitely. Allow write-hot granules to be 3x
		// smaller
		// TODO knob?
		// TODO: re-evaluate after we have granule merging?
		if (writeHot) {
			splitThreshold /= 3;
		}
		CODE_PROBE(writeHot, "Change feed write hot split");
		if (estimated.bytes > splitThreshold) {
			// only split on bytes and write rate
			state StorageMetrics splitMetrics;
			splitMetrics.bytes = SERVER_KNOBS->BG_SNAPSHOT_FILE_TARGET_BYTES;
			splitMetrics.bytesPerKSecond = SERVER_KNOBS->SHARD_SPLIT_BYTES_PER_KSEC;
			if (writeHot) {
				splitMetrics.bytesPerKSecond = std::min(splitMetrics.bytesPerKSecond, estimated.bytesPerKSecond / 2);
				splitMetrics.bytesPerKSecond =
				    std::max(splitMetrics.bytesPerKSecond, SERVER_KNOBS->SHARD_MIN_BYTES_PER_KSEC);
			}
			splitMetrics.iosPerKSecond = splitMetrics.infinity;
			splitMetrics.bytesReadPerKSecond = splitMetrics.infinity;

			state PromiseStream<Key> resultStream;
			state Standalone<VectorRef<KeyRef>> keys;
			// SplitMetrics.bytes / 3 as min split size because of same splitThreshold logic above.
			state Future<Void> streamFuture = bmData->db->splitStorageMetricsStream(
			    resultStream, range, splitMetrics, estimated, splitMetrics.bytes / 3);
			loop {
				try {
					Key k = waitNext(resultStream.getFuture());
					keys.push_back_deep(keys.arena(), k);
				} catch (Error& e) {
					if (e.code() != error_code_end_of_stream) {
						throw;
					}
					break;
				}
			}

			// We only need to align the keys if there is a proposed split.
			if (keys.size() > 2) {
				BlobGranuleSplitPoints _splitPoints = wait(alignKeys(bmData, range, keys));
				splitPoints = _splitPoints;
			} else {
				splitPoints.keys = keys;
			}

			ASSERT(splitPoints.keys.size() >= 2);
			ASSERT(splitPoints.keys.front() == range.begin);
			ASSERT(splitPoints.keys.back() == range.end);
			return splitPoints;
		} else {
			CODE_PROBE(writeHot, "Not splitting write-hot because granules would be too small");
			if (BM_DEBUG) {
				printf("Not splitting range\n");
			}
			splitPoints.keys.push_back_deep(splitPoints.keys.arena(), range.begin);
			splitPoints.keys.push_back_deep(splitPoints.keys.arena(), range.end);
			return splitPoints;
		}
	} catch (Error& e) {
		if (e.code() == error_code_operation_cancelled) {
			throw e;
		}
		// SplitStorageMetrics explicitly has a SevError if it gets an error, so no errors should propagate here
		TraceEvent(SevError, "BlobManagerUnexpectedErrorSplitRange", bmData->id)
		    .error(e)
		    .detail("Epoch", bmData->epoch);
		ASSERT_WE_THINK(false);

		// if not simulation, kill the BM
		if (bmData->iAmReplaced.canBeSet()) {
			bmData->iAmReplaced.sendError(e);
		}
		throw e;
	}
}

// Picks a worker with the fewest number of already assigned ranges.
// If there is a tie, picks one such worker at random.
ACTOR Future<UID> pickWorkerForAssign(Reference<BlobManagerData> bmData) {
	// wait until there are BWs to pick from
	while (bmData->workerStats.size() == 0) {
		CODE_PROBE(true, "BM wants to assign range, but no workers available");
		if (BM_DEBUG) {
			fmt::print("BM {0} waiting for blob workers before assigning granules\n", bmData->epoch);
		}
		bmData->restartRecruiting.trigger();
		wait(bmData->recruitingStream.onChange() || bmData->foundBlobWorkers.getFuture());
		// FIXME: may want to have some buffer here so zero-worker recruiting case doesn't assign every single pending
		// range to the first worker recruited
	}

	int minGranulesAssigned = INT_MAX;
	std::vector<UID> eligibleWorkers;

	for (auto const& worker : bmData->workerStats) {
		UID currId = worker.first;
		int granulesAssigned = worker.second.numGranulesAssigned;

		if (granulesAssigned < minGranulesAssigned) {
			eligibleWorkers.resize(0);
			minGranulesAssigned = granulesAssigned;
			eligibleWorkers.emplace_back(currId);
		} else if (granulesAssigned == minGranulesAssigned) {
			eligibleWorkers.emplace_back(currId);
		}
	}

	// pick a random worker out of the eligible workers
	ASSERT(eligibleWorkers.size() > 0);
	int idx = deterministicRandom()->randomInt(0, eligibleWorkers.size());
	if (BM_DEBUG) {
		fmt::print("picked worker {0}, which has a minimal number ({1}) of granules assigned\n",
		           eligibleWorkers[idx].toString(),
		           minGranulesAssigned);
	}

	return eligibleWorkers[idx];
}

// circular dependency between handleRangeAssign and doRangeAssignment
static bool handleRangeAssign(Reference<BlobManagerData> bmData, RangeAssignment assignment);

ACTOR Future<Void> doRangeAssignment(Reference<BlobManagerData> bmData,
                                     RangeAssignment assignment,
                                     Optional<UID> workerID,
                                     int64_t epoch,
                                     int64_t seqNo) {
	// WorkerId is set, except in case of assigning to any worker. Then we pick the worker to assign to in here

	// inject delay into range assignments
	if (BUGGIFY_WITH_PROB(0.05)) {
		wait(delay(deterministicRandom()->random01()));
	} else {
		// otherwise, do delay(0) to ensure rest of code in calling handleRangeAssign runs, before this function can
		// recursively call handleRangeAssign on error
		wait(delay(0.0));
	}

	if (!workerID.present()) {
		ASSERT(assignment.isAssign && assignment.assign.get().type != AssignRequestType::Continue);
		UID _workerId = wait(pickWorkerForAssign(bmData));
		if (BM_DEBUG) {
			fmt::print("Chose BW {0} for seqno {1} in BM {2}\n", _workerId.toString(), seqNo, bmData->epoch);
		}
		workerID = _workerId;
		// We don't have to check for races with an overlapping assignment because it would insert over us in the actor
		// map, cancelling this actor before it got here
		bmData->workerAssignments.insert(assignment.keyRange, workerID.get());

		if (bmData->workerStats.count(workerID.get())) {
			bmData->workerStats[workerID.get()].numGranulesAssigned += 1;
		}
	}

	if (BM_DEBUG) {
		fmt::print("BM {0} {1} range [{2} - {3}) @ ({4}, {5}) to {6}\n",
		           bmData->epoch,
		           assignment.isAssign ? "assigning" : "revoking",
		           assignment.keyRange.begin.printable(),
		           assignment.keyRange.end.printable(),
		           epoch,
		           seqNo,
		           workerID.get().toString());
	}

	try {
		if (assignment.isAssign) {
			ASSERT(assignment.assign.present());
			ASSERT(!assignment.revoke.present());

			AssignBlobRangeRequest req;
			req.keyRange = KeyRangeRef(StringRef(req.arena, assignment.keyRange.begin),
			                           StringRef(req.arena, assignment.keyRange.end));
			req.managerEpoch = epoch;
			req.managerSeqno = seqNo;
			req.type = assignment.assign.get().type;

			// if that worker isn't alive anymore, add the range back into the stream
			if (bmData->workersById.count(workerID.get()) == 0) {
				throw no_more_servers();
			}
			wait(bmData->workersById[workerID.get()].assignBlobRangeRequest.getReply(req));
		} else {
			ASSERT(!assignment.assign.present());
			ASSERT(assignment.revoke.present());

			RevokeBlobRangeRequest req;
			req.keyRange = KeyRangeRef(StringRef(req.arena, assignment.keyRange.begin),
			                           StringRef(req.arena, assignment.keyRange.end));
			req.managerEpoch = epoch;
			req.managerSeqno = seqNo;
			req.dispose = assignment.revoke.get().dispose;

			// if that worker isn't alive anymore, this is a noop
			if (bmData->workersById.count(workerID.get())) {
				wait(bmData->workersById[workerID.get()].revokeBlobRangeRequest.getReply(req));
			} else {
				return Void();
			}
		}
	} catch (Error& e) {
		if (e.code() == error_code_operation_cancelled) {
			throw;
		}
		if (e.code() == error_code_blob_manager_replaced) {
			if (bmData->iAmReplaced.canBeSet()) {
				bmData->iAmReplaced.send(Void());
			}
			return Void();
		}
		if (e.code() == error_code_granule_assignment_conflict) {
			// Another blob worker already owns the range, don't retry.
			// And, if it was us that send the request to another worker for this range, this actor should have been
			// cancelled. So if it wasn't, it's likely that the conflict is from a new blob manager. Trigger the lock
			// check to make sure, and die if so.
			if (BM_DEBUG) {
				fmt::print("BM {0} got conflict assigning [{1} - {2}) to worker {3}, ignoring\n",
				           bmData->epoch,
				           assignment.keyRange.begin.printable(),
				           assignment.keyRange.end.printable(),
				           workerID.get().toString());
			}
			if (bmData->doLockCheck.canBeSet()) {
				bmData->doLockCheck.send(Void());
			}
			return Void();
		}

		if (e.code() != error_code_broken_promise && e.code() != error_code_no_more_servers) {
			TraceEvent(SevWarn, "BlobManagerUnexpectedErrorDoRangeAssignment", bmData->id)
			    .error(e)
			    .detail("Epoch", bmData->epoch);
			ASSERT_WE_THINK(false);
			if (bmData->iAmReplaced.canBeSet()) {
				bmData->iAmReplaced.sendError(e);
			}
			throw;
		}

		CODE_PROBE(true, "BM retrying range assign");

		// We use reliable delivery (getReply), so the broken_promise means the worker is dead, and we may need to retry
		// somewhere else
		if (assignment.isAssign) {
			if (BM_DEBUG) {
				fmt::print("BM got error {0} assigning range [{1} - {2}) to worker {3}, requeueing\n",
				           e.name(),
				           assignment.keyRange.begin.printable(),
				           assignment.keyRange.end.printable(),
				           workerID.get().toString());
			}

			// re-send revoke to queue to handle range being un-assigned from that worker before the new one
			RangeAssignment revokeOld;
			revokeOld.isAssign = false;
			revokeOld.worker = workerID;
			revokeOld.keyRange = assignment.keyRange;
			revokeOld.revoke = RangeRevokeData(false);

			handleRangeAssign(bmData, revokeOld);

			// send assignment back to queue as is, clearing designated worker if present
			// if we failed to send continue to the worker we thought owned the shard, it should be retried
			// as a normal assign
			ASSERT(assignment.assign.present());
			assignment.assign.get().type = AssignRequestType::Normal;
			assignment.worker.reset();
			handleRangeAssign(bmData, assignment);
			// FIXME: improvement would be to add history of failed workers to assignment so it can try other ones first
		} else {
			if (BM_DEBUG) {
				fmt::print("BM got error revoking range [{0} - {1}) from worker",
				           assignment.keyRange.begin.printable(),
				           assignment.keyRange.end.printable());
			}

			if (assignment.revoke.get().dispose) {
				if (BM_DEBUG) {
					printf(", retrying for dispose\n");
				}
				// send assignment back to queue as is, clearing designated worker if present
				assignment.worker.reset();
				handleRangeAssign(bmData, assignment);
				//
			} else {
				if (BM_DEBUG) {
					printf(", ignoring\n");
				}
			}
		}
	}
	return Void();
}

static bool handleRangeIsAssign(Reference<BlobManagerData> bmData, RangeAssignment assignment, int64_t seqNo) {
	// Ensure range isn't currently assigned anywhere, and there is only 1 intersecting range
	auto currentAssignments = bmData->workerAssignments.intersectingRanges(assignment.keyRange);
	int count = 0;
	UID workerId;
	for (auto i = currentAssignments.begin(); i != currentAssignments.end(); ++i) {
		if (assignment.assign.get().type == AssignRequestType::Continue) {
			ASSERT(assignment.worker.present());
			if (i.range() != assignment.keyRange || i.cvalue() != assignment.worker.get()) {
				CODE_PROBE(true, "BM assignment out of date");
				if (BM_DEBUG) {
					fmt::print("Out of date re-assign for ({0}, {1}). Assignment must have changed while "
					           "checking split.\n  Reassign: [{2} - {3}): {4}\n  Existing: [{5} - {6}): {7}\n",
					           bmData->epoch,
					           seqNo,
					           assignment.keyRange.begin.printable(),
					           assignment.keyRange.end.printable(),
					           assignment.worker.get().toString().substr(0, 5),
					           i.begin().printable(),
					           i.end().printable(),
					           i.cvalue().toString().substr(0, 5));
				}
				return false;
			}
		}
		count++;
	}
	ASSERT(count == 1);

	if (assignment.worker.present() && assignment.worker.get().isValid()) {
		if (BM_DEBUG) {
			fmt::print("BW {0} already chosen for seqno {1} in BM {2}\n",
			           assignment.worker.get().toString(),
			           seqNo,
			           bmData->id.toString());
		}
		workerId = assignment.worker.get();

		bmData->workerAssignments.insert(assignment.keyRange, workerId);

		// If we know about the worker and this is not a continue, then this is a new range for the worker
		if (assignment.assign.get().type == AssignRequestType::Continue) {
			// if it is a continue, don't cancel an in-flight re-assignment. Send to actor collection instead of
			// assignsInProgress
			bmData->addActor.send(doRangeAssignment(bmData, assignment, workerId, bmData->epoch, seqNo));
		} else {
			bmData->assignsInProgress.insert(assignment.keyRange,
			                                 doRangeAssignment(bmData, assignment, workerId, bmData->epoch, seqNo));
			if (bmData->workerStats.count(workerId)) {
				bmData->workerStats[workerId].numGranulesAssigned += 1;
			}
		}
	} else {
		// Ensure the key boundaries are updated before we pick a worker
		bmData->workerAssignments.insert(assignment.keyRange, UID());
		ASSERT(assignment.assign.get().type != AssignRequestType::Continue);
		bmData->assignsInProgress.insert(assignment.keyRange,
		                                 doRangeAssignment(bmData, assignment, Optional<UID>(), bmData->epoch, seqNo));
	}
	return true;
}

static bool handleRangeIsRevoke(Reference<BlobManagerData> bmData, RangeAssignment assignment, int64_t seqNo) {
	if (assignment.worker.present()) {
		// revoke this specific range from this specific worker. Either part of recovery or failing a worker
		if (bmData->workerStats.count(assignment.worker.get())) {
			bmData->workerStats[assignment.worker.get()].numGranulesAssigned -= 1;
		}
		// if this revoke matches the worker assignment state, mark the range as unassigned
		auto existingRange = bmData->workerAssignments.rangeContaining(assignment.keyRange.begin);
		if (existingRange.range() == assignment.keyRange && existingRange.cvalue() == assignment.worker.get()) {
			bmData->workerAssignments.insert(assignment.keyRange, UID());
		}
		bmData->addActor.send(doRangeAssignment(bmData, assignment, assignment.worker.get(), bmData->epoch, seqNo));
	} else {
		auto currentAssignments = bmData->workerAssignments.intersectingRanges(assignment.keyRange);
		for (auto& it : currentAssignments) {
			// ensure range doesn't truncate existing ranges
			ASSERT(it.begin() >= assignment.keyRange.begin);
			ASSERT(it.end() <= assignment.keyRange.end);

			// It is fine for multiple disjoint sub-ranges to have the same sequence number since they were part
			// of the same logical change

			if (bmData->workerStats.count(it.value())) {
				bmData->workerStats[it.value()].numGranulesAssigned -= 1;
			}

			// revoke the range for the worker that owns it, not the worker specified in the revoke
			bmData->addActor.send(doRangeAssignment(bmData, assignment, it.value(), bmData->epoch, seqNo));
		}
		bmData->workerAssignments.insert(assignment.keyRange, UID());
	}

	bmData->assignsInProgress.cancel(assignment.keyRange);
	return true;
}

static bool handleRangeAssign(Reference<BlobManagerData> bmData, RangeAssignment assignment) {
	int64_t seqNo = bmData->seqNo;
	bmData->seqNo++;

	// modify the in-memory assignment data structures, and send request off to worker
	if (assignment.isAssign) {
		return handleRangeIsAssign(bmData, assignment, seqNo);
	} else {
		return handleRangeIsRevoke(bmData, assignment, seqNo);
	}
}

ACTOR Future<Void> checkManagerLock(Reference<ReadYourWritesTransaction> tr, Reference<BlobManagerData> bmData) {
	Optional<Value> currentLockValue = wait(tr->get(blobManagerEpochKey));
	ASSERT(currentLockValue.present());
	int64_t currentEpoch = decodeBlobManagerEpochValue(currentLockValue.get());
	if (currentEpoch != bmData->epoch) {
		ASSERT(currentEpoch > bmData->epoch);

		if (BM_DEBUG) {
			fmt::print(
			    "BM {0} found new epoch {1} > {2} in lock check\n", bmData->id.toString(), currentEpoch, bmData->epoch);
		}
		if (bmData->iAmReplaced.canBeSet()) {
			bmData->iAmReplaced.send(Void());
		}

		throw blob_manager_replaced();
	}
	tr->addReadConflictRange(singleKeyRange(blobManagerEpochKey));
	tr->addWriteConflictRange(singleKeyRange(blobManagerEpochKey));

	return Void();
}

ACTOR Future<Void> writeInitialGranuleMapping(Reference<BlobManagerData> bmData, BlobGranuleSplitPoints splitPoints) {
	state Reference<ReadYourWritesTransaction> tr = makeReference<ReadYourWritesTransaction>(bmData->db);
	// don't do too many in one transaction
	state int i = 0;
	state int transactionChunkSize = BUGGIFY ? deterministicRandom()->randomInt(2, 5) : 1000;
	while (i < splitPoints.keys.size() - 1) {
		CODE_PROBE(i > 0, "multiple transactions for large granule split");
		tr->reset();
		state int j = 0;
		loop {
			try {
				tr->setOption(FDBTransactionOptions::Option::PRIORITY_SYSTEM_IMMEDIATE);
				tr->setOption(FDBTransactionOptions::Option::ACCESS_SYSTEM_KEYS);
				wait(checkManagerLock(tr, bmData));
				while (i + j < splitPoints.keys.size() - 1 && j < transactionChunkSize) {
					state KeyRangeRef splitRange = KeyRangeRef(splitPoints.keys[i + j], splitPoints.keys[i + j + 1]);

					// set to empty UID - no worker assigned yet
					wait(krmSetRange(tr,
					                 blobGranuleMappingKeys.begin,
					                 KeyRangeRef(splitPoints.keys[i + j], splitPoints.keys[i + j + 1]),
					                 blobGranuleMappingValueFor(UID())));

					// Update BlobGranuleMergeBoundary.
					if (splitPoints.boundaries.count(splitRange.begin)) {
						tr->set(blobGranuleMergeBoundaryKeyFor(splitRange.begin),
						        blobGranuleMergeBoundaryValueFor(splitPoints.boundaries[splitRange.begin]));
					}

					j++;
				}
				wait(tr->commit());

				// Update BlobGranuleMergeBoundary in-memory state.
				for (int k = i; k < i + j; k++) {
					KeyRef beginKey = splitPoints.keys[k];
					if (splitPoints.boundaries.count(beginKey)) {
						bmData->mergeBoundaries[beginKey] = splitPoints.boundaries[beginKey];
					}
				}
				break;
			} catch (Error& e) {
				wait(tr->onError(e));
				j = 0;
			}
		}
		i += j;
	}
	return Void();
}

ACTOR Future<Void> loadTenantMap(Reference<ReadYourWritesTransaction> tr, Reference<BlobManagerData> bmData) {
	state KeyBackedRangeResult<std::pair<TenantName, TenantMapEntry>> tenantResults;
	wait(store(tenantResults,
	           TenantMetadata::tenantMap().getRange(
	               tr, Optional<TenantName>(), Optional<TenantName>(), CLIENT_KNOBS->MAX_TENANTS_PER_CLUSTER + 1)));
	ASSERT(tenantResults.results.size() <= CLIENT_KNOBS->MAX_TENANTS_PER_CLUSTER && !tenantResults.more);

	bmData->tenantData.addTenants(tenantResults.results);

	return Void();
}

ACTOR Future<Void> monitorTenants(Reference<BlobManagerData> bmData) {
	loop {
		state Reference<ReadYourWritesTransaction> tr = makeReference<ReadYourWritesTransaction>(bmData->db);
		loop {
			try {
				tr->setOption(FDBTransactionOptions::ACCESS_SYSTEM_KEYS);
				tr->setOption(FDBTransactionOptions::PRIORITY_SYSTEM_IMMEDIATE);
				wait(loadTenantMap(tr, bmData));

				state Future<Void> watchChange = tr->watch(TenantMetadata::lastTenantId.key);
				wait(tr->commit());
				wait(watchChange);
				tr->reset();
			} catch (Error& e) {
				wait(tr->onError(e));
			}
		}
	}
}

// FIXME: better way to load tenant mapping?
ACTOR Future<Void> monitorClientRanges(Reference<BlobManagerData> bmData) {
	state Optional<Value> lastChangeKeyValue;
	state bool needToCoalesce = bmData->epoch > 1;
<<<<<<< HEAD
	state std::unordered_map<int64_t, TenantMapEntry> knownTenantCache;

	if (SERVER_KNOBS->BG_RANGE_SOURCE == "tenant") {
		changeKey = TenantMetadata::lastTenantId().key;
	} else if (SERVER_KNOBS->BG_RANGE_SOURCE == "blobRangeKeys") {
		changeKey = blobRangeChangeKey;
	} else {
		ASSERT_WE_THINK(false);
		// wait to prevent spin looping
		wait(delay(600.0));
		throw internal_error();
	}
=======
>>>>>>> b2835921

	loop {
		state Reference<ReadYourWritesTransaction> tr = makeReference<ReadYourWritesTransaction>(bmData->db);

		if (BM_DEBUG) {
			printf("Blob manager checking for range updates\n");
		}
		loop {
			try {
				tr->setOption(FDBTransactionOptions::ACCESS_SYSTEM_KEYS);
				tr->setOption(FDBTransactionOptions::PRIORITY_SYSTEM_IMMEDIATE);

				// read change key at this point along with data
				state Optional<Value> ckvBegin = wait(tr->get(blobRangeChangeKey));

				// TODO why is there separate arena?
				state Arena ar;
				state RangeResult results = wait(krmGetRanges(tr,
				                                              blobRangeKeys.begin,
				                                              KeyRange(normalKeys),
				                                              CLIENT_KNOBS->TOO_MANY,
				                                              GetRangeLimits::BYTE_LIMIT_UNLIMITED));
				ASSERT_WE_THINK(!results.more && results.size() < CLIENT_KNOBS->TOO_MANY);
				if (results.more || results.size() >= CLIENT_KNOBS->TOO_MANY) {
					TraceEvent(SevError, "BlobManagerTooManyClientRanges", bmData->id)
					    .detail("Epoch", bmData->epoch)
					    .detail("ClientRanges", results.size() - 1);
					wait(delay(600));
					if (bmData->iAmReplaced.canBeSet()) {
						bmData->iAmReplaced.sendError(internal_error());
					}
					throw internal_error();
				}

				ar.dependsOn(results.arena());

				VectorRef<KeyRangeRef> rangesToAdd;
				VectorRef<KeyRangeRef> rangesToRemove;
				updateClientBlobRanges(&bmData->knownBlobRanges, results, ar, &rangesToAdd, &rangesToRemove);

				if (needToCoalesce) {
					// recovery has granules instead of known ranges in here. We need to do so to identify any parts of
					// known client ranges the last manager didn't finish blob-ifying.
					// To coalesce the map, we simply override known ranges with the current DB ranges after computing
					// rangesToAdd + rangesToRemove
					needToCoalesce = false;

					for (int i = 0; i < results.size() - 1; i++) {
						bool active = results[i].value == LiteralStringRef("1");
						bmData->knownBlobRanges.insert(KeyRangeRef(results[i].key, results[i + 1].key), active);
					}
				}

				for (KeyRangeRef range : rangesToRemove) {
					TraceEvent("ClientBlobRangeRemoved", bmData->id).detail("Range", range);
					if (BM_DEBUG) {
						fmt::print(
						    "BM Got range to revoke [{0} - {1})\n", range.begin.printable(), range.end.printable());
					}

					RangeAssignment ra;
					ra.isAssign = false;
					ra.keyRange = range;
					ra.revoke = RangeRevokeData(true); // dispose=true
					handleRangeAssign(bmData, ra);

					bmData->mergeHardBoundaries.erase(range.begin);
					if (bmData->knownBlobRanges.containedRanges(singleKeyRange(range.end)).empty()) {
						bmData->mergeHardBoundaries[range.end] = true;
					}
				}

				state std::vector<Future<BlobGranuleSplitPoints>> splitFutures;
				// Divide new ranges up into equal chunks by using SS byte sample
				for (KeyRangeRef range : rangesToAdd) {
					TraceEvent("ClientBlobRangeAdded", bmData->id).detail("Range", range);
					splitFutures.push_back(splitRange(bmData, range, false, true));

					if (bmData->knownBlobRanges.containedRanges(singleKeyRange(range.begin)).empty()) {
						bmData->mergeHardBoundaries[range.begin] = true;
					}
				}

				for (auto f : splitFutures) {
					state BlobGranuleSplitPoints splitPoints = wait(f);
					if (BM_DEBUG) {
						fmt::print("Split client range [{0} - {1}) into {2} ranges:\n",
						           splitPoints.keys[0].printable(),
						           splitPoints.keys[splitPoints.keys.size() - 1].printable(),
						           splitPoints.keys.size() - 1);
					}

					// Write to DB BEFORE sending assign requests, so that if manager dies before/during, new manager
					// picks up the same ranges
					wait(writeInitialGranuleMapping(bmData, splitPoints));

					for (int i = 0; i < splitPoints.keys.size() - 1; i++) {
						KeyRange range = KeyRange(KeyRangeRef(splitPoints.keys[i], splitPoints.keys[i + 1]));
						// only add the client range if this is the first BM or it's not already assigned
						if (BM_DEBUG) {
							fmt::print(
							    "    [{0} - {1})\n", range.begin.printable().c_str(), range.end.printable().c_str());
						}

						RangeAssignment ra;
						ra.isAssign = true;
						ra.keyRange = range;
						ra.assign = RangeAssignmentData(); // type=normal
						handleRangeAssign(bmData, ra);
					}
				}

				lastChangeKeyValue =
				    ckvBegin; // the version of the ranges we processed is the one read alongside the ranges

				// do a new transaction, check for change in change key, watch if none
				tr->reset();
				tr->setOption(FDBTransactionOptions::ACCESS_SYSTEM_KEYS);
				tr->setOption(FDBTransactionOptions::PRIORITY_SYSTEM_IMMEDIATE);
				state Future<Void> watchFuture;

				Optional<Value> ckvEnd = wait(tr->get(blobRangeChangeKey));

				if (ckvEnd == lastChangeKeyValue) {
					watchFuture = tr->watch(blobRangeChangeKey); // watch for change in key
					wait(tr->commit());
					if (BM_DEBUG) {
						printf("Blob manager done processing client ranges, awaiting update\n");
					}
				} else {
					watchFuture = Future<Void>(Void()); // restart immediately
				}

				wait(watchFuture);
				break;
			} catch (Error& e) {
				if (BM_DEBUG) {
					fmt::print("Blob manager got error looking for range updates {}\n", e.name());
				}
				wait(tr->onError(e));
			}
		}
	}
}

// split recursively in the middle to guarantee roughly equal splits across different parts of key space
static void downsampleSplit(const Standalone<VectorRef<KeyRef>>& splits,
                            Standalone<VectorRef<KeyRef>>& out,
                            int startIdx,
                            int endIdx,
                            int remaining) {
	ASSERT(endIdx - startIdx >= remaining);
	ASSERT(remaining >= 0);
	if (remaining == 0) {
		return;
	}
	if (endIdx - startIdx == remaining) {
		out.append(out.arena(), splits.begin() + startIdx, remaining);
	} else {
		int mid = (startIdx + endIdx) / 2;
		int startCount = (remaining - 1) / 2;
		int endCount = remaining - startCount - 1;
		// ensure no infinite recursion
		ASSERT(mid != endIdx);
		ASSERT(mid + 1 != startIdx);
		downsampleSplit(splits, out, startIdx, mid, startCount);
		out.push_back(out.arena(), splits[mid]);
		downsampleSplit(splits, out, mid + 1, endIdx, endCount);
	}
}

ACTOR Future<Void> maybeSplitRange(Reference<BlobManagerData> bmData,
                                   UID currentWorkerId,
                                   KeyRange granuleRange,
                                   UID granuleID,
                                   Version granuleStartVersion,
                                   bool writeHot,
                                   int64_t originalEpoch,
                                   int64_t originalSeqno) {
	state Reference<ReadYourWritesTransaction> tr = makeReference<ReadYourWritesTransaction>(bmData->db);

	// first get ranges to split
	state BlobGranuleSplitPoints splitPoints = wait(splitRange(bmData, granuleRange, writeHot, false));

	ASSERT(splitPoints.keys.size() >= 2);
	if (splitPoints.keys.size() == 2) {
		// not large enough to split, just reassign back to worker
		if (BM_DEBUG) {
			fmt::print("Not splitting existing range [{0} - {1}). Continuing assignment to {2}\n",
			           granuleRange.begin.printable(),
			           granuleRange.end.printable(),
			           currentWorkerId.toString());
		}

		// -1 because we are going to send the continue at seqNo, so the guard we are setting here needs to be greater
		// than whatever came before, but less than the continue seqno
		int64_t seqnoForEval = bmData->seqNo - 1;

		RangeAssignment raContinue;
		raContinue.isAssign = true;
		raContinue.worker = currentWorkerId;
		raContinue.keyRange = granuleRange;
		raContinue.assign = RangeAssignmentData(AssignRequestType::Continue); // continue assignment and re-snapshot
		bool reassignSuccess = handleRangeAssign(bmData, raContinue);

		// set updated boundary evaluation to avoid racing calls getting unblocked after here
		// We need to only revoke based on non-continue seqno, but ignore duplicate calls based on continue seqno
		if (reassignSuccess) {
			bmData->boundaryEvaluations.insert(
			    granuleRange,
			    BoundaryEvaluation(bmData->epoch, seqnoForEval, BoundaryEvalType::SPLIT, originalEpoch, originalSeqno));
		}

		return Void();
	}

	// Enforce max split fanout for performance reasons. This mainly happens when a blob worker is behind.
	if (splitPoints.keys.size() >=
	    SERVER_KNOBS->BG_MAX_SPLIT_FANOUT + 2) { // +2 because this is boundaries, so N keys would have N+1 bounaries.
		CODE_PROBE(true, "downsampling granule split because fanout too high");
		Standalone<VectorRef<KeyRef>> coalescedRanges;
		coalescedRanges.arena().dependsOn(splitPoints.keys.arena());
		coalescedRanges.push_back(coalescedRanges.arena(), splitPoints.keys.front());

		// since we include start + end boundaries here, only need maxSplitFanout-1 split boundaries to produce
		// maxSplitFanout granules
		downsampleSplit(
		    splitPoints.keys, coalescedRanges, 1, splitPoints.keys.size() - 1, SERVER_KNOBS->BG_MAX_SPLIT_FANOUT - 1);

		coalescedRanges.push_back(coalescedRanges.arena(), splitPoints.keys.back());
		ASSERT(coalescedRanges.size() == SERVER_KNOBS->BG_MAX_SPLIT_FANOUT + 1);
		if (BM_DEBUG) {
			fmt::print("Downsampled split from {0} -> {1} granules\n",
			           splitPoints.keys.size() - 1,
			           SERVER_KNOBS->BG_MAX_SPLIT_FANOUT);
		}

		splitPoints.keys = coalescedRanges;
		ASSERT(splitPoints.keys.size() <= SERVER_KNOBS->BG_MAX_SPLIT_FANOUT + 1);
	}

	ASSERT(granuleRange.begin == splitPoints.keys.front());
	ASSERT(granuleRange.end == splitPoints.keys.back());

	// Have to make set of granule ids deterministic across retries to not end up with extra UIDs in the split
	// state, which could cause recovery to fail and resources to not be cleaned up.
	// This entire transaction must be idempotent across retries for all splitting state
	state std::vector<UID> newGranuleIDs;
	newGranuleIDs.reserve(splitPoints.keys.size() - 1);
	for (int i = 0; i < splitPoints.keys.size() - 1; i++) {
		newGranuleIDs.push_back(deterministicRandom()->randomUniqueID());
	}

	if (BM_DEBUG) {
		fmt::print("Splitting range [{0} - {1}) into {2} granules:\n",
		           granuleRange.begin.printable(),
		           granuleRange.end.printable(),
		           splitPoints.keys.size() - 1);
		for (int i = 0; i < splitPoints.keys.size(); i++) {
			fmt::print("    {}:{}\n",
			           (i < newGranuleIDs.size() ? newGranuleIDs[i] : UID()).toString().substr(0, 6).c_str(),
			           splitPoints.keys[i].printable());
		}
	}

	state Version splitVersion;

	// Need to split range. Persist intent to split and split metadata to DB BEFORE sending split assignments to blob
	// workers, so that nothing is lost on blob manager recovery
	loop {
		try {
			tr->reset();
			tr->setOption(FDBTransactionOptions::Option::PRIORITY_SYSTEM_IMMEDIATE);
			tr->setOption(FDBTransactionOptions::Option::ACCESS_SYSTEM_KEYS);
			ASSERT(splitPoints.keys.size() > 2);

			// make sure we're still manager when this transaction gets committed
			wait(checkManagerLock(tr, bmData));

			// TODO can do this + lock in parallel
			// Read splitState to see if anything was committed instead of reading granule mapping because we don't want
			// to conflict with mapping changes/reassignments
			state RangeResult existingState =
			    wait(tr->getRange(blobGranuleSplitKeyRangeFor(granuleID), SERVER_KNOBS->BG_MAX_SPLIT_FANOUT + 2));
			ASSERT_WE_THINK(!existingState.more && existingState.size() <= SERVER_KNOBS->BG_MAX_SPLIT_FANOUT + 1);
			// maybe someone decreased the knob, we should gracefully handle it not in simulation
			if (existingState.more || existingState.size() > SERVER_KNOBS->BG_MAX_SPLIT_FANOUT) {
				RangeResult tryAgain = wait(tr->getRange(blobGranuleSplitKeyRangeFor(granuleID), 10000));
				ASSERT(!tryAgain.more);
				existingState = tryAgain;
			}
			if (!existingState.empty()) {
				// Something was previously committed, we must go with that decision.
				// Read its boundaries and override our planned split boundaries
				CODE_PROBE(true, "Overriding split ranges with existing ones from DB");
				RangeResult existingBoundaries =
				    wait(tr->getRange(KeyRangeRef(granuleRange.begin.withPrefix(blobGranuleMappingKeys.begin),
				                                  keyAfter(granuleRange.end).withPrefix(blobGranuleMappingKeys.begin)),
				                      existingState.size() + 2));
				// +2 because this is boundaries and existingState was granules, and to ensure it doesn't set more
				ASSERT(!existingBoundaries.more);
				ASSERT(existingBoundaries.size() == existingState.size() + 1);
				splitPoints.keys.clear();
				splitPoints.keys.arena().dependsOn(existingBoundaries.arena());
				for (auto& it : existingBoundaries) {
					splitPoints.keys.push_back(splitPoints.keys.arena(),
					                           it.key.removePrefix(blobGranuleMappingKeys.begin));
				}
				// We don't care about splitPoints.boundaries as they are already persisted.
				splitPoints.boundaries.clear();
				ASSERT(splitPoints.keys.front() == granuleRange.begin);
				ASSERT(splitPoints.keys.back() == granuleRange.end);
				if (BM_DEBUG) {
					fmt::print("Replaced old range splits for [{0} - {1}) with {2}:\n",
					           granuleRange.begin.printable(),
					           granuleRange.end.printable(),
					           splitPoints.keys.size() - 1);
					for (int i = 0; i < splitPoints.keys.size(); i++) {
						fmt::print("    {}\n", splitPoints.keys[i].printable());
					}
				}
				break;
			}

			// acquire lock for old granule to make sure nobody else modifies it
			state Key lockKey = blobGranuleLockKeyFor(granuleRange);
			Optional<Value> lockValue = wait(tr->get(lockKey));
			ASSERT(lockValue.present());
			std::tuple<int64_t, int64_t, UID> prevGranuleLock = decodeBlobGranuleLockValue(lockValue.get());
			int64_t ownerEpoch = std::get<0>(prevGranuleLock);

			if (ownerEpoch > bmData->epoch) {
				if (BM_DEBUG) {
					fmt::print("BM {0} found a higher epoch {1} than {2} for granule lock of [{3} - {4})\n",
					           bmData->epoch,
					           ownerEpoch,
					           bmData->epoch,
					           granuleRange.begin.printable(),
					           granuleRange.end.printable());
				}

				if (bmData->iAmReplaced.canBeSet()) {
					bmData->iAmReplaced.send(Void());
				}
				return Void();
			}

			// Set lock to max value for this manager, so other reassignments can't race with this transaction
			// and existing owner can't modify it further.
			// Merging makes lock go backwards if we later merge other granules back to this same range, but it is fine
			tr->set(lockKey,
			        blobGranuleLockValueFor(
			            bmData->epoch, std::numeric_limits<int64_t>::max(), std::get<2>(prevGranuleLock)));

			// get last delta file version written, to make that the split version
			RangeResult lastDeltaFile =
			    wait(tr->getRange(blobGranuleFileKeyRangeFor(granuleID), 1, Snapshot::False, Reverse::True));
			ASSERT(lastDeltaFile.size() == 1);
			std::tuple<UID, Version, uint8_t> k = decodeBlobGranuleFileKey(lastDeltaFile[0].key);
			ASSERT(std::get<0>(k) == granuleID);
			ASSERT(std::get<2>(k) == 'D');
			splitVersion = std::get<1>(k);

			if (BM_DEBUG) {
				fmt::print("BM {0} found version {1} for splitting [{2} - {3})\n",
				           bmData->epoch,
				           splitVersion,
				           granuleRange.begin.printable(),
				           granuleRange.end.printable());
			}

			// set up splits in granule mapping, but point each part to the old owner (until they get reassigned)
			state int i;
			for (i = 0; i < splitPoints.keys.size() - 1; i++) {
				KeyRangeRef splitRange(splitPoints.keys[i], splitPoints.keys[i + 1]);

				// Record split state.
				Key splitKey = blobGranuleSplitKeyFor(granuleID, newGranuleIDs[i]);

				tr->atomicOp(splitKey,
				             blobGranuleSplitValueFor(BlobGranuleSplitState::Initialized),
				             MutationRef::SetVersionstampedValue);

				// Update BlobGranuleMergeBoundary.
				if (splitPoints.boundaries.count(splitRange.begin)) {
					tr->set(blobGranuleMergeBoundaryKeyFor(splitRange.begin),
					        blobGranuleMergeBoundaryValueFor(splitPoints.boundaries[splitRange.begin]));
				}

				// History.
				Key historyKey = blobGranuleHistoryKeyFor(splitRange, splitVersion);

				Standalone<BlobGranuleHistoryValue> historyValue;
				historyValue.granuleID = newGranuleIDs[i];
				historyValue.parentBoundaries.push_back(historyValue.arena(), granuleRange.begin);
				historyValue.parentBoundaries.push_back(historyValue.arena(), granuleRange.end);
				historyValue.parentVersions.push_back(historyValue.arena(), granuleStartVersion);

				tr->set(historyKey, blobGranuleHistoryValueFor(historyValue));

				// split the assignment but still pointing to the same worker
				// FIXME: could pick new random workers here, they'll get overridden shortly unless the BM immediately
				// restarts
				wait(krmSetRange(tr,
				                 blobGranuleMappingKeys.begin,
				                 KeyRangeRef(splitPoints.keys[i], splitPoints.keys[i + 1]),
				                 blobGranuleMappingValueFor(currentWorkerId)));
			}

			wait(tr->commit());

			// Update BlobGranuleMergeBoundary in-memory state.
			for (auto it = splitPoints.boundaries.begin(); it != splitPoints.boundaries.end(); it++) {
				bmData->mergeBoundaries[it->first] = it->second;
			}
			break;
		} catch (Error& e) {
			if (e.code() == error_code_operation_cancelled) {
				throw;
			}
			if (BM_DEBUG) {
				fmt::print("BM {0} Persisting granule split got error {1}\n", bmData->epoch, e.name());
			}
			if (e.code() == error_code_granule_assignment_conflict) {
				if (bmData->iAmReplaced.canBeSet()) {
					bmData->iAmReplaced.send(Void());
				}
				return Void();
			}
			wait(tr->onError(e));
		}
	}

	if (BM_DEBUG) {
		fmt::print("Splitting range [{0} - {1}) into {2} granules @ {3} done, sending assignments:\n",
		           granuleRange.begin.printable(),
		           granuleRange.end.printable(),
		           splitPoints.keys.size() - 1,
		           splitVersion);
	}

	++bmData->stats.granuleSplits;
	if (writeHot) {
		++bmData->stats.granuleWriteHotSplits;
	}

	int64_t seqnoForEval = bmData->seqNo;

	// transaction committed, send range assignments
	// range could have been moved since split eval started, so just revoke from whoever has it
	RangeAssignment raRevoke;
	raRevoke.isAssign = false;
	raRevoke.keyRange = granuleRange;
	raRevoke.revoke = RangeRevokeData(false); // not a dispose
	handleRangeAssign(bmData, raRevoke);

	for (int i = 0; i < splitPoints.keys.size() - 1; i++) {
		// reassign new range and do handover of previous range
		RangeAssignment raAssignSplit;
		raAssignSplit.isAssign = true;
		raAssignSplit.keyRange = KeyRangeRef(splitPoints.keys[i], splitPoints.keys[i + 1]);
		raAssignSplit.assign = RangeAssignmentData();
		// don't care who this range gets assigned to
		handleRangeAssign(bmData, raAssignSplit);
	}

	if (BM_DEBUG) {
		fmt::print("Splitting range [{0} - {1}) into {2} granules @ {3} got assignments processed\n",
		           granuleRange.begin.printable(),
		           granuleRange.end.printable(),
		           splitPoints.keys.size() - 1,
		           splitVersion);
	}

	// set updated boundary evaluation to avoid racing calls getting unblocked after here
	bmData->boundaryEvaluations.insert(
	    granuleRange,
	    BoundaryEvaluation(bmData->epoch, seqnoForEval, BoundaryEvalType::SPLIT, originalEpoch, originalSeqno));

	return Void();
}

// read mapping from db to handle any in flight granules or other issues
// Forces all granules in the specified key range to flush data to blob up to the specified version. This is required
// for executing a merge.
ACTOR Future<Void> forceGranuleFlush(Reference<BlobManagerData> bmData, KeyRange keyRange, Version version) {
	state Transaction tr(bmData->db);
	state KeyRange currentRange = keyRange;

	if (BM_DEBUG) {
		fmt::print(
		    "Flushing Granules [{0} - {1}) @ {2}\n", keyRange.begin.printable(), keyRange.end.printable(), version);
	}

	loop {
		tr.setOption(FDBTransactionOptions::ACCESS_SYSTEM_KEYS);
		if (currentRange.begin == currentRange.end) {
			break;
		}
		try {
			// TODO KNOB
			state RangeResult blobGranuleMapping = wait(krmGetRanges(
			    &tr, blobGranuleMappingKeys.begin, currentRange, 64, GetRangeLimits::BYTE_LIMIT_UNLIMITED));

			state int i = 0;
			state std::vector<Future<ErrorOr<Void>>> flushes;

			for (; i < blobGranuleMapping.size() - 1; i++) {
				if (!blobGranuleMapping[i].value.size()) {
					if (BM_DEBUG) {
						fmt::print("ERROR: No valid granule data for range [{1} - {2}) \n",
						           blobGranuleMapping[i].key.printable(),
						           blobGranuleMapping[i + 1].key.printable());
					}
					throw blob_granule_transaction_too_old();
				}

				state UID workerId = decodeBlobGranuleMappingValue(blobGranuleMapping[i].value);
				if (workerId == UID()) {
					if (BM_DEBUG) {
						fmt::print("ERROR: Invalid Blob Worker ID for range [{1} - {2}) \n",
						           blobGranuleMapping[i].key.printable(),
						           blobGranuleMapping[i + 1].key.printable());
					}
					throw blob_granule_transaction_too_old();
				}

				if (!tr.trState->cx->blobWorker_interf.count(workerId)) {
					Optional<Value> workerInterface = wait(tr.get(blobWorkerListKeyFor(workerId)));
					// from the time the mapping was read from the db, the associated blob worker
					// could have died and so its interface wouldn't be present as part of the blobWorkerList
					// we persist in the db.
					if (workerInterface.present()) {
						tr.trState->cx->blobWorker_interf[workerId] = decodeBlobWorkerListValue(workerInterface.get());
					} else {
						if (BM_DEBUG) {
							fmt::print("ERROR: Worker  for range [{1} - {2}) does not exist!\n",
							           workerId.toString().substr(0, 5),
							           blobGranuleMapping[i].key.printable(),
							           blobGranuleMapping[i + 1].key.printable());
						}
						break;
					}
				}

				if (BM_DEBUG) {
					fmt::print("Flushing range [{0} - {1}) from worker {2}!\n",
					           blobGranuleMapping[i].key.printable(),
					           blobGranuleMapping[i + 1].key.printable(),
					           workerId.toString().substr(0, 5));
				}

				KeyRangeRef range(blobGranuleMapping[i].key, blobGranuleMapping[i + 1].key);
				Future<ErrorOr<Void>> flush =
				    tr.trState->cx->blobWorker_interf[workerId].flushGranuleRequest.tryGetReply(
				        FlushGranuleRequest(bmData->epoch, range, version));
				flushes.push_back(flush);
			}
			// wait for each flush, if it has an error, retry from there if it is a retriable error
			state int j = 0;
			for (; j < flushes.size(); j++) {
				try {
					ErrorOr<Void> result = wait(flushes[j]);
					if (result.isError()) {
						throw result.getError();
					}
					if (BM_DEBUG) {
						fmt::print("Flushing range [{0} - {1}) complete!\n",
						           blobGranuleMapping[j].key.printable(),
						           blobGranuleMapping[j + 1].key.printable());
					}
				} catch (Error& e) {
					if (e.code() == error_code_wrong_shard_server || e.code() == error_code_request_maybe_delivered ||
					    e.code() == error_code_broken_promise || e.code() == error_code_connection_failed) {
						// re-read range and retry from failed req
						i = j;
						break;
					} else {
						if (BM_DEBUG) {
							fmt::print("ERROR: BM {0} Error flushing range [{1} - {2}): {3}!\n",
							           bmData->epoch,
							           blobGranuleMapping[j].key.printable(),
							           blobGranuleMapping[j + 1].key.printable(),
							           e.name());
						}
						throw;
					}
				}
			}
			if (i < blobGranuleMapping.size() - 1) {
				// a request failed, retry from there after a sleep
				currentRange = KeyRangeRef(blobGranuleMapping[i].key, currentRange.end);
				wait(delay(FLOW_KNOBS->PREVENT_FAST_SPIN_DELAY));
			} else if (blobGranuleMapping.more) {
				// no requests failed but there is more to read, continue reading
				currentRange = KeyRangeRef(blobGranuleMapping.back().key, currentRange.end);
			} else {
				break;
			}
		} catch (Error& e) {
			wait(tr.onError(e));
		}
	}

	if (BM_DEBUG) {
		fmt::print("Flushing Granules [{0} - {1}) @ {2} Complete!\n",
		           keyRange.begin.printable(),
		           keyRange.end.printable(),
		           version);
	}

	return Void();
}

// Persist the merge intent for this merge in the database. Once this transaction commits, the merge is in progress. It
// cannot be aborted, and must be completed.
ACTOR Future<std::pair<UID, Version>> persistMergeGranulesStart(Reference<BlobManagerData> bmData,
                                                                KeyRange mergeRange,
                                                                std::vector<UID> parentGranuleIDs,
                                                                std::vector<Key> parentGranuleRanges,
                                                                std::vector<Version> parentGranuleStartVersions) {
	state UID mergeGranuleID = deterministicRandom()->randomUniqueID();
	state Reference<ReadYourWritesTransaction> tr = makeReference<ReadYourWritesTransaction>(bmData->db);
	loop {
		try {
			tr->setOption(FDBTransactionOptions::ACCESS_SYSTEM_KEYS);
			tr->setOption(FDBTransactionOptions::PRIORITY_SYSTEM_IMMEDIATE);

			wait(checkManagerLock(tr, bmData));

			tr->atomicOp(
			    blobGranuleMergeKeyFor(mergeGranuleID),
			    blobGranuleMergeValueFor(mergeRange, parentGranuleIDs, parentGranuleRanges, parentGranuleStartVersions),
			    MutationRef::SetVersionstampedValue);

			wait(updateChangeFeed(
			    tr, granuleIDToCFKey(mergeGranuleID), ChangeFeedStatus::CHANGE_FEED_CREATE, mergeRange));

			wait(tr->commit());

			Version mergeVersion = tr->getCommittedVersion();
			if (BM_DEBUG) {
				fmt::print("Granule merge intent persisted [{0} - {1}): {2} @ {3}!\n",
				           mergeRange.begin.printable(),
				           mergeRange.end.printable(),
				           mergeGranuleID.shortString().substr(0, 6),
				           mergeVersion);
			}

			// update merge version in boundary evals so racing splits can continue if necessary
			auto mergeInProgress = bmData->activeGranuleMerges.rangeContaining(mergeRange.begin);
			if (BM_DEBUG) {
				fmt::print("Updating merge in progress [{0} - {1}) to merge version {2}!\n",
				           mergeInProgress.begin().printable(),
				           mergeInProgress.end().printable(),
				           mergeVersion);
			}
			ASSERT(mergeInProgress.begin() == mergeRange.begin);
			ASSERT(mergeInProgress.end() == mergeRange.end);
			ASSERT(mergeInProgress.cvalue() == 0);
			mergeInProgress.value() = mergeVersion;

			return std::pair(mergeGranuleID, mergeVersion);
		} catch (Error& e) {
			wait(tr->onError(e));
		}
	}
}

// FIXME: why not just make parentGranuleRanges vector of N+1 keys?
// Persists the merge being complete in the database by clearing the merge intent. Once this transaction commits, the
// merge is considered completed.
ACTOR Future<Void> persistMergeGranulesDone(Reference<BlobManagerData> bmData,
                                            UID mergeGranuleID,
                                            KeyRange mergeRange,
                                            Version mergeVersion,
                                            std::vector<UID> parentGranuleIDs,
                                            std::vector<Key> parentGranuleRanges,
                                            std::vector<Version> parentGranuleStartVersions) {
	state Reference<ReadYourWritesTransaction> tr = makeReference<ReadYourWritesTransaction>(bmData->db);
	// pick worker that has part of old range, it will soon get overridden anyway
	state UID tmpWorkerId;
	auto ranges = bmData->workerAssignments.intersectingRanges(mergeRange);
	for (auto& it : ranges) {
		if (it.cvalue() != UID()) {
			tmpWorkerId = it.cvalue();
			break;
		}
	}
	if (tmpWorkerId == UID()) {
		CODE_PROBE(true, "All workers dead right now");
		while (bmData->workersById.empty()) {
			wait(bmData->recruitingStream.onChange() || bmData->foundBlobWorkers.getFuture());
		}
		tmpWorkerId = bmData->workersById.begin()->first;
	}
	loop {
		try {
			tr->setOption(FDBTransactionOptions::ACCESS_SYSTEM_KEYS);
			tr->setOption(FDBTransactionOptions::PRIORITY_SYSTEM_IMMEDIATE);

			wait(checkManagerLock(tr, bmData));

			tr->clear(blobGranuleMergeKeyFor(mergeGranuleID));

			state int parentIdx;
			// TODO: could parallelize these
			for (parentIdx = 0; parentIdx < parentGranuleIDs.size(); parentIdx++) {
				KeyRange parentRange(KeyRangeRef(parentGranuleRanges[parentIdx], parentGranuleRanges[parentIdx + 1]));
				state Key lockKey = blobGranuleLockKeyFor(parentRange);
				state Future<Optional<Value>> oldLockFuture = tr->get(lockKey);

				// Clear existing merge boundaries.
				tr->clear(blobGranuleMergeBoundaryKeyFor(parentRange.begin));

				// This has to be
				// TODO: fix this better! (privatize change feed key clear)
				wait(updateChangeFeed(&tr->getTransaction(),
				                      granuleIDToCFKey(parentGranuleIDs[parentIdx]),
				                      ChangeFeedStatus::CHANGE_FEED_DESTROY,
				                      parentRange));
				if (BM_DEBUG) {
					fmt::print("Granule merge destroying CF {0} ({1})!\n",
					           parentGranuleIDs[parentIdx].shortString().substr(0, 6),
					           granuleIDToCFKey(parentGranuleIDs[parentIdx]).printable());
				}

				Optional<Value> oldLock = wait(oldLockFuture);
				ASSERT(oldLock.present());
				auto prevLock = decodeBlobGranuleLockValue(oldLock.get());
				// Set lock to max value for this manager, so other reassignments can't race with this transaction
				// and existing owner can't modify it further.
				// Merging makes lock go backwards if we later split another granule back to this same range, but it is
				// fine and handled in the blob worker
				tr->set(
				    lockKey,
				    blobGranuleLockValueFor(bmData->epoch, std::numeric_limits<int64_t>::max(), std::get<2>(prevLock)));
			}

			tr->clear(KeyRangeRef(keyAfter(blobGranuleMergeBoundaryKeyFor(mergeRange.begin)),
			                      blobGranuleMergeBoundaryKeyFor(mergeRange.end)));

			// either set initial lock value, or re-set it if it was set to (epoch, <max>) in a previous split
			int64_t seqNo = bmData->seqNo++;
			tr->set(blobGranuleLockKeyFor(mergeRange), blobGranuleLockValueFor(bmData->epoch, seqNo, mergeGranuleID));

			// persist history entry
			Key historyKey = blobGranuleHistoryKeyFor(mergeRange, mergeVersion);

			Standalone<BlobGranuleHistoryValue> historyValue;
			historyValue.granuleID = mergeGranuleID;
			for (parentIdx = 0; parentIdx < parentGranuleIDs.size(); parentIdx++) {
				historyValue.parentBoundaries.push_back(historyValue.arena(), parentGranuleRanges[parentIdx]);
				historyValue.parentVersions.push_back(historyValue.arena(), parentGranuleStartVersions[parentIdx]);
			}
			historyValue.parentBoundaries.push_back(historyValue.arena(), parentGranuleRanges.back());

			tr->set(historyKey, blobGranuleHistoryValueFor(historyValue));

			wait(krmSetRange(tr, blobGranuleMappingKeys.begin, mergeRange, blobGranuleMappingValueFor(tmpWorkerId)));
			wait(tr->commit());

			// Update in-memory mergeBoundaries map.
			for (parentIdx = 1; parentIdx < parentGranuleIDs.size(); parentIdx++) {
				bmData->mergeBoundaries.erase(parentGranuleRanges[parentIdx]);
			}

			if (BM_DEBUG) {
				fmt::print("Granule merge intent cleared [{0} - {1}): {2} @ {3} (cv={4})\n",
				           mergeRange.begin.printable(),
				           mergeRange.end.printable(),
				           mergeGranuleID.shortString().substr(0, 6),
				           mergeVersion,
				           tr->getCommittedVersion());
			}
			CODE_PROBE(true, "Granule merge complete");
			return Void();
		} catch (Error& e) {
			wait(tr->onError(e));
		}
	}
}

// This is the idempotent function that executes a granule merge once the initial merge intent has been persisted.
ACTOR Future<Void> finishMergeGranules(Reference<BlobManagerData> bmData,
                                       UID mergeGranuleID,
                                       KeyRange mergeRange,
                                       Version mergeVersion,
                                       std::vector<UID> parentGranuleIDs,
                                       std::vector<Key> parentGranuleRanges,
                                       std::vector<Version> parentGranuleStartVersions) {
	++bmData->stats.activeMerges;

	// wait for BM to be fully recovered before starting actual merges
	wait(bmData->doneRecovering.getFuture());
	wait(delay(0));

	// Assert that none of the subsequent granules are hard boundaries.
	if (g_network->isSimulated()) {
		for (int i = 1; i < parentGranuleRanges.size() - 1; i++) {
			ASSERT(!bmData->mergeHardBoundaries.count(parentGranuleRanges[i]));
		}
	}

	// force granules to persist state up to mergeVersion
	wait(forceGranuleFlush(bmData, mergeRange, mergeVersion));

	// update state and clear merge intent
	wait(persistMergeGranulesDone(bmData,
	                              mergeGranuleID,
	                              mergeRange,
	                              mergeVersion,
	                              parentGranuleIDs,
	                              parentGranuleRanges,
	                              parentGranuleStartVersions));

	int64_t seqnoForEval = bmData->seqNo;

	// revoke old ranges and assign new range
	RangeAssignment revokeOld;
	revokeOld.isAssign = false;
	revokeOld.keyRange = mergeRange;
	revokeOld.revoke = RangeRevokeData(false);
	handleRangeAssign(bmData, revokeOld);

	RangeAssignment assignNew;
	assignNew.isAssign = true;
	assignNew.keyRange = mergeRange;
	assignNew.assign = RangeAssignmentData(); // not a continue
	handleRangeAssign(bmData, assignNew);

	bmData->activeGranuleMerges.insert(mergeRange, invalidVersion);
	bmData->activeGranuleMerges.coalesce(mergeRange.begin);

	bmData->boundaryEvaluations.insert(mergeRange,
	                                   BoundaryEvaluation(bmData->epoch, seqnoForEval, BoundaryEvalType::MERGE, 0, 0));
	bmData->setMergeCandidate(mergeRange, MergeCandidateMerging);

	--bmData->stats.activeMerges;

	return Void();
}

ACTOR Future<Void> doMerge(Reference<BlobManagerData> bmData,
                           KeyRange mergeRange,
                           std::vector<std::tuple<UID, KeyRange, Version>> toMerge) {
	// switch to format persist merge wants
	state std::vector<UID> ids;
	state std::vector<Key> ranges;
	state std::vector<Version> startVersions;
	for (auto& it : toMerge) {
		ids.push_back(std::get<0>(it));
		ranges.push_back(std::get<1>(it).begin);
		startVersions.push_back(std::get<2>(it));
	}
	ranges.push_back(std::get<1>(toMerge.back()).end);

	++bmData->stats.granuleMerges;

	try {
		std::pair<UID, Version> persistMerge =
		    wait(persistMergeGranulesStart(bmData, mergeRange, ids, ranges, startVersions));
		wait(finishMergeGranules(
		    bmData, persistMerge.first, mergeRange, persistMerge.second, ids, ranges, startVersions));
		return Void();
	} catch (Error& e) {
		if (e.code() == error_code_operation_cancelled || e.code() == error_code_blob_manager_replaced) {
			throw;
		}
		TraceEvent(SevError, "UnexpectedErrorGranuleMerge").error(e).detail("Range", mergeRange);
		throw e;
	}
}

// Needs to not be an actor to run synchronously for the race checking.
// Technically this could just be the first part of doMerge, but this guarantees no waits happen for the checks before
// the logic starts
static void attemptStartMerge(Reference<BlobManagerData> bmData,
                              const std::vector<std::tuple<UID, KeyRange, Version>>& toMerge) {
	if (toMerge.size() < 2) {
		return;
	}
	// TODO REMOVE validation eventually
	for (int i = 0; i < toMerge.size() - 1; i++) {
		ASSERT(std::get<1>(toMerge[i]).end == std::get<1>(toMerge[i + 1]).begin);
	}
	KeyRange mergeRange(KeyRangeRef(std::get<1>(toMerge.front()).begin, std::get<1>(toMerge.back()).end));
	// merge/merge races should not be possible because granuleMergeChecker should only start attemptMerges() for
	// disjoint ranges, and merge candidate is not updated if it is already in the state MergeCandidateMerging
	ASSERT(!bmData->isMergeActive(mergeRange));
	// Check to avoid races where a split eval came in while merge was evaluating. This also effectively checks
	// boundaryEvals because they're both updated before maybeSplitRange is called. This handles split/merge races.
	auto reCheckMergeCandidates = bmData->mergeCandidates.intersectingRanges(mergeRange);
	for (auto it : reCheckMergeCandidates) {
		if (!it->cvalue().mergeEligible()) {
			CODE_PROBE(true, " granule no longer merge candidate after checking metrics, aborting merge");
			return;
		}
	}

	if (BM_DEBUG) {
		fmt::print("BM {0} Starting merge of [{1} - {2}) ({3})\n",
		           bmData->epoch,
		           mergeRange.begin.printable(),
		           mergeRange.end.printable(),
		           toMerge.size());
	}
	CODE_PROBE(true, "Doing granule merge");
	bmData->activeGranuleMerges.insert(mergeRange, 0);
	bmData->setMergeCandidate(mergeRange, MergeCandidateMerging);
	// Now, after setting activeGranuleMerges, we have committed to doing the merge, so any subsequent split eval for
	// any of the ranges will be ignored. This handles merge/split races.
	bmData->addActor.send(doMerge(bmData, mergeRange, toMerge));
}

// Greedily merges any consecutive 2+ granules in a row that are mergeable
ACTOR Future<Void> attemptMerges(Reference<BlobManagerData> bmData,
                                 std::vector<std::tuple<UID, KeyRange, Version>> candidates) {
	ASSERT(candidates.size() >= 2);

	// TODO REMOVE validation eventually
	for (int i = 0; i < candidates.size() - 1; i++) {
		ASSERT(std::get<1>(candidates[i]).end == std::get<1>(candidates[i + 1]).begin);
	}
	CODE_PROBE(true, "Candidate ranges to merge");
	wait(bmData->concurrentMergeChecks.take());
	state FlowLock::Releaser holdingDVL(bmData->concurrentMergeChecks);

	// start merging any set of 2+ consecutive granules that can be merged
	state int64_t currentBytes = 0;
	// large keys can cause a large number of granules in the merge to exceed the maximum value size
	state int currentKeySumBytes = 0;
	state std::vector<std::tuple<UID, KeyRange, Version>> currentCandidates;
	state int i;
	for (i = 0; i < candidates.size(); i++) {
		StorageMetrics metrics =
		    wait(bmData->db->getStorageMetrics(std::get<1>(candidates[i]), CLIENT_KNOBS->TOO_MANY));

		if (metrics.bytes >= SERVER_KNOBS->BG_SNAPSHOT_FILE_TARGET_BYTES ||
		    metrics.bytesPerKSecond >= SERVER_KNOBS->SHARD_MIN_BYTES_PER_KSEC) {
			// This granule cannot be merged with any neighbors.
			// If current candidates up to here can be merged, merge them and skip over this one
			attemptStartMerge(bmData, currentCandidates);
			currentCandidates.clear();
			currentBytes = 0;
			currentKeySumBytes = 0;
			continue;
		}

		// if the current window is already at the maximum merge size, or adding this granule would push the window over
		// the edge, merge the existing candidates if possible
		ASSERT(currentCandidates.size() <= SERVER_KNOBS->BG_MAX_MERGE_FANIN);
		if (currentCandidates.size() == SERVER_KNOBS->BG_MAX_MERGE_FANIN ||
		    currentBytes + metrics.bytes > SERVER_KNOBS->BG_SNAPSHOT_FILE_TARGET_BYTES ||
		    currentKeySumBytes >= CLIENT_KNOBS->VALUE_SIZE_LIMIT / 2) {
			ASSERT(currentBytes <= SERVER_KNOBS->BG_SNAPSHOT_FILE_TARGET_BYTES);
			CODE_PROBE(currentKeySumBytes >= CLIENT_KNOBS->VALUE_SIZE_LIMIT / 2, "merge early because of key size");
			attemptStartMerge(bmData, currentCandidates);
			currentCandidates.clear();
			currentBytes = 0;
			currentKeySumBytes = 0;
		}

		// add this granule to the window
		if (currentCandidates.empty()) {
			currentKeySumBytes += std::get<1>(candidates[i]).begin.size();
		}
		currentKeySumBytes += std::get<1>(candidates[i]).end.size();
		currentCandidates.push_back(candidates[i]);
	}

	attemptStartMerge(bmData, currentCandidates);

	return Void();
}

// Uses single-pass algorithm to identify mergeable sections of granules.
// To ensure each granule waits to see whether all of its neighbors are merge-eligible before merging it, a newly
// merge-eligible granule will be ignored on the first pass
ACTOR Future<Void> granuleMergeChecker(Reference<BlobManagerData> bmData) {
	// initial sleep
	wait(delayJittered(SERVER_KNOBS->BG_MERGE_CANDIDATE_DELAY_SECONDS));
	// TODO could optimize to not check if there are no new merge-eligible granules and none in merge pending state
	loop {

		double sleepTime = SERVER_KNOBS->BG_MERGE_CANDIDATE_DELAY_SECONDS;
		// Check more frequently if speedUpSimulation is set. This may
		if (g_network->isSimulated() && g_simulator.speedUpSimulation) {
			sleepTime = std::min(5.0, sleepTime);
		}
		// start delay at the start of the loop, to account for time spend in calculation
		state Future<Void> intervalDelay = delayJittered(sleepTime);

		// go over granule states, and start a findMergeableGranules for each sub-range of mergeable granules
		// FIXME: avoid SlowTask by breaking this up periodically

		// Break it up into parallel chunks. This makes it possible to process large ranges, but does mean the merges
		// can be slightly suboptimal at boundaries. Use relatively large chunks to minimize the impact of this.
		int maxRangeSize = SERVER_KNOBS->BG_MAX_MERGE_FANIN * 10;

		state std::vector<Future<Void>> mergeChecks;
		auto allRanges = bmData->mergeCandidates.ranges();
		std::vector<std::tuple<UID, KeyRange, Version>> currentCandidates;
		auto& mergeBoundaries = bmData->mergeBoundaries;
		for (auto& it : allRanges) {
			// Conditions:
			//   1. Next range is not eligible.
			//   2. Hit the maximum in a merge evaluation window.
			//   3. Hit a hard merge boundary meaning we should not merge across them.
			if (!it->cvalue().mergeEligible() || currentCandidates.size() == maxRangeSize ||
			    bmData->mergeHardBoundaries.count(it->range().begin)) {
				if (currentCandidates.size() >= 2) {
					mergeChecks.push_back(attemptMerges(bmData, currentCandidates));
				}
				currentCandidates.clear();
			}

			// Soft boundaries.
			// We scan all ranges including non-eligible ranges which trigger non-consecutive merge flushes.
			if (!currentCandidates.empty()) {
				KeyRangeRef lastRange = std::get<1>(currentCandidates.back());
				KeyRangeRef curRange = it->range();
				ASSERT(lastRange.end == curRange.begin);
				// Conditions:
				//   1. Start a new soft merge range.
				//   2. End a soft merge range.
				if ((!mergeBoundaries.count(curRange.begin) && mergeBoundaries.count(curRange.end)) ||
				    (mergeBoundaries.count(lastRange.begin) && !mergeBoundaries.count(lastRange.end))) {
					if (currentCandidates.size() >= 2) {
						mergeChecks.push_back(attemptMerges(bmData, currentCandidates));
					}
					currentCandidates.clear();
				}
			}

			if (it->cvalue().mergeEligible()) {
				currentCandidates.push_back(std::tuple(it->cvalue().granuleID, it->range(), it->cvalue().startVersion));
			} else if (it->cvalue().canMerge()) {
				// set flag so this can get merged on the next pass
				it->value().seen = true;
			}
		}
		if (currentCandidates.size() >= 2) {
			mergeChecks.push_back(attemptMerges(bmData, currentCandidates));
		}

		CODE_PROBE(mergeChecks.size() > 1, "parallel merge checks");
		wait(waitForAll(mergeChecks));
		// if the calculation took longer than the desired interval, still wait a bit
		wait(intervalDelay && delay(5.0));
	}
}

ACTOR Future<Void> deregisterBlobWorker(Reference<BlobManagerData> bmData, BlobWorkerInterface interf) {
	state Reference<ReadYourWritesTransaction> tr = makeReference<ReadYourWritesTransaction>(bmData->db);
	loop {
		tr->setOption(FDBTransactionOptions::ACCESS_SYSTEM_KEYS);
		tr->setOption(FDBTransactionOptions::PRIORITY_SYSTEM_IMMEDIATE);
		try {
			wait(checkManagerLock(tr, bmData));
			Key blobWorkerListKey = blobWorkerListKeyFor(interf.id());
			// FIXME: should be able to remove this conflict range
			tr->addReadConflictRange(singleKeyRange(blobWorkerListKey));
			tr->clear(blobWorkerListKey);

			wait(tr->commit());

			if (BM_DEBUG) {
				fmt::print("Deregistered blob worker {0}\n", interf.id().toString());
			}
			return Void();
		} catch (Error& e) {
			if (BM_DEBUG) {
				fmt::print("Deregistering blob worker {0} got error {1}\n", interf.id().toString(), e.name());
			}
			wait(tr->onError(e));
		}
	}
}

ACTOR Future<Void> haltBlobWorker(Reference<BlobManagerData> bmData, BlobWorkerInterface bwInterf) {
	loop {
		try {
			wait(bwInterf.haltBlobWorker.getReply(HaltBlobWorkerRequest(bmData->epoch, bmData->id)));
			break;
		} catch (Error& e) {
			// throw other errors instead of returning?
			if (e.code() == error_code_operation_cancelled) {
				throw;
			}
			if (e.code() != error_code_blob_manager_replaced) {
				break;
			}
			if (bmData->iAmReplaced.canBeSet()) {
				bmData->iAmReplaced.send(Void());
			}
		}
	}

	return Void();
}

ACTOR Future<Void> killBlobWorker(Reference<BlobManagerData> bmData, BlobWorkerInterface bwInterf, bool registered) {
	state UID bwId = bwInterf.id();

	// Remove blob worker from stats map so that when we try to find a worker to takeover the range,
	// the one we just killed isn't considered.
	// Remove it from workersById also since otherwise that worker addr will remain excluded
	// when we try to recruit new blob workers.

	TraceEvent("KillBlobWorker", bmData->id).detail("Epoch", bmData->epoch).detail("WorkerId", bwId);

	if (registered) {
		bmData->deadWorkers.insert(bwId);
		bmData->workerStats.erase(bwId);
		bmData->workersById.erase(bwId);
		bmData->workerAddresses.erase(bwInterf.stableAddress());
	}

	// Remove blob worker from persisted list of blob workers
	Future<Void> deregister = deregisterBlobWorker(bmData, bwInterf);

	// for every range owned by this blob worker, we want to
	// - send a revoke request for that range
	// - add the range back to the stream of ranges to be assigned
	if (BM_DEBUG) {
		fmt::print("Taking back ranges from BW {0}\n", bwId.toString());
	}
	// copy ranges into vector before sending, because send then modifies workerAssignments
	state std::vector<KeyRange> rangesToMove;
	for (auto& it : bmData->workerAssignments.ranges()) {
		if (it.cvalue() == bwId) {
			rangesToMove.push_back(it.range());
		}
	}
	for (auto& it : rangesToMove) {
		// Send revoke request
		RangeAssignment raRevoke;
		raRevoke.isAssign = false;
		raRevoke.keyRange = it;
		raRevoke.revoke = RangeRevokeData(false);
		handleRangeAssign(bmData, raRevoke);

		// Add range back into the stream of ranges to be assigned
		RangeAssignment raAssign;
		raAssign.isAssign = true;
		raAssign.worker = Optional<UID>();
		raAssign.keyRange = it;
		raAssign.assign = RangeAssignmentData(); // not a continue
		handleRangeAssign(bmData, raAssign);
	}

	// Send halt to blob worker, with no expectation of hearing back
	if (BM_DEBUG) {
		fmt::print("Sending halt to BW {}\n", bwId.toString());
	}
	bmData->addActor.send(haltBlobWorker(bmData, bwInterf));

	// wait for blob worker to be removed from DB and in-memory mapping to have reassigned all shards from this worker
	// before removing it from deadWorkers, to avoid a race with checkBlobWorkerList
	wait(deregister);

	// restart recruiting to replace the dead blob worker
	bmData->restartRecruiting.trigger();

	if (registered) {
		bmData->deadWorkers.erase(bwInterf.id());
	}

	return Void();
}

ACTOR Future<Void> monitorBlobWorkerStatus(Reference<BlobManagerData> bmData, BlobWorkerInterface bwInterf) {
	// outer loop handles reconstructing stream if it got a retryable error
	// do backoff, we can get a lot of retries in a row

	// wait for blob manager to be done recovering, so it has initial granule mapping and worker data
	wait(bmData->doneRecovering.getFuture());
	wait(delay(0));

	state double backoff = SERVER_KNOBS->BLOB_MANAGER_STATUS_EXP_BACKOFF_MIN;
	loop {
		try {
			state ReplyPromiseStream<GranuleStatusReply> statusStream =
			    bwInterf.granuleStatusStreamRequest.getReplyStream(GranuleStatusStreamRequest(bmData->epoch));
			// read from stream until worker fails (should never get explicit end_of_stream)
			loop {
				GranuleStatusReply rep = waitNext(statusStream.getFuture());

				if (BM_DEBUG) {
					fmt::print("BM {0} got status of [{1} - {2}) @ ({3}, {4}) from BW {5}: {6} {7}\n",
					           bmData->epoch,
					           rep.granuleRange.begin.printable(),
					           rep.granuleRange.end.printable(),
					           rep.continueEpoch,
					           rep.continueSeqno,
					           bwInterf.id().toString(),
					           rep.doSplit ? "split" : (rep.mergeCandidate ? "merge" : ""),
					           rep.mergeCandidate ? "" : (rep.writeHotSplit ? "hot" : "normal"));
				}

				ASSERT(rep.doSplit || rep.mergeCandidate);

				// if we get a reply from the stream, reset backoff
				backoff = SERVER_KNOBS->BLOB_MANAGER_STATUS_EXP_BACKOFF_MIN;
				if (rep.continueEpoch > bmData->epoch) {
					if (BM_DEBUG) {
						fmt::print("BM {0} heard from BW {1} that there is a new manager with higher epoch\n",
						           bmData->epoch,
						           bwInterf.id().toString());
					}
					if (bmData->iAmReplaced.canBeSet()) {
						bmData->iAmReplaced.send(Void());
					}
				}

				BoundaryEvaluation newEval(rep.continueEpoch,
				                           rep.continueSeqno,
				                           rep.doSplit ? BoundaryEvalType::SPLIT : BoundaryEvalType::MERGE,
				                           rep.originalEpoch,
				                           rep.originalSeqno);

				bool ignore = false;
				Optional<std::pair<KeyRange, BoundaryEvaluation>> existingInProgress;
				auto lastBoundaryEvals = bmData->boundaryEvaluations.intersectingRanges(rep.granuleRange);
				for (auto& lastBoundaryEval : lastBoundaryEvals) {
					if (ignore) {
						break;
					}
					if (rep.granuleRange.begin == lastBoundaryEval.begin() &&
					    rep.granuleRange.end == lastBoundaryEval.end() && newEval == lastBoundaryEval.cvalue()) {
						if (BM_DEBUG) {
							fmt::print("BM {0} received repeat status for the same granule [{1} - {2}) {3}, "
							           "ignoring.\n",
							           bmData->epoch,
							           rep.granuleRange.begin.printable(),
							           rep.granuleRange.end.printable(),
							           newEval.toString());
						}
						ignore = true;
					} else if (newEval < lastBoundaryEval.cvalue()) {
						CODE_PROBE(true, "BM got out-of-date split request");
						if (BM_DEBUG) {
							fmt::print("BM {0} ignoring status from BW {1} for granule [{2} - {3}) {4} since it "
							           "already processed [{5} - {6}) {7}.\n",
							           bmData->epoch,
							           bwInterf.id().toString().substr(0, 5),
							           rep.granuleRange.begin.printable(),
							           rep.granuleRange.end.printable(),
							           newEval.toString(),
							           lastBoundaryEval.begin().printable(),
							           lastBoundaryEval.end().printable(),
							           lastBoundaryEval.cvalue().toString());
						}

						// only revoke if original epoch + seqno is older, different assignment
						if (newEval.isOlderThanOriginal(lastBoundaryEval.cvalue())) {
							// revoke range from out-of-date worker, but bypass rangeAssigner and hack (epoch, seqno) to
							// be (requesting epoch, requesting seqno + 1) to ensure no race with then reassigning the
							// range to the worker at a later version

							if (BM_DEBUG) {
								fmt::print("BM {0} revoking from BW {1} granule [{2} - {3}) {4} with original ({5}, "
								           "{6}) since it already processed original ({7}, {8}).\n",
								           bmData->epoch,
								           bwInterf.id().toString().substr(0, 5),
								           rep.granuleRange.begin.printable(),
								           rep.granuleRange.end.printable(),
								           newEval.toString(),
								           newEval.originalEpoch,
								           newEval.originalSeqno,
								           lastBoundaryEval.cvalue().originalEpoch,
								           lastBoundaryEval.cvalue().originalSeqno);
							}
							RangeAssignment revokeOld;
							revokeOld.isAssign = false;
							revokeOld.worker = bwInterf.id();
							revokeOld.keyRange = rep.granuleRange;
							revokeOld.revoke = RangeRevokeData(false);

							bmData->addActor.send(doRangeAssignment(
							    bmData, revokeOld, bwInterf.id(), rep.continueEpoch, rep.continueSeqno + 1));
						}

						ignore = true;
					} else if (lastBoundaryEval.cvalue().inProgress.isValid() &&
					           !lastBoundaryEval.cvalue().inProgress.isReady()) {
						existingInProgress = std::pair(lastBoundaryEval.range(), lastBoundaryEval.value());
					}
				}
				if (rep.doSplit && !ignore) {
					ASSERT(!rep.mergeCandidate);

					bool clearMergeCandidate = !existingInProgress.present() ||
					                           existingInProgress.get().second.type != BoundaryEvalType::MERGE;

					// Check for split/merge race
					Version inProgressMergeVersion = bmData->activeMergeVersion(rep.granuleRange);

					if (BM_DEBUG) {
						fmt::print("BM {0} splt eval [{1} - {2}). existing={3}, inProgressMergeVersion={4}, "
						           "blockedVersion={5}\n",
						           bmData->epoch,
						           rep.granuleRange.begin.printable().c_str(),
						           rep.granuleRange.end.printable().c_str(),
						           existingInProgress.present() ? "T" : "F",
						           inProgressMergeVersion,
						           rep.blockedVersion);
					}

					// If the in progress one is a merge, and the blockedVersion < the mergeVersion, this granule
					// needs to continue to flush up to the merge version. If the merge intent is still not
					// persisted, the version will be invalidVersion, so this should only happen after the merge
					// intent is persisted and the merge version is fixed. This can happen if a merge candidate
					// suddenly gets a burst of writes after a decision to merge is made
					if (inProgressMergeVersion != invalidVersion) {
						if (rep.blockedVersion < inProgressMergeVersion) {
							CODE_PROBE(true, "merge blocking re-snapshot");
							if (BM_DEBUG) {
								fmt::print("DBG: BM {0} MERGE @ {1} blocking re-snapshot [{2} - {3}) @ {4}, "
								           "continuing snapshot\n",
								           bmData->epoch,
								           inProgressMergeVersion,
								           rep.granuleRange.begin.printable(),
								           rep.granuleRange.end.printable(),
								           rep.blockedVersion);
							}
							RangeAssignment raContinue;
							raContinue.isAssign = true;
							raContinue.worker = bwInterf.id();
							raContinue.keyRange = rep.granuleRange;
							raContinue.assign =
							    RangeAssignmentData(AssignRequestType::Continue); // continue assignment and re-snapshot
							handleRangeAssign(bmData, raContinue);
						}
						clearMergeCandidate = false;
						ignore = true;
					} else if (existingInProgress.present()) {
						// For example, one worker asked BM to split, then died, granule was moved, new worker asks
						// to split on recovery. We need to ensure that they are semantically the same split. We
						// will just rely on the in-progress split to finish
						if (BM_DEBUG) {
							fmt::print("BM {0} got request for [{1} - {2}) {3}, but already in "
							           "progress from [{4} - {5}) {6}\n",
							           bmData->epoch,
							           rep.granuleRange.begin.printable(),
							           rep.granuleRange.end.printable(),
							           newEval.toString(),
							           existingInProgress.get().first.begin.printable(),
							           existingInProgress.get().first.end.printable(),
							           existingInProgress.get().second.toString());
						}

						// ignore the request, they will retry
						ignore = true;
					}
					if (!ignore) {
						if (BM_DEBUG) {
							fmt::print("BM {0} evaluating [{1} - {2}) {3}\n",
							           bmData->epoch,
							           rep.granuleRange.begin.printable().c_str(),
							           rep.granuleRange.end.printable().c_str(),
							           newEval.toString());
						}
						newEval.inProgress = maybeSplitRange(bmData,
						                                     bwInterf.id(),
						                                     rep.granuleRange,
						                                     rep.granuleID,
						                                     rep.startVersion,
						                                     rep.writeHotSplit,
						                                     rep.originalEpoch,
						                                     rep.originalSeqno);
						bmData->boundaryEvaluations.insert(rep.granuleRange, newEval);
					}

					// clear merge candidates for range, if not already merging
					if (clearMergeCandidate) {
						bmData->clearMergeCandidate(rep.granuleRange);
					}
				}
				if (rep.mergeCandidate && !ignore) {
					// mark granule as merge candidate
					ASSERT(!rep.doSplit);
					CODE_PROBE(true, "Granule merge candidate");
					if (BM_DEBUG) {
						fmt::print("Manager {0} merge candidate granule [{1} - {2}) {3}\n",
						           bmData->epoch,
						           rep.granuleRange.begin.printable().c_str(),
						           rep.granuleRange.end.printable().c_str(),
						           newEval.toString());
					}
					bmData->boundaryEvaluations.insert(rep.granuleRange, newEval);
					bmData->setMergeCandidate(rep.granuleRange, rep.granuleID, rep.startVersion);
				}
			}
		} catch (Error& e) {
			if (e.code() == error_code_operation_cancelled) {
				throw e;
			}

			// on known network errors or stream close errors, throw
			if (e.code() == error_code_broken_promise) {
				throw e;
			}

			// if manager is replaced, die
			if (e.code() == error_code_blob_manager_replaced) {
				if (bmData->iAmReplaced.canBeSet()) {
					bmData->iAmReplaced.send(Void());
				}
				return Void();
			}

			// if we got an error constructing or reading from stream that is retryable, wait and retry.
			// Sometimes we get connection_failed without the failure monitor tripping. One example is simulation's
			// rollRandomClose. In this case, just reconstruct the stream. If it was a transient failure, it works, and
			// if it is permanent, the failure monitor will eventually trip.
			ASSERT(e.code() != error_code_end_of_stream);
			if (e.code() == error_code_request_maybe_delivered || e.code() == error_code_connection_failed) {
				CODE_PROBE(true, "BM retrying BW monitoring");
				wait(delay(backoff));
				backoff = std::min(backoff * SERVER_KNOBS->BLOB_MANAGER_STATUS_EXP_BACKOFF_EXPONENT,
				                   SERVER_KNOBS->BLOB_MANAGER_STATUS_EXP_BACKOFF_MAX);
				continue;
			} else {
				TraceEvent(SevError, "BlobManagerUnexpectedErrorStatusMonitoring", bmData->id)
				    .error(e)
				    .detail("Epoch", bmData->epoch);
				ASSERT_WE_THINK(false);
				// if not simulation, kill the BM
				if (bmData->iAmReplaced.canBeSet()) {
					bmData->iAmReplaced.sendError(e);
				}
				throw e;
			}
		}
	}
}

ACTOR Future<Void> monitorBlobWorker(Reference<BlobManagerData> bmData, BlobWorkerInterface bwInterf) {
	try {
		state Future<Void> waitFailure = waitFailureClient(bwInterf.waitFailure, SERVER_KNOBS->BLOB_WORKER_TIMEOUT);
		state Future<Void> monitorStatus = monitorBlobWorkerStatus(bmData, bwInterf);

		choose {
			when(wait(waitFailure)) {
				if (BM_DEBUG) {
					fmt::print("BM {0} detected BW {1} is dead\n", bmData->epoch, bwInterf.id().toString());
				}
				TraceEvent("BlobWorkerFailed", bmData->id).detail("BlobWorkerID", bwInterf.id());
			}
			when(wait(monitorStatus)) {
				// should only return when manager got replaced
				ASSERT(!bmData->iAmReplaced.canBeSet());
			}
		}
	} catch (Error& e) {
		// will blob worker get cleaned up in this case?
		if (e.code() == error_code_operation_cancelled) {
			throw e;
		}

		if (BM_DEBUG) {
			fmt::print(
			    "BM {0} got monitoring error {1} from BW {2}\n", bmData->epoch, e.name(), bwInterf.id().toString());
		}

		// Expected errors here are: [broken_promise]
		if (e.code() != error_code_broken_promise) {
			if (BM_DEBUG) {
				fmt::print("BM got unexpected error {0} monitoring BW {1}\n", e.name(), bwInterf.id().toString());
			}
			TraceEvent(SevError, "BlobManagerUnexpectedErrorMonitorBW", bmData->id)
			    .error(e)
			    .detail("Epoch", bmData->epoch);
			ASSERT_WE_THINK(false);
			// if not simulation, kill the BM
			if (bmData->iAmReplaced.canBeSet()) {
				bmData->iAmReplaced.sendError(e);
			}
			throw e;
		}
	}

	// kill the blob worker
	wait(killBlobWorker(bmData, bwInterf, true));

	if (BM_DEBUG) {
		fmt::print("No longer monitoring BW {0}\n", bwInterf.id().toString());
	}
	return Void();
}

ACTOR Future<Void> checkBlobWorkerList(Reference<BlobManagerData> bmData, Promise<Void> workerListReady) {

	try {
		loop {
			// Get list of last known blob workers
			// note: the list will include every blob worker that the old manager knew about,
			// but it might also contain blob workers that died while the new manager was being recruited
			std::vector<BlobWorkerInterface> blobWorkers = wait(getBlobWorkers(bmData->db));
			// add all blob workers to this new blob manager's records and start monitoring it
			bool foundAnyNew = false;
			for (auto& worker : blobWorkers) {
				if (!bmData->deadWorkers.count(worker.id())) {
					if (!bmData->workerAddresses.count(worker.stableAddress()) &&
					    worker.locality.dcId() == bmData->dcId) {
						bmData->workerAddresses.insert(worker.stableAddress());
						bmData->workersById[worker.id()] = worker;
						bmData->workerStats[worker.id()] = BlobWorkerInfo();
						bmData->addActor.send(monitorBlobWorker(bmData, worker));
						foundAnyNew = true;
					} else if (!bmData->workersById.count(worker.id())) {
						bmData->addActor.send(killBlobWorker(bmData, worker, false));
					}
				}
			}
			if (workerListReady.canBeSet()) {
				workerListReady.send(Void());
			}
			// if any assigns are stuck on workers, and we have workers, wake them
			if (foundAnyNew || !bmData->workersById.empty()) {
				Promise<Void> hold = bmData->foundBlobWorkers;
				bmData->foundBlobWorkers = Promise<Void>();
				hold.send(Void());
			}
			wait(delay(SERVER_KNOBS->BLOB_WORKERLIST_FETCH_INTERVAL));
		}
	} catch (Error& e) {
		if (BM_DEBUG) {
			fmt::print("BM {0} got error {1} reading blob worker list!!\n", bmData->epoch, e.name());
		}
		throw e;
	}
}
// Shared code for handling KeyRangeMap<tuple(UID, epoch, seqno)> that is used several places in blob manager recovery
// when there can be conflicting sources of what assignments exist or which workers owns a granule.
// Resolves these conflicts by comparing the epoch + seqno for the range
// Special epoch/seqnos:
//   (0,0): range is not mapped
static void addAssignment(KeyRangeMap<std::tuple<UID, int64_t, int64_t>>& map,
                          const KeyRangeRef& newRange,
                          UID newId,
                          int64_t newEpoch,
                          int64_t newSeqno,
                          std::vector<std::pair<UID, KeyRange>>& outOfDate) {
	std::vector<std::pair<KeyRange, std::tuple<UID, int64_t, int64_t>>> newer;
	auto intersecting = map.intersectingRanges(newRange);
	bool allExistingNewer = true;
	bool anyConflicts = false;
	for (auto& old : intersecting) {
		UID oldWorker = std::get<0>(old.value());
		int64_t oldEpoch = std::get<1>(old.value());
		int64_t oldSeqno = std::get<2>(old.value());
		if (oldEpoch > newEpoch || (oldEpoch == newEpoch && oldSeqno > newSeqno)) {
			newer.push_back(std::pair(old.range(), std::tuple(oldWorker, oldEpoch, oldSeqno)));
			if (old.range() != newRange) {
				CODE_PROBE(true, "BM Recovery: BWs disagree on range boundaries");
				anyConflicts = true;
			}
		} else {
			allExistingNewer = false;
			if (newId != UID() && newEpoch != std::numeric_limits<int64_t>::max()) {
				// different workers can't have same epoch and seqno for granule assignment
				ASSERT(oldEpoch != newEpoch || oldSeqno != newSeqno);
			}
			if (newEpoch == std::numeric_limits<int64_t>::max() && (oldWorker != newId || old.range() != newRange)) {
				CODE_PROBE(true, "BM Recovery: DB disagrees with workers");
				// new one is from DB (source of truth on boundaries) and existing mapping disagrees on boundary or
				// assignment, do explicit revoke and re-assign to converge
				anyConflicts = true;
				// if ranges don't match, need to explicitly reassign all parts of old range, as it could be from a
				// yet-unassigned split
				if (old.range() != newRange) {
					std::get<0>(old.value()) = UID();
				}
				if (oldWorker != UID() &&
				    (outOfDate.empty() || outOfDate.back() != std::pair(oldWorker, KeyRange(old.range())))) {

					outOfDate.push_back(std::pair(oldWorker, old.range()));
				}
			} else if (oldWorker != UID() && oldWorker != newId &&
			           (oldEpoch < newEpoch || (oldEpoch == newEpoch && oldSeqno < newSeqno))) {
				// 2 blob workers reported conflicting mappings, add old one to out of date (if not already added by a
				// previous intersecting range in the split case)
				// if ranges don't match, need to explicitly reassign all parts of old range, as it could be from a
				// partially-assigned split
				if (old.range() != newRange) {
					std::get<0>(old.value()) = UID();
				}
				if (outOfDate.empty() || outOfDate.back() != std::pair(oldWorker, KeyRange(old.range()))) {
					CODE_PROBE(true, "BM Recovery: Two workers claim ownership of same granule");
					outOfDate.push_back(std::pair(oldWorker, old.range()));
				}
			}
		}
	}

	if (!allExistingNewer) {
		// if this range supercedes an old range insert it over that
		map.insert(newRange, std::tuple(anyConflicts ? UID() : newId, newEpoch, newSeqno));

		// then, if there were any ranges superceded by this one, insert them over this one
		if (newer.size()) {
			if (newId != UID()) {
				outOfDate.push_back(std::pair(newId, newRange));
			}
			for (auto& it : newer) {
				map.insert(it.first, it.second);
			}
		}
	} else {
		if (newId != UID()) {
			outOfDate.push_back(std::pair(newId, newRange));
		}
	}
}

ACTOR Future<Void> resumeActiveMerges(Reference<BlobManagerData> bmData) {
	state Reference<ReadYourWritesTransaction> tr = makeReference<ReadYourWritesTransaction>(bmData->db);

	// FIXME: use range stream instead
	state int rowLimit = BUGGIFY ? deterministicRandom()->randomInt(1, 10) : 10000;
	state KeyRange currentRange = blobGranuleMergeKeys;
	loop {
		try {
			tr->setOption(FDBTransactionOptions::ACCESS_SYSTEM_KEYS);
			tr->setOption(FDBTransactionOptions::PRIORITY_SYSTEM_IMMEDIATE);

			RangeResult result = wait(tr->getRange(currentRange, rowLimit));
			for (auto& it : result) {
				CODE_PROBE(true, "Blob Manager Recovery found merging granule");
				UID mergeGranuleID = decodeBlobGranuleMergeKey(it.key);
				KeyRange mergeRange;
				std::vector<UID> parentGranuleIDs;
				std::vector<Key> parentGranuleRanges;
				std::vector<Version> parentGranuleStartVersions;
				Version mergeVersion;
				std::tie(mergeRange, mergeVersion, parentGranuleIDs, parentGranuleRanges, parentGranuleStartVersions) =
				    decodeBlobGranuleMergeValue(it.value);

				if (BM_DEBUG) {
					fmt::print("BM {0} found merge in progress: [{1} - {2}) @ {3}\n",
					           bmData->epoch,
					           mergeRange.begin.printable(),
					           mergeRange.end.printable(),
					           mergeVersion);
				}

				// want to mark in progress granule ranges as merging, BEFORE recovery is complete and workers can
				// report updated status. Start with early (epoch, seqno) to guarantee lower than later status
				BoundaryEvaluation eval(1, 0, BoundaryEvalType::MERGE, 1, 0);
				ASSERT(!bmData->isMergeActive(mergeRange));
				bmData->addActor.send(finishMergeGranules(bmData,
				                                          mergeGranuleID,
				                                          mergeRange,
				                                          mergeVersion,
				                                          parentGranuleIDs,
				                                          parentGranuleRanges,
				                                          parentGranuleStartVersions));
				bmData->boundaryEvaluations.insert(mergeRange, eval);
				bmData->activeGranuleMerges.insert(mergeRange, mergeVersion);
				bmData->setMergeCandidate(mergeRange, MergeCandidateMerging);
			}

			if (result.more) {
				currentRange = KeyRangeRef(keyAfter(result.back().key), currentRange.end);
			} else {
				return Void();
			}
		} catch (Error& e) {
			wait(tr->onError(e));
		}
	}
}

ACTOR Future<Void> loadBlobGranuleMergeBoundaries(Reference<BlobManagerData> bmData) {
	state Reference<ReadYourWritesTransaction> tr = makeReference<ReadYourWritesTransaction>(bmData->db);
	state int rowLimit = BUGGIFY ? deterministicRandom()->randomInt(2, 10) : 10000;
	state Key beginKey = blobGranuleMergeBoundaryKeys.begin;
	loop {
		try {
			tr->setOption(FDBTransactionOptions::ACCESS_SYSTEM_KEYS);
			tr->setOption(FDBTransactionOptions::PRIORITY_SYSTEM_IMMEDIATE);

			KeyRange nextRange(KeyRangeRef(beginKey, blobGranuleMergeBoundaryKeys.end));
			// using the krm functions can produce incorrect behavior here as it does weird stuff with beginKey
			state GetRangeLimits limits(rowLimit, GetRangeLimits::BYTE_LIMIT_UNLIMITED);
			RangeResult results = wait(tr->getRange(nextRange, limits));

			// Add the mappings to our in memory key range map
			for (int i = 0; i < results.size() - 1; i++) {
				bmData->mergeBoundaries[results[i].key] = decodeBlobGranuleMergeBoundaryValue(results[i].value);
			}

			if (!results.more) {
				break;
			}
			beginKey = keyAfter(results.back().key);
		} catch (Error& e) {
			if (BM_DEBUG) {
				fmt::print("BM {0} got error reading granule merge boundaries during recovery: {1}\n",
				           bmData->epoch,
				           e.name());
			}
			wait(tr->onError(e));
		}
	}

	return Void();
}

ACTOR Future<Void> recoverBlobManager(Reference<BlobManagerData> bmData) {
	state double recoveryStartTime = now();
	state Promise<Void> workerListReady;
	bmData->addActor.send(checkBlobWorkerList(bmData, workerListReady));
	wait(workerListReady.getFuture());

	state std::vector<BlobWorkerInterface> startingWorkers;
	for (auto& it : bmData->workersById) {
		startingWorkers.push_back(it.second);
	}

	// Once we acknowledge the existing blob workers, we can go ahead and recruit new ones
	bmData->startRecruiting.trigger();

	// skip the rest of the algorithm for the first blob manager
	if (bmData->epoch == 1) {
		bmData->doneRecovering.send(Void());
		return Void();
	}

	state Future<Void> resumeMergesFuture = resumeActiveMerges(bmData);

	CODE_PROBE(true, "BM doing recovery");

	wait(delay(0));

	// At this point, bmData->workersById is a list of all alive blob workers, but could also include some dead BWs.
	// The algorithm below works as follows:
	//
	// 1. We get the existing granule mappings. We do this by asking all active blob workers for their current granule
	//    assignments. This guarantees a consistent snapshot of the state of that worker's assignments: Any request it
	//    recieved and processed from the old manager before the granule assignment request will be included in the
	//    assignments, and any request it recieves from the old manager afterwards will be rejected with
	//    blob_manager_replaced. We then read from the database as the source of truth for the assignment. We will
	//    reconcile the set of ongoing splits to this mapping, and any ranges that are not already assigned to existing
	//    blob workers will be reassigned.
	//
	// 2. For every range in our granuleAssignments, we send an assign request to the stream of requests,
	//    ultimately giving every range back to some worker (trying to mimic the state of the old BM).
	//    If the worker already had the range, this is a no-op. If the worker didn't have it, it will
	//    begin persisting it. The worker that had the same range before will now be at a lower seqno.

	state KeyRangeMap<std::tuple<UID, int64_t, int64_t>> workerAssignments;
	workerAssignments.insert(normalKeys, std::tuple(UID(), 0, 0));
	state Reference<ReadYourWritesTransaction> tr = makeReference<ReadYourWritesTransaction>(bmData->db);

	// FIXME: use range stream instead
	state int rowLimit = BUGGIFY ? deterministicRandom()->randomInt(2, 10) : 10000;

	if (BM_DEBUG) {
		fmt::print("BM {0} recovering:\n", bmData->epoch);
	}

	// Step 1. Get the latest known mapping of granules to blob workers (i.e. assignments)
	// This must happen causally AFTER reading the split boundaries, since the blob workers can clear the split
	// boundaries for a granule as part of persisting their assignment.

	// First, ask existing workers for their mapping
	if (BM_DEBUG) {
		fmt::print("BM {0} requesting assignments from {1} workers:\n", bmData->epoch, startingWorkers.size());
	}
	state std::vector<Future<Optional<GetGranuleAssignmentsReply>>> aliveAssignments;
	aliveAssignments.reserve(startingWorkers.size());
	for (auto& it : startingWorkers) {
		GetGranuleAssignmentsRequest req;
		req.managerEpoch = bmData->epoch;
		aliveAssignments.push_back(timeout(brokenPromiseToNever(it.granuleAssignmentsRequest.getReply(req)),
		                                   SERVER_KNOBS->BLOB_WORKER_TIMEOUT));
	}

	state std::vector<std::pair<UID, KeyRange>> outOfDateAssignments;
	state int successful = 0;
	state int assignIdx = 0;

	for (; assignIdx < aliveAssignments.size(); assignIdx++) {
		Optional<GetGranuleAssignmentsReply> reply = wait(aliveAssignments[assignIdx]);
		UID workerId = startingWorkers[assignIdx].id();

		if (reply.present()) {
			if (BM_DEBUG) {
				fmt::print("  Worker {}: ({})\n", workerId.toString().substr(0, 5), reply.get().assignments.size());
			}
			successful++;
			for (auto& assignment : reply.get().assignments) {
				if (BM_DEBUG) {
					fmt::print("    [{0} - {1}): ({2}, {3})\n",
					           assignment.range.begin.printable(),
					           assignment.range.end.printable(),
					           assignment.epochAssigned,
					           assignment.seqnoAssigned);
				}
				bmData->knownBlobRanges.insert(assignment.range, true);
				addAssignment(workerAssignments,
				              assignment.range,
				              workerId,
				              assignment.epochAssigned,
				              assignment.seqnoAssigned,
				              outOfDateAssignments);
			}
			if (bmData->workerStats.count(workerId)) {
				bmData->workerStats[workerId].numGranulesAssigned = reply.get().assignments.size();
			}
		} else {
			CODE_PROBE(true, "BM Recovery: BW didn't respond to assignments request");
			// SOMEDAY: mark as failed and kill it
			if (BM_DEBUG) {
				fmt::print("  Worker {}: failed\n", workerId.toString().substr(0, 5));
			}
		}
	}

	if (BM_DEBUG) {
		fmt::print("BM {0} got assignments from {1}/{2} workers:\n", bmData->epoch, successful, startingWorkers.size());
	}

	if (BM_DEBUG) {
		fmt::print("BM {0} found old assignments:\n", bmData->epoch);
	}

	// DB is the source of truth, so read from here, and resolve any conflicts with current worker mapping
	// We don't have a consistent snapshot of the mapping ACROSS blob workers, so we need the DB to reconcile any
	// differences (eg blob manager revoked from worker A, assigned to B, the revoke from A was processed but the assign
	// to B wasn't, meaning in the snapshot nobody owns the granule). This also handles races with a BM persisting a
	// boundary change, then dying before notifying the workers
	state Key beginKey = blobGranuleMappingKeys.begin;
	loop {
		try {
			tr->setOption(FDBTransactionOptions::ACCESS_SYSTEM_KEYS);
			tr->setOption(FDBTransactionOptions::PRIORITY_SYSTEM_IMMEDIATE);

			KeyRange nextRange(KeyRangeRef(beginKey, blobGranuleMappingKeys.end));
			// using the krm functions can produce incorrect behavior here as it does weird stuff with beginKey
			state GetRangeLimits limits(rowLimit, GetRangeLimits::BYTE_LIMIT_UNLIMITED);
			limits.minRows = 2;
			RangeResult results = wait(tr->getRange(nextRange, limits));

			// Add the mappings to our in memory key range map
			for (int rangeIdx = 0; rangeIdx < results.size() - 1; rangeIdx++) {
				Key granuleStartKey = results[rangeIdx].key.removePrefix(blobGranuleMappingKeys.begin);
				Key granuleEndKey = results[rangeIdx + 1].key.removePrefix(blobGranuleMappingKeys.begin);
				if (results[rangeIdx].value.size()) {
					// note: if the old owner is dead, we handle this in rangeAssigner
					UID existingOwner = decodeBlobGranuleMappingValue(results[rangeIdx].value);
					// use (max int64_t, 0) to be higher than anything that existing workers have
					addAssignment(workerAssignments,
					              KeyRangeRef(granuleStartKey, granuleEndKey),
					              existingOwner,
					              std::numeric_limits<int64_t>::max(),
					              0,
					              outOfDateAssignments);

					bmData->knownBlobRanges.insert(KeyRangeRef(granuleStartKey, granuleEndKey), true);
					if (BM_DEBUG) {
						fmt::print("  [{0} - {1})={2}\n",
						           granuleStartKey.printable(),
						           granuleEndKey.printable(),
						           existingOwner.toString().substr(0, 5));
					}
				} else {
					if (BM_DEBUG) {
						fmt::print("  [{0} - {1})\n", granuleStartKey.printable(), granuleEndKey.printable());
					}
				}
			}

			if (!results.more || results.size() <= 1) {
				break;
			}

			// re-read last key to get range that starts there
			beginKey = results.back().key;
		} catch (Error& e) {
			if (BM_DEBUG) {
				fmt::print("BM {0} got error reading granule mapping during recovery: {1}\n", bmData->epoch, e.name());
			}
			wait(tr->onError(e));
		}
	}

	wait(resumeMergesFuture);

	// Step 2. Send assign requests for all the granules and transfer assignments
	// from local workerAssignments to bmData
	// before we take ownership of all of the ranges, check the manager lock again
	tr->reset();
	loop {
		try {
			tr->setOption(FDBTransactionOptions::ACCESS_SYSTEM_KEYS);
			tr->setOption(FDBTransactionOptions::PRIORITY_SYSTEM_IMMEDIATE);
			wait(checkManagerLock(tr, bmData));
			wait(tr->commit());
			break;
		} catch (Error& e) {
			if (BM_DEBUG) {
				fmt::print("BM {0} got error checking lock after recovery: {1}\n", bmData->epoch, e.name());
			}
			wait(tr->onError(e));
		}
	}

	// Get set of workers again. Some could have died after reporting assignments
	std::unordered_set<UID> endingWorkers;
	for (auto& it : bmData->workersById) {
		endingWorkers.insert(it.first);
	}

	// revoke assignments that are old and incorrect
	CODE_PROBE(!outOfDateAssignments.empty(), "BM resolved conflicting assignments on recovery");
	for (auto& it : outOfDateAssignments) {
		if (BM_DEBUG) {
			fmt::print("BM {0} revoking out of date assignment [{1} - {2}): {3}:\n",
			           bmData->epoch,
			           it.second.begin.printable().c_str(),
			           it.second.end.printable().c_str(),
			           it.first.toString().c_str());
		}
		RangeAssignment raRevoke;
		raRevoke.isAssign = false;
		raRevoke.worker = it.first;
		raRevoke.keyRange = it.second;
		raRevoke.revoke = RangeRevokeData(false);
		handleRangeAssign(bmData, raRevoke);
	}

	if (BM_DEBUG) {
		fmt::print("BM {0} final ranges:\n", bmData->epoch);
	}

	state int explicitAssignments = 0;
	for (auto& range : workerAssignments.intersectingRanges(normalKeys)) {
		int64_t epoch = std::get<1>(range.value());
		int64_t seqno = std::get<2>(range.value());
		if (epoch == 0 && seqno == 0) {
			continue;
		}

		UID workerId = std::get<0>(range.value());
		bmData->workerAssignments.insert(range.range(), workerId);

		if (BM_DEBUG) {
			fmt::print("  [{0} - {1}): {2}\n",
			           range.begin().printable(),
			           range.end().printable(),
			           workerId == UID() || epoch == 0 ? " (?)" : workerId.toString().substr(0, 5).c_str());
		}

		// if worker id is already set to a known worker that replied with it in the mapping, range is already assigned
		// there. If not, need to explicitly assign it to someone
		if (workerId == UID() || epoch == 0 || !endingWorkers.count(workerId)) {
			RangeAssignment raAssign;
			raAssign.isAssign = true;
			raAssign.worker = workerId;
			raAssign.keyRange = range.range();
			raAssign.assign = RangeAssignmentData(AssignRequestType::Normal);
			handleRangeAssign(bmData, raAssign);
			explicitAssignments++;
		}
	}

	// Load tenant data before letting blob granule operations continue.
	tr->reset();
	loop {
		try {
			tr->setOption(FDBTransactionOptions::ACCESS_SYSTEM_KEYS);
			tr->setOption(FDBTransactionOptions::PRIORITY_SYSTEM_IMMEDIATE);
			wait(loadTenantMap(tr, bmData));
			break;
		} catch (Error& e) {
			wait(tr->onError(e));
		}
	}

	wait(loadBlobGranuleMergeBoundaries(bmData));

	TraceEvent("BlobManagerRecovered", bmData->id)
	    .detail("Epoch", bmData->epoch)
	    .detail("Duration", now() - recoveryStartTime)
	    .detail("Granules", bmData->workerAssignments.size()) // TODO this includes un-set ranges, so it is inaccurate
	    .detail("Assigned", explicitAssignments)
	    .detail("Revoked", outOfDateAssignments.size());

	ASSERT(bmData->doneRecovering.canBeSet());
	bmData->doneRecovering.send(Void());

	return Void();
}

ACTOR Future<Void> chaosRangeMover(Reference<BlobManagerData> bmData) {
	// Only move each granule once during the test, otherwise it can cause availability issues
	// KeyRange isn't hashable and this is only for simulation, so just use toString of range
	state std::unordered_set<std::string> alreadyMoved;
	ASSERT(g_network->isSimulated());
	CODE_PROBE(true, "BM chaos range mover enabled");
	loop {
		wait(delay(30.0));

		if (g_simulator.speedUpSimulation) {
			if (BM_DEBUG) {
				printf("Range mover stopping\n");
			}
			return Void();
		}

		if (bmData->workersById.size() > 1) {
			int tries = 10;
			while (tries > 0) {
				tries--;
				auto randomRange = bmData->workerAssignments.randomRange();
				if (randomRange.value() != UID() && !alreadyMoved.count(randomRange.range().toString())) {
					if (BM_DEBUG) {
						fmt::print("Range mover moving range [{0} - {1}): {2}\n",
						           randomRange.begin().printable().c_str(),
						           randomRange.end().printable().c_str(),
						           randomRange.value().toString().c_str());
					}
					alreadyMoved.insert(randomRange.range().toString());

					// FIXME: with low probability, could immediately revoke it from the new assignment and move
					// it back right after to test that race

					state KeyRange range = randomRange.range();
					RangeAssignment revokeOld;
					revokeOld.isAssign = false;
					revokeOld.keyRange = range;
					revokeOld.revoke = RangeRevokeData(false);
					handleRangeAssign(bmData, revokeOld);

					RangeAssignment assignNew;
					assignNew.isAssign = true;
					assignNew.keyRange = range;
					assignNew.assign = RangeAssignmentData(); // not a continue
					handleRangeAssign(bmData, assignNew);
					break;
				}
			}
			if (tries == 0 && BM_DEBUG) {
				printf("Range mover couldn't find random range to move, skipping\n");
			}
		} else if (BM_DEBUG) {
			fmt::print("Range mover found {0} workers, skipping\n", bmData->workerAssignments.size());
		}
	}
}

// Returns the number of blob workers on addr
int numExistingBWOnAddr(Reference<BlobManagerData> self, const AddressExclusion& addr) {
	int numExistingBW = 0;
	for (auto& server : self->workersById) {
		const NetworkAddress& netAddr = server.second.stableAddress();
		AddressExclusion usedAddr(netAddr.ip, netAddr.port);
		if (usedAddr == addr) {
			++numExistingBW;
		}
	}

	return numExistingBW;
}

// Tries to recruit a blob worker on the candidateWorker process
ACTOR Future<Void> initializeBlobWorker(Reference<BlobManagerData> self, RecruitBlobWorkerReply candidateWorker) {
	const NetworkAddress& netAddr = candidateWorker.worker.stableAddress();
	AddressExclusion workerAddr(netAddr.ip, netAddr.port);
	self->recruitingStream.set(self->recruitingStream.get() + 1);

	// Ask the candidateWorker to initialize a BW only if the worker does not have a pending request
	if (numExistingBWOnAddr(self, workerAddr) == 0 &&
	    self->recruitingLocalities.count(candidateWorker.worker.stableAddress()) == 0) {
		state UID interfaceId = deterministicRandom()->randomUniqueID();

		state InitializeBlobWorkerRequest initReq;
		initReq.reqId = deterministicRandom()->randomUniqueID();
		initReq.interfaceId = interfaceId;

		// acknowledge that this worker is currently being recruited on
		self->recruitingLocalities.insert(candidateWorker.worker.stableAddress());

		TraceEvent("BMRecruiting", self->id)
		    .detail("Epoch", self->epoch)
		    .detail("State", "Sending request to worker")
		    .detail("WorkerID", candidateWorker.worker.id())
		    .detail("WorkerLocality", candidateWorker.worker.locality.toString())
		    .detail("Interf", interfaceId)
		    .detail("Addr", candidateWorker.worker.address());

		// send initialization request to worker (i.e. worker.actor.cpp)
		// here, the worker will construct the blob worker at which point the BW will start!
		Future<ErrorOr<InitializeBlobWorkerReply>> fRecruit =
		    candidateWorker.worker.blobWorker.tryGetReply(initReq, TaskPriority::BlobManager);

		// wait on the reply to the request
		state ErrorOr<InitializeBlobWorkerReply> newBlobWorker = wait(fRecruit);

		// if the initialization failed in an unexpected way, then kill the BM.
		// if it failed in an expected way, add some delay before we try to recruit again
		// on this worker
		if (newBlobWorker.isError()) {
			CODE_PROBE(true, "BM got error recruiting BW");
			TraceEvent(SevWarn, "BMRecruitmentError", self->id)
			    .error(newBlobWorker.getError())
			    .detail("Epoch", self->epoch);
			if (!newBlobWorker.isError(error_code_recruitment_failed) &&
			    !newBlobWorker.isError(error_code_request_maybe_delivered)) {
				throw newBlobWorker.getError();
			}
			wait(delay(SERVER_KNOBS->STORAGE_RECRUITMENT_DELAY, TaskPriority::BlobManager));
		}

		// if the initialization succeeded, add the blob worker's interface to
		// the blob manager's data and start monitoring the blob worker
		if (newBlobWorker.present()) {
			BlobWorkerInterface bwi = newBlobWorker.get().interf;

			if (!self->deadWorkers.count(bwi.id())) {
				if (!self->workerAddresses.count(bwi.stableAddress()) && bwi.locality.dcId() == self->dcId) {
					self->workerAddresses.insert(bwi.stableAddress());
					self->workersById[bwi.id()] = bwi;
					self->workerStats[bwi.id()] = BlobWorkerInfo();
					self->addActor.send(monitorBlobWorker(self, bwi));
				} else if (!self->workersById.count(bwi.id())) {
					self->addActor.send(killBlobWorker(self, bwi, false));
				}
			}

			TraceEvent("BMRecruiting", self->id)
			    .detail("Epoch", self->epoch)
			    .detail("State", "Finished request")
			    .detail("WorkerID", candidateWorker.worker.id())
			    .detail("WorkerLocality", candidateWorker.worker.locality.toString())
			    .detail("Interf", interfaceId)
			    .detail("Addr", candidateWorker.worker.address());
		}

		// acknowledge that this worker is not actively being recruited on anymore.
		// if the initialization did succeed, then this worker will still be excluded
		// since it was added to workersById.
		self->recruitingLocalities.erase(candidateWorker.worker.stableAddress());
	}

	// try to recruit more blob workers
	self->recruitingStream.set(self->recruitingStream.get() - 1);
	self->restartRecruiting.trigger();
	return Void();
}

// Recruits blob workers in a loop
ACTOR Future<Void> blobWorkerRecruiter(
    Reference<BlobManagerData> self,
    Reference<IAsyncListener<RequestStream<RecruitBlobWorkerRequest>>> recruitBlobWorker) {
	state Future<RecruitBlobWorkerReply> fCandidateWorker;
	state RecruitBlobWorkerRequest lastRequest;

	// wait until existing blob workers have been acknowledged so we don't break recruitment invariants
	loop choose {
		when(wait(self->startRecruiting.onTrigger())) { break; }
	}

	loop {
		try {
			state RecruitBlobWorkerRequest recruitReq;

			// workers that are used by existing blob workers should be excluded
			for (auto const& [bwId, bwInterf] : self->workersById) {
				auto addr = bwInterf.stableAddress();
				AddressExclusion addrExcl(addr.ip, addr.port);
				recruitReq.excludeAddresses.emplace_back(addrExcl);
			}

			// workers that are used by blob workers that are currently being recruited should be excluded
			for (auto addr : self->recruitingLocalities) {
				recruitReq.excludeAddresses.emplace_back(AddressExclusion(addr.ip, addr.port));
			}

			TraceEvent("BMRecruiting", self->id).detail("Epoch", self->epoch).detail("State", "Sending request to CC");

			if (!fCandidateWorker.isValid() || fCandidateWorker.isReady() ||
			    recruitReq.excludeAddresses != lastRequest.excludeAddresses) {
				lastRequest = recruitReq;
				// send req to cluster controller to get back a candidate worker we can recruit on
				fCandidateWorker =
				    brokenPromiseToNever(recruitBlobWorker->get().getReply(recruitReq, TaskPriority::BlobManager));
			}

			choose {
				// when we get back a worker we can use, we will try to initialize a blob worker onto that
				// process
				when(RecruitBlobWorkerReply candidateWorker = wait(fCandidateWorker)) {
					self->addActor.send(initializeBlobWorker(self, candidateWorker));
				}

				// when the CC changes, so does the request stream so we need to restart recruiting here
				when(wait(recruitBlobWorker->onChange())) { fCandidateWorker = Future<RecruitBlobWorkerReply>(); }

				// signal used to restart the loop and try to recruit the next blob worker
				when(wait(self->restartRecruiting.onTrigger())) {}
			}
			wait(delay(FLOW_KNOBS->PREVENT_FAST_SPIN_DELAY, TaskPriority::BlobManager));
		} catch (Error& e) {
			if (e.code() != error_code_timed_out) {
				throw;
			}
			CODE_PROBE(true, "Blob worker recruitment timed out");
		}
	}
}

ACTOR Future<Void> haltBlobGranules(Reference<BlobManagerData> bmData) {
	std::vector<BlobWorkerInterface> blobWorkers = wait(getBlobWorkers(bmData->db));
	std::vector<Future<Void>> deregisterBlobWorkers;
	for (auto& worker : blobWorkers) {
		bmData->addActor.send(haltBlobWorker(bmData, worker));
		deregisterBlobWorkers.emplace_back(deregisterBlobWorker(bmData, worker));
	}
	waitForAll(deregisterBlobWorkers);

	return Void();
}

ACTOR Future<GranuleFiles> loadHistoryFiles(Reference<BlobManagerData> bmData, UID granuleID) {
	state Transaction tr(bmData->db);
	state KeyRange range = blobGranuleFileKeyRangeFor(granuleID);
	state Key startKey = range.begin;
	state GranuleFiles files;
	loop {
		try {
			wait(readGranuleFiles(&tr, &startKey, range.end, &files, granuleID));
			return files;
		} catch (Error& e) {
			wait(tr.onError(e));
		}
	}
}

ACTOR Future<bool> canDeleteFullGranule(Reference<BlobManagerData> self, UID granuleId) {
	state Transaction tr(self->db);
	state KeyRange splitRange = blobGranuleSplitKeyRangeFor(granuleId);
	state KeyRange checkRange = splitRange;
	state bool retry = false;

	if (BM_PURGE_DEBUG) {
		fmt::print("BM {0} Fully delete granule check {1}\n", self->epoch, granuleId.toString());
	}

	loop {
		try {
			tr.setOption(FDBTransactionOptions::ACCESS_SYSTEM_KEYS);
			tr.setOption(FDBTransactionOptions::PRIORITY_SYSTEM_IMMEDIATE);

			int lim = SERVER_KNOBS->BG_MAX_SPLIT_FANOUT;
			if (BUGGIFY_WITH_PROB(0.1)) {
				lim = deterministicRandom()->randomInt(1, std::max(2, SERVER_KNOBS->BG_MAX_SPLIT_FANOUT));
			}
			state RangeResult splitState = wait(tr.getRange(checkRange, lim));
			// if first try and empty, splitting state is fully cleaned up
			if (!retry && checkRange == splitRange && splitState.empty() && !splitState.more) {
				if (BM_PURGE_DEBUG) {
					fmt::print("BM {0} Proceed with full deletion, no split state for {1}\n",
					           self->epoch,
					           granuleId.toString());
				}
				return true;
			}
			if (BM_PURGE_DEBUG) {
				fmt::print("BM {0} Full delete check found {1} split states for {2}\n",
				           self->epoch,
				           splitState.size(),
				           granuleId.toString());
			}
			state int i = 0;

			for (; i < splitState.size(); i++) {
				UID parent, child;
				BlobGranuleSplitState st;
				Version v;
				std::tie(parent, child) = decodeBlobGranuleSplitKey(splitState[i].key);
				std::tie(st, v) = decodeBlobGranuleSplitValue(splitState[i].value);
				// if split state is done, this granule has definitely persisted a snapshot
				if (st >= BlobGranuleSplitState::Done) {
					continue;
				}
				// if split state isn't even assigned, this granule has definitely not persisted a snapshot
				if (st <= BlobGranuleSplitState::Initialized) {
					retry = true;
					break;
				}

				ASSERT(st == BlobGranuleSplitState::Assigned);
				// if assigned, granule may or may not have snapshotted. Check files to confirm. Since a re-snapshot is
				// the first file written for a new granule, any files present mean it has re-snapshotted from this
				// granule
				KeyRange granuleFileRange = blobGranuleFileKeyRangeFor(child);
				RangeResult files = wait(tr.getRange(granuleFileRange, 1));
				if (files.empty()) {
					retry = true;
					break;
				}
			}
			if (retry) {
				tr.reset();
				wait(delay(1.0));
				retry = false;
				checkRange = splitRange;
			} else {
				if (splitState.empty() || !splitState.more) {
					break;
				}
				checkRange = KeyRangeRef(keyAfter(splitState.back().key), checkRange.end);
			}
		} catch (Error& e) {
			wait(tr.onError(e));
		}
	}
	if (BM_PURGE_DEBUG) {
		fmt::print("BM {0} Full delete check {1} done. Not deleting history key\n", self->epoch, granuleId.toString());
	}
	return false;
}

static Future<Void> deleteFile(Reference<BlobConnectionProvider> bstoreProvider, std::string filePath) {
	Reference<BackupContainerFileSystem> bstore = bstoreProvider->getForRead(filePath);
	return bstore->deleteFile(filePath);
}

ACTOR Future<Reference<BlobConnectionProvider>> getBStoreForGranule(Reference<BlobManagerData> self,
                                                                    KeyRange granuleRange) {
	if (self->bstore.isValid()) {
		return self->bstore;
	}
	loop {
		state Reference<GranuleTenantData> data = self->tenantData.getDataForGranule(granuleRange);
		if (data.isValid()) {
			wait(data->bstoreLoaded.getFuture());
			wait(delay(0));
			return data->bstore;
		} else {
			// race on startup between loading tenant ranges and bgcc/purging. just wait
			wait(delay(0.1));
		}
	}
}

/*
 * Deletes all files pertaining to the granule with id granuleId and
 * also removes the history entry for this granule from the system keyspace
 */
ACTOR Future<Void> fullyDeleteGranule(Reference<BlobManagerData> self,
                                      UID granuleId,
                                      Key historyKey,
                                      Version purgeVersion,
                                      KeyRange granuleRange) {
	if (BM_PURGE_DEBUG) {
		fmt::print("BM {0} Fully deleting granule {1}: init\n", self->epoch, granuleId.toString());
	}

	// if granule is still splitting and files are needed for new sub-granules to re-snapshot, we can only partially
	// delete the granule, since we need to keep the last snapshot and deltas for splitting
	// Or, if the granule isn't finalized (still needs the history entry for the old change feed id, because all data
	// from the old change feed hasn't yet been persisted in blob), we can delete the files but need to keep the granule
	// history entry.
	state bool canDeleteHistoryKey = wait(canDeleteFullGranule(self, granuleId));
	state Reference<BlobConnectionProvider> bstore = wait(getBStoreForGranule(self, granuleRange));

	// get files
	GranuleFiles files = wait(loadHistoryFiles(self->db, granuleId));

	std::vector<Future<Void>> deletions;
	state std::vector<std::string> filesToDelete; // TODO: remove, just for debugging

	for (auto snapshotFile : files.snapshotFiles) {
		std::string fname = snapshotFile.filename;
		deletions.push_back(deleteFile(bstore, fname));
		filesToDelete.emplace_back(fname);
	}

	for (auto deltaFile : files.deltaFiles) {
		std::string fname = deltaFile.filename;
		deletions.push_back(deleteFile(bstore, fname));
		filesToDelete.emplace_back(fname);
	}

	if (BM_PURGE_DEBUG) {
		fmt::print("BM {0} Fully deleting granule {1}: deleting {2} files\n",
		           self->epoch,
		           granuleId.toString(),
		           filesToDelete.size());
		for (auto filename : filesToDelete) {
			fmt::print(" - {}\n", filename.c_str());
		}
	}

	// delete the files before the corresponding metadata.
	// this could lead to dangling pointers in fdb, but this granule should
	// never be read again anyways, and we can clean up the keys the next time around.
	// deleting files before corresponding metadata reduces the # of orphaned files.
	wait(waitForAll(deletions));

	// delete metadata in FDB (history entry and file keys)
	if (BM_PURGE_DEBUG) {
		fmt::print(
		    "BM {0} Fully deleting granule {1}: deleting history and file keys\n", self->epoch, granuleId.toString());
	}

	state Transaction tr(self->db);
	tr.setOption(FDBTransactionOptions::ACCESS_SYSTEM_KEYS);
	tr.setOption(FDBTransactionOptions::PRIORITY_SYSTEM_IMMEDIATE);

	loop {
		try {
			KeyRange fileRangeKey = blobGranuleFileKeyRangeFor(granuleId);
			if (canDeleteHistoryKey) {
				tr.clear(historyKey);
			}
			tr.clear(fileRangeKey);
			wait(tr.commit());
			break;
		} catch (Error& e) {
			wait(tr.onError(e));
		}
	}

	if (BM_PURGE_DEBUG) {
		fmt::print("BM {0} Fully deleting granule {1}: success {2}\n",
		           self->epoch,
		           granuleId.toString(),
		           canDeleteHistoryKey ? "" : " ignoring history key!");
	}

	TraceEvent("GranuleFullPurge", self->id)
	    .detail("Epoch", self->epoch)
	    .detail("GranuleID", granuleId)
	    .detail("PurgeVersion", purgeVersion)
	    .detail("FilesPurged", filesToDelete.size());

	++self->stats.granulesFullyPurged;
	self->stats.filesPurged += filesToDelete.size();

	CODE_PROBE(true, "full granule purged");

	return Void();
}

/*
 * For the granule with id granuleId, finds the first snapshot file at a
 * version <= purgeVersion and deletes all files older than it.
 *
 * Assumption: this granule's startVersion might change because the first snapshot
 * file might be deleted. We will need to ensure we don't rely on the granule's startVersion
 * (that's persisted as part of the key), but rather use the granule's first snapshot's version when needed
 */
ACTOR Future<Void> partiallyDeleteGranule(Reference<BlobManagerData> self,
                                          UID granuleId,
                                          Version purgeVersion,
                                          KeyRange granuleRange) {
	if (BM_PURGE_DEBUG) {
		fmt::print("BM {0} Partially deleting granule {1}: init\n", self->epoch, granuleId.toString());
	}

	state Reference<BlobConnectionProvider> bstore = wait(getBStoreForGranule(self, granuleRange));

	// get files
	GranuleFiles files = wait(loadHistoryFiles(self->db, granuleId));

	// represents the version of the latest snapshot file in this granule with G.version < purgeVersion
	Version latestSnapshotVersion = invalidVersion;

	state std::vector<Future<Void>> deletions; // deletion work per file
	state std::vector<Key> deletedFileKeys; // keys for deleted files
	state std::vector<std::string> filesToDelete; // TODO: remove evenutally, just for debugging

	// TODO: binary search these snapshot files for latestSnapshotVersion
	for (int idx = files.snapshotFiles.size() - 1; idx >= 0; --idx) {
		// if we already found the latestSnapshotVersion, this snapshot can be deleted
		if (latestSnapshotVersion != invalidVersion) {
			std::string fname = files.snapshotFiles[idx].filename;
			deletions.push_back(deleteFile(bstore, fname));
			deletedFileKeys.emplace_back(blobGranuleFileKeyFor(granuleId, files.snapshotFiles[idx].version, 'S'));
			filesToDelete.emplace_back(fname);
		} else if (files.snapshotFiles[idx].version <= purgeVersion) {
			// otherwise if this is the FIRST snapshot file with version < purgeVersion,
			// then we found our latestSnapshotVersion (FIRST since we are traversing in reverse)
			latestSnapshotVersion = files.snapshotFiles[idx].version;
		}
	}

	if (latestSnapshotVersion == invalidVersion) {
		return Void();
	}

	// delete all delta files older than latestSnapshotVersion
	for (auto deltaFile : files.deltaFiles) {
		// traversing in fwd direction, so stop once we find the first delta file past the latestSnapshotVersion
		if (deltaFile.version > latestSnapshotVersion) {
			break;
		}

		// otherwise deltaFile.version <= latestSnapshotVersion so delete it
		// == should also be deleted because the last delta file before a snapshot would have the same version
		std::string fname = deltaFile.filename;
		deletions.push_back(deleteFile(bstore, fname));
		deletedFileKeys.emplace_back(blobGranuleFileKeyFor(granuleId, deltaFile.version, 'D'));
		filesToDelete.emplace_back(fname);
	}

	if (BM_PURGE_DEBUG) {
		fmt::print("BM {0} Partially deleting granule {1}: deleting {2} files\n",
		           self->epoch,
		           granuleId.toString(),
		           filesToDelete.size());
		for (auto filename : filesToDelete) {
			fmt::print(" - {0}\n", filename);
		}
	}

	// TODO: the following comment relies on the assumption that BWs will not get requests to
	// read data that was already purged. confirm assumption is fine. otherwise, we'd need
	// to communicate with BWs here and have them ack the purgeVersion

	// delete the files before the corresponding metadata.
	// this could lead to dangling pointers in fdb, but we should never read data older than
	// purgeVersion anyways, and we can clean up the keys the next time around.
	// deleting files before corresponding metadata reduces the # of orphaned files.
	wait(waitForAll(deletions));

	// delete metadata in FDB (deleted file keys)
	if (BM_PURGE_DEBUG) {
		fmt::print("BM {0} Partially deleting granule {1}: deleting file keys\n", self->epoch, granuleId.toString());
	}

	state Transaction tr(self->db);
	tr.setOption(FDBTransactionOptions::ACCESS_SYSTEM_KEYS);
	tr.setOption(FDBTransactionOptions::PRIORITY_SYSTEM_IMMEDIATE);

	loop {
		try {
			for (auto& key : deletedFileKeys) {
				tr.clear(key);
			}
			wait(tr.commit());
			break;
		} catch (Error& e) {
			wait(tr.onError(e));
		}
	}

	if (BM_PURGE_DEBUG) {
		fmt::print("BM {0} Partially deleting granule {1}: success\n", self->epoch, granuleId.toString());
	}
	TraceEvent("GranulePartialPurge", self->id)
	    .detail("Epoch", self->epoch)
	    .detail("GranuleID", granuleId)
	    .detail("PurgeVersion", purgeVersion)
	    .detail("FilesPurged", filesToDelete.size());

	++self->stats.granulesPartiallyPurged;
	self->stats.filesPurged += filesToDelete.size();

	CODE_PROBE(true, " partial granule purged");

	return Void();
}

/*
 * This method is used to purge the range [startKey, endKey) at (and including) purgeVersion.
 * To do this, we do a BFS traversal starting at the active granules. Then we classify granules
 * in the history as nodes that can be fully deleted (i.e. their files and history can be deleted)
 * and nodes that can be partially deleted (i.e. some of their files can be deleted).
 * Once all this is done, we finally clear the purgeIntent key, if possible, to indicate we are done
 * processing this purge intent.
 */
ACTOR Future<Void> purgeRange(Reference<BlobManagerData> self, KeyRangeRef range, Version purgeVersion, bool force) {
	if (BM_PURGE_DEBUG) {
		fmt::print("BM {0} purgeRange starting for range [{1} - {2}) @ purgeVersion={3}, force={4}\n",
		           self->epoch,
		           range.begin.printable(),
		           range.end.printable(),
		           purgeVersion,
		           force);
	}

	TraceEvent("PurgeGranulesBegin", self->id)
	    .detail("Epoch", self->epoch)
	    .detail("Range", range)
	    .detail("PurgeVersion", purgeVersion)
	    .detail("Force", force);

	// queue of <range, startVersion, endVersion> for BFS traversal of history
	state std::queue<std::tuple<KeyRange, Version, Version>> historyEntryQueue;

	// stacks of <granuleId, historyKey> and <granuleId> to track which granules to delete
	state std::vector<std::tuple<UID, Key, KeyRange>> toFullyDelete;
	state std::vector<std::pair<UID, KeyRange>> toPartiallyDelete;

	// track which granules we have already added to traversal
	// note: (startKey, startVersion) uniquely identifies a granule
	state std::unordered_set<std::pair<std::string, Version>, boost::hash<std::pair<std::string, Version>>> visited;

	// find all active granules (that comprise the range) and add to the queue

	state Transaction tr(self->db);
	tr.setOption(FDBTransactionOptions::ACCESS_SYSTEM_KEYS);
	tr.setOption(FDBTransactionOptions::PRIORITY_SYSTEM_IMMEDIATE);

	auto ranges = self->workerAssignments.intersectingRanges(range);
	state std::vector<KeyRange> activeRanges;

	// copy into state variable before waits
	for (auto& it : ranges) {
		activeRanges.push_back(it.range());
	}

	state int rangeIdx;
	for (rangeIdx = 0; rangeIdx < activeRanges.size(); rangeIdx++) {
		state KeyRange activeRange = activeRanges[rangeIdx];
		if (BM_PURGE_DEBUG) {
			fmt::print("BM {0} Checking if active range [{1} - {2}) should be purged\n",
			           self->epoch,
			           activeRange.begin.printable(),
			           activeRange.end.printable());
		}

		// assumption: purge boundaries must respect granule boundaries
		if (activeRange.begin < range.begin || activeRange.end > range.end) {
			TraceEvent(SevWarn, "GranulePurgeRangesUnaligned", self->id)
			    .detail("Epoch", self->epoch)
			    .detail("PurgeRange", range)
			    .detail("GranuleRange", activeRange);
			continue;
		}

		// TODO: if this is a force purge, then revoke the assignment from the corresponding BW first
		// so that it doesn't try to interact with the granule (i.e. force it to give up gLock).
		// we'll need some way to ack that the revoke was successful

		loop {
			try {
				if (BM_PURGE_DEBUG) {
					fmt::print("BM {0} Fetching latest history entry for range [{1} - {2})\n",
					           self->epoch,
					           activeRange.begin.printable(),
					           activeRange.end.printable());
				}
				// FIXME: doing this serially will likely be too slow for large purges
				Optional<GranuleHistory> history = wait(getLatestGranuleHistory(&tr, activeRange));
				// TODO: can we tell from the krm that this range is not valid, so that we don't need to do a
				// get
				if (history.present()) {
					if (BM_PURGE_DEBUG) {
						fmt::print("BM {0}   Adding range to history queue: [{1} - {2}) @ {3}\n",
						           self->epoch,
						           activeRange.begin.printable(),
						           activeRange.end.printable(),
						           history.get().version);
					}
					visited.insert({ activeRange.begin.toString(), history.get().version });
					historyEntryQueue.push({ activeRange, history.get().version, MAX_VERSION });
				} else if (BM_PURGE_DEBUG) {
					fmt::print("BM {0}   No history for range, ignoring\n", self->epoch);
				}
				break;
			} catch (Error& e) {
				wait(tr.onError(e));
			}
		}
	}

	if (BM_PURGE_DEBUG) {
		fmt::print("BM {0} Beginning BFS traversal of {1} history items for range [{2} - {3}) \n",
		           self->epoch,
		           historyEntryQueue.size(),
		           range.begin.printable(),
		           range.end.printable());
	}
	while (!historyEntryQueue.empty()) {
		// process the node at the front of the queue and remove it
		state KeyRange currRange;
		state Version startVersion;
		state Version endVersion;
		std::tie(currRange, startVersion, endVersion) = historyEntryQueue.front();
		historyEntryQueue.pop();

		if (BM_PURGE_DEBUG) {
			fmt::print("BM {0} Processing history node [{1} - {2}) with versions [{3}, {4})\n",
			           self->epoch,
			           currRange.begin.printable(),
			           currRange.end.printable(),
			           startVersion,
			           endVersion);
		}

		// get the persisted history entry for this granule
		state Standalone<BlobGranuleHistoryValue> currHistoryNode;
		state Key historyKey = blobGranuleHistoryKeyFor(currRange, startVersion);
		state bool foundHistory = false;
		loop {
			try {
				Optional<Value> persistedHistory = wait(tr.get(historyKey));
				if (persistedHistory.present()) {
					currHistoryNode = decodeBlobGranuleHistoryValue(persistedHistory.get());
					foundHistory = true;
				}
				break;
			} catch (Error& e) {
				wait(tr.onError(e));
			}
		}

		if (!foundHistory) {
			if (BM_PURGE_DEBUG) {
				fmt::print("BM {0}  No history for this node, skipping\n", self->epoch);
			}
			continue;
		}

		if (BM_PURGE_DEBUG) {
			fmt::print("BM {0}  Found history entry for this node. It's granuleID is {1}\n",
			           self->epoch,
			           currHistoryNode.granuleID.toString());
		}

		// There are three cases this granule can fall into:
		// - if the granule's end version is at or before the purge version or this is a force delete,
		//   this granule should be completely deleted
		// - else if the startVersion <= purgeVersion, then G.startVersion < purgeVersion < G.endVersion
		//   and so this granule should be partially deleted
		// - otherwise, this granule is active, so don't schedule it for deletion
		if (force || endVersion <= purgeVersion) {
			if (BM_PURGE_DEBUG) {
				fmt::print(
				    "BM {0}   Granule {1} will be FULLY deleted\n", self->epoch, currHistoryNode.granuleID.toString());
			}
			toFullyDelete.push_back({ currHistoryNode.granuleID, historyKey, currRange });
		} else if (startVersion < purgeVersion) {
			if (BM_PURGE_DEBUG) {
				fmt::print("BM {0}   Granule {1} will be partially deleted\n",
				           self->epoch,
				           currHistoryNode.granuleID.toString());
			}
			toPartiallyDelete.push_back({ currHistoryNode.granuleID, currRange });
		}

		// add all of the node's parents to the queue
		if (BM_PURGE_DEBUG) {
			fmt::print("BM {0}   Checking {1} parents\n", self->epoch, currHistoryNode.parentVersions.size());
		}
		for (int i = 0; i < currHistoryNode.parentVersions.size(); i++) {
			// for (auto& parent : currHistoryNode.parentVersions.size()) {
			// if we already added this node to queue, skip it; otherwise, mark it as visited
			KeyRangeRef parentRange(currHistoryNode.parentBoundaries[i], currHistoryNode.parentBoundaries[i + 1]);
			Version parentVersion = currHistoryNode.parentVersions[i];
			std::string beginStr = parentRange.begin.toString();
			if (!visited.insert({ beginStr, parentVersion }).second) {
				if (BM_PURGE_DEBUG) {
					fmt::print("BM {0}     Already added [{1} - {2}) @ {3} - {4} to queue, so skipping it\n",
					           self->epoch,
					           parentRange.begin.printable(),
					           parentRange.end.printable(),
					           parentVersion,
					           startVersion);
				}
				continue;
			}

			if (BM_PURGE_DEBUG) {
				fmt::print("BM {0}     Adding parent [{1} - {2}) @ {3} - {4} to queue\n",
				           self->epoch,
				           parentRange.begin.printable(),
				           parentRange.end.printable(),
				           parentVersion,
				           startVersion);
			}

			// the parent's end version is this node's startVersion,
			// since this node must have started where it's parent finished
			historyEntryQueue.push({ parentRange, parentVersion, startVersion });
		}
	}

	// The top of the stacks have the oldest ranges. This implies that for a granule located at
	// index i, it's parent must be located at some index j, where j > i. For this reason,
	// we delete granules in reverse order; this way, we will never end up with unreachable
	// nodes in the persisted history. Moreover, for any node that must be fully deleted,
	// any node that must be partially deleted must occur later on in the history. Thus,
	// we delete the 'toFullyDelete' granules first.
	//
	// Unfortunately we can't do parallelize _full_ deletions because they might
	// race and we'll end up with unreachable nodes in the case of a crash.
	// Since partial deletions only occur for "leafs", they can be done in parallel
	//
	// Note about file deletions: although we might be retrying a deletion of a granule,
	// we won't run into any issues with trying to "re-delete" a blob file since deleting
	// a file that doesn't exist is considered successful

	TraceEvent("PurgeGranulesTraversalComplete", self->id)
	    .detail("Epoch", self->epoch)
	    .detail("Range", range)
	    .detail("PurgeVersion", purgeVersion)
	    .detail("Force", force)
	    .detail("VisitedCount", visited.size())
	    .detail("DeletingFullyCount", toFullyDelete.size())
	    .detail("DeletingPartiallyCount", toPartiallyDelete.size());

	state std::vector<Future<Void>> partialDeletions;
	state int i;
	if (BM_PURGE_DEBUG) {
		fmt::print("BM {0}: {1} granules to fully delete\n", self->epoch, toFullyDelete.size());
	}
	for (i = toFullyDelete.size() - 1; i >= 0; --i) {
		state UID granuleId;
		Key historyKey;
		KeyRange keyRange;
		std::tie(granuleId, historyKey, keyRange) = toFullyDelete[i];
		// FIXME: consider batching into a single txn (need to take care of txn size limit)
		if (BM_PURGE_DEBUG) {
			fmt::print("BM {0}: About to fully delete granule {1}\n", self->epoch, granuleId.toString());
		}
		wait(fullyDeleteGranule(self, granuleId, historyKey, purgeVersion, range));
	}

	if (BM_PURGE_DEBUG) {
		fmt::print("BM {0}: {1} granules to partially delete\n", self->epoch, toPartiallyDelete.size());
	}

	for (i = toPartiallyDelete.size() - 1; i >= 0; --i) {
		UID granuleId;
		KeyRange range;
		std::tie(granuleId, range) = toPartiallyDelete[i];
		if (BM_PURGE_DEBUG) {
			fmt::print("BM {0}: About to partially delete granule {1}\n", self->epoch, granuleId.toString());
		}
		partialDeletions.emplace_back(partiallyDeleteGranule(self, granuleId, purgeVersion, range));
	}

	wait(waitForAll(partialDeletions));

	// Now that all the necessary granules and their files have been deleted, we can
	// clear the purgeIntent key to signify that the work is done. However, there could have been
	// another purgeIntent that got written for this table while we were processing this one.
	// If that is the case, we should not clear the key. Otherwise, we can just clear the key.

	if (BM_PURGE_DEBUG) {
		fmt::print("BM {0}: Successfully purged range [{1} - {2}) at purgeVersion={3}\n",
		           self->epoch,
		           range.begin.printable(),
		           range.end.printable(),
		           purgeVersion);
	}

	TraceEvent("PurgeGranulesComplete", self->id)
	    .detail("Epoch", self->epoch)
	    .detail("Range", range)
	    .detail("PurgeVersion", purgeVersion)
	    .detail("Force", force);

	CODE_PROBE(true, "range purge complete");

	++self->stats.purgesProcessed;
	return Void();
}

/*
 * This monitor watches for changes to a key K that gets updated whenever there is a new purge intent.
 * On this change, we scan through all blobGranulePurgeKeys (which look like <startKey, endKey>=<purge_version,
 * force>) and purge any intents.
 *
 * Once the purge has succeeded, we clear the key IF the version is still the same one that was purged.
 * That way, if another purge intent arrived for the same range while we were working on an older one,
 * we wouldn't end up clearing the intent.
 *
 * When watching for changes, we might end up in scenarios where we failed to do the work
 * for a purge intent even though the watch was triggered (maybe the BM had a blip). This is problematic
 * if the intent is a force and there isn't another purge intent for quite some time. To remedy this,
 * if we don't see a watch change in X (configurable) seconds, we will just sweep through the purge intents,
 * consolidating any work we might have missed before.
 *
 * Note: we could potentially use a changefeed here to get the exact purgeIntent that was added
 * rather than iterating through all of them, but this might have too much overhead for latency
 * improvements we don't really need here (also we need to go over all purge intents anyways in the
 * case that the timer is up before any new purge intents arrive).
 */
ACTOR Future<Void> monitorPurgeKeys(Reference<BlobManagerData> self) {
	self->initBStore();

	loop {
		state Reference<ReadYourWritesTransaction> tr = makeReference<ReadYourWritesTransaction>(self->db);
		tr->setOption(FDBTransactionOptions::ACCESS_SYSTEM_KEYS);
		tr->setOption(FDBTransactionOptions::PRIORITY_SYSTEM_IMMEDIATE);

		// Wait for the watch to change, or some time to expire (whichever comes first)
		// before checking through the purge intents. We write a UID into the change key value
		// so that we can still recognize when the watch key has been changed while we weren't
		// monitoring it

		state Key lastPurgeKey = blobGranulePurgeKeys.begin;

		loop {
			tr->setOption(FDBTransactionOptions::ACCESS_SYSTEM_KEYS);
			tr->setOption(FDBTransactionOptions::PRIORITY_SYSTEM_IMMEDIATE);

			state std::vector<Future<Void>> purges;
			state CoalescedKeyRangeMap<std::pair<Version, bool>> purgeMap;
			purgeMap.insert(allKeys, std::make_pair<Version, bool>(0, false));
			try {
				// TODO: replace 10000 with a knob
				state RangeResult purgeIntents = wait(tr->getRange(blobGranulePurgeKeys, BUGGIFY ? 1 : 10000));
				if (purgeIntents.size()) {
					CODE_PROBE(true, "BM found purges to process");
					int rangeIdx = 0;
					for (; rangeIdx < purgeIntents.size(); ++rangeIdx) {
						Version purgeVersion;
						KeyRange range;
						bool force;
						std::tie(purgeVersion, range, force) =
						    decodeBlobGranulePurgeValue(purgeIntents[rangeIdx].value);
						auto ranges = purgeMap.intersectingRanges(range);
						bool foundConflict = false;
						for (auto it : ranges) {
							if ((it.value().second && !force && it.value().first < purgeVersion) ||
							    (!it.value().second && force && purgeVersion < it.value().first)) {
								foundConflict = true;
								break;
							}
						}
						if (foundConflict) {
							break;
						}
						purgeMap.insert(range, std::make_pair(purgeVersion, force));

						if (BM_PURGE_DEBUG) {
							fmt::print("BM {0} about to purge range [{1} - {2}) @ {3}, force={4}\n",
							           self->epoch,
							           range.begin.printable(),
							           range.end.printable(),
							           purgeVersion,
							           force ? "T" : "F");
						}
					}
					lastPurgeKey = purgeIntents[rangeIdx - 1].key;

					for (auto it : purgeMap.ranges()) {
						if (it.value().first > 0) {
							purges.emplace_back(purgeRange(self, it.range(), it.value().first, it.value().second));
						}
					}

					// wait for this set of purges to complete before starting the next ones since if we
					// purge a range R at version V and while we are doing that, the time expires, we will
					// end up trying to purge the same range again since the work isn't finished and the
					// purges will race
					//
					// TODO: this isn't that efficient though. Instead we could keep metadata as part of the
					// BM's memory that tracks which purges are active. Once done, we can mark that work as
					// done. If the BM fails then all purges will fail and so the next BM will have a clear
					// set of metadata (i.e. no work in progress) so we will end up doing the work in the
					// new BM

					wait(waitForAll(purges));
					break;
				} else {
					state Future<Void> watchPurgeIntentsChange = tr->watch(blobGranulePurgeChangeKey);
					wait(tr->commit());
					wait(watchPurgeIntentsChange);
					tr->reset();
				}
			} catch (Error& e) {
				wait(tr->onError(e));
			}
		}

		tr->reset();
		loop {
			try {
				tr->setOption(FDBTransactionOptions::ACCESS_SYSTEM_KEYS);
				tr->setOption(FDBTransactionOptions::PRIORITY_SYSTEM_IMMEDIATE);
				tr->clear(KeyRangeRef(blobGranulePurgeKeys.begin, keyAfter(lastPurgeKey)));
				wait(tr->commit());
				break;
			} catch (Error& e) {
				wait(tr->onError(e));
			}
		}

		if (BM_PURGE_DEBUG) {
			fmt::print("BM {0} Done clearing current set of purge intents.\n", self->epoch);
		}

		CODE_PROBE(true, "BM finished processing purge intents");
	}
}

ACTOR Future<Void> doLockChecks(Reference<BlobManagerData> bmData) {
	loop {
		Promise<Void> check = bmData->doLockCheck;
		wait(check.getFuture());
		wait(delay(0.5)); // don't do this too often if a lot of conflict

		CODE_PROBE(true, "BM doing lock checks after getting conflicts");

		state Reference<ReadYourWritesTransaction> tr = makeReference<ReadYourWritesTransaction>(bmData->db);

		loop {
			try {
				tr->setOption(FDBTransactionOptions::ACCESS_SYSTEM_KEYS);
				tr->setOption(FDBTransactionOptions::PRIORITY_SYSTEM_IMMEDIATE);
				wait(checkManagerLock(tr, bmData));
				wait(tr->commit());
				break;
			} catch (Error& e) {
				if (e.code() == error_code_granule_assignment_conflict) {
					if (BM_DEBUG) {
						fmt::print("BM {0} got lock out of date in lock check on conflict! Dying\n", bmData->epoch);
					}
					if (bmData->iAmReplaced.canBeSet()) {
						bmData->iAmReplaced.send(Void());
					}
					return Void();
				}
				wait(tr->onError(e));
				if (BM_DEBUG) {
					fmt::print("BM {0} still ok after checking lock on conflict\n", bmData->epoch);
				}
			}
		}
		bmData->doLockCheck = Promise<Void>();
	}
}

static void blobManagerExclusionSafetyCheck(Reference<BlobManagerData> self,
                                            BlobManagerExclusionSafetyCheckRequest req) {
	TraceEvent("BMExclusionSafetyCheckBegin", self->id).log();
	BlobManagerExclusionSafetyCheckReply reply(true);
	// make sure at least one blob worker remains after exclusions
	if (self->workersById.empty()) {
		TraceEvent("BMExclusionSafetyCheckNoWorkers", self->id).log();
		reply.safe = false;
	} else {
		std::set<UID> remainingWorkers;
		for (auto& worker : self->workersById) {
			remainingWorkers.insert(worker.first);
		}
		for (const AddressExclusion& excl : req.exclusions) {
			for (auto& worker : self->workersById) {
				if (excl.excludes(worker.second.address())) {
					remainingWorkers.erase(worker.first);
				}
			}
		}

		TraceEvent("BMExclusionSafetyChecked", self->id).detail("RemainingWorkers", remainingWorkers.size()).log();
		reply.safe = !remainingWorkers.empty();
	}

	TraceEvent("BMExclusionSafetyCheckEnd", self->id).log();
	req.reply.send(reply);
}

ACTOR Future<int64_t> bgccCheckGranule(Reference<BlobManagerData> bmData, KeyRange range) {
	state std::pair<RangeResult, Version> fdbResult = wait(readFromFDB(bmData->db, range));
	state Reference<BlobConnectionProvider> bstore = wait(getBStoreForGranule(bmData, range));

	std::pair<RangeResult, Standalone<VectorRef<BlobGranuleChunkRef>>> blobResult =
	    wait(readFromBlob(bmData->db, bstore, range, 0, fdbResult.second));

	if (!compareFDBAndBlob(fdbResult.first, blobResult, range, fdbResult.second, BM_DEBUG)) {
		++bmData->stats.ccMismatches;
	}

	int64_t bytesRead = fdbResult.first.expectedSize();

	++bmData->stats.ccGranulesChecked;
	bmData->stats.ccRowsChecked += fdbResult.first.size();
	bmData->stats.ccBytesChecked += bytesRead;

	return bytesRead;
}

// FIXME: could eventually make this more thorough by storing some state in the DB or something
// FIXME: simpler solution could be to shuffle ranges
ACTOR Future<Void> bgConsistencyCheck(Reference<BlobManagerData> bmData) {

	state Reference<IRateControl> rateLimiter =
	    Reference<IRateControl>(new SpeedLimit(SERVER_KNOBS->BG_CONSISTENCY_CHECK_TARGET_SPEED_KB * 1024, 1));
	bmData->initBStore();

	if (BM_DEBUG) {
		fmt::print("BGCC starting\n");
	}

	loop {
		if (g_network->isSimulated() && g_simulator.speedUpSimulation) {
			if (BM_DEBUG) {
				printf("BGCC stopping\n");
			}
			return Void();
		}

		if (bmData->workersById.size() >= 1) {
			int tries = 10;
			state KeyRange range;
			while (tries > 0) {
				auto randomRange = bmData->workerAssignments.randomRange();
				if (randomRange.value() != UID()) {
					range = randomRange.range();
					break;
				}
				tries--;
			}

			state int64_t allowanceBytes = SERVER_KNOBS->BG_SNAPSHOT_FILE_TARGET_BYTES;
			if (tries == 0) {
				if (BM_DEBUG) {
					printf("BGCC couldn't find random range to check, skipping\n");
				}
			} else {
				try {
					Optional<int64_t> bytesRead =
					    wait(timeout(bgccCheckGranule(bmData, range), SERVER_KNOBS->BGCC_TIMEOUT));
					if (bytesRead.present()) {
						allowanceBytes = bytesRead.get();
					} else {
						++bmData->stats.ccTimeouts;
					}
				} catch (Error& e) {
					if (e.code() == error_code_operation_cancelled) {
						throw e;
					}
					TraceEvent(SevWarn, "BGCCError", bmData->id).error(e).detail("Epoch", bmData->epoch);
					++bmData->stats.ccErrors;
				}
			}
			// wait at least some interval if snapshot is small and to not overwhelm the system with reads (for example,
			// empty database with one empty granule)
			wait(rateLimiter->getAllowance(allowanceBytes) && delay(SERVER_KNOBS->BGCC_MIN_INTERVAL));
		} else {
			if (BM_DEBUG) {
				fmt::print("BGCC found no workers, skipping\n", bmData->workerAssignments.size());
			}
			wait(delay(60.0));
		}
	}
}

// Simulation validation that multiple blob managers aren't started with the same epoch
static std::map<int64_t, UID> managerEpochsSeen;

ACTOR Future<Void> blobManager(BlobManagerInterface bmInterf,
                               Reference<AsyncVar<ServerDBInfo> const> dbInfo,
                               int64_t epoch) {
	if (g_network->isSimulated()) {
		bool managerEpochAlreadySeen = managerEpochsSeen.count(epoch);
		if (managerEpochAlreadySeen) {
			TraceEvent(SevError, "DuplicateBlobManagersAtEpoch")
			    .detail("Epoch", epoch)
			    .detail("BMID1", bmInterf.id())
			    .detail("BMID2", managerEpochsSeen.at(epoch));
		}
		ASSERT(!managerEpochAlreadySeen);
		managerEpochsSeen[epoch] = bmInterf.id();
	}
	state Reference<BlobManagerData> self =
	    makeReference<BlobManagerData>(deterministicRandom()->randomUniqueID(),
	                                   dbInfo,
	                                   openDBOnServer(dbInfo, TaskPriority::DefaultEndpoint, LockAware::True),
	                                   bmInterf.locality.dcId(),
	                                   epoch);

	state Future<Void> collection = actorCollection(self->addActor.getFuture());

	if (BM_DEBUG) {
		fmt::print("Blob manager {0} starting...\n", epoch);
	}
	TraceEvent("BlobManagerInit", bmInterf.id()).detail("Epoch", epoch).log();

	// although we start the recruiter, we wait until existing workers are ack'd
	auto recruitBlobWorker = IAsyncListener<RequestStream<RecruitBlobWorkerRequest>>::create(
	    dbInfo, [](auto const& info) { return info.clusterInterface.recruitBlobWorker; });

	self->addActor.send(blobWorkerRecruiter(self, recruitBlobWorker));

	// we need to recover the old blob manager's state (e.g. granule assignments) before
	// before the new blob manager does anything
	wait(recoverBlobManager(self));

	self->addActor.send(doLockChecks(self));
	self->addActor.send(monitorClientRanges(self));
	self->addActor.send(monitorTenants(self));
	self->addActor.send(monitorPurgeKeys(self));
	if (SERVER_KNOBS->BG_CONSISTENCY_CHECK_ENABLED) {
		self->addActor.send(bgConsistencyCheck(self));
	}
	if (SERVER_KNOBS->BG_ENABLE_MERGING) {
		self->addActor.send(granuleMergeChecker(self));
	}

	if (BUGGIFY) {
		self->addActor.send(chaosRangeMover(self));
	}

	try {
		loop choose {
			when(wait(self->iAmReplaced.getFuture())) {
				if (BM_DEBUG) {
					fmt::print("BM {} exiting because it is replaced\n", self->epoch);
				}
				TraceEvent("BlobManagerReplaced", bmInterf.id()).detail("Epoch", epoch);
				break;
			}
			when(HaltBlobManagerRequest req = waitNext(bmInterf.haltBlobManager.getFuture())) {
				req.reply.send(Void());
				TraceEvent("BlobManagerHalted", bmInterf.id()).detail("Epoch", epoch).detail("ReqID", req.requesterID);
				break;
			}
			when(state HaltBlobGranulesRequest req = waitNext(bmInterf.haltBlobGranules.getFuture())) {
				wait(haltBlobGranules(self));
				req.reply.send(Void());
				TraceEvent("BlobGranulesHalted", bmInterf.id()).detail("Epoch", epoch).detail("ReqID", req.requesterID);
				break;
			}
			when(BlobManagerExclusionSafetyCheckRequest exclCheckReq =
			         waitNext(bmInterf.blobManagerExclCheckReq.getFuture())) {
				blobManagerExclusionSafetyCheck(self, exclCheckReq);
			}
			when(wait(collection)) {
				TraceEvent(SevError, "BlobManagerActorCollectionError");
				ASSERT(false);
				throw internal_error();
			}
		}
	} catch (Error& err) {
		TraceEvent("BlobManagerDied", bmInterf.id()).errorUnsuppressed(err);
	}
	return Void();
}

// Test:
// start empty
// DB has [A - B). That should show up in knownBlobRanges and should be in added
// DB has nothing. knownBlobRanges should be empty and [A - B) should be in removed
// DB has [A - B) and [C - D). They should both show up in knownBlobRanges and added.
// DB has [A - D). It should show up coalesced in knownBlobRanges, and [B - C) should be in added.
// DB has [A - C). It should show up coalesced in knownBlobRanges, and [C - D) should be in removed.
// DB has [B - C). It should show up coalesced in knownBlobRanges, and [A - B) should be removed.
// DB has [B - D). It should show up coalesced in knownBlobRanges, and [C - D) should be removed.
// DB has [A - D). It should show up coalesced in knownBlobRanges, and [A - B) should be removed.
// DB has [A - B) and [C - D). They should show up in knownBlobRanges, and [B - C) should be in removed.
// DB has [B - C). It should show up in knownBlobRanges, [B - C) should be in added, and [A - B) and [C - D)
// should be in removed.
TEST_CASE("/blobmanager/updateranges") {
	KeyRangeMap<bool> knownBlobRanges(false, normalKeys.end);
	Arena ar;

	VectorRef<KeyRangeRef> added;
	VectorRef<KeyRangeRef> removed;

	StringRef active = LiteralStringRef("1");
	StringRef inactive = StringRef();

	RangeResult dbDataEmpty;
	std::vector<std::pair<KeyRangeRef, bool>> kbrRanges;

	StringRef keyA = StringRef(ar, LiteralStringRef("A"));
	StringRef keyB = StringRef(ar, LiteralStringRef("B"));
	StringRef keyC = StringRef(ar, LiteralStringRef("C"));
	StringRef keyD = StringRef(ar, LiteralStringRef("D"));

	// db data setup
	RangeResult dbDataAB;
	dbDataAB.emplace_back(ar, keyA, active);
	dbDataAB.emplace_back(ar, keyB, inactive);

	RangeResult dbDataAC;
	dbDataAC.emplace_back(ar, keyA, active);
	dbDataAC.emplace_back(ar, keyC, inactive);

	RangeResult dbDataAD;
	dbDataAD.emplace_back(ar, keyA, active);
	dbDataAD.emplace_back(ar, keyD, inactive);

	RangeResult dbDataBC;
	dbDataBC.emplace_back(ar, keyB, active);
	dbDataBC.emplace_back(ar, keyC, inactive);

	RangeResult dbDataBD;
	dbDataBD.emplace_back(ar, keyB, active);
	dbDataBD.emplace_back(ar, keyD, inactive);

	RangeResult dbDataCD;
	dbDataCD.emplace_back(ar, keyC, active);
	dbDataCD.emplace_back(ar, keyD, inactive);

	RangeResult dbDataAB_CD;
	dbDataAB_CD.emplace_back(ar, keyA, active);
	dbDataAB_CD.emplace_back(ar, keyB, inactive);
	dbDataAB_CD.emplace_back(ar, keyC, active);
	dbDataAB_CD.emplace_back(ar, keyD, inactive);

	// key ranges setup
	KeyRangeRef rangeAB = KeyRangeRef(keyA, keyB);
	KeyRangeRef rangeAC = KeyRangeRef(keyA, keyC);
	KeyRangeRef rangeAD = KeyRangeRef(keyA, keyD);

	KeyRangeRef rangeBC = KeyRangeRef(keyB, keyC);
	KeyRangeRef rangeBD = KeyRangeRef(keyB, keyD);

	KeyRangeRef rangeCD = KeyRangeRef(keyC, keyD);

	KeyRangeRef rangeStartToA = KeyRangeRef(normalKeys.begin, keyA);
	KeyRangeRef rangeStartToB = KeyRangeRef(normalKeys.begin, keyB);
	KeyRangeRef rangeStartToC = KeyRangeRef(normalKeys.begin, keyC);
	KeyRangeRef rangeBToEnd = KeyRangeRef(keyB, normalKeys.end);
	KeyRangeRef rangeCToEnd = KeyRangeRef(keyC, normalKeys.end);
	KeyRangeRef rangeDToEnd = KeyRangeRef(keyD, normalKeys.end);

	// actual test

	getRanges(kbrRanges, knownBlobRanges);
	ASSERT(kbrRanges.size() == 1);
	ASSERT(kbrRanges[0].first == normalKeys);
	ASSERT(!kbrRanges[0].second);

	// DB has [A - B)
	kbrRanges.clear();
	added.clear();
	removed.clear();
	updateClientBlobRanges(&knownBlobRanges, dbDataAB, ar, &added, &removed);

	ASSERT(added.size() == 1);
	ASSERT(added[0] == rangeAB);

	ASSERT(removed.size() == 0);

	getRanges(kbrRanges, knownBlobRanges);
	ASSERT(kbrRanges.size() == 3);
	ASSERT(kbrRanges[0].first == rangeStartToA);
	ASSERT(!kbrRanges[0].second);
	ASSERT(kbrRanges[1].first == rangeAB);
	ASSERT(kbrRanges[1].second);
	ASSERT(kbrRanges[2].first == rangeBToEnd);
	ASSERT(!kbrRanges[2].second);

	// DB has nothing
	kbrRanges.clear();
	added.clear();
	removed.clear();
	updateClientBlobRanges(&knownBlobRanges, dbDataEmpty, ar, &added, &removed);

	ASSERT(added.size() == 0);

	ASSERT(removed.size() == 1);
	ASSERT(removed[0] == rangeAB);

	getRanges(kbrRanges, knownBlobRanges);
	ASSERT(kbrRanges[0].first == normalKeys);
	ASSERT(!kbrRanges[0].second);

	// DB has [A - B) and [C - D)
	kbrRanges.clear();
	added.clear();
	removed.clear();
	updateClientBlobRanges(&knownBlobRanges, dbDataAB_CD, ar, &added, &removed);

	ASSERT(added.size() == 2);
	ASSERT(added[0] == rangeAB);
	ASSERT(added[1] == rangeCD);

	ASSERT(removed.size() == 0);

	getRanges(kbrRanges, knownBlobRanges);
	ASSERT(kbrRanges.size() == 5);
	ASSERT(kbrRanges[0].first == rangeStartToA);
	ASSERT(!kbrRanges[0].second);
	ASSERT(kbrRanges[1].first == rangeAB);
	ASSERT(kbrRanges[1].second);
	ASSERT(kbrRanges[2].first == rangeBC);
	ASSERT(!kbrRanges[2].second);
	ASSERT(kbrRanges[3].first == rangeCD);
	ASSERT(kbrRanges[3].second);
	ASSERT(kbrRanges[4].first == rangeDToEnd);
	ASSERT(!kbrRanges[4].second);

	// DB has [A - D)
	kbrRanges.clear();
	added.clear();
	removed.clear();
	updateClientBlobRanges(&knownBlobRanges, dbDataAD, ar, &added, &removed);

	ASSERT(added.size() == 1);
	ASSERT(added[0] == rangeBC);

	ASSERT(removed.size() == 0);

	getRanges(kbrRanges, knownBlobRanges);
	ASSERT(kbrRanges.size() == 3);
	ASSERT(kbrRanges[0].first == rangeStartToA);
	ASSERT(!kbrRanges[0].second);
	ASSERT(kbrRanges[1].first == rangeAD);
	ASSERT(kbrRanges[1].second);
	ASSERT(kbrRanges[2].first == rangeDToEnd);
	ASSERT(!kbrRanges[2].second);

	// DB has [A - C)
	kbrRanges.clear();
	added.clear();
	removed.clear();
	updateClientBlobRanges(&knownBlobRanges, dbDataAC, ar, &added, &removed);

	ASSERT(added.size() == 0);

	ASSERT(removed.size() == 1);
	ASSERT(removed[0] == rangeCD);

	getRanges(kbrRanges, knownBlobRanges);
	ASSERT(kbrRanges.size() == 3);
	ASSERT(kbrRanges[0].first == rangeStartToA);
	ASSERT(!kbrRanges[0].second);
	ASSERT(kbrRanges[1].first == rangeAC);
	ASSERT(kbrRanges[1].second);
	ASSERT(kbrRanges[2].first == rangeCToEnd);
	ASSERT(!kbrRanges[2].second);

	// DB has [B - C)
	kbrRanges.clear();
	added.clear();
	removed.clear();
	updateClientBlobRanges(&knownBlobRanges, dbDataBC, ar, &added, &removed);

	ASSERT(added.size() == 0);

	ASSERT(removed.size() == 1);
	ASSERT(removed[0] == rangeAB);

	getRanges(kbrRanges, knownBlobRanges);
	ASSERT(kbrRanges.size() == 3);
	ASSERT(kbrRanges[0].first == rangeStartToB);
	ASSERT(!kbrRanges[0].second);
	ASSERT(kbrRanges[1].first == rangeBC);
	ASSERT(kbrRanges[1].second);
	ASSERT(kbrRanges[2].first == rangeCToEnd);
	ASSERT(!kbrRanges[2].second);

	// DB has [B - D)
	kbrRanges.clear();
	added.clear();
	removed.clear();
	updateClientBlobRanges(&knownBlobRanges, dbDataBD, ar, &added, &removed);

	ASSERT(added.size() == 1);
	ASSERT(added[0] == rangeCD);

	ASSERT(removed.size() == 0);

	getRanges(kbrRanges, knownBlobRanges);
	ASSERT(kbrRanges.size() == 3);
	ASSERT(kbrRanges[0].first == rangeStartToB);
	ASSERT(!kbrRanges[0].second);
	ASSERT(kbrRanges[1].first == rangeBD);
	ASSERT(kbrRanges[1].second);
	ASSERT(kbrRanges[2].first == rangeDToEnd);
	ASSERT(!kbrRanges[2].second);

	// DB has [A - D)
	kbrRanges.clear();
	added.clear();
	removed.clear();
	updateClientBlobRanges(&knownBlobRanges, dbDataAD, ar, &added, &removed);

	ASSERT(added.size() == 1);
	ASSERT(added[0] == rangeAB);

	ASSERT(removed.size() == 0);

	getRanges(kbrRanges, knownBlobRanges);
	ASSERT(kbrRanges.size() == 3);
	ASSERT(kbrRanges[0].first == rangeStartToA);
	ASSERT(!kbrRanges[0].second);
	ASSERT(kbrRanges[1].first == rangeAD);
	ASSERT(kbrRanges[1].second);
	ASSERT(kbrRanges[2].first == rangeDToEnd);
	ASSERT(!kbrRanges[2].second);

	// DB has [A - B) and [C - D)
	kbrRanges.clear();
	added.clear();
	removed.clear();
	updateClientBlobRanges(&knownBlobRanges, dbDataAB_CD, ar, &added, &removed);

	ASSERT(added.size() == 0);

	ASSERT(removed.size() == 1);
	ASSERT(removed[0] == rangeBC);

	getRanges(kbrRanges, knownBlobRanges);
	ASSERT(kbrRanges.size() == 5);
	ASSERT(kbrRanges[0].first == rangeStartToA);
	ASSERT(!kbrRanges[0].second);
	ASSERT(kbrRanges[1].first == rangeAB);
	ASSERT(kbrRanges[1].second);
	ASSERT(kbrRanges[2].first == rangeBC);
	ASSERT(!kbrRanges[2].second);
	ASSERT(kbrRanges[3].first == rangeCD);
	ASSERT(kbrRanges[3].second);
	ASSERT(kbrRanges[4].first == rangeDToEnd);
	ASSERT(!kbrRanges[4].second);

	// DB has [B - C)
	kbrRanges.clear();
	added.clear();
	removed.clear();
	updateClientBlobRanges(&knownBlobRanges, dbDataBC, ar, &added, &removed);

	ASSERT(added.size() == 1);
	ASSERT(added[0] == rangeBC);

	ASSERT(removed.size() == 2);
	ASSERT(removed[0] == rangeAB);
	ASSERT(removed[1] == rangeCD);

	getRanges(kbrRanges, knownBlobRanges);
	ASSERT(kbrRanges.size() == 3);
	ASSERT(kbrRanges[0].first == rangeStartToB);
	ASSERT(!kbrRanges[0].second);
	ASSERT(kbrRanges[1].first == rangeBC);
	ASSERT(kbrRanges[1].second);
	ASSERT(kbrRanges[2].first == rangeCToEnd);
	ASSERT(!kbrRanges[2].second);

	return Void();
}<|MERGE_RESOLUTION|>--- conflicted
+++ resolved
@@ -1070,7 +1070,7 @@
 				tr->setOption(FDBTransactionOptions::PRIORITY_SYSTEM_IMMEDIATE);
 				wait(loadTenantMap(tr, bmData));
 
-				state Future<Void> watchChange = tr->watch(TenantMetadata::lastTenantId.key);
+				state Future<Void> watchChange = tr->watch(TenantMetadata::lastTenantId().key);
 				wait(tr->commit());
 				wait(watchChange);
 				tr->reset();
@@ -1085,21 +1085,6 @@
 ACTOR Future<Void> monitorClientRanges(Reference<BlobManagerData> bmData) {
 	state Optional<Value> lastChangeKeyValue;
 	state bool needToCoalesce = bmData->epoch > 1;
-<<<<<<< HEAD
-	state std::unordered_map<int64_t, TenantMapEntry> knownTenantCache;
-
-	if (SERVER_KNOBS->BG_RANGE_SOURCE == "tenant") {
-		changeKey = TenantMetadata::lastTenantId().key;
-	} else if (SERVER_KNOBS->BG_RANGE_SOURCE == "blobRangeKeys") {
-		changeKey = blobRangeChangeKey;
-	} else {
-		ASSERT_WE_THINK(false);
-		// wait to prevent spin looping
-		wait(delay(600.0));
-		throw internal_error();
-	}
-=======
->>>>>>> b2835921
 
 	loop {
 		state Reference<ReadYourWritesTransaction> tr = makeReference<ReadYourWritesTransaction>(bmData->db);
