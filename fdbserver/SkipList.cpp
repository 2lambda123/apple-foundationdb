--- conflicted
+++ resolved
@@ -801,17 +801,12 @@
 				++it;
 			} else {
 				Version v = it->second;
-<<<<<<< HEAD
 				// Subtract 1 to offset from the reverse iterator.
-				auto previous = btree.erase(it.base() - 1);
-				previous->second = max(v, previous->second);
-				// `std::reverse_iterator` increments the `previous` by one towards the beginning.
-=======
 				auto toErase = it.base();
 				--toErase;
 				auto previous = btree.erase(toErase);
 				previous->second = max(v, previous->second);
->>>>>>> f61582ec
+				// `std::reverse_iterator` increments the `previous` by one towards the beginning.
 				it = std::reverse_iterator(previous);
 			}
 			wasAbove = isAbove;
@@ -927,15 +922,6 @@
 
 void ConflictBatch::detectConflicts(Version now, Version newOldestVersion, std::vector<int>& nonConflicting,
                                     std::vector<int>* tooOldTransactions) {
-<<<<<<< HEAD
-=======
-	auto count = cs->versionHistory.count();
-	auto size = cs->bConflicts.btree.size();
-	if (count != size) {
-		std::cout << "Skip: " << count << " BTree: " << size << std::endl;
-	}
-
->>>>>>> f61582ec
 	double t = timer();
 	sortPoints(points);
 	g_sort += timer() - t;
