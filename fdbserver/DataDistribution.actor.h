--- conflicted
+++ resolved
@@ -109,18 +109,13 @@
 	               WantTrueBest wantsTrueBest,
 	               PreferLowerDiskUtil preferLowerDiskUtil,
 	               TeamMustHaveShards teamMustHaveShards,
-<<<<<<< HEAD
-	               int teamSetIndex,
-	               double inflightPenalty = 1.0)
-	  : wantsNewServers(wantsNewServers), wantsTrueBest(wantsTrueBest), preferLowerUtilization(preferLowerUtilization),
-	    teamMustHaveShards(teamMustHaveShards), inflightPenalty(inflightPenalty), teamSetIndex(teamSetIndex) {}
-=======
 	               ForReadBalance forReadBalance = ForReadBalance::False,
 	               PreferLowerReadUtil preferLowerReadUtil = PreferLowerReadUtil::False,
+		       int teamSetIndex,
 	               double inflightPenalty = 1.0)
 	  : wantsNewServers(wantsNewServers), wantsTrueBest(wantsTrueBest), preferLowerDiskUtil(preferLowerDiskUtil),
 	    teamMustHaveShards(teamMustHaveShards), forReadBalance(forReadBalance),
-	    preferLowerReadUtil(preferLowerReadUtil), inflightPenalty(inflightPenalty) {}
+	    preferLowerReadUtil(preferLowerReadUtil), inflightPenalty(inflightPenalty), teamSetIndex(teamSetIndex) {}
 
 	// return true if a.score < b.score
 	[[nodiscard]] bool lessCompare(TeamRef a, TeamRef b, int64_t aLoadBytes, int64_t bLoadBytes) const {
@@ -130,7 +125,6 @@
 		}
 		return res == 0 ? lessCompareByLoad(aLoadBytes, bLoadBytes) : res < 0;
 	}
->>>>>>> 872c2514
 
 	std::string getDesc() const {
 		std::stringstream ss;
