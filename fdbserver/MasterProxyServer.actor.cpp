/*
 * MasterProxyServer.actor.cpp
 *
 * This source file is part of the FoundationDB open source project
 *
 * Copyright 2013-2018 Apple Inc. and the FoundationDB project authors
 *
 * Licensed under the Apache License, Version 2.0 (the "License");
 * you may not use this file except in compliance with the License.
 * You may obtain a copy of the License at
 *
 *     http://www.apache.org/licenses/LICENSE-2.0
 *
 * Unless required by applicable law or agreed to in writing, software
 * distributed under the License is distributed on an "AS IS" BASIS,
 * WITHOUT WARRANTIES OR CONDITIONS OF ANY KIND, either express or implied.
 * See the License for the specific language governing permissions and
 * limitations under the License.
 */

#include <algorithm>
#include <tuple>

#include "fdbclient/Atomic.h"
#include "fdbclient/DatabaseConfiguration.h"
#include "fdbclient/FDBTypes.h"
#include "fdbclient/KeyRangeMap.h"
#include "fdbclient/Knobs.h"
#include "fdbclient/MasterProxyInterface.h"
#include "fdbclient/NativeAPI.actor.h"
#include "fdbclient/Notified.h"
#include "fdbclient/SystemData.h"
#include "fdbrpc/sim_validation.h"
#include "fdbrpc/Stats.h"
#include "fdbserver/ApplyMetadataMutation.h"
#include "fdbserver/ConflictSet.h"
#include "fdbserver/DataDistributorInterface.h"
#include "fdbserver/FDBExecHelper.actor.h"
#include "fdbserver/IKeyValueStore.h"
#include "fdbserver/Knobs.h"
#include "fdbserver/LatencyBandConfig.h"
#include "fdbserver/LogSystem.h"
#include "fdbserver/LogSystemDiskQueueAdapter.h"
#include "fdbserver/MasterInterface.h"
#include "fdbserver/MutationTracking.h"
#include "fdbserver/ProxyCommitData.actor.h"
#include "fdbserver/RecoveryState.h"
#include "fdbserver/ServerDBInfo.h"
#include "fdbserver/WaitFailure.h"
#include "fdbserver/WorkerInterface.actor.h"
#include "flow/ActorCollection.h"
#include "flow/IRandom.h"
#include "flow/Knobs.h"
#include "flow/TDMetric.actor.h"
#include "flow/Tracing.h"

#include "flow/actorcompiler.h"  // This must be the last #include.

ACTOR Future<Void> broadcastTxnRequest(TxnStateRequest req, int sendAmount, bool sendReply) {
	state ReplyPromise<Void> reply = req.reply;
	resetReply( req );
	std::vector<Future<Void>> replies;
	int currentStream = 0;
	std::vector<Endpoint> broadcastEndpoints = req.broadcastInfo;
	for(int i = 0; i < sendAmount && currentStream < broadcastEndpoints.size(); i++) {
		std::vector<Endpoint> endpoints;
		RequestStream<TxnStateRequest> cur(broadcastEndpoints[currentStream++]);
		while(currentStream < broadcastEndpoints.size()*(i+1)/sendAmount) {
			endpoints.push_back(broadcastEndpoints[currentStream++]);
		}
		req.broadcastInfo = endpoints;
		replies.push_back(brokenPromiseToNever( cur.getReply( req ) ));
		resetReply( req );
	}
	wait( waitForAll(replies) );
	if(sendReply) {
		reply.send(Void());
	}
	return Void();
}

<<<<<<< HEAD
=======
struct ProxyStats {
	CounterCollection cc;
	Counter txnRequestIn, txnRequestOut, txnRequestErrors;
	Counter txnStartIn, txnStartOut, txnStartBatch;
	Counter txnSystemPriorityStartIn, txnSystemPriorityStartOut;
	Counter txnBatchPriorityStartIn, txnBatchPriorityStartOut;
	Counter txnDefaultPriorityStartIn, txnDefaultPriorityStartOut;
	Counter txnCommitIn, txnCommitVersionAssigned, txnCommitResolving, txnCommitResolved, txnCommitOut, txnCommitOutSuccess, txnCommitErrors;
	Counter txnConflicts;
	Counter txnThrottled;
	Counter commitBatchIn, commitBatchOut;
	Counter mutationBytes;
	Counter mutations;
	Counter conflictRanges;
	Counter keyServerLocationIn, keyServerLocationOut, keyServerLocationErrors;
	Version lastCommitVersionAssigned;

	LatencySample commitLatencySample;
	LatencySample grvLatencySample;

	LatencyBands commitLatencyBands;
	LatencyBands grvLatencyBands;

	Future<Void> logger;

	explicit ProxyStats(UID id, Version* pVersion, NotifiedVersion* pCommittedVersion, int64_t *commitBatchesMemBytesCountPtr)
	  : cc("ProxyStats", id.toString()),
	    txnRequestIn("TxnRequestIn", cc), txnRequestOut("TxnRequestOut", cc),
	    txnRequestErrors("TxnRequestErrors", cc), txnStartIn("TxnStartIn", cc), txnStartOut("TxnStartOut", cc),
		txnStartBatch("TxnStartBatch", cc), txnSystemPriorityStartIn("TxnSystemPriorityStartIn", cc),
		txnSystemPriorityStartOut("TxnSystemPriorityStartOut", cc),
		txnBatchPriorityStartIn("TxnBatchPriorityStartIn", cc),
		txnBatchPriorityStartOut("TxnBatchPriorityStartOut", cc),
		txnDefaultPriorityStartIn("TxnDefaultPriorityStartIn", cc),
		txnDefaultPriorityStartOut("TxnDefaultPriorityStartOut", cc), txnCommitIn("TxnCommitIn", cc),
		txnCommitVersionAssigned("TxnCommitVersionAssigned", cc), txnCommitResolving("TxnCommitResolving", cc),
		txnCommitResolved("TxnCommitResolved", cc), txnCommitOut("TxnCommitOut", cc),
		txnCommitOutSuccess("TxnCommitOutSuccess", cc), txnCommitErrors("TxnCommitErrors", cc),
		txnConflicts("TxnConflicts", cc), txnThrottled("TxnThrottled", cc), commitBatchIn("CommitBatchIn", cc),
		commitBatchOut("CommitBatchOut", cc), mutationBytes("MutationBytes", cc), mutations("Mutations", cc),
		conflictRanges("ConflictRanges", cc), keyServerLocationIn("KeyServerLocationIn", cc),
		keyServerLocationOut("KeyServerLocationOut", cc), keyServerLocationErrors("KeyServerLocationErrors", cc),
		lastCommitVersionAssigned(0),
		commitLatencySample("CommitLatencyMetrics", id, SERVER_KNOBS->LATENCY_METRICS_LOGGING_INTERVAL, SERVER_KNOBS->LATENCY_SAMPLE_SIZE),
		grvLatencySample("GRVLatencyMetrics", id, SERVER_KNOBS->LATENCY_METRICS_LOGGING_INTERVAL, SERVER_KNOBS->LATENCY_SAMPLE_SIZE),
		commitLatencyBands("CommitLatencyBands", id, SERVER_KNOBS->STORAGE_LOGGING_DELAY),
		grvLatencyBands("GRVLatencyBands", id, SERVER_KNOBS->STORAGE_LOGGING_DELAY) {
		specialCounter(cc, "LastAssignedCommitVersion", [this](){return this->lastCommitVersionAssigned;});
		specialCounter(cc, "Version", [pVersion](){return *pVersion; });
		specialCounter(cc, "CommittedVersion", [pCommittedVersion](){ return pCommittedVersion->get(); });
		specialCounter(cc, "CommitBatchesMemBytesCount", [commitBatchesMemBytesCountPtr]() { return *commitBatchesMemBytesCountPtr; });
		logger = traceCounters("ProxyMetrics", id, SERVER_KNOBS->WORKER_LOGGING_INTERVAL, &cc, "ProxyMetrics");
	}
};

>>>>>>> 8f1dbf58
struct TransactionRateInfo {
	double rate;
	double limit;
	double budget;

	bool disabled;

	Smoother smoothRate;
	Smoother smoothReleased;

	TransactionRateInfo(double rate) : rate(rate), limit(0), budget(0), disabled(true), smoothRate(SERVER_KNOBS->START_TRANSACTION_RATE_WINDOW),
	                                   smoothReleased(SERVER_KNOBS->START_TRANSACTION_RATE_WINDOW) {}

	void reset() {
		// Determine the number of transactions that this proxy is allowed to release
		// Roughly speaking, this is done by computing the number of transactions over some historical window that we could
		// have started but didn't, and making that our limit. More precisely, we track a smoothed rate limit and release rate,
		// the difference of which is the rate of additional transactions that we could have released based on that window.
		// Then we multiply by the window size to get a number of transactions.
		//
		// Limit can be negative in the event that we are releasing more transactions than we are allowed (due to the use of
		// our budget or because of higher priority transactions).
		double releaseRate = smoothRate.smoothTotal() - smoothReleased.smoothRate();
		limit = SERVER_KNOBS->START_TRANSACTION_RATE_WINDOW * releaseRate;
	}

	bool canStart(int64_t numAlreadyStarted, int64_t count) {
		return numAlreadyStarted + count <= std::min(limit + budget, SERVER_KNOBS->START_TRANSACTION_MAX_TRANSACTIONS_TO_START);
	}

	void updateBudget(int64_t numStartedAtPriority, bool queueEmptyAtPriority, double elapsed) {
		// Update the budget to accumulate any extra capacity available or remove any excess that was used.
		// The actual delta is the portion of the limit we didn't use multiplied by the fraction of the window that elapsed.
		//
		// We may have exceeded our limit due to the budget or because of higher priority transactions, in which case this
		// delta will be negative. The delta can also be negative in the event that our limit was negative, which can happen
		// if we had already started more transactions in our window than our rate would have allowed.
		//
		// This budget has the property that when the budget is required to start transactions (because batches are big),
		// the sum limit+budget will increase linearly from 0 to the batch size over time and decrease by the batch size
		// upon starting a batch. In other words, this works equivalently to a model where we linearly accumulate budget over
		// time in the case that our batches are too big to take advantage of the window based limits.
		budget = std::max(0.0, budget + elapsed * (limit - numStartedAtPriority) / SERVER_KNOBS->START_TRANSACTION_RATE_WINDOW);

		// If we are emptying out the queue of requests, then we don't need to carry much budget forward
		// If we did keep accumulating budget, then our responsiveness to changes in workflow could be compromised
		if(queueEmptyAtPriority) {
			budget = std::min(budget, SERVER_KNOBS->START_TRANSACTION_MAX_EMPTY_QUEUE_BUDGET);
		}

		smoothReleased.addDelta(numStartedAtPriority);
	}

	void disable() {
		disabled = true;
		rate = 0;
		smoothRate.reset(0);
	}

	void setRate(double rate) {
		ASSERT(rate >= 0 && rate != std::numeric_limits<double>::infinity() && !std::isnan(rate));

		this->rate = rate;
		if(disabled) {
			smoothRate.reset(rate);
			disabled = false;
		}
		else {
			smoothRate.setTotal(rate);
		}
	}
};

ACTOR Future<Void> getRate(UID myID, Reference<AsyncVar<ServerDBInfo>> db, int64_t* inTransactionCount,
                           int64_t* inBatchTransactionCount, TransactionRateInfo* transactionRateInfo,
                           TransactionRateInfo* batchTransactionRateInfo, GetHealthMetricsReply* healthMetricsReply,
                           GetHealthMetricsReply* detailedHealthMetricsReply,
                           TransactionTagMap<uint64_t>* transactionTagCounter,
                           PrioritizedTransactionTagMap<ClientTagThrottleLimits>* throttledTags,
                           UIDTransactionTagMap<TransactionCommitCostEstimation>* ssTrTagCommitCost) {
	state Future<Void> nextRequestTimer = Never();
	state Future<Void> leaseTimeout = Never();
	state Future<GetRateInfoReply> reply = Never();
	state double lastDetailedReply = 0.0; // request detailed metrics immediately
	state bool expectingDetailedReply = false;
	state int64_t lastTC = 0;

	if (db->get().ratekeeper.present()) nextRequestTimer = Void();
	loop choose {
		when ( wait( db->onChange() ) ) {
			if ( db->get().ratekeeper.present() ) {
				TraceEvent("ProxyRatekeeperChanged", myID)
				.detail("RKID", db->get().ratekeeper.get().id());
				nextRequestTimer = Void();  // trigger GetRate request
			} else {
				TraceEvent("ProxyRatekeeperDied", myID);
				nextRequestTimer = Never();
				reply = Never();
			}
		}
		when ( wait( nextRequestTimer ) ) {
			nextRequestTimer = Never();
			bool detailed = now() - lastDetailedReply > SERVER_KNOBS->DETAILED_METRIC_UPDATE_RATE;

			TransactionTagMap<uint64_t> tagCounts;
			for(auto itr : *throttledTags) {
				for(auto priorityThrottles : itr.second) {
					tagCounts[priorityThrottles.first] = (*transactionTagCounter)[priorityThrottles.first];
				}
			}
			reply = brokenPromiseToNever(db->get().ratekeeper.get().getRateInfo.getReply(
			    GetRateInfoRequest(myID, *inTransactionCount, *inBatchTransactionCount, tagCounts,
			                       *ssTrTagCommitCost, detailed)));
			transactionTagCounter->clear();
			ssTrTagCommitCost->clear();
			expectingDetailedReply = detailed;
		}
		when ( GetRateInfoReply rep = wait(reply) ) {
			reply = Never();

			transactionRateInfo->setRate(rep.transactionRate);
			batchTransactionRateInfo->setRate(rep.batchTransactionRate);
			//TraceEvent("MasterProxyRate", myID).detail("Rate", rep.transactionRate).detail("BatchRate", rep.batchTransactionRate).detail("Lease", rep.leaseDuration).detail("ReleasedTransactions", *inTransactionCount - lastTC);
			lastTC = *inTransactionCount;
			leaseTimeout = delay(rep.leaseDuration);
			nextRequestTimer = delayJittered(rep.leaseDuration / 2);
			healthMetricsReply->update(rep.healthMetrics, expectingDetailedReply, true);
			if (expectingDetailedReply) {
				detailedHealthMetricsReply->update(rep.healthMetrics, true, true);
				lastDetailedReply = now();
			}

			// Replace our throttles with what was sent by ratekeeper. Because we do this,
			// we are not required to expire tags out of the map
			if(rep.throttledTags.present()) {
				*throttledTags = std::move(rep.throttledTags.get());
			}
		}
		when ( wait( leaseTimeout ) ) {
			transactionRateInfo->disable();
			batchTransactionRateInfo->disable();
			TraceEvent(SevWarn, "MasterProxyRateLeaseExpired", myID).suppressFor(5.0);
			//TraceEvent("MasterProxyRate", myID).detail("Rate", 0.0).detail("BatchRate", 0.0).detail("Lease", 0);
			leaseTimeout = Never();
		}
	}
}

ACTOR Future<Void> queueTransactionStartRequests(
	Reference<AsyncVar<ServerDBInfo>> db,
	SpannedDeque<GetReadVersionRequest> *systemQueue,
	SpannedDeque<GetReadVersionRequest> *defaultQueue,
	SpannedDeque<GetReadVersionRequest> *batchQueue,
	FutureStream<GetReadVersionRequest> readVersionRequests,
	PromiseStream<Void> GRVTimer, double *lastGRVTime,
	double *GRVBatchTime, FutureStream<double> replyTimes,
	ProxyStats* stats, TransactionRateInfo* batchRateInfo,
	TransactionTagMap<uint64_t>* transactionTagCounter)
{
	loop choose{
		when(GetReadVersionRequest req = waitNext(readVersionRequests)) {
			//WARNING: this code is run at a high priority, so it needs to do as little work as possible
			if( stats->txnRequestIn.getValue() - stats->txnRequestOut.getValue() > SERVER_KNOBS->START_TRANSACTION_MAX_QUEUE_SIZE ) {
				++stats->txnRequestErrors;
				//FIXME: send an error instead of giving an unreadable version when the client can support the error: req.reply.sendError(proxy_memory_limit_exceeded());
				GetReadVersionReply rep;
				rep.version = 1;
				rep.locked = true;
				req.reply.send(rep);
				TraceEvent(SevWarnAlways, "ProxyGRVThresholdExceeded").suppressFor(60);
			} else {
				// TODO: check whether this is reasonable to do in the fast path
				for(auto tag : req.tags) {
					(*transactionTagCounter)[tag.first] += tag.second;
				}

				if (req.debugID.present())
					g_traceBatch.addEvent("TransactionDebug", req.debugID.get().first(), "MasterProxyServer.queueTransactionStartRequests.Before");

				if (systemQueue->empty() && defaultQueue->empty() && batchQueue->empty()) {
					forwardPromise(GRVTimer, delayJittered(std::max(0.0, *GRVBatchTime - (now() - *lastGRVTime)), TaskPriority::ProxyGRVTimer));
				}

				++stats->txnRequestIn;
				stats->txnStartIn += req.transactionCount;
				if (req.priority >= TransactionPriority::IMMEDIATE) {
					stats->txnSystemPriorityStartIn += req.transactionCount;
					systemQueue->push_back(req);
					systemQueue->span.addParent(req.spanContext);
				} else if (req.priority >= TransactionPriority::DEFAULT) {
					stats->txnDefaultPriorityStartIn += req.transactionCount;
					defaultQueue->push_back(req);
					defaultQueue->span.addParent(req.spanContext);
				} else {
					// Return error for batch_priority GRV requests
					int64_t proxiesCount = std::max((int)db->get().client.proxies.size(), 1);
					if (batchRateInfo->rate <= (1.0 / proxiesCount)) {
						req.reply.sendError(batch_transaction_throttled());
						stats->txnThrottled += req.transactionCount;
						continue;
					}

					stats->txnBatchPriorityStartIn += req.transactionCount;
					batchQueue->push_back(req);
					batchQueue->span.addParent(req.spanContext);
				}
			}
		}
		// dynamic batching monitors reply latencies
		when(double reply_latency = waitNext(replyTimes)) {
			double target_latency = reply_latency * SERVER_KNOBS->START_TRANSACTION_BATCH_INTERVAL_LATENCY_FRACTION;
			*GRVBatchTime = std::max(
			    SERVER_KNOBS->START_TRANSACTION_BATCH_INTERVAL_MIN,
			    std::min(SERVER_KNOBS->START_TRANSACTION_BATCH_INTERVAL_MAX,
			             target_latency * SERVER_KNOBS->START_TRANSACTION_BATCH_INTERVAL_SMOOTHER_ALPHA +
			                 *GRVBatchTime * (1 - SERVER_KNOBS->START_TRANSACTION_BATCH_INTERVAL_SMOOTHER_ALPHA)));
		}
	}
}

ACTOR void discardCommit(UID id, Future<LogSystemDiskQueueAdapter::CommitMessage> fcm, Future<Void> dummyCommitState) {
	ASSERT(!dummyCommitState.isReady());
	LogSystemDiskQueueAdapter::CommitMessage cm = wait(fcm);
	TraceEvent("Discarding", id).detail("Count", cm.messages.size());
	cm.acknowledge.send(Void());
	ASSERT(dummyCommitState.isReady());
}

struct ResolutionRequestBuilder {
	ProxyCommitData* self;
	vector<ResolveTransactionBatchRequest> requests;
	vector<vector<int>> transactionResolverMap;
	vector<CommitTransactionRef*> outTr;
	std::vector<std::vector<std::vector<int>>>
	    txReadConflictRangeIndexMap; // Used to report conflicting keys, the format is
	                                 // [CommitTransactionRef_Index][Resolver_Index][Read_Conflict_Range_Index_on_Resolver]
	                                 // -> read_conflict_range's original index in the commitTransactionRef

	ResolutionRequestBuilder(ProxyCommitData* self, Version version, Version prevVersion, Version lastReceivedVersion,
	                         Span& parentSpan)
	  : self(self), requests(self->resolvers.size()) {
		for (auto& req : requests) {
			req.spanContext = parentSpan.context;
			req.prevVersion = prevVersion;
			req.version = version;
			req.lastReceivedVersion = lastReceivedVersion;
		}
	}

	CommitTransactionRef& getOutTransaction(int resolver, Version read_snapshot) {
		CommitTransactionRef *& out = outTr[resolver];
		if (!out) {
			ResolveTransactionBatchRequest& request = requests[resolver];
			request.transactions.resize(request.arena, request.transactions.size() + 1);
			out = &request.transactions.back();
			out->read_snapshot = read_snapshot;
		}
		return *out;
	}

	void addTransaction(CommitTransactionRequest& trRequest, int transactionNumberInBatch) {
		auto& trIn = trRequest.transaction;
		// SOMEDAY: There are a couple of unnecessary O( # resolvers ) steps here
		outTr.assign(requests.size(), NULL);
		ASSERT( transactionNumberInBatch >= 0 && transactionNumberInBatch < 32768 );

		bool isTXNStateTransaction = false;
		for (auto & m : trIn.mutations) {
			if (m.type == MutationRef::SetVersionstampedKey) {
				transformVersionstampMutation( m, &MutationRef::param1, requests[0].version, transactionNumberInBatch );
				trIn.write_conflict_ranges.push_back( requests[0].arena, singleKeyRange( m.param1, requests[0].arena ) );
			} else if (m.type == MutationRef::SetVersionstampedValue) {
				transformVersionstampMutation( m, &MutationRef::param2, requests[0].version, transactionNumberInBatch );
			}
			if (isMetadataMutation(m)) {
				isTXNStateTransaction = true;
				getOutTransaction(0, trIn.read_snapshot).mutations.push_back(requests[0].arena, m);
			}
		}
		if (isTXNStateTransaction && !trRequest.isLockAware()) {
			// This mitigates https://github.com/apple/foundationdb/issues/3647. Since this transaction is not lock
			// aware, if this transaction got a read version then \xff/dbLocked must not have been set at this
			// transaction's read snapshot. If that changes by commit time, then it won't commit on any proxy because of
			// a conflict. A client could set a read version manually so this isn't totally bulletproof.
			trIn.read_conflict_ranges.push_back(trRequest.arena, KeyRangeRef(databaseLockedKey, databaseLockedKeyEnd));
		}
		std::vector<std::vector<int>> rCRIndexMap(
		    requests.size()); // [resolver_index][read_conflict_range_index_on_the_resolver]
		                      // -> read_conflict_range's original index
		for (int idx = 0; idx < trIn.read_conflict_ranges.size(); ++idx) {
			const auto& r = trIn.read_conflict_ranges[idx];
			auto ranges = self->keyResolvers.intersectingRanges( r );
			std::set<int> resolvers;
			for(auto &ir : ranges) {
				auto& version_resolver = ir.value();
				for(int i = version_resolver.size()-1; i >= 0; i--) {
					resolvers.insert(version_resolver[i].second);
					if( version_resolver[i].first < trIn.read_snapshot )
						break;
				}
			}
			ASSERT(resolvers.size());
			for (int resolver : resolvers) {
				getOutTransaction( resolver, trIn.read_snapshot ).read_conflict_ranges.push_back( requests[resolver].arena, r );
				rCRIndexMap[resolver].push_back(idx);
			}
		}
		txReadConflictRangeIndexMap.push_back(std::move(rCRIndexMap));
		for(auto& r : trIn.write_conflict_ranges) {
			auto ranges = self->keyResolvers.intersectingRanges( r );
			std::set<int> resolvers;
			for(auto &ir : ranges)
				resolvers.insert(ir.value().back().second);
			ASSERT(resolvers.size());
			for(int resolver : resolvers)
				getOutTransaction( resolver, trIn.read_snapshot ).write_conflict_ranges.push_back( requests[resolver].arena, r );
		}
		if (isTXNStateTransaction)
			for (int r = 0; r<requests.size(); r++) {
				int transactionNumberInRequest = &getOutTransaction(r, trIn.read_snapshot) - requests[r].transactions.begin();
				requests[r].txnStateTransactions.push_back(requests[r].arena, transactionNumberInRequest);
			}

		vector<int> resolversUsed;
		for (int r = 0; r<outTr.size(); r++)
			if (outTr[r]) {
				resolversUsed.push_back(r);
				outTr[r]->report_conflicting_keys = trIn.report_conflicting_keys;
			}
		transactionResolverMap.emplace_back(std::move(resolversUsed));
	}
};

ACTOR Future<Void> monitorDDMetricsChanges(int64_t* midShardSize, Reference<AsyncVar<ServerDBInfo>> db) {
	state Future<Void> nextRequestTimer = Never();
	state Future<GetDataDistributorMetricsReply> nextReply = Never();

	if(db->get().distributor.present()) nextRequestTimer = Void();
	loop {
		try {
			choose {
				when(wait(db->onChange())) {
					if ( db->get().distributor.present() ) {
						TraceEvent("DataDistributorChanged", db->get().id)
							.detail("DDID", db->get().distributor.get().id());
						nextRequestTimer = Void();
					} else {
						TraceEvent("DataDistributorDied", db->get().id);
						nextRequestTimer = Never();
					}
					nextReply = Never();
				}
				when(wait(nextRequestTimer)) {
					nextRequestTimer = Never();
					if(db->get().distributor.present()) {
						nextReply = brokenPromiseToNever(db->get().distributor.get().dataDistributorMetrics.getReply(
						    GetDataDistributorMetricsRequest(normalKeys, CLIENT_KNOBS->TOO_MANY, true)));
					} else nextReply = Never();
				}
				when(GetDataDistributorMetricsReply reply = wait(nextReply)) {
					nextReply = Never();
					ASSERT(reply.midShardSize.present());
					*midShardSize = reply.midShardSize.get();
					nextRequestTimer = delay(CLIENT_KNOBS->MID_SHARD_SIZE_MAX_STALENESS);
				}
			}
		} catch (Error& e) {
			TraceEvent("DDMidShardSizeUpdateFail").error(e);
			if(e.code() != error_code_timed_out && e.code() != error_code_dd_not_found)
				throw ;
			nextRequestTimer = delay(CLIENT_KNOBS->MID_SHARD_SIZE_MAX_STALENESS);
			nextReply = Never();
		}
	}
}

ACTOR Future<Void> commitBatcher(ProxyCommitData *commitData, PromiseStream<std::pair<std::vector<CommitTransactionRequest>, int> > out, FutureStream<CommitTransactionRequest> in, int desiredBytes, int64_t memBytesLimit) {
	wait(delayJittered(commitData->commitBatchInterval, TaskPriority::ProxyCommitBatcher));

	state double lastBatch = 0;

	loop{
		state Future<Void> timeout;
		state std::vector<CommitTransactionRequest> batch;
		state int batchBytes = 0;

		if(SERVER_KNOBS->MAX_COMMIT_BATCH_INTERVAL <= 0) {
			timeout = Never();
		}
		else {
			timeout = delayJittered(SERVER_KNOBS->MAX_COMMIT_BATCH_INTERVAL, TaskPriority::ProxyCommitBatcher);
		}

		while(!timeout.isReady() && !(batch.size() == SERVER_KNOBS->COMMIT_TRANSACTION_BATCH_COUNT_MAX || batchBytes >= desiredBytes)) {
			choose{
				when(CommitTransactionRequest req = waitNext(in)) {
					//WARNING: this code is run at a high priority, so it needs to do as little work as possible
					int bytes = getBytes(req);

					// Drop requests if memory is under severe pressure
					if(commitData->commitBatchesMemBytesCount + bytes > memBytesLimit) {
						++commitData->stats.txnCommitErrors;
						req.reply.sendError(proxy_memory_limit_exceeded());
						TraceEvent(SevWarnAlways, "ProxyCommitBatchMemoryThresholdExceeded").suppressFor(60).detail("MemBytesCount", commitData->commitBatchesMemBytesCount).detail("MemLimit", memBytesLimit);
						continue;
					}

					if (bytes > FLOW_KNOBS->PACKET_WARNING) {
						TraceEvent(!g_network->isSimulated() ? SevWarnAlways : SevWarn, "LargeTransaction")
						    .suppressFor(1.0)
						    .detail("Size", bytes)
						    .detail("Client", req.reply.getEndpoint().getPrimaryAddress());
					}
					++commitData->stats.txnCommitIn;

					if(req.debugID.present()) {
						g_traceBatch.addEvent("CommitDebug", req.debugID.get().first(), "MasterProxyServer.batcher");
					}

					if(!batch.size()) {
						if(now() - lastBatch > commitData->commitBatchInterval) {
							timeout = delayJittered(SERVER_KNOBS->COMMIT_TRANSACTION_BATCH_INTERVAL_FROM_IDLE, TaskPriority::ProxyCommitBatcher);
						}
						else {
							timeout = delayJittered(commitData->commitBatchInterval - (now() - lastBatch), TaskPriority::ProxyCommitBatcher);
						}
					}

					if((batchBytes + bytes > CLIENT_KNOBS->TRANSACTION_SIZE_LIMIT || req.firstInBatch()) && batch.size()) {
						out.send({ std::move(batch), batchBytes });
						lastBatch = now();
						timeout = delayJittered(commitData->commitBatchInterval, TaskPriority::ProxyCommitBatcher);
						batch.clear();
						batchBytes = 0;
					}

					batch.push_back(req);
					batchBytes += bytes;
					commitData->commitBatchesMemBytesCount += bytes;
				}
				when(wait(timeout)) {}
			}
		}
		out.send({ std::move(batch), batchBytes });
		lastBatch = now();
	}
}

void createWhitelistBinPathVec(const std::string& binPath, vector<Standalone<StringRef>>& binPathVec) {
	TraceEvent(SevDebug, "BinPathConverter").detail("Input", binPath);
	StringRef input(binPath);
	while (input != StringRef()) {
		StringRef token = input.eat(LiteralStringRef(","));
		if (token != StringRef()) {
			const uint8_t* ptr = token.begin();
			while (ptr != token.end() && *ptr == ' ') {
				ptr++;
			}
			if (ptr != token.end()) {
				Standalone<StringRef> newElement(token.substr(ptr - token.begin()));
				TraceEvent(SevDebug, "BinPathItem").detail("Element", newElement);
				binPathVec.push_back(newElement);
			}
		}
	}
	return;
}

bool isWhitelisted(const vector<Standalone<StringRef>>& binPathVec, StringRef binPath) {
	TraceEvent("BinPath").detail("Value", binPath);
	for (const auto& item : binPathVec) {
		TraceEvent("Element").detail("Value", item);
	}
	return std::find(binPathVec.begin(), binPathVec.end(), binPath) != binPathVec.end();
}

ACTOR Future<Void> addBackupMutations(ProxyCommitData* self, std::map<Key, MutationListRef>* logRangeMutations,
                                      LogPushData* toCommit, Version commitVersion, double* computeDuration, double* computeStart) {
	state std::map<Key, MutationListRef>::iterator logRangeMutation = logRangeMutations->begin();
	state int32_t version = commitVersion / CLIENT_KNOBS->LOG_RANGE_BLOCK_SIZE;
	state int yieldBytes = 0;
	state BinaryWriter valueWriter(Unversioned());

	// Serialize the log range mutations within the map
	for (; logRangeMutation != logRangeMutations->end(); ++logRangeMutation)
	{
		//FIXME: this is re-implementing the serialize function of MutationListRef in order to have a yield
		valueWriter = BinaryWriter(IncludeVersion(ProtocolVersion::withBackupMutations()));
		valueWriter << logRangeMutation->second.totalSize();

		state MutationListRef::Blob* blobIter = logRangeMutation->second.blob_begin;
		while(blobIter) {
			if(yieldBytes > SERVER_KNOBS->DESIRED_TOTAL_BYTES) {
				yieldBytes = 0;
				if(g_network->check_yield(TaskPriority::ProxyCommitYield1)) {
					*computeDuration += g_network->timer() - *computeStart;
					wait(delay(0, TaskPriority::ProxyCommitYield1));
					*computeStart = g_network->timer();
				}
			}
			valueWriter.serializeBytes(blobIter->data);
			yieldBytes += blobIter->data.size();
			blobIter = blobIter->next;
		}

		Key val = valueWriter.toValue();

		BinaryWriter wr(Unversioned());

		// Serialize the log destination
		wr.serializeBytes( logRangeMutation->first );

		// Write the log keys and version information
		wr << (uint8_t)hashlittle(&version, sizeof(version), 0);
		wr << bigEndian64(commitVersion);

		MutationRef backupMutation;
		backupMutation.type = MutationRef::SetValue;
		uint32_t* partBuffer = NULL;

		for (int part = 0; part * CLIENT_KNOBS->MUTATION_BLOCK_SIZE < val.size(); part++) {

			// Assign the second parameter as the part
			backupMutation.param2 = val.substr(part * CLIENT_KNOBS->MUTATION_BLOCK_SIZE,
				std::min(val.size() - part * CLIENT_KNOBS->MUTATION_BLOCK_SIZE, CLIENT_KNOBS->MUTATION_BLOCK_SIZE));

			// Write the last part of the mutation to the serialization, if the buffer is not defined
			if (!partBuffer) {
				// Serialize the part to the writer
				wr << bigEndian32(part);

				// Define the last buffer part
				partBuffer = (uint32_t*) ((char*) wr.getData() + wr.getLength() - sizeof(uint32_t));
			}
			else {
				*partBuffer = bigEndian32(part);
			}

			// Define the mutation type and and location
			backupMutation.param1 = wr.toValue();
			ASSERT( backupMutation.param1.startsWith(logRangeMutation->first) );  // We are writing into the configured destination

			auto& tags = self->tagsForKey(backupMutation.param1);
			toCommit->addTags(tags);
			toCommit->addTypedMessage(backupMutation);

//			if (DEBUG_MUTATION("BackupProxyCommit", commitVersion, backupMutation)) {
//				TraceEvent("BackupProxyCommitTo", self->dbgid).detail("To", describe(tags)).detail("BackupMutation", backupMutation.toString())
//					.detail("BackupMutationSize", val.size()).detail("Version", commitVersion).detail("DestPath", logRangeMutation.first)
//					.detail("PartIndex", part).detail("PartIndexEndian", bigEndian32(part)).detail("PartData", backupMutation.param1);
//			}
		}
	}
	return Void();
}

ACTOR Future<Void> releaseResolvingAfter(ProxyCommitData* self, Future<Void> releaseDelay, int64_t localBatchNumber) {
	wait(releaseDelay);
	ASSERT(self->latestLocalCommitBatchResolving.get() == localBatchNumber-1);
	self->latestLocalCommitBatchResolving.set(localBatchNumber);
	return Void();
}

namespace CommitBatch {

struct CommitBatchContext {
	using StoreCommit_t = std::vector<std::pair<Future<LogSystemDiskQueueAdapter::CommitMessage>, Future<Void>>>;

	ProxyCommitData* const pProxyCommitData;
	std::vector<CommitTransactionRequest> trs;
	int currentBatchMemBytesCount;

	double startTime;

	Optional<UID> debugID;

	bool forceRecovery = false;

	int64_t localBatchNumber;
	LogPushData toCommit;

	int batchOperations = 0;

	Span span = Span("MP:commitBatch"_loc);

	int64_t batchBytes = 0;

	int latencyBucket = 0;

	Version commitVersion;
	Version prevVersion;

	int64_t maxTransactionBytes;
	std::vector<std::vector<int>> transactionResolverMap;
	std::vector<std::vector<std::vector<int>>> txReadConflictRangeIndexMap;

	Future<Void> releaseDelay;
	Future<Void> releaseFuture;

	std::vector<ResolveTransactionBatchReply> resolution;

	double computeStart;
	double computeDuration = 0;

	Arena arena;

	/// true if the batch is the 1st batch for this proxy, additional metadata
	/// processing is involved for this batch.
	bool isMyFirstBatch;
	bool firstStateMutations;

	Optional<Value> oldCoordinators;

	StoreCommit_t storeCommits;

	std::vector<uint8_t> committed;

	Optional<Key> lockedKey;
	bool locked;

	int commitCount = 0;

	std::vector<int> nextTr;

	bool lockedAfter;

	Optional<Value> metadataVersionAfter;

	int mutationCount = 0;
	int mutationBytes = 0;

	std::map<Key, MutationListRef> logRangeMutations;
	Arena logRangeMutationsArena;

	int transactionNum = 0;
	int yieldBytes = 0;

	LogSystemDiskQueueAdapter::CommitMessage msg;

	Future<Version> loggingComplete;

	double commitStartTime;

	CommitBatchContext(ProxyCommitData*, const std::vector<CommitTransactionRequest>*, const int);

	void setupTraceBatch();

private:
	void evaluateBatchSize();
};

CommitBatchContext::CommitBatchContext(ProxyCommitData* const pProxyCommitData_,
                                       const std::vector<CommitTransactionRequest>* trs_,
                                       const int currentBatchMemBytesCount)
  :

    pProxyCommitData(pProxyCommitData_), trs(std::move(*const_cast<std::vector<CommitTransactionRequest>*>(trs_))),
    currentBatchMemBytesCount(currentBatchMemBytesCount),

    startTime(g_network->now()),

    localBatchNumber(++pProxyCommitData->localCommitBatchesStarted), toCommit(pProxyCommitData->logSystem),

    committed(trs.size()) {

	evaluateBatchSize();

	if (batchOperations != 0) {
		latencyBucket = std::min<int>(
			SERVER_KNOBS->PROXY_COMPUTE_BUCKETS - 1,
			SERVER_KNOBS->PROXY_COMPUTE_BUCKETS * batchBytes /
				(batchOperations * (
					CLIENT_KNOBS->VALUE_SIZE_LIMIT +
					CLIENT_KNOBS->KEY_SIZE_LIMIT
				))
		);
	}

	// since we are using just the former to limit the number of versions actually in flight!
	ASSERT(SERVER_KNOBS->MAX_READ_TRANSACTION_LIFE_VERSIONS <= SERVER_KNOBS->MAX_VERSIONS_IN_FLIGHT);
}

void CommitBatchContext::setupTraceBatch() {
	for (const auto& tr : trs) {
		if (tr.debugID.present()) {
			if (!debugID.present()) {
				debugID = nondeterministicRandom()->randomUniqueID();
			}

			g_traceBatch.addAttach(
				"CommitAttachID",
				tr.debugID.get().first(),
				debugID.get().first()
			);
		}
		span.addParent(tr.spanContext);
	}

	if (debugID.present()) {
		g_traceBatch.addEvent(
			"CommitDebug",
			debugID.get().first(),
			"MasterProxyServer.commitBatch.Before"
		);
	}
}

void CommitBatchContext::evaluateBatchSize() {
	for (const auto& tr : trs) {
		const auto& mutations = tr.transaction.mutations;
		batchOperations += mutations.size();
		batchBytes += mutations.expectedSize();
	}
}

ACTOR Future<Void> preresolutionProcessing(CommitBatchContext* self) {

	state ProxyCommitData* const pProxyCommitData = self->pProxyCommitData;
	state std::vector<CommitTransactionRequest>& trs = self->trs;
	state const int64_t localBatchNumber = self->localBatchNumber;
	state const int latencyBucket = self->latencyBucket;
	state const Optional<UID>& debugID = self->debugID;

	// Pre-resolution the commits
	TEST(pProxyCommitData->latestLocalCommitBatchResolving.get() < localBatchNumber - 1);
	wait(pProxyCommitData->latestLocalCommitBatchResolving.whenAtLeast(localBatchNumber - 1));
	self->releaseDelay = delay(
		std::min(SERVER_KNOBS->MAX_PROXY_COMPUTE,
			self->batchOperations * pProxyCommitData->commitComputePerOperation[latencyBucket]),
		TaskPriority::ProxyMasterVersionReply
	);

	if (debugID.present()) {
		g_traceBatch.addEvent(
			"CommitDebug", debugID.get().first(),
			"MasterProxyServer.commitBatch.GettingCommitVersion"
		);
	}

	GetCommitVersionRequest req(self->span.context, pProxyCommitData->commitVersionRequestNumber++,
	                            pProxyCommitData->mostRecentProcessedRequestNumber, pProxyCommitData->dbgid);
	GetCommitVersionReply versionReply = wait(brokenPromiseToNever(
		pProxyCommitData->master.getCommitVersion.getReply(
			req, TaskPriority::ProxyMasterVersionReply
		)
	));

	pProxyCommitData->mostRecentProcessedRequestNumber = versionReply.requestNum;

	pProxyCommitData->stats.txnCommitVersionAssigned += trs.size();
	pProxyCommitData->stats.lastCommitVersionAssigned = versionReply.version;

	self->commitVersion = versionReply.version;
	self->prevVersion = versionReply.prevVersion;

	for(auto it : versionReply.resolverChanges) {
		auto rs = pProxyCommitData->keyResolvers.modify(it.range);
		for(auto r = rs.begin(); r != rs.end(); ++r)
			r->value().emplace_back(versionReply.resolverChangesVersion,it.dest);
	}

	//TraceEvent("ProxyGotVer", pProxyContext->dbgid).detail("Commit", commitVersion).detail("Prev", prevVersion);

	if (debugID.present()) {
		g_traceBatch.addEvent(
			"CommitDebug", debugID.get().first(),
			"MasterProxyServer.commitBatch.GotCommitVersion"
		);
	}

	return Void();
}

ACTOR Future<Void> getResolution(CommitBatchContext* self) {
	// Sending these requests is the fuzzy border between phase 1 and phase 2; it could conceivably overlap with
	// resolution processing but is still using CPU
	ProxyCommitData* pProxyCommitData = self->pProxyCommitData;
	std::vector<CommitTransactionRequest>& trs = self->trs;

	ResolutionRequestBuilder requests(
		pProxyCommitData,
		self->commitVersion,
		self->prevVersion,
		pProxyCommitData->version,
        self->span
	);
	int conflictRangeCount = 0;
<<<<<<< HEAD
	self->maxTransactionBytes = 0;
	for (int t = 0; t < trs.size(); t++) {
		requests.addTransaction(trs[t].transaction, t);
		conflictRangeCount +=
		    trs[t].transaction.read_conflict_ranges.size() + trs[t].transaction.write_conflict_ranges.size();
=======
	state int64_t maxTransactionBytes = 0;
	for (int t = 0; t<trs.size(); t++) {
		requests.addTransaction(trs[t], t);
		conflictRangeCount += trs[t].transaction.read_conflict_ranges.size() + trs[t].transaction.write_conflict_ranges.size();
>>>>>>> 8f1dbf58
		//TraceEvent("MPTransactionDump", self->dbgid).detail("Snapshot", trs[t].transaction.read_snapshot);
		//for(auto& m : trs[t].transaction.mutations)
		self->maxTransactionBytes = std::max<int64_t>(
			self->maxTransactionBytes, trs[t].transaction.expectedSize()
		);
		//	TraceEvent("MPTransactionsDump", self->dbgid).detail("Mutation", m.toString());
	}
	pProxyCommitData->stats.conflictRanges += conflictRangeCount;

	for (int r = 1; r < pProxyCommitData->resolvers.size(); r++)
		ASSERT(requests.requests[r].txnStateTransactions.size() ==
			requests.requests[0].txnStateTransactions.size());

	pProxyCommitData->stats.txnCommitResolving += trs.size();
	std::vector<Future<ResolveTransactionBatchReply>> replies;
	for (int r = 0; r < pProxyCommitData->resolvers.size(); r++) {
		requests.requests[r].debugID = self->debugID;
		replies.push_back(brokenPromiseToNever(
			pProxyCommitData->resolvers[r].resolve.getReply(
				requests.requests[r], TaskPriority::ProxyResolverReply)));
	}

	self->transactionResolverMap.swap(requests.transactionResolverMap);
	// Used to report conflicting keys
	self->txReadConflictRangeIndexMap.swap(requests.txReadConflictRangeIndexMap);
	self->releaseFuture = releaseResolvingAfter(
		pProxyCommitData, self->releaseDelay, self->localBatchNumber
	);

	// Wait for the final resolution
	std::vector<ResolveTransactionBatchReply> resolutionResp = wait(getAll(replies));
	self->resolution.swap(*const_cast<std::vector<ResolveTransactionBatchReply>*>(&resolutionResp));

	if (self->debugID.present()) {
		g_traceBatch.addEvent(
			"CommitDebug", self->debugID.get().first(),
			"MasterProxyServer.commitBatch.AfterResolution"
		);
	}

	return Void();
}

void assertResolutionStateMutationsSizeConsistent(
		const std::vector<ResolveTransactionBatchReply>& resolution) {

	for (int r = 1; r < resolution.size(); r++) {
		ASSERT(resolution[r].stateMutations.size() == resolution[0].stateMutations.size());
		for(int s = 0; s < resolution[r].stateMutations.size(); s++) {
			ASSERT(resolution[r].stateMutations[s].size() == resolution[0].stateMutations[s].size());
		}
	}
}

// Compute and apply "metadata" effects of each other proxy's most recent batch
void applyMetadataEffect(CommitBatchContext* self) {
	bool initialState = self->isMyFirstBatch;
	self->firstStateMutations = self->isMyFirstBatch;
	for (int versionIndex = 0; versionIndex < self->resolution[0].stateMutations.size(); versionIndex++) {
		// pProxyCommitData->logAdapter->setNextVersion( ??? );  << Ideally we would be telling the log adapter that the pushes in this commit will be in the version at which these state mutations were committed by another proxy, but at present we don't have that information here.  So the disk queue may be unnecessarily conservative about popping.

		for (int transactionIndex = 0; transactionIndex < self->resolution[0].stateMutations[versionIndex].size() && !self->forceRecovery; transactionIndex++) {
			bool committed = true;
			for (int resolver = 0; resolver < self->resolution.size(); resolver++)
				committed = committed && self->resolution[resolver].stateMutations[versionIndex][transactionIndex].committed;
			if (committed) {
				applyMetadataMutations(*self->pProxyCommitData, self->arena, self->pProxyCommitData->logSystem,
				                       self->resolution[0].stateMutations[versionIndex][transactionIndex].mutations,
				                       /* pToCommit= */ nullptr, self->forceRecovery,
				                       /* popVersion= */ 0, /* initialCommit */ false);
			}
			if( self->resolution[0].stateMutations[versionIndex][transactionIndex].mutations.size() && self->firstStateMutations ) {
				ASSERT(committed);
				self->firstStateMutations = false;
				self->forceRecovery = false;
			}
		}

		// These changes to txnStateStore will be committed by the other proxy, so we simply discard the commit message
		auto fcm = self->pProxyCommitData->logAdapter->getCommitMessage();
		self->storeCommits.emplace_back(fcm, self->pProxyCommitData->txnStateStore->commit());

		if (initialState) {
			initialState = false;
			self->forceRecovery = false;
			self->pProxyCommitData->txnStateStore->resyncLog();

			for (auto &p : self->storeCommits) {
				ASSERT(!p.second.isReady());
				p.first.get().acknowledge.send(Void());
				ASSERT(p.second.isReady());
			}
			self->storeCommits.clear();
		}
	}
}

/// Determine which transactions actually committed (conservatively) by combining results from the resolvers
void determineCommittedTransactions(CommitBatchContext* self) {
	auto pProxyCommitData = self->pProxyCommitData;
	const auto& trs = self->trs;

	ASSERT(self->transactionResolverMap.size() == self->committed.size());
	// For each commitTransactionRef, it is only sent to resolvers specified in transactionResolverMap
	// Thus, we use this nextTr to track the correct transaction index on each resolver.
	self->nextTr.resize(self->resolution.size());
	for (int t = 0; t < trs.size(); t++) {
		uint8_t commit = ConflictBatch::TransactionCommitted;
		for (int r : self->transactionResolverMap[t]) {
			commit = std::min(self->resolution[r].committed[self->nextTr[r]++], commit);
		}
		self->committed[t] = commit;
	}
	for (int r = 0; r < self->resolution.size(); r++)
		ASSERT(self->nextTr[r] == self->resolution[r].committed.size());

	pProxyCommitData->logAdapter->setNextVersion(self->commitVersion);

	self->lockedKey = pProxyCommitData->txnStateStore->readValue(databaseLockedKey).get();
	self->locked = self->lockedKey.present() && self->lockedKey.get().size();

	const Optional<Value> mustContainSystemKey = pProxyCommitData->txnStateStore->readValue(mustContainSystemMutationsKey).get();
	if (mustContainSystemKey.present() && mustContainSystemKey.get().size()) {
		for (int t = 0; t < trs.size(); t++) {
			if( self->committed[t] == ConflictBatch::TransactionCommitted ) {
				bool foundSystem = false;
				for(auto& m : trs[t].transaction.mutations) {
					if( ( m.type == MutationRef::ClearRange ? m.param2 : m.param1 ) >= nonMetadataSystemKeys.end) {
						foundSystem = true;
						break;
					}
				}
				if(!foundSystem) {
					self->committed[t] = ConflictBatch::TransactionConflict;
				}
			}
		}
	}
}

// This first pass through committed transactions deals with "metadata" effects (modifications of txnStateStore, changes to storage servers' responsibilities)
ACTOR Future<Void> applyMetadataToCommittedTransactions(CommitBatchContext* self) {
	auto pProxyCommitData = self->pProxyCommitData;
	const auto& trs = self->trs;

	int t;
	for (t = 0; t < trs.size() && !self->forceRecovery; t++) {
		if (self->committed[t] == ConflictBatch::TransactionCommitted && (!self->locked || trs[t].isLockAware())) {
			self->commitCount++;
			applyMetadataMutations(*pProxyCommitData, self->arena, pProxyCommitData->logSystem,
			                       trs[t].transaction.mutations, &self->toCommit, self->forceRecovery,
			                       self->commitVersion + 1, /* initialCommit= */ false);
		}
		if(self->firstStateMutations) {
			ASSERT(self->committed[t] == ConflictBatch::TransactionCommitted);
			self->firstStateMutations = false;
			self->forceRecovery = false;
		}
	}
	if (self->forceRecovery) {
		for (; t < trs.size(); t++)
			self->committed[t] = ConflictBatch::TransactionConflict;
		TraceEvent(SevWarn, "RestartingTxnSubsystem", pProxyCommitData->dbgid).detail("Stage", "AwaitCommit");
	}

	self->lockedKey = pProxyCommitData->txnStateStore->readValue(databaseLockedKey).get();
	self->lockedAfter = self->lockedKey.present() && self->lockedKey.get().size();

	self->metadataVersionAfter = pProxyCommitData->txnStateStore->readValue(metadataVersionKey).get();

	auto fcm = pProxyCommitData->logAdapter->getCommitMessage();
	self->storeCommits.emplace_back(fcm, pProxyCommitData->txnStateStore->commit());
	pProxyCommitData->version = self->commitVersion;
	if (!pProxyCommitData->validState.isSet()) pProxyCommitData->validState.send(Void());
	ASSERT(self->commitVersion);

	if (!self->isMyFirstBatch && pProxyCommitData->txnStateStore->readValue( coordinatorsKey ).get().get() != self->oldCoordinators.get()) {
		wait( brokenPromiseToNever( pProxyCommitData->master.changeCoordinators.getReply( ChangeCoordinatorsRequest( pProxyCommitData->txnStateStore->readValue( coordinatorsKey ).get().get() ) ) ) );
		ASSERT(false);   // ChangeCoordinatorsRequest should always throw
	}

	return Void();
}

/// This second pass through committed transactions assigns the actual mutations to the appropriate storage servers' tags
ACTOR Future<Void> assignMutationsToStorageServers(CommitBatchContext* self) {
	state ProxyCommitData* const pProxyCommitData = self->pProxyCommitData;
	state std::vector<CommitTransactionRequest>& trs = self->trs;

	for (; self->transactionNum < trs.size(); self->transactionNum++) {
		if (!(self->committed[self->transactionNum] == ConflictBatch::TransactionCommitted && (!self->locked || trs[self->transactionNum].isLockAware()))) {
			continue;
		}

		state bool checkSample = trs[self->transactionNum].commitCostEstimation.present();
		state Optional<ClientTrCommitCostEstimation>* trCost = &trs[self->transactionNum].commitCostEstimation;
		state int mutationNum = 0;
		state VectorRef<MutationRef>* pMutations = &trs[self->transactionNum].transaction.mutations;
		for (; mutationNum < pMutations->size(); mutationNum++) {
			if(self->yieldBytes > SERVER_KNOBS->DESIRED_TOTAL_BYTES) {
				self->yieldBytes = 0;
				if(g_network->check_yield(TaskPriority::ProxyCommitYield1)) {
					self->computeDuration += g_network->timer() - self->computeStart;
					wait(delay(0, TaskPriority::ProxyCommitYield1));
					self->computeStart = g_network->timer();
				}
			}

			auto& m = (*pMutations)[mutationNum];
			self->mutationCount++;
			self->mutationBytes += m.expectedSize();
			self->yieldBytes += m.expectedSize();
			// Determine the set of tags (responsible storage servers) for the mutation, splitting it
			// if necessary.  Serialize (splits of) the mutation into the message buffer and add the tags.

			if (isSingleKeyMutation((MutationRef::Type) m.type)) {
				auto& tags = pProxyCommitData->tagsForKey(m.param1);

				// sample single key mutation based on cost
				// the expectation of sampling is every COMMIT_SAMPLE_COST sample once
				if (checkSample) {
					double totalCosts = trCost->get().writeCosts;
					double cost = getWriteOperationCost(m.expectedSize());
					double mul = std::max(1.0, totalCosts / std::max(1.0, (double)CLIENT_KNOBS->COMMIT_SAMPLE_COST));
					ASSERT(totalCosts > 0);
					double prob = mul * cost / totalCosts;

					if(deterministicRandom()->random01() < prob) {
						for(const auto& ssInfo : pProxyCommitData->keyInfo[m.param1].src_info) {
							auto id = ssInfo->interf.id();
							// scale cost
							cost = cost < CLIENT_KNOBS->COMMIT_SAMPLE_COST ? CLIENT_KNOBS->COMMIT_SAMPLE_COST : cost;
							pProxyCommitData->updateSSTagCost(id, trs[self->transactionNum].tagSet.get(), m, cost);
						}
					}
				}

				if(pProxyCommitData->singleKeyMutationEvent->enabled) {
					KeyRangeRef shard = pProxyCommitData->keyInfo.rangeContaining(m.param1).range();
					pProxyCommitData->singleKeyMutationEvent->tag1 = (int64_t)tags[0].id;
					pProxyCommitData->singleKeyMutationEvent->tag2 = (int64_t)tags[1].id;
					pProxyCommitData->singleKeyMutationEvent->tag3 = (int64_t)tags[2].id;
					pProxyCommitData->singleKeyMutationEvent->shardBegin = shard.begin;
					pProxyCommitData->singleKeyMutationEvent->shardEnd = shard.end;
					pProxyCommitData->singleKeyMutationEvent->log();
				}

				DEBUG_MUTATION("ProxyCommit", self->commitVersion, m).detail("Dbgid", pProxyCommitData->dbgid).detail("To", tags).detail("Mutation", m);
				self->toCommit.addTags(tags);
				if(pProxyCommitData->cacheInfo[m.param1]) {
					self->toCommit.addTag(cacheTag);
				}
				self->toCommit.addTypedMessage(m);
			}
			else if (m.type == MutationRef::ClearRange) {
				KeyRangeRef clearRange(KeyRangeRef(m.param1, m.param2));
				auto ranges = pProxyCommitData->keyInfo.intersectingRanges(clearRange);
				auto firstRange = ranges.begin();
				++firstRange;
				if (firstRange == ranges.end()) {
					// Fast path
					DEBUG_MUTATION("ProxyCommit", self->commitVersion, m).detail("Dbgid", pProxyCommitData->dbgid).detail("To", ranges.begin().value().tags).detail("Mutation", m);

					ranges.begin().value().populateTags();
					self->toCommit.addTags(ranges.begin().value().tags);

					// check whether clear is sampled
					if(checkSample && !trCost->get().clearIdxCosts.empty() && trCost->get().clearIdxCosts[0].first == mutationNum) {
						for(const auto& ssInfo : ranges.begin().value().src_info) {
							auto id = ssInfo->interf.id();
							pProxyCommitData->updateSSTagCost(id, trs[self->transactionNum].tagSet.get(), m, trCost->get().clearIdxCosts[0].second);
						}
						trCost->get().clearIdxCosts.pop_front();
					}
				}
				else {
					TEST(true); //A clear range extends past a shard boundary
					std::set<Tag> allSources;
					for (auto r : ranges) {
						r.value().populateTags();
						allSources.insert(r.value().tags.begin(), r.value().tags.end());

						// check whether clear is sampled
						if(checkSample && !trCost->get().clearIdxCosts.empty() && trCost->get().clearIdxCosts[0].first == mutationNum) {
							for(const auto& ssInfo : r.value().src_info) {
								auto id = ssInfo->interf.id();
								pProxyCommitData->updateSSTagCost(id, trs[self->transactionNum].tagSet.get(), m, trCost->get().clearIdxCosts[0].second);
							}
							trCost->get().clearIdxCosts.pop_front();
						}
					}
					DEBUG_MUTATION("ProxyCommit", self->commitVersion, m).detail("Dbgid", pProxyCommitData->dbgid).detail("To", allSources).detail("Mutation", m);

					self->toCommit.addTags(allSources);
				}

				if(pProxyCommitData->needsCacheTag(clearRange)) {
					self->toCommit.addTag(cacheTag);
				}
				self->toCommit.addTypedMessage(m);
			} else {
				UNREACHABLE();
			}

			// Check on backing up key, if backup ranges are defined and a normal key
			if (!(pProxyCommitData->vecBackupKeys.size() > 1 && (normalKeys.contains(m.param1) || m.param1 == metadataVersionKey))) {
				continue;
			}

			if (m.type != MutationRef::Type::ClearRange) {
				// Add the mutation to the relevant backup tag
				for (auto backupName : pProxyCommitData->vecBackupKeys[m.param1]) {
					self->logRangeMutations[backupName].push_back_deep(self->logRangeMutationsArena, m);
				}
			}
			else {
				KeyRangeRef mutationRange(m.param1, m.param2);
				KeyRangeRef intersectionRange;

				// Identify and add the intersecting ranges of the mutation to the array of mutations to serialize
				for (auto backupRange : pProxyCommitData->vecBackupKeys.intersectingRanges(mutationRange))
				{
					// Get the backup sub range
					const auto&		backupSubrange = backupRange.range();

					// Determine the intersecting range
					intersectionRange = mutationRange & backupSubrange;

					// Create the custom mutation for the specific backup tag
					MutationRef		backupMutation(MutationRef::Type::ClearRange, intersectionRange.begin, intersectionRange.end);

					// Add the mutation to the relevant backup tag
					for (auto backupName : backupRange.value()) {
						self->logRangeMutations[backupName].push_back_deep(self->logRangeMutationsArena, backupMutation);
					}
				}
			}
		}

		if(checkSample) {
			self->pProxyCommitData->stats.txnExpensiveClearCostEstCount +=
			    trs[self->transactionNum].commitCostEstimation.get().expensiveCostEstCount;
		}
	}

	return Void();
}

ACTOR Future<Void> postResolution(CommitBatchContext* self) {
	state ProxyCommitData* const pProxyCommitData = self->pProxyCommitData;
	state std::vector<CommitTransactionRequest>& trs = self->trs;
	state const int64_t localBatchNumber = self->localBatchNumber;
	state const Optional<UID>& debugID = self->debugID;

	TEST(pProxyCommitData->latestLocalCommitBatchLogging.get() < localBatchNumber - 1); // Queuing post-resolution commit processing
	wait(pProxyCommitData->latestLocalCommitBatchLogging.whenAtLeast(localBatchNumber - 1));
	wait(yield(TaskPriority::ProxyCommitYield1));

	self->computeStart = g_network->timer();

	pProxyCommitData->stats.txnCommitResolved += trs.size();

	if (debugID.present()) {
		g_traceBatch.addEvent(
			"CommitDebug", debugID.get().first(),
			"MasterProxyServer.commitBatch.ProcessingMutations"
		);
	}

	self->isMyFirstBatch = !pProxyCommitData->version;
	self->oldCoordinators = pProxyCommitData->txnStateStore->readValue(coordinatorsKey).get();

	assertResolutionStateMutationsSizeConsistent(self->resolution);

	applyMetadataEffect(self);

	determineCommittedTransactions(self);

	if(self->forceRecovery) {
		wait( Future<Void>(Never()) );
	}

	// First pass
	wait(applyMetadataToCommittedTransactions(self));

	// Second pass
	wait(assignMutationsToStorageServers(self));

	// Serialize and backup the mutations as a single mutation
	if ((pProxyCommitData->vecBackupKeys.size() > 1) && self->logRangeMutations.size()) {
		wait( addBackupMutations(pProxyCommitData, &self->logRangeMutations, &self->toCommit, self->commitVersion, &self->computeDuration, &self->computeStart) );
	}

	pProxyCommitData->stats.mutations += self->mutationCount;
	pProxyCommitData->stats.mutationBytes += self->mutationBytes;

	// Storage servers mustn't make durable versions which are not fully committed (because then they are impossible to roll back)
	// We prevent this by limiting the number of versions which are semi-committed but not fully committed to be less than the MVCC window
	if (pProxyCommitData->committedVersion.get() < self->commitVersion - SERVER_KNOBS->MAX_READ_TRANSACTION_LIFE_VERSIONS) {
		self->computeDuration += g_network->timer() - self->computeStart;
		state Span waitVersionSpan;
		while (pProxyCommitData->committedVersion.get() < self->commitVersion - SERVER_KNOBS->MAX_READ_TRANSACTION_LIFE_VERSIONS) {
			// This should be *extremely* rare in the real world, but knob buggification should make it happen in simulation
			TEST(true);  // Semi-committed pipeline limited by MVCC window
			//TraceEvent("ProxyWaitingForCommitted", pProxyCommitData->dbgid).detail("CommittedVersion", pProxyCommitData->committedVersion.get()).detail("NeedToCommit", commitVersion);
			waitVersionSpan = Span(deterministicRandom()->randomUniqueID(), "MP:overMaxReadTransactionLifeVersions"_loc, {self->span.context});
			choose{
				when(wait(pProxyCommitData->committedVersion.whenAtLeast(self->commitVersion - SERVER_KNOBS->MAX_READ_TRANSACTION_LIFE_VERSIONS))) {
					wait(yield());
					break;
				}
				when(GetReadVersionReply v = wait(pProxyCommitData->getConsistentReadVersion.getReply(
                        GetReadVersionRequest(waitVersionSpan.context, 0, TransactionPriority::IMMEDIATE,
                                              GetReadVersionRequest::FLAG_CAUSAL_READ_RISKY)))) {
					if(v.version > pProxyCommitData->committedVersion.get()) {
						pProxyCommitData->locked = v.locked;
						pProxyCommitData->metadataVersion = v.metadataVersion;
						pProxyCommitData->committedVersion.set(v.version);
					}

					if (pProxyCommitData->committedVersion.get() < self->commitVersion - SERVER_KNOBS->MAX_READ_TRANSACTION_LIFE_VERSIONS)
						wait(delay(SERVER_KNOBS->PROXY_SPIN_DELAY));
				}
			}
		}
		waitVersionSpan = Span{};
		self->computeStart = g_network->timer();
	}

	self->msg = self->storeCommits.back().first.get();

	if (self->debugID.present())
		g_traceBatch.addEvent("CommitDebug", self->debugID.get().first(), "MasterProxyServer.commitBatch.AfterStoreCommits");

	// txnState (transaction subsystem state) tag: message extracted from log adapter
	bool firstMessage = true;
	for(auto m : self->msg.messages) {
		if(firstMessage) {
			self->toCommit.addTxsTag();
		}
		self->toCommit.addMessage(StringRef(m.begin(), m.size()), !firstMessage);
		firstMessage = false;
	}

	if ( self->prevVersion && self->commitVersion - self->prevVersion < SERVER_KNOBS->MAX_VERSIONS_IN_FLIGHT/2 )
		debug_advanceMaxCommittedVersion( UID(), self->commitVersion );  //< Is this valid?

	//TraceEvent("ProxyPush", pProxyCommitData->dbgid).detail("PrevVersion", prevVersion).detail("Version", commitVersion)
	//	.detail("TransactionsSubmitted", trs.size()).detail("TransactionsCommitted", commitCount).detail("TxsPopTo", msg.popTo);

	if ( self->prevVersion && self->commitVersion - self->prevVersion < SERVER_KNOBS->MAX_VERSIONS_IN_FLIGHT/2 )
		debug_advanceMaxCommittedVersion(UID(), self->commitVersion);

	self->commitStartTime = now();
	pProxyCommitData->lastStartCommit = self->commitStartTime;
	self->loggingComplete = pProxyCommitData->logSystem->push( self->prevVersion, self->commitVersion, pProxyCommitData->committedVersion.get(), pProxyCommitData->minKnownCommittedVersion, self->toCommit, self->debugID );

	if (!self->forceRecovery) {
		ASSERT(pProxyCommitData->latestLocalCommitBatchLogging.get() == self->localBatchNumber-1);
		pProxyCommitData->latestLocalCommitBatchLogging.set(self->localBatchNumber);
	}

	self->computeDuration += g_network->timer() - self->computeStart;
	if(self->computeDuration > SERVER_KNOBS->MIN_PROXY_COMPUTE && self->batchOperations > 0) {
		double computePerOperation = self->computeDuration / self->batchOperations;
		if(computePerOperation <= pProxyCommitData->commitComputePerOperation[self->latencyBucket]) {
			pProxyCommitData->commitComputePerOperation[self->latencyBucket] = computePerOperation;
		} else {
			pProxyCommitData->commitComputePerOperation[self->latencyBucket] = SERVER_KNOBS->PROXY_COMPUTE_GROWTH_RATE*computePerOperation + ((1.0-SERVER_KNOBS->PROXY_COMPUTE_GROWTH_RATE)*pProxyCommitData->commitComputePerOperation[self->latencyBucket]);
		}
	}

	return Void();
}

ACTOR Future<Void> transactionLogging(CommitBatchContext* self) {
	state ProxyCommitData* const pProxyCommitData = self->pProxyCommitData;

	try {
		choose {
			when(Version ver = wait(self->loggingComplete)) {
				pProxyCommitData->minKnownCommittedVersion = std::max(pProxyCommitData->minKnownCommittedVersion, ver);
			}
			when(wait(pProxyCommitData->committedVersion.whenAtLeast( self->commitVersion + 1 ))) {}
		}
	} catch(Error &e) {
		if(e.code() == error_code_broken_promise) {
			throw master_tlog_failed();
		}
		throw;
	}

	pProxyCommitData->lastCommitLatency = now() - self->commitStartTime;
	pProxyCommitData->lastCommitTime = std::max(pProxyCommitData->lastCommitTime.get(), self->commitStartTime);

	wait(yield(TaskPriority::ProxyCommitYield2));

	if( pProxyCommitData->popRemoteTxs && self->msg.popTo > ( pProxyCommitData->txsPopVersions.size() ? pProxyCommitData->txsPopVersions.back().second : pProxyCommitData->lastTxsPop ) ) {
		if(pProxyCommitData->txsPopVersions.size() >= SERVER_KNOBS->MAX_TXS_POP_VERSION_HISTORY) {
			TraceEvent(SevWarnAlways, "DiscardingTxsPopHistory").suppressFor(1.0);
			pProxyCommitData->txsPopVersions.pop_front();
		}

		pProxyCommitData->txsPopVersions.emplace_back(self->commitVersion, self->msg.popTo);
	}
	pProxyCommitData->logSystem->popTxs(self->msg.popTo);

	return Void();
}

ACTOR Future<Void> reply(CommitBatchContext* self) {
	state ProxyCommitData* const pProxyCommitData = self->pProxyCommitData;

	const Optional<UID>& debugID = self->debugID;

	if ( self->prevVersion && self->commitVersion - self->prevVersion < SERVER_KNOBS->MAX_VERSIONS_IN_FLIGHT/2 )
		debug_advanceMinCommittedVersion(UID(), self->commitVersion);

	//TraceEvent("ProxyPushed", pProxyCommitData->dbgid).detail("PrevVersion", prevVersion).detail("Version", commitVersion);
	if (debugID.present())
		g_traceBatch.addEvent("CommitDebug", debugID.get().first(), "MasterProxyServer.commitBatch.AfterLogPush");

	for (auto &p : self->storeCommits) {
		ASSERT(!p.second.isReady());
		p.first.get().acknowledge.send(Void());
		ASSERT(p.second.isReady());
	}

	// After logging finishes, we report the commit version to master so that every other proxy can get the most
	// up-to-date live committed version. We also maintain the invariant that master's committed version >= self->committedVersion
	// by reporting commit version first before updating self->committedVersion. Otherwise, a client may get a commit
	// version that the master is not aware of, and next GRV request may get a version less than self->committedVersion.
	TEST(pProxyCommitData->committedVersion.get() > self->commitVersion);   // A later version was reported committed first
	if ( self->commitVersion > pProxyCommitData->committedVersion.get()) {
		wait(pProxyCommitData->master.reportLiveCommittedVersion.getReply(
			ReportRawCommittedVersionRequest(
				self->commitVersion,
				self->lockedAfter,
				self->metadataVersionAfter), TaskPriority::ProxyMasterVersionReply));
	}
	if( self->commitVersion > pProxyCommitData->committedVersion.get() ) {
		pProxyCommitData->locked = self->lockedAfter;
		pProxyCommitData->metadataVersion = self->metadataVersionAfter;
		pProxyCommitData->committedVersion.set(self->commitVersion);
	}

	if (self->forceRecovery) {
		TraceEvent(SevWarn, "RestartingTxnSubsystem", pProxyCommitData->dbgid).detail("Stage", "ProxyShutdown");
		throw worker_removed();
	}

	// Send replies to clients
	double endTime = g_network->timer();
	// Reset all to zero, used to track the correct index of each commitTransacitonRef on each resolver

	std::fill(self->nextTr.begin(), self->nextTr.end(), 0);
	for (int t = 0; t < self->trs.size(); t++) {
		auto& tr = self->trs[t];
		if (self->committed[t] == ConflictBatch::TransactionCommitted && (!self->locked || tr.isLockAware())) {
			ASSERT_WE_THINK(self->commitVersion != invalidVersion);
			tr.reply.send(CommitID(self->commitVersion, t, self->metadataVersionAfter));
		}
		else if (self->committed[t] == ConflictBatch::TransactionTooOld) {
			tr.reply.sendError(transaction_too_old());
		}
		else {
			// If enable the option to report conflicting keys from resolvers, we send back all keyranges' indices
			// through CommitID
			if (tr.transaction.report_conflicting_keys) {
				Standalone<VectorRef<int>> conflictingKRIndices;
				for (int resolverInd : self->transactionResolverMap[t]) {
					auto const& cKRs =
					    self->resolution[resolverInd]
					        .conflictingKeyRangeMap[self->nextTr[resolverInd]]; // nextTr[resolverInd] -> index of this trs[t]
					                                                      // on the resolver
					for (auto const& rCRIndex : cKRs)
						// read_conflict_range can change when sent to resolvers, mapping the index from resolver-side
						// to original index in commitTransactionRef
						conflictingKRIndices.push_back(conflictingKRIndices.arena(),
						                               self->txReadConflictRangeIndexMap[t][resolverInd][rCRIndex]);
				}
				// At least one keyRange index should be returned
				ASSERT(conflictingKRIndices.size());
				tr.reply.send(CommitID(invalidVersion, t, Optional<Value>(),
				                           Optional<Standalone<VectorRef<int>>>(conflictingKRIndices)));
			} else {
				tr.reply.sendError(not_committed());
			}
		}

		// Update corresponding transaction indices on each resolver
		for (int resolverInd : self->transactionResolverMap[t]) self->nextTr[resolverInd]++;

		// TODO: filter if pipelined with large commit
		const double duration = endTime - tr.requestTime();
		pProxyCommitData->stats.commitLatencySample.addMeasurement(duration);
		if(pProxyCommitData->latencyBandConfig.present()) {
			bool filter = self->maxTransactionBytes > pProxyCommitData->latencyBandConfig.get().commitConfig.maxCommitBytes.orDefault(std::numeric_limits<int>::max());
			pProxyCommitData->stats.commitLatencyBands.addMeasurement(duration, filter);
		}
	}

	++pProxyCommitData->stats.commitBatchOut;
	pProxyCommitData->stats.txnCommitOut += self->trs.size();
	pProxyCommitData->stats.txnConflicts += self->trs.size() - self->commitCount;
	pProxyCommitData->stats.txnCommitOutSuccess += self->commitCount;

	if(now() - pProxyCommitData->lastCoalesceTime > SERVER_KNOBS->RESOLVER_COALESCE_TIME) {
		pProxyCommitData->lastCoalesceTime = now();
		int lastSize = pProxyCommitData->keyResolvers.size();
		auto rs = pProxyCommitData->keyResolvers.ranges();
		Version oldestVersion = self->prevVersion - SERVER_KNOBS->MAX_WRITE_TRANSACTION_LIFE_VERSIONS;
		for(auto r = rs.begin(); r != rs.end(); ++r) {
			while(r->value().size() > 1 && r->value()[1].first < oldestVersion)
				r->value().pop_front();
			if(r->value().size() && r->value().front().first < oldestVersion)
				r->value().front().first = 0;
		}
		pProxyCommitData->keyResolvers.coalesce(allKeys);
		if(pProxyCommitData->keyResolvers.size() != lastSize)
			TraceEvent("KeyResolverSize", pProxyCommitData->dbgid).detail("Size", pProxyCommitData->keyResolvers.size());
	}

	// Dynamic batching for commits
	double target_latency = (now() - self->startTime) * SERVER_KNOBS->COMMIT_TRANSACTION_BATCH_INTERVAL_LATENCY_FRACTION;
	pProxyCommitData->commitBatchInterval = std::max(
	    SERVER_KNOBS->COMMIT_TRANSACTION_BATCH_INTERVAL_MIN,
	    std::min(SERVER_KNOBS->COMMIT_TRANSACTION_BATCH_INTERVAL_MAX,
	             target_latency * SERVER_KNOBS->COMMIT_TRANSACTION_BATCH_INTERVAL_SMOOTHER_ALPHA +
	                 pProxyCommitData->commitBatchInterval * (1 - SERVER_KNOBS->COMMIT_TRANSACTION_BATCH_INTERVAL_SMOOTHER_ALPHA)));

	pProxyCommitData->commitBatchesMemBytesCount -= self->currentBatchMemBytesCount;
	ASSERT_ABORT(pProxyCommitData->commitBatchesMemBytesCount >= 0);
	wait(self->releaseFuture);

	return Void();
}

}	// namespace CommitBatch

// Commit one batch of transactions trs
ACTOR Future<Void> commitBatch(
		ProxyCommitData* self,
		vector<CommitTransactionRequest>* trs,
		int currentBatchMemBytesCount) {
	//WARNING: this code is run at a high priority (until the first delay(0)), so it needs to do as little work as possible
	state CommitBatch::CommitBatchContext context(self, trs, currentBatchMemBytesCount);

	// Active load balancing runs at a very high priority (to obtain accurate estimate of memory used by commit batches) so we need to downgrade here
	wait(delay(0, TaskPriority::ProxyCommit));

	context.pProxyCommitData->lastVersionTime = context.startTime;
	++context.pProxyCommitData->stats.commitBatchIn;
	context.setupTraceBatch();

	/////// Phase 1: Pre-resolution processing (CPU bound except waiting for a version # which is separately pipelined and *should* be available by now (unless empty commit); ordered; currently atomic but could yield)
	wait(CommitBatch::preresolutionProcessing(&context));

	/////// Phase 2: Resolution (waiting on the network; pipelined)
	wait(CommitBatch::getResolution(&context));

	////// Phase 3: Post-resolution processing (CPU bound except for very rare situations; ordered; currently atomic but doesn't need to be)
	wait(CommitBatch::postResolution(&context));

	/////// Phase 4: Logging (network bound; pipelined up to MAX_READ_TRANSACTION_LIFE_VERSIONS (limited by loop above))
	wait(CommitBatch::transactionLogging(&context));

	/////// Phase 5: Replies (CPU bound; no particular order required, though ordered execution would be best for latency)
	wait(CommitBatch::reply(&context));

	return Void();
}

ACTOR Future<Void> updateLastCommit(ProxyCommitData* self, Optional<UID> debugID = Optional<UID>()) {
	state double confirmStart = now();
	self->lastStartCommit = confirmStart;
	self->updateCommitRequests++;
	wait(self->logSystem->confirmEpochLive(debugID));
	self->updateCommitRequests--;
	self->lastCommitLatency = now()-confirmStart;
	self->lastCommitTime = std::max(self->lastCommitTime.get(), confirmStart);
	return Void();
}

ACTOR Future<GetReadVersionReply> getLiveCommittedVersion(SpanID parentSpan, ProxyCommitData* commitData, uint32_t flags, Optional<UID> debugID,
                                                          int transactionCount, int systemTransactionCount, int defaultPriTransactionCount, int batchPriTransactionCount)
{
	// Returns a version which (1) is committed, and (2) is >= the latest version reported committed (by a commit response) when this request was sent
	// (1) The version returned is the committedVersion of some proxy at some point before the request returns, so it is committed.
	// (2) No proxy on our list reported committed a higher version before this request was received, because then its committedVersion would have been higher,
	//     and no other proxy could have already committed anything without first ending the epoch
	state Span span("MP:getLiveCommittedVersion"_loc, parentSpan);
	++commitData->stats.txnStartBatch;
	state Future<GetReadVersionReply> replyFromMasterFuture = commitData->master.getLiveCommittedVersion.getReply(
	    GetRawCommittedVersionRequest(span.context, debugID), TaskPriority::GetLiveCommittedVersionReply);

	if (!SERVER_KNOBS->ALWAYS_CAUSAL_READ_RISKY && !(flags&GetReadVersionRequest::FLAG_CAUSAL_READ_RISKY)) {
		wait(updateLastCommit(commitData, debugID));
	} else if (SERVER_KNOBS->REQUIRED_MIN_RECOVERY_DURATION > 0 && now() - SERVER_KNOBS->REQUIRED_MIN_RECOVERY_DURATION > commitData->lastCommitTime.get()) {
		wait(commitData->lastCommitTime.whenAtLeast(now() - SERVER_KNOBS->REQUIRED_MIN_RECOVERY_DURATION));
	}

	if (debugID.present()) {
		g_traceBatch.addEvent("TransactionDebug", debugID.get().first(), "MasterProxyServer.getLiveCommittedVersion.confirmEpochLive");
	}

	state GetReadVersionReply rep;
	rep.locked = commitData->locked;
	rep.metadataVersion = commitData->metadataVersion;
	rep.version = commitData->committedVersion.get();

	GetReadVersionReply replyFromMaster = wait(replyFromMasterFuture);
	if (replyFromMaster.version > rep.version) {
		rep = replyFromMaster;
	}
	rep.processBusyTime = 1e6 * (g_network->isSimulated() ? deterministicRandom()->random01() : g_network->networkInfo.metrics.lastRunLoopBusyness);

	if (debugID.present()) {
		g_traceBatch.addEvent("TransactionDebug", debugID.get().first(), "MasterProxyServer.getLiveCommittedVersion.After");
	}

	commitData->stats.txnStartOut += transactionCount;
	commitData->stats.txnSystemPriorityStartOut += systemTransactionCount;
	commitData->stats.txnDefaultPriorityStartOut += defaultPriTransactionCount;
	commitData->stats.txnBatchPriorityStartOut += batchPriTransactionCount;

	return rep;
}

ACTOR Future<Void> sendGrvReplies(Future<GetReadVersionReply> replyFuture, std::vector<GetReadVersionRequest> requests,
                                  ProxyStats* stats, Version minKnownCommittedVersion,
                                  PrioritizedTransactionTagMap<ClientTagThrottleLimits> throttledTags, int64_t midShardSize = 0) {
	GetReadVersionReply _reply = wait(replyFuture);
	GetReadVersionReply reply = _reply;
	Version replyVersion = reply.version;

	double end = g_network->timer();
	for(GetReadVersionRequest const& request : requests) {
		double duration = end - request.requestTime();
		if(request.priority == TransactionPriority::DEFAULT) {
			stats->grvLatencySample.addMeasurement(duration);
		}
		if(request.priority >= TransactionPriority::DEFAULT) {
			stats->grvLatencyBands.addMeasurement(duration);
		}

		if (request.flags & GetReadVersionRequest::FLAG_USE_MIN_KNOWN_COMMITTED_VERSION) {
			// Only backup worker may infrequently use this flag.
			reply.version = minKnownCommittedVersion;
		}
		else {
			reply.version = replyVersion;
		}
		reply.midShardSize = midShardSize;
		reply.tagThrottleInfo.clear();

		if(!request.tags.empty()) {
			auto& priorityThrottledTags = throttledTags[request.priority];
			for(auto tag : request.tags) {
				auto tagItr = priorityThrottledTags.find(tag.first);
				if(tagItr != priorityThrottledTags.end()) {
					if(tagItr->second.expiration > now()) {
						if(tagItr->second.tpsRate == std::numeric_limits<double>::max()) {
							TEST(true); // Auto TPS rate is unlimited
						}
						else {
							TEST(true); // Proxy returning tag throttle
							reply.tagThrottleInfo[tag.first] = tagItr->second;
						}
					}
					else {
						// This isn't required, but we might as well
						TEST(true); // Proxy expiring tag throttle
						priorityThrottledTags.erase(tagItr);
					}
				}
			}
		}

		request.reply.send(reply);
		++stats->txnRequestOut;
	}

	return Void();
}

ACTOR static Future<Void> transactionStarter(
	MasterProxyInterface proxy,
	Reference<AsyncVar<ServerDBInfo>> db,
	PromiseStream<Future<Void>> addActor,
	ProxyCommitData* commitData, GetHealthMetricsReply* healthMetricsReply,
	GetHealthMetricsReply* detailedHealthMetricsReply)
{
	state double lastGRVTime = 0;
	state PromiseStream<Void> GRVTimer;
	state double GRVBatchTime = SERVER_KNOBS->START_TRANSACTION_BATCH_INTERVAL_MIN;

	state int64_t transactionCount = 0;
	state int64_t batchTransactionCount = 0;
	state TransactionRateInfo normalRateInfo(10);
	state TransactionRateInfo batchRateInfo(0);

	state SpannedDeque<GetReadVersionRequest> systemQueue("MP:transactionStarterSystemQueue"_loc);
	state SpannedDeque<GetReadVersionRequest> defaultQueue("MP:transactionStarterDefaultQueue"_loc);
	state SpannedDeque<GetReadVersionRequest> batchQueue("MP:transactionStarterBatchQueue"_loc);

	state TransactionTagMap<uint64_t> transactionTagCounter;
	state PrioritizedTransactionTagMap<ClientTagThrottleLimits> throttledTags;

	state PromiseStream<double> replyTimes;
	state Span span;

	state int64_t midShardSize = SERVER_KNOBS->MIN_SHARD_BYTES;
	addActor.send(monitorDDMetricsChanges(&midShardSize, db));

	addActor.send(getRate(proxy.id(), db, &transactionCount, &batchTransactionCount, &normalRateInfo, &batchRateInfo,
	                      healthMetricsReply, detailedHealthMetricsReply, &transactionTagCounter, &throttledTags,
	                      &(commitData->ssTrTagCommitCost)));
	addActor.send(queueTransactionStartRequests(db, &systemQueue, &defaultQueue, &batchQueue, proxy.getConsistentReadVersion.getFuture(),
	                                            GRVTimer, &lastGRVTime, &GRVBatchTime, replyTimes.getFuture(), &commitData->stats, &batchRateInfo,
	                                            &transactionTagCounter));

	// Get a list of the other proxies that go together with us
	while (std::find(db->get().client.proxies.begin(), db->get().client.proxies.end(), proxy) == db->get().client.proxies.end())
		wait(db->onChange());

	ASSERT(db->get().recoveryState >= RecoveryState::ACCEPTING_COMMITS);  // else potentially we could return uncommitted read versions (since self->committedVersion is only a committed version if this recovery succeeds)

	TraceEvent("ProxyReadyForTxnStarts", proxy.id());

	loop{
		waitNext(GRVTimer.getFuture());
		// Select zero or more transactions to start
		double t = now();
		double elapsed = now() - lastGRVTime;
		lastGRVTime = t;

		if(elapsed == 0) elapsed = 1e-15; // resolve a possible indeterminant multiplication with infinite transaction rate

		normalRateInfo.reset();
		batchRateInfo.reset();

		int transactionsStarted[2] = {0,0};
		int systemTransactionsStarted[2] = {0,0};
		int defaultPriTransactionsStarted[2] = { 0, 0 };
		int batchPriTransactionsStarted[2] = { 0, 0 };

		vector<vector<GetReadVersionRequest>> start(2);  // start[0] is transactions starting with !(flags&CAUSAL_READ_RISKY), start[1] is transactions starting with flags&CAUSAL_READ_RISKY
		Optional<UID> debugID;

		int requestsToStart = 0;

		while (requestsToStart < SERVER_KNOBS->START_TRANSACTION_MAX_REQUESTS_TO_START) {
			SpannedDeque<GetReadVersionRequest>* transactionQueue;
			if(!systemQueue.empty()) {
				transactionQueue = &systemQueue;
			} else if(!defaultQueue.empty()) {
				transactionQueue = &defaultQueue;
			} else if(!batchQueue.empty()) {
				transactionQueue = &batchQueue;
			} else {
				break;
			}
			transactionQueue->span.swap(span);

			auto& req = transactionQueue->front();
			int tc = req.transactionCount;

			if(req.priority < TransactionPriority::DEFAULT && !batchRateInfo.canStart(transactionsStarted[0] + transactionsStarted[1], tc)) {
				break;
			}
			else if(req.priority < TransactionPriority::IMMEDIATE && !normalRateInfo.canStart(transactionsStarted[0] + transactionsStarted[1], tc)) {
				break;
			}

			if (req.debugID.present()) {
				if (!debugID.present()) debugID = nondeterministicRandom()->randomUniqueID();
				g_traceBatch.addAttach("TransactionAttachID", req.debugID.get().first(), debugID.get().first());
			}

			transactionsStarted[req.flags&1] += tc;
			if (req.priority >= TransactionPriority::IMMEDIATE)
				systemTransactionsStarted[req.flags & 1] += tc;
			else if (req.priority >= TransactionPriority::DEFAULT)
				defaultPriTransactionsStarted[req.flags & 1] += tc;
			else
				batchPriTransactionsStarted[req.flags & 1] += tc;

			start[req.flags & 1].emplace_back(std::move(req));
			static_assert(GetReadVersionRequest::FLAG_CAUSAL_READ_RISKY == 1, "Implementation dependent on flag value");
			transactionQueue->pop_front();
			requestsToStart++;
		}

		if (!systemQueue.empty() || !defaultQueue.empty() || !batchQueue.empty()) {
			forwardPromise(GRVTimer, delayJittered(SERVER_KNOBS->START_TRANSACTION_BATCH_QUEUE_CHECK_INTERVAL, TaskPriority::ProxyGRVTimer));
		}

		/*TraceEvent("GRVBatch", proxy.id())
		.detail("Elapsed", elapsed)
		.detail("NTransactionToStart", nTransactionsToStart)
		.detail("TransactionRate", transactionRate)
		.detail("TransactionQueueSize", transactionQueue.size())
		.detail("NumTransactionsStarted", transactionsStarted[0] + transactionsStarted[1])
		.detail("NumSystemTransactionsStarted", systemTransactionsStarted[0] + systemTransactionsStarted[1])
		.detail("NumNonSystemTransactionsStarted", transactionsStarted[0] + transactionsStarted[1] -
		systemTransactionsStarted[0] - systemTransactionsStarted[1])
		.detail("TransactionBudget", transactionBudget)
		.detail("BatchTransactionBudget", batchTransactionBudget);*/

		int systemTotalStarted = systemTransactionsStarted[0] + systemTransactionsStarted[1];
		int normalTotalStarted = defaultPriTransactionsStarted[0] + defaultPriTransactionsStarted[1];
		int batchTotalStarted = batchPriTransactionsStarted[0] + batchPriTransactionsStarted[1];

		transactionCount += transactionsStarted[0] + transactionsStarted[1];
		batchTransactionCount += batchTotalStarted;

		normalRateInfo.updateBudget(systemTotalStarted + normalTotalStarted, systemQueue.empty() && defaultQueue.empty(), elapsed);
		batchRateInfo.updateBudget(systemTotalStarted + normalTotalStarted + batchTotalStarted, systemQueue.empty() && defaultQueue.empty() && batchQueue.empty(), elapsed);

		if (debugID.present()) {
			g_traceBatch.addEvent("TransactionDebug", debugID.get().first(), "MasterProxyServer.masterProxyServerCore.Broadcast");
		}

		for (int i = 0; i < start.size(); i++) {
			if (start[i].size()) {
				Future<GetReadVersionReply> readVersionReply = getLiveCommittedVersion(
				    span.context, commitData, i, debugID, transactionsStarted[i], systemTransactionsStarted[i],
				    defaultPriTransactionsStarted[i], batchPriTransactionsStarted[i]);
				addActor.send(sendGrvReplies(readVersionReply, start[i], &commitData->stats,
				                             commitData->minKnownCommittedVersion, throttledTags, midShardSize));

				// for now, base dynamic batching on the time for normal requests (not read_risky)
				if (i == 0) {
					addActor.send(timeReply(readVersionReply, replyTimes));
				}
			}
		}
		span = Span(span.location);
	}
}

ACTOR static Future<Void> doKeyServerLocationRequest( GetKeyServerLocationsRequest req, ProxyCommitData* commitData ) {
	// We can't respond to these requests until we have valid txnStateStore
	wait(commitData->validState.getFuture());
	wait(delay(0, TaskPriority::DefaultEndpoint));

	GetKeyServerLocationsReply rep;
	if(!req.end.present()) {
		auto r = req.reverse ? commitData->keyInfo.rangeContainingKeyBefore(req.begin) : commitData->keyInfo.rangeContaining(req.begin);
		vector<StorageServerInterface> ssis;
		ssis.reserve(r.value().src_info.size());
		for(auto& it : r.value().src_info) {
			ssis.push_back(it->interf);
		}
		rep.results.push_back(std::make_pair(r.range(), ssis));
	} else if(!req.reverse) {
		int count = 0;
		for(auto r = commitData->keyInfo.rangeContaining(req.begin); r != commitData->keyInfo.ranges().end() && count < req.limit && r.begin() < req.end.get(); ++r) {
			vector<StorageServerInterface> ssis;
			ssis.reserve(r.value().src_info.size());
			for(auto& it : r.value().src_info) {
				ssis.push_back(it->interf);
			}
			rep.results.push_back(std::make_pair(r.range(), ssis));
			count++;
		}
	} else {
		int count = 0;
		auto r = commitData->keyInfo.rangeContainingKeyBefore(req.end.get());
		while( count < req.limit && req.begin < r.end() ) {
			vector<StorageServerInterface> ssis;
			ssis.reserve(r.value().src_info.size());
			for(auto& it : r.value().src_info) {
				ssis.push_back(it->interf);
			}
			rep.results.push_back(std::make_pair(r.range(), ssis));
			if(r == commitData->keyInfo.ranges().begin()) {
				break;
			}
			count++;
			--r;
		}
	}
	req.reply.send(rep);
	++commitData->stats.keyServerLocationOut;
	return Void();
}

ACTOR static Future<Void> readRequestServer( MasterProxyInterface proxy, PromiseStream<Future<Void>> addActor, ProxyCommitData* commitData ) {
	loop {
		GetKeyServerLocationsRequest req = waitNext(proxy.getKeyServersLocations.getFuture());
		//WARNING: this code is run at a high priority, so it needs to do as little work as possible
		if(req.limit != CLIENT_KNOBS->STORAGE_METRICS_SHARD_LIMIT && //Always do data distribution requests
		   commitData->stats.keyServerLocationIn.getValue() - commitData->stats.keyServerLocationOut.getValue() > SERVER_KNOBS->KEY_LOCATION_MAX_QUEUE_SIZE) {
			++commitData->stats.keyServerLocationErrors;
			req.reply.sendError(proxy_memory_limit_exceeded());
			TraceEvent(SevWarnAlways, "ProxyLocationRequestThresholdExceeded").suppressFor(60);
		} else {
			++commitData->stats.keyServerLocationIn;
			addActor.send(doKeyServerLocationRequest(req, commitData));
		}
	}
}

ACTOR static Future<Void> rejoinServer( MasterProxyInterface proxy, ProxyCommitData* commitData ) {
	// We can't respond to these requests until we have valid txnStateStore
	wait(commitData->validState.getFuture());

	TraceEvent("ProxyReadyForReads", proxy.id());

	loop {
		GetStorageServerRejoinInfoRequest req = waitNext(proxy.getStorageServerRejoinInfo.getFuture());
		if (commitData->txnStateStore->readValue(serverListKeyFor(req.id)).get().present()) {
			GetStorageServerRejoinInfoReply rep;
			rep.version = commitData->version;
			rep.tag = decodeServerTagValue( commitData->txnStateStore->readValue(serverTagKeyFor(req.id)).get().get() );
			Standalone<RangeResultRef> history = commitData->txnStateStore->readRange(serverTagHistoryRangeFor(req.id)).get();
			for(int i = history.size()-1; i >= 0; i-- ) {
				rep.history.push_back(std::make_pair(decodeServerTagHistoryKey(history[i].key), decodeServerTagValue(history[i].value)));
			}
			auto localityKey = commitData->txnStateStore->readValue(tagLocalityListKeyFor(req.dcId)).get();
			rep.newLocality = false;
			if( localityKey.present() ) {
				int8_t locality = decodeTagLocalityListValue(localityKey.get());
				if(rep.tag.locality != tagLocalityUpgraded && locality != rep.tag.locality) {
					TraceEvent(SevWarnAlways, "SSRejoinedWithChangedLocality").detail("Tag", rep.tag.toString()).detail("DcId", req.dcId).detail("NewLocality", locality);
				} else if(locality != rep.tag.locality) {
					uint16_t tagId = 0;
					std::vector<uint16_t> usedTags;
					auto tagKeys = commitData->txnStateStore->readRange(serverTagKeys).get();
					for( auto& kv : tagKeys ) {
						Tag t = decodeServerTagValue( kv.value );
						if(t.locality == locality) {
							usedTags.push_back(t.id);
						}
					}
					auto historyKeys = commitData->txnStateStore->readRange(serverTagHistoryKeys).get();
					for( auto& kv : historyKeys ) {
						Tag t = decodeServerTagValue( kv.value );
						if(t.locality == locality) {
							usedTags.push_back(t.id);
						}
					}
					std::sort(usedTags.begin(), usedTags.end());

					int usedIdx = 0;
					for(; usedTags.size() > 0 && tagId <= usedTags.end()[-1]; tagId++) {
						if(tagId < usedTags[usedIdx]) {
							break;
						} else {
							usedIdx++;
						}
					}
					rep.newTag = Tag(locality, tagId);
				}
			} else if(rep.tag.locality != tagLocalityUpgraded) {
				TraceEvent(SevWarnAlways, "SSRejoinedWithUnknownLocality").detail("Tag", rep.tag.toString()).detail("DcId", req.dcId);
			} else {
				rep.newLocality = true;
				int8_t maxTagLocality = -1;
				auto localityKeys = commitData->txnStateStore->readRange(tagLocalityListKeys).get();
				for( auto& kv : localityKeys ) {
					maxTagLocality = std::max(maxTagLocality, decodeTagLocalityListValue( kv.value ));
				}
				rep.newTag = Tag(maxTagLocality+1,0);
			}
			req.reply.send(rep);
		} else {
			req.reply.sendError(worker_removed());
		}
	}
}

ACTOR Future<Void> healthMetricsRequestServer(MasterProxyInterface proxy, GetHealthMetricsReply* healthMetricsReply, GetHealthMetricsReply* detailedHealthMetricsReply)
{
	loop {
		choose {
			when(GetHealthMetricsRequest req =
				 waitNext(proxy.getHealthMetrics.getFuture()))
			{
				if (req.detailed)
					req.reply.send(*detailedHealthMetricsReply);
				else
					req.reply.send(*healthMetricsReply);
			}
		}
	}
}

ACTOR Future<Void> ddMetricsRequestServer(MasterProxyInterface proxy, Reference<AsyncVar<ServerDBInfo>> db)
{
	loop {
		choose {
			when(state GetDDMetricsRequest req = waitNext(proxy.getDDMetrics.getFuture()))
			{
				if(!db->get().distributor.present()) {
					req.reply.sendError(dd_not_found());
					continue;
				}
				ErrorOr<GetDataDistributorMetricsReply> reply =
				    wait(errorOr(db->get().distributor.get().dataDistributorMetrics.getReply(
				        GetDataDistributorMetricsRequest(req.keys, req.shardLimit))));
				if (reply.isError()) {
					req.reply.sendError(reply.getError());
				} else {
					GetDDMetricsReply newReply;
					newReply.storageMetricsList = reply.get().storageMetricsList;
					req.reply.send(newReply);
				}
			}
		}
	}
}

ACTOR Future<Void> monitorRemoteCommitted(ProxyCommitData* self) {
	loop {
		wait(delay(0)); //allow this actor to be cancelled if we are removed after db changes.
		state Optional<std::vector<OptionalInterface<TLogInterface>>> remoteLogs;
		if(self->db->get().recoveryState >= RecoveryState::ALL_LOGS_RECRUITED) {
			for(auto& logSet : self->db->get().logSystemConfig.tLogs) {
				if(!logSet.isLocal) {
					remoteLogs = logSet.tLogs;
					for(auto& tLog : logSet.tLogs) {
						if(!tLog.present()) {
							remoteLogs = Optional<std::vector<OptionalInterface<TLogInterface>>>();
							break;
						}
					}
					break;
				}
			}
		}

		if(!remoteLogs.present()) {
			wait(self->db->onChange());
			continue;
		}
		self->popRemoteTxs = true;

		state Future<Void> onChange = self->db->onChange();
		loop {
			state std::vector<Future<TLogQueuingMetricsReply>> replies;
			for(auto &it : remoteLogs.get()) {
				replies.push_back(brokenPromiseToNever( it.interf().getQueuingMetrics.getReply( TLogQueuingMetricsRequest() ) ));
			}
			wait( waitForAll(replies) || onChange );

			if(onChange.isReady()) {
				break;
			}

			//FIXME: use the configuration to calculate a more precise minimum recovery version.
			Version minVersion = std::numeric_limits<Version>::max();
			for(auto& it : replies) {
				minVersion = std::min(minVersion, it.get().v);
			}

			while(self->txsPopVersions.size() && self->txsPopVersions.front().first <= minVersion) {
				self->lastTxsPop = self->txsPopVersions.front().second;
				self->logSystem->popTxs(self->txsPopVersions.front().second, tagLocalityRemoteLog);
				self->txsPopVersions.pop_front();
			}

			wait( delay(SERVER_KNOBS->UPDATE_REMOTE_LOG_VERSION_INTERVAL) || onChange );
			if(onChange.isReady()) {
				break;
			}
		}
	}
}

ACTOR Future<Void> lastCommitUpdater(ProxyCommitData* self, PromiseStream<Future<Void>> addActor) {
	loop {
		double interval = std::max(SERVER_KNOBS->MIN_CONFIRM_INTERVAL, (SERVER_KNOBS->REQUIRED_MIN_RECOVERY_DURATION - self->lastCommitLatency)/2.0);
		double elapsed = now()-self->lastStartCommit;
		if(elapsed < interval) {
			wait( delay(interval + 0.0001 - elapsed) );
		} else {
			if(self->updateCommitRequests < SERVER_KNOBS->MAX_COMMIT_UPDATES) {
				addActor.send(updateLastCommit(self));
			} else {
				TraceEvent(g_network->isSimulated() ? SevInfo : SevWarnAlways, "TooManyLastCommitUpdates").suppressFor(1.0);
				self->lastStartCommit = now();
			}
		}
	}
}

ACTOR Future<Void> proxySnapCreate(ProxySnapRequest snapReq, ProxyCommitData* commitData) {
	TraceEvent("SnapMasterProxy_SnapReqEnter")
		.detail("SnapPayload", snapReq.snapPayload)
		.detail("SnapUID", snapReq.snapUID);
	try {
		// whitelist check
		ExecCmdValueString execArg(snapReq.snapPayload);
		StringRef binPath = execArg.getBinaryPath();
		if (!isWhitelisted(commitData->whitelistedBinPathVec, binPath)) {
			TraceEvent("SnapMasterProxy_WhiteListCheckFailed")
				.detail("SnapPayload", snapReq.snapPayload)
				.detail("SnapUID", snapReq.snapUID);
			throw snap_path_not_whitelisted();
		}
		// db fully recovered check
		if (commitData->db->get().recoveryState != RecoveryState::FULLY_RECOVERED)  {
			// Cluster is not fully recovered and needs TLogs
			// from previous generation for full recovery.
			// Currently, snapshot of old tlog generation is not
			// supported and hence failing the snapshot request until
			// cluster is fully_recovered.
			TraceEvent("SnapMasterProxy_ClusterNotFullyRecovered")
				.detail("SnapPayload", snapReq.snapPayload)
				.detail("SnapUID", snapReq.snapUID);
			throw snap_not_fully_recovered_unsupported();
		}

		auto result =
			commitData->txnStateStore->readValue(LiteralStringRef("log_anti_quorum").withPrefix(configKeysPrefix)).get();
		int logAntiQuorum = 0;
		if (result.present()) {
			logAntiQuorum = atoi(result.get().toString().c_str());
		}
		// FIXME: logAntiQuorum not supported, remove it later,
		// In version2, we probably don't need this limtiation, but this needs to be tested.
		if (logAntiQuorum > 0) {
			TraceEvent("SnapMasterProxy_LogAnitQuorumNotSupported")
				.detail("SnapPayload", snapReq.snapPayload)
				.detail("SnapUID", snapReq.snapUID);
			throw snap_log_anti_quorum_unsupported();
		}

		// send a snap request to DD
		if (!commitData->db->get().distributor.present()) {
			TraceEvent(SevWarnAlways, "DataDistributorNotPresent").detail("Operation", "SnapRequest");
			throw dd_not_found();
		}
		state Future<ErrorOr<Void>> ddSnapReq =
			commitData->db->get().distributor.get().distributorSnapReq.tryGetReply(DistributorSnapRequest(snapReq.snapPayload, snapReq.snapUID));
		try {
			wait(throwErrorOr(ddSnapReq));
		} catch (Error& e) {
			TraceEvent("SnapMasterProxy_DDSnapResponseError")
				.detail("SnapPayload", snapReq.snapPayload)
				.detail("SnapUID", snapReq.snapUID)
				.error(e, true /*includeCancelled*/ );
			throw e;
		}
		snapReq.reply.send(Void());
	} catch (Error& e) {
		TraceEvent("SnapMasterProxy_SnapReqError")
			.detail("SnapPayload", snapReq.snapPayload)
			.detail("SnapUID", snapReq.snapUID)
			.error(e, true /*includeCancelled*/);
		if (e.code() != error_code_operation_cancelled) {
			snapReq.reply.sendError(e);
		} else {
			throw e;
		}
	}
	TraceEvent("SnapMasterProxy_SnapReqExit")
		.detail("SnapPayload", snapReq.snapPayload)
		.detail("SnapUID", snapReq.snapUID);
	return Void();
}

ACTOR Future<Void> proxyCheckSafeExclusion(Reference<AsyncVar<ServerDBInfo>> db, ExclusionSafetyCheckRequest req) {
	TraceEvent("SafetyCheckMasterProxyBegin");
	state ExclusionSafetyCheckReply reply(false);
	if (!db->get().distributor.present()) {
		TraceEvent(SevWarnAlways, "DataDistributorNotPresent").detail("Operation", "ExclusionSafetyCheck");
		req.reply.send(reply);
		return Void();
	}
	try {
		state Future<ErrorOr<DistributorExclusionSafetyCheckReply>> safeFuture =
		    db->get().distributor.get().distributorExclCheckReq.tryGetReply(
		        DistributorExclusionSafetyCheckRequest(req.exclusions));
		DistributorExclusionSafetyCheckReply _reply = wait(throwErrorOr(safeFuture));
		reply.safe = _reply.safe;
	} catch (Error& e) {
		TraceEvent("SafetyCheckMasterProxyResponseError").error(e);
		if (e.code() != error_code_operation_cancelled) {
			req.reply.sendError(e);
			return Void();
		} else {
			throw e;
		}
	}
	TraceEvent("SafetyCheckMasterProxyFinish");
	req.reply.send(reply);
	return Void();
}

ACTOR Future<Void> masterProxyServerCore(
	MasterProxyInterface proxy,
	MasterInterface master,
	Reference<AsyncVar<ServerDBInfo>> db,
	LogEpoch epoch,
	Version recoveryTransactionVersion,
	bool firstProxy,
	std::string whitelistBinPaths)
{
	state ProxyCommitData commitData(proxy.id(), master, proxy.getConsistentReadVersion, recoveryTransactionVersion, proxy.commit, db, firstProxy);

	state Future<Sequence> sequenceFuture = (Sequence)0;
	state PromiseStream< std::pair<vector<CommitTransactionRequest>, int> > batchedCommits;
	state Future<Void> commitBatcherActor;
	state Future<Void> lastCommitComplete = Void();

	state PromiseStream<Future<Void>> addActor;
	state Future<Void> onError = transformError( actorCollection(addActor.getFuture()), broken_promise(), master_tlog_failed() );
	state double lastCommit = 0;
	state std::set<Sequence> txnSequences;
	state Sequence maxSequence = std::numeric_limits<Sequence>::max();

	state GetHealthMetricsReply healthMetricsReply;
	state GetHealthMetricsReply detailedHealthMetricsReply;

	addActor.send( waitFailureServer(proxy.waitFailure.getFuture()) );
	addActor.send( traceRole(Role::MASTER_PROXY, proxy.id()) );

	//TraceEvent("ProxyInit1", proxy.id());

	// Wait until we can load the "real" logsystem, since we don't support switching them currently
	while (!(commitData.db->get().master.id() == master.id() && commitData.db->get().recoveryState >= RecoveryState::RECOVERY_TRANSACTION)) {
		//TraceEvent("ProxyInit2", proxy.id()).detail("LSEpoch", db->get().logSystemConfig.epoch).detail("Need", epoch);
		wait(commitData.db->onChange());
	}
	state Future<Void> dbInfoChange = commitData.db->onChange();
	//TraceEvent("ProxyInit3", proxy.id());

	commitData.resolvers = commitData.db->get().resolvers;
	ASSERT(commitData.resolvers.size() != 0);

	auto rs = commitData.keyResolvers.modify(allKeys);
	for(auto r = rs.begin(); r != rs.end(); ++r)
		r->value().emplace_back(0,0);

	commitData.logSystem = ILogSystem::fromServerDBInfo(proxy.id(), commitData.db->get(), false, addActor);
	commitData.logAdapter = new LogSystemDiskQueueAdapter(commitData.logSystem, Reference<AsyncVar<PeekTxsInfo>>(), 1, false);
	commitData.txnStateStore = keyValueStoreLogSystem(commitData.logAdapter, proxy.id(), 2e9, true, true, true);
	createWhitelistBinPathVec(whitelistBinPaths, commitData.whitelistedBinPathVec);

	commitData.updateLatencyBandConfig(commitData.db->get().latencyBandConfig);

	// ((SERVER_MEM_LIMIT * COMMIT_BATCHES_MEM_FRACTION_OF_TOTAL) / COMMIT_BATCHES_MEM_TO_TOTAL_MEM_SCALE_FACTOR) is only a approximate formula for limiting the memory used.
	// COMMIT_BATCHES_MEM_TO_TOTAL_MEM_SCALE_FACTOR is an estimate based on experiments and not an accurate one.
	state int64_t commitBatchesMemoryLimit = std::min(SERVER_KNOBS->COMMIT_BATCHES_MEM_BYTES_HARD_LIMIT, static_cast<int64_t>((SERVER_KNOBS->SERVER_MEM_LIMIT * SERVER_KNOBS->COMMIT_BATCHES_MEM_FRACTION_OF_TOTAL) / SERVER_KNOBS->COMMIT_BATCHES_MEM_TO_TOTAL_MEM_SCALE_FACTOR));
	TraceEvent(SevInfo, "CommitBatchesMemoryLimit").detail("BytesLimit", commitBatchesMemoryLimit);

	addActor.send(monitorRemoteCommitted(&commitData));
	addActor.send(transactionStarter(proxy, commitData.db, addActor, &commitData, &healthMetricsReply, &detailedHealthMetricsReply));
	addActor.send(readRequestServer(proxy, addActor, &commitData));
	addActor.send(rejoinServer(proxy, &commitData));
	addActor.send(healthMetricsRequestServer(proxy, &healthMetricsReply, &detailedHealthMetricsReply));
	addActor.send(ddMetricsRequestServer(proxy, db));

	// wait for txnStateStore recovery
	wait(success(commitData.txnStateStore->readValue(StringRef())));

	if(SERVER_KNOBS->REQUIRED_MIN_RECOVERY_DURATION > 0) {
		addActor.send(lastCommitUpdater(&commitData, addActor));
	}

	int commitBatchByteLimit =
	    (int)std::min<double>(SERVER_KNOBS->COMMIT_TRANSACTION_BATCH_BYTES_MAX,
	                          std::max<double>(SERVER_KNOBS->COMMIT_TRANSACTION_BATCH_BYTES_MIN,
	                                           SERVER_KNOBS->COMMIT_TRANSACTION_BATCH_BYTES_SCALE_BASE *
	                                               pow(commitData.db->get().client.proxies.size(),
	                                                   SERVER_KNOBS->COMMIT_TRANSACTION_BATCH_BYTES_SCALE_POWER)));

	commitBatcherActor = commitBatcher(&commitData, batchedCommits, proxy.commit.getFuture(), commitBatchByteLimit, commitBatchesMemoryLimit);
	loop choose{
		when( wait( dbInfoChange ) ) {
			dbInfoChange = commitData.db->onChange();
			if(commitData.db->get().master.id() == master.id() && commitData.db->get().recoveryState >= RecoveryState::RECOVERY_TRANSACTION) {
				commitData.logSystem = ILogSystem::fromServerDBInfo(proxy.id(), commitData.db->get(), false, addActor);
				for(auto it : commitData.tag_popped) {
					commitData.logSystem->pop(it.second, it.first);
				}
				commitData.logSystem->popTxs(commitData.lastTxsPop, tagLocalityRemoteLog);
			}

			commitData.updateLatencyBandConfig(commitData.db->get().latencyBandConfig);
		}
		when(wait(onError)) {}
		when(std::pair<vector<CommitTransactionRequest>, int> batchedRequests = waitNext(batchedCommits.getFuture())) {
			//WARNING: this code is run at a high priority, so it needs to do as little work as possible
			const vector<CommitTransactionRequest> &trs = batchedRequests.first;
			int batchBytes = batchedRequests.second;
			//TraceEvent("MasterProxyCTR", proxy.id()).detail("CommitTransactions", trs.size()).detail("TransactionRate", transactionRate).detail("TransactionQueue", transactionQueue.size()).detail("ReleasedTransactionCount", transactionCount);
			if (trs.size() || (commitData.db->get().recoveryState >= RecoveryState::ACCEPTING_COMMITS && now() - lastCommit >= SERVER_KNOBS->MAX_COMMIT_BATCH_INTERVAL)) {
				lastCommit = now();

				if (trs.size() || lastCommitComplete.isReady()) {
					lastCommitComplete = commitBatch(
						&commitData,
						const_cast<std::vector<CommitTransactionRequest>*>(&batchedRequests.first),
						batchBytes
					);
					addActor.send(lastCommitComplete);
				}
			}
		}
		when(ProxySnapRequest snapReq = waitNext(proxy.proxySnapReq.getFuture())) {
			TraceEvent(SevDebug, "SnapMasterEnqueue");
			addActor.send(proxySnapCreate(snapReq, &commitData));
		}
		when(ExclusionSafetyCheckRequest exclCheckReq = waitNext(proxy.exclusionSafetyCheckReq.getFuture())) {
			addActor.send(proxyCheckSafeExclusion(db, exclCheckReq));
		}
		when(state TxnStateRequest req = waitNext(proxy.txnState.getFuture())) {
			state ReplyPromise<Void> reply = req.reply;
			if(req.last) maxSequence = req.sequence + 1;
			if (!txnSequences.count(req.sequence)) {
				txnSequences.insert(req.sequence);

				ASSERT(!commitData.validState.isSet()); // Although we may receive the CommitTransactionRequest for the recovery transaction before all of the TxnStateRequest, we will not get a resolution result from any resolver until the master has submitted its initial (sequence 0) resolution request, which it doesn't do until we have acknowledged all TxnStateRequests

				for(auto& kv : req.data)
					commitData.txnStateStore->set(kv, &req.arena);
				commitData.txnStateStore->commit(true);

				if(txnSequences.size() == maxSequence) {
					state KeyRange txnKeys = allKeys;
					Standalone<RangeResultRef> UIDtoTagMap = commitData.txnStateStore->readRange( serverTagKeys ).get();
					state std::map<Tag, UID> tag_uid;
					for (const KeyValueRef kv : UIDtoTagMap) {
						tag_uid[decodeServerTagValue(kv.value)] = decodeServerTagKey(kv.key);
					}
					loop {
						wait(yield());
						Standalone<RangeResultRef> data = commitData.txnStateStore->readRange(txnKeys, SERVER_KNOBS->BUGGIFIED_ROW_LIMIT, SERVER_KNOBS->APPLY_MUTATION_BYTES).get();
						if(!data.size()) break;
						((KeyRangeRef&)txnKeys) = KeyRangeRef( keyAfter(data.back().key, txnKeys.arena()), txnKeys.end );

						MutationsVec mutations;
						std::vector<std::pair<MapPair<Key,ServerCacheInfo>,int>> keyInfoData;
						vector<UID> src, dest;
						ServerCacheInfo info;
						for(auto &kv : data) {
							if( kv.key.startsWith(keyServersPrefix) ) {
								KeyRef k = kv.key.removePrefix(keyServersPrefix);
								if(k != allKeys.end) {
									decodeKeyServersValue(tag_uid, kv.value, src, dest);
									info.tags.clear();
									info.src_info.clear();
									info.dest_info.clear();
									for (const auto& id : src) {
										auto storageInfo = getStorageInfo(id, &commitData.storageCache, commitData.txnStateStore);
										ASSERT(storageInfo->tag != invalidTag);
										info.tags.push_back( storageInfo->tag );
										info.src_info.push_back( storageInfo );
									}
									for (const auto& id : dest) {
										auto storageInfo = getStorageInfo(id, &commitData.storageCache, commitData.txnStateStore);
										ASSERT(storageInfo->tag != invalidTag);
										info.tags.push_back( storageInfo->tag );
										info.dest_info.push_back( storageInfo );
									}
									uniquify(info.tags);
									keyInfoData.emplace_back(MapPair<Key,ServerCacheInfo>(k, info), 1);
								}
							} else {
								mutations.emplace_back(mutations.arena(), MutationRef::SetValue, kv.key, kv.value);
							}
						}

						//insert keyTag data separately from metadata mutations so that we can do one bulk insert which avoids a lot of map lookups.
						commitData.keyInfo.rawInsert(keyInfoData);

						Arena arena;
						bool confChanges;
						applyMetadataMutations(commitData, arena, Reference<ILogSystem>(), mutations,
						                       /* pToCommit= */ nullptr, confChanges,
						                       /* popVersion= */ 0, /* initialCommit= */ true);
					}

					auto lockedKey = commitData.txnStateStore->readValue(databaseLockedKey).get();
					commitData.locked = lockedKey.present() && lockedKey.get().size();
					commitData.metadataVersion = commitData.txnStateStore->readValue(metadataVersionKey).get();

					commitData.txnStateStore->enableSnapshot();
				}
			}
			addActor.send(broadcastTxnRequest(req, SERVER_KNOBS->TXN_STATE_SEND_AMOUNT, true));
			wait(yield());
		}
	}
}

ACTOR Future<Void> checkRemoved(Reference<AsyncVar<ServerDBInfo>> db, uint64_t recoveryCount, MasterProxyInterface myInterface) {
	loop{
		if (db->get().recoveryCount >= recoveryCount && !std::count(db->get().client.proxies.begin(), db->get().client.proxies.end(), myInterface)) {
			throw worker_removed();
		}
		wait(db->onChange());
	}
}

ACTOR Future<Void> masterProxyServer(
	MasterProxyInterface proxy,
	InitializeMasterProxyRequest req,
	Reference<AsyncVar<ServerDBInfo>> db,
	std::string whitelistBinPaths)
{
	try {
		state Future<Void> core = masterProxyServerCore(proxy, req.master, db, req.recoveryCount, req.recoveryTransactionVersion, req.firstProxy, whitelistBinPaths);
		wait(core || checkRemoved(db, req.recoveryCount, proxy));
	}
	catch (Error& e) {
		TraceEvent("MasterProxyTerminated", proxy.id()).error(e, true);

		if (e.code() != error_code_worker_removed && e.code() != error_code_tlog_stopped &&
			e.code() != error_code_master_tlog_failed && e.code() != error_code_coordinators_changed &&
			e.code() != error_code_coordinated_state_conflict && e.code() != error_code_new_coordinators_timed_out) {
			throw;
		}
	}
	return Void();
}<|MERGE_RESOLUTION|>--- conflicted
+++ resolved
@@ -79,8 +79,6 @@
 	return Void();
 }
 
-<<<<<<< HEAD
-=======
 struct ProxyStats {
 	CounterCollection cc;
 	Counter txnRequestIn, txnRequestOut, txnRequestErrors;
@@ -135,8 +133,6 @@
 		logger = traceCounters("ProxyMetrics", id, SERVER_KNOBS->WORKER_LOGGING_INTERVAL, &cc, "ProxyMetrics");
 	}
 };
-
->>>>>>> 8f1dbf58
 struct TransactionRateInfo {
 	double rate;
 	double limit;
@@ -924,18 +920,10 @@
         self->span
 	);
 	int conflictRangeCount = 0;
-<<<<<<< HEAD
-	self->maxTransactionBytes = 0;
-	for (int t = 0; t < trs.size(); t++) {
-		requests.addTransaction(trs[t].transaction, t);
-		conflictRangeCount +=
-		    trs[t].transaction.read_conflict_ranges.size() + trs[t].transaction.write_conflict_ranges.size();
-=======
 	state int64_t maxTransactionBytes = 0;
 	for (int t = 0; t<trs.size(); t++) {
 		requests.addTransaction(trs[t], t);
 		conflictRangeCount += trs[t].transaction.read_conflict_ranges.size() + trs[t].transaction.write_conflict_ranges.size();
->>>>>>> 8f1dbf58
 		//TraceEvent("MPTransactionDump", self->dbgid).detail("Snapshot", trs[t].transaction.read_snapshot);
 		//for(auto& m : trs[t].transaction.mutations)
 		self->maxTransactionBytes = std::max<int64_t>(
