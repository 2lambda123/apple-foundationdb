--- conflicted
+++ resolved
@@ -24,9 +24,6 @@
 
 #include "fdbclient/FDBTypes.h"
 #include "fdbserver/Knobs.h"
-<<<<<<< HEAD
-#include "flow/Trace.h"
-=======
 #include "fdbclient/StorageCheckpoint.h"
 
 struct CheckpointRequest {
@@ -43,7 +40,6 @@
 	                  const std::string& checkpointDir)
 	  : version(version), range(range), format(format), checkpointID(id), checkpointDir(checkpointDir) {}
 };
->>>>>>> 6390d93e
 
 class IClosable {
 public:
