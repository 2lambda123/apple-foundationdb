--- conflicted
+++ resolved
@@ -91,11 +91,7 @@
 	                                      int byteLimit = 1 << 30,
 	                                      ReadType type = ReadType::NORMAL) = 0;
 
-<<<<<<< HEAD
-	// Sharded RocksDB APIs
-=======
 	// Shard management APIs.
->>>>>>> 6bf1e392
 	virtual Future<Void> addRange(KeyRangeRef range, std::string id) { return Void(); }
 
 	virtual std::vector<std::string> removeRange(KeyRangeRef range) { return std::vector<std::string>(); }
