/*
 * fdbserver.actor.cpp
 *
 * This source file is part of the FoundationDB open source project
 *
 * Copyright 2013-2018 Apple Inc. and the FoundationDB project authors
 *
 * Licensed under the Apache License, Version 2.0 (the "License");
 * you may not use this file except in compliance with the License.
 * You may obtain a copy of the License at
 *
 *     http://www.apache.org/licenses/LICENSE-2.0
 *
 * Unless required by applicable law or agreed to in writing, software
 * distributed under the License is distributed on an "AS IS" BASIS,
 * WITHOUT WARRANTIES OR CONDITIONS OF ANY KIND, either express or implied.
 * See the License for the specific language governing permissions and
 * limitations under the License.
 */

// There's something in one of the files below that defines a macros
// a macro that makes boost interprocess break on Windows.
#define BOOST_DATE_TIME_NO_LIB
#include <boost/interprocess/managed_shared_memory.hpp>
#include <boost/algorithm/string.hpp>

#include "fdbrpc/simulator.h"
#include "flow/DeterministicRandom.h"
#include "fdbrpc/PerfMetric.h"
#include "flow/Platform.h"
#include "flow/SystemMonitor.h"
#include "fdbclient/NativeAPI.actor.h"
#include "fdbclient/SystemData.h"
#include "fdbclient/FailureMonitorClient.h"
#include "fdbserver/CoordinationInterface.h"
#include "fdbserver/WorkerInterface.actor.h"
#include "fdbserver/RestoreInterface.h"
#include "fdbserver/ClusterRecruitmentInterface.h"
#include "fdbserver/ServerDBInfo.h"
#include "fdbserver/MoveKeys.actor.h"
#include "fdbserver/ConflictSet.h"
#include "fdbserver/DataDistribution.actor.h"
#include "fdbserver/NetworkTest.h"
#include "fdbserver/IKeyValueStore.h"
#include <algorithm>
#include <stdarg.h>
#include <stdio.h>
#include <fstream>
#include "fdbserver/pubsub.h"
#include "fdbserver/SimulatedCluster.h"
#include "fdbserver/TesterInterface.actor.h"
#include "fdbserver/workloads/workloads.actor.h"
#include <time.h>
#include "fdbserver/Status.h"
#include "fdbrpc/TLSConnection.h"
#include "fdbrpc/Net2FileSystem.h"
#include "fdbrpc/Platform.h"
#include "fdbrpc/AsyncFileCached.actor.h"
#include "fdbserver/CoroFlow.h"
#include "flow/SignalSafeUnwind.h"
#if defined(CMAKE_BUILD) || !defined(WIN32)
#include "versions.h"
#endif

<<<<<<< HEAD
#if defined(__linux__) || defined(__FreeBSD__)
=======
#include "fdbmonitor/SimpleIni.h"

#ifdef  __linux__
>>>>>>> 99234726
#include <execinfo.h>
#include <signal.h>
#ifdef ALLOC_INSTRUMENTATION
#include <cxxabi.h>
#endif
#endif

#ifdef WIN32
#define NOMINMAX
#define WIN32_LEAN_AND_MEAN
#include <Windows.h>
#endif

#include "flow/SimpleOpt.h"
#include "flow/actorcompiler.h"  // This must be the last #include.

enum {
	OPT_CONNFILE, OPT_SEEDCONNFILE, OPT_SEEDCONNSTRING, OPT_ROLE, OPT_LISTEN, OPT_PUBLICADDR, OPT_DATAFOLDER, OPT_LOGFOLDER, OPT_PARENTPID, OPT_NEWCONSOLE, 
	OPT_NOBOX, OPT_TESTFILE, OPT_RESTARTING, OPT_RESTORING, OPT_RANDOMSEED, OPT_KEY, OPT_MEMLIMIT, OPT_STORAGEMEMLIMIT, OPT_CACHEMEMLIMIT, OPT_MACHINEID, 
	OPT_DCID, OPT_MACHINE_CLASS, OPT_BUGGIFY, OPT_VERSION, OPT_CRASHONERROR, OPT_HELP, OPT_NETWORKIMPL, OPT_NOBUFSTDOUT, OPT_BUFSTDOUTERR, OPT_TRACECLOCK, 
	OPT_NUMTESTERS, OPT_DEVHELP, OPT_ROLLSIZE, OPT_MAXLOGS, OPT_MAXLOGSSIZE, OPT_KNOB, OPT_TESTSERVERS, OPT_TEST_ON_SERVERS, OPT_METRICSCONNFILE, 
	OPT_METRICSPREFIX, OPT_LOGGROUP, OPT_LOCALITY, OPT_IO_TRUST_SECONDS, OPT_IO_TRUST_WARN_ONLY, OPT_FILESYSTEM, OPT_PROFILER_RSS_SIZE, OPT_KVFILE, 
	OPT_TRACE_FORMAT, OPT_USE_OBJECT_SERIALIZER, OPT_WHITELIST_BINPATH 
};

CSimpleOpt::SOption g_rgOptions[] = {
	{ OPT_CONNFILE,              "-C",                          SO_REQ_SEP },
	{ OPT_CONNFILE,              "--cluster_file",              SO_REQ_SEP },
	{ OPT_SEEDCONNFILE,          "--seed_cluster_file",         SO_REQ_SEP },
	{ OPT_SEEDCONNSTRING,        "--seed_connection_string",    SO_REQ_SEP },
	{ OPT_ROLE,                  "-r",                          SO_REQ_SEP },
	{ OPT_ROLE,                  "--role",                      SO_REQ_SEP },
	{ OPT_PUBLICADDR,            "-p",                          SO_REQ_SEP },
	{ OPT_PUBLICADDR,            "--public_address",            SO_REQ_SEP },
	{ OPT_LISTEN,                "-l",                          SO_REQ_SEP },
	{ OPT_LISTEN,                "--listen_address",            SO_REQ_SEP },
#ifdef __linux__
	{ OPT_FILESYSTEM,           "--data_filesystem",           SO_REQ_SEP },
	{ OPT_PROFILER_RSS_SIZE,    "--rsssize",                   SO_REQ_SEP },
#endif
	{ OPT_DATAFOLDER,            "-d",                          SO_REQ_SEP },
	{ OPT_DATAFOLDER,            "--datadir",                   SO_REQ_SEP },
	{ OPT_LOGFOLDER,             "-L",                          SO_REQ_SEP },
	{ OPT_LOGFOLDER,             "--logdir",                    SO_REQ_SEP },
	{ OPT_ROLLSIZE,              "-Rs",                         SO_REQ_SEP },
	{ OPT_ROLLSIZE,              "--logsize",                   SO_REQ_SEP },
	{ OPT_MAXLOGS,               "--maxlogs",                   SO_REQ_SEP },
	{ OPT_MAXLOGSSIZE,           "--maxlogssize",               SO_REQ_SEP },
	{ OPT_LOGGROUP,              "--loggroup",                  SO_REQ_SEP },
	{ OPT_PARENTPID,             "--parentpid",                 SO_REQ_SEP },
#ifdef _WIN32
	{ OPT_NEWCONSOLE,            "-n",                          SO_NONE },
	{ OPT_NEWCONSOLE,            "--newconsole",                SO_NONE },
	{ OPT_NOBOX,                 "-q",                          SO_NONE },
	{ OPT_NOBOX,                 "--no_dialog",                 SO_NONE },
#endif
	{ OPT_KVFILE,                "--kvfile",                    SO_REQ_SEP },
	{ OPT_TESTFILE,              "-f",                          SO_REQ_SEP },
	{ OPT_TESTFILE,              "--testfile",                  SO_REQ_SEP },
	{ OPT_RESTARTING,            "-R",                          SO_NONE },
	{ OPT_RESTARTING,            "--restarting",                SO_NONE },
	{ OPT_RANDOMSEED,            "-s",                          SO_REQ_SEP },
	{ OPT_RANDOMSEED,            "--seed",                      SO_REQ_SEP },
	{ OPT_KEY,                   "-k",                          SO_REQ_SEP },
	{ OPT_KEY,                   "--key",                       SO_REQ_SEP },
	{ OPT_MEMLIMIT,              "-m",                          SO_REQ_SEP },
	{ OPT_MEMLIMIT,              "--memory",                    SO_REQ_SEP },
	{ OPT_STORAGEMEMLIMIT,       "-M",                          SO_REQ_SEP },
	{ OPT_STORAGEMEMLIMIT,       "--storage_memory",            SO_REQ_SEP },
	{ OPT_CACHEMEMLIMIT,         "--cache_memory",              SO_REQ_SEP },
	{ OPT_MACHINEID,             "-i",                          SO_REQ_SEP },
	{ OPT_MACHINEID,             "--machine_id",                SO_REQ_SEP },
	{ OPT_DCID,                  "-a",                          SO_REQ_SEP },
	{ OPT_DCID,                  "--datacenter_id",             SO_REQ_SEP },
	{ OPT_MACHINE_CLASS,         "-c",                          SO_REQ_SEP },
	{ OPT_MACHINE_CLASS,         "--class",                     SO_REQ_SEP },
	{ OPT_BUGGIFY,               "-b",                          SO_REQ_SEP },
	{ OPT_BUGGIFY,               "--buggify",                   SO_REQ_SEP },
	{ OPT_VERSION,               "-v",                          SO_NONE },
	{ OPT_VERSION,               "--version",                   SO_NONE },
	{ OPT_CRASHONERROR,          "--crash",                     SO_NONE },
	{ OPT_NETWORKIMPL,           "-N",                          SO_REQ_SEP },
	{ OPT_NETWORKIMPL,           "--network",                   SO_REQ_SEP },
	{ OPT_NOBUFSTDOUT,           "--unbufferedout",             SO_NONE },
	{ OPT_BUFSTDOUTERR,          "--bufferedout",               SO_NONE },
	{ OPT_TRACECLOCK,            "--traceclock",                SO_REQ_SEP },
	{ OPT_NUMTESTERS,            "--num_testers",               SO_REQ_SEP },
	{ OPT_HELP,                  "-?",                          SO_NONE },
	{ OPT_HELP,                  "-h",                          SO_NONE },
	{ OPT_HELP,                  "--help",                      SO_NONE },
	{ OPT_DEVHELP,               "--dev-help",                  SO_NONE },
	{ OPT_KNOB,                  "--knob_",                     SO_REQ_SEP },
	{ OPT_LOCALITY,              "--locality_",                 SO_REQ_SEP },
	{ OPT_TESTSERVERS,           "--testservers",               SO_REQ_SEP },
	{ OPT_TEST_ON_SERVERS,       "--testonservers",             SO_NONE },
	{ OPT_METRICSCONNFILE,       "--metrics_cluster",           SO_REQ_SEP },
	{ OPT_METRICSPREFIX,         "--metrics_prefix",            SO_REQ_SEP },
	{ OPT_IO_TRUST_SECONDS,      "--io_trust_seconds",          SO_REQ_SEP },
	{ OPT_IO_TRUST_WARN_ONLY,    "--io_trust_warn_only",        SO_NONE },
	{ OPT_TRACE_FORMAT      ,    "--trace_format",              SO_REQ_SEP },
	{ OPT_USE_OBJECT_SERIALIZER, "-S",                          SO_REQ_SEP },
	{ OPT_USE_OBJECT_SERIALIZER, "--object-serializer",         SO_REQ_SEP },
	{ OPT_WHITELIST_BINPATH,     "--whitelist_binpath",         SO_REQ_SEP },

#ifndef TLS_DISABLED
	TLS_OPTION_FLAGS
#endif

	SO_END_OF_OPTIONS
};

GlobalCounters g_counters;

extern void dsltest();
extern void pingtest();
extern void copyTest();
extern void versionedMapTest();
extern void createTemplateDatabase();
// FIXME: this really belongs in a header somewhere since it is actually used.
extern IPAddress determinePublicIPAutomatically(ClusterConnectionString const& ccs);

extern const char* getHGVersion();

extern void flushTraceFileVoid();

extern bool noUnseed;
extern const int MAX_CLUSTER_FILE_BYTES;

#ifdef ALLOC_INSTRUMENTATION
extern uint8_t *g_extra_memory;
#endif

bool enableFailures = true;

#define test_assert(x) if (!(x)) { cout << "Test failed: " #x << endl; return false; }

template <class X> vector<X> vec( X x ) { vector<X> v; v.push_back(x); return v; }
template <class X> vector<X> vec( X x, X y ) { vector<X> v; v.push_back(x); v.push_back(y); return v; }
template <class X> vector<X> vec( X x, X y, X z ) { vector<X> v; v.push_back(x); v.push_back(y); v.push_back(z); return v; }

//KeyRange keyRange( const Key& a, const Key& b ) { return std::make_pair(a,b); }

vector< Standalone<VectorRef<DebugEntryRef>> > debugEntries;
int64_t totalDebugEntriesSize = 0;

#if CENABLED(0, NOT_IN_CLEAN)
StringRef debugKey = LiteralStringRef( "" );
StringRef debugKey2 = LiteralStringRef( "\xff\xff\xff\xff" );

bool debugMutation( const char* context, Version version, MutationRef const& mutation ) {
	if ((mutation.type == mutation.SetValue || mutation.type == mutation.AddValue || mutation.type==mutation.DebugKey) && (mutation.param1 == debugKey || mutation.param1 == debugKey2))
		;//TraceEvent("MutationTracking").detail("At", context).detail("Version", version).detail("MutationType", "SetValue").detail("Key", mutation.param1).detail("Value", mutation.param2);
	else if ((mutation.type == mutation.ClearRange || mutation.type == mutation.DebugKeyRange) && ((mutation.param1<=debugKey && mutation.param2>debugKey) || (mutation.param1<=debugKey2 && mutation.param2>debugKey2)))
		;//TraceEvent("MutationTracking").detail("At", context).detail("Version", version).detail("MutationType", "ClearRange").detail("KeyBegin", mutation.param1).detail("KeyEnd", mutation.param2);
	else
		return false;
	const char* type =
		mutation.type == MutationRef::SetValue ? "SetValue" :
		mutation.type == MutationRef::ClearRange ? "ClearRange" :
		mutation.type == MutationRef::AddValue ? "AddValue" :
		mutation.type == MutationRef::DebugKeyRange ? "DebugKeyRange" :
		mutation.type == MutationRef::DebugKey ? "DebugKey" :
		"UnknownMutation";
	printf("DEBUGMUTATION:\t%.6f\t%s\t%s\t%lld\t%s\t%s\t%s\n", now(), g_network->getLocalAddress().toString().c_str(), context, version, type, printable(mutation.param1).c_str(), printable(mutation.param2).c_str());

	return true;
}

bool debugKeyRange( const char* context, Version version, KeyRangeRef const& keys ) {
	if (keys.contains(debugKey) || keys.contains(debugKey2)) {
		debugMutation(context, version, MutationRef(MutationRef::DebugKeyRange, keys.begin, keys.end) );
		//TraceEvent("MutationTracking").detail("At", context).detail("Version", version).detail("KeyBegin", keys.begin).detail("KeyEnd", keys.end);
		return true;
	} else
		return false;
}

#elif CENABLED(0, NOT_IN_CLEAN)
bool debugMutation( const char* context, Version version, MutationRef const& mutation ) {
	if (!debugEntries.size() || debugEntries.back().size() >= 1000) {
		if (debugEntries.size()) totalDebugEntriesSize += debugEntries.back().arena().getSize() + sizeof(debugEntries.back());
		debugEntries.push_back(Standalone<VectorRef<DebugEntryRef>>());
		TraceEvent("DebugMutationBuffer").detail("Bytes", totalDebugEntriesSize);
	}
	auto& v = debugEntries.back();
	v.push_back_deep( v.arena(), DebugEntryRef(context, version, mutation) );

	return false;	// No auxiliary logging
}

bool debugKeyRange( const char* context, Version version, KeyRangeRef const& keys ) {
	return debugMutation( context, version, MutationRef(MutationRef::DebugKeyRange, keys.begin, keys.end) );
}

#else // Default implementation.
bool debugMutation( const char* context, Version version, MutationRef const& mutation ) { return false; }
bool debugKeyRange( const char* context, Version version, KeyRangeRef const& keys ) { return false; }
#endif

#ifdef _WIN32
#include <sddl.h>

// It is your
//    responsibility to properly initialize the
//    structure and to free the structure's
//    lpSecurityDescriptor member when you have
//    finished using it. To free the structure's
//    lpSecurityDescriptor member, call the
//    LocalFree function.
BOOL CreatePermissiveReadWriteDACL(SECURITY_ATTRIBUTES * pSA)
{
	UNSTOPPABLE_ASSERT( pSA != NULL );

	TCHAR * szSD = TEXT("D:")        // Discretionary ACL
		TEXT("(A;OICI;GR;;;AU)")     // Allow read/write/execute to authenticated users
		TEXT("(A;OICI;GA;;;BA)");    // Allow full control to administrators

	return ConvertStringSecurityDescriptorToSecurityDescriptor(
			szSD,
			SDDL_REVISION_1,
			&(pSA->lpSecurityDescriptor),
			NULL);
}
#endif

class WorldReadablePermissions {
public:
	WorldReadablePermissions() {
#ifdef _WIN32
		sa.nLength = sizeof(SECURITY_ATTRIBUTES);
		sa.bInheritHandle = FALSE;
		if( !CreatePermissiveReadWriteDACL(&sa) ) {
			TraceEvent("Win32DACLCreationFail").GetLastError();
			throw platform_error();
		}
		permission.set_permissions( &sa );
#elif (defined(__linux__) || defined(__APPLE__) || defined(__FreeBSD__))
		// There is nothing to do here, since the default permissions are fine
#else
		#error Port me!
#endif
	}

	virtual ~WorldReadablePermissions() {
#ifdef _WIN32
		LocalFree( sa.lpSecurityDescriptor );
#elif (defined(__linux__) || defined(__APPLE__) || defined(__FreeBSD__))
		// There is nothing to do here, since the default permissions are fine
#else
		#error Port me!
#endif
	}

	boost::interprocess::permissions permission;

private:
	WorldReadablePermissions(const WorldReadablePermissions &rhs) {}
#ifdef _WIN32
	SECURITY_ATTRIBUTES sa;
#endif
};

UID getSharedMemoryMachineId() {
	UID *machineId = NULL;
	int numTries = 0;

	// Permissions object defaults to 0644 on *nix, but on windows defaults to allowing access to only the creator.
	// On windows, this means that we have to create an elaborate workaround for DACLs
	WorldReadablePermissions p;
	std::string sharedMemoryIdentifier = "fdbserver_shared_memory_id";
	loop {
		try {
			// "0" is the default parameter "addr"
			boost::interprocess::managed_shared_memory segment(boost::interprocess::open_or_create, sharedMemoryIdentifier.c_str(), 1000, 0, p.permission);
			machineId = segment.find_or_construct<UID>("machineId")(deterministicRandom()->randomUniqueID());
			if (!machineId)
				criticalError(FDB_EXIT_ERROR, "SharedMemoryError", "Could not locate or create shared memory - 'machineId'");
			return *machineId;
		}
		catch (boost::interprocess::interprocess_exception& ) {
			try {
				//If the shared memory already exists, open it read-only in case it was created by another user
				boost::interprocess::managed_shared_memory segment(boost::interprocess::open_read_only, sharedMemoryIdentifier.c_str());
				machineId = segment.find<UID>("machineId").first;
				if (!machineId)
					criticalError(FDB_EXIT_ERROR, "SharedMemoryError", "Could not locate shared memory - 'machineId'");
				return *machineId;
			}
			catch (boost::interprocess::interprocess_exception &ex) {
				//Retry in case the shared memory was deleted in between the call to open_or_create and open_read_only
				//Don't keep trying forever in case this is caused by some other problem
				if (++numTries == 10)
					criticalError(FDB_EXIT_ERROR, "SharedMemoryError", format("Could not open shared memory - %s", ex.what()).c_str());
			}
		}
	}
}


ACTOR void failAfter( Future<Void> trigger, ISimulator::ProcessInfo* m = g_simulator.getCurrentProcess() ) {
	wait( trigger );
	if (enableFailures) {
		printf("Killing machine: %s at %f\n", m->address.toString().c_str(), now());
		g_simulator.killProcess( m, ISimulator::KillInstantly );
	}
}

void failAfter( Future<Void> trigger, Endpoint e ) {
	if (g_network == &g_simulator)
		failAfter( trigger, g_simulator.getProcess( e ) );
}

void testSerializationSpeed() {
	double tstart;
	double build = 0, serialize = 0, deserialize = 0, copy = 0, deallocate = 0;
	double bytes = 0;
	double testBegin = timer();
	for(int a=0; a<10000; a++) {
		{
			tstart = timer();

			Arena batchArena;
			VectorRef< CommitTransactionRef > batch;
			batch.resize( batchArena, 1000 );
			for(int t=0; t<batch.size(); t++) {
				CommitTransactionRef &tr = batch[t];
				tr.read_snapshot = 0;
				for(int i=0; i<2; i++)
					tr.mutations.push_back_deep( batchArena,
						MutationRef( MutationRef::SetValue, LiteralStringRef("KeyABCDE"), LiteralStringRef("SomeValu") ) );
				tr.mutations.push_back_deep( batchArena,
						MutationRef( MutationRef::ClearRange, LiteralStringRef("BeginKey"), LiteralStringRef("EndKeyAB") ));
			}

			build += timer()-tstart;

			tstart = timer();

			BinaryWriter wr( IncludeVersion() );
			wr << batch;

			bytes += wr.getLength();

			serialize += timer() - tstart;

			for(int i=0; i<1; i++) {
				tstart = timer();
				Arena arena;
				StringRef data( arena, StringRef( (const uint8_t*)wr.getData(), wr.getLength() ) );
				copy += timer() - tstart;

				tstart = timer();
				ArenaReader rd( arena, data, IncludeVersion() );
				VectorRef<CommitTransactionRef> batch2;
				rd >> arena >> batch2;

				deserialize += timer() - tstart;
			}

			tstart = timer();
		}
		deallocate += timer() - tstart;
	}
	double elapsed = (timer()-testBegin);
	printf("Test speed: %0.1f MB/sec (%0.0f/sec)\n", bytes/1e6/elapsed, 1000000/elapsed);
	printf("  Build: %0.1f MB/sec\n", bytes/1e6/build);
	printf("  Serialize: %0.1f MB/sec\n", bytes/1e6/serialize);
	printf("  Copy: %0.1f MB/sec\n", bytes/1e6/copy);
	printf("  Deserialize: %0.1f MB/sec\n", bytes/1e6/deserialize);
	printf("  Deallocate: %0.1f MB/sec\n", bytes/1e6/deallocate);
	printf("  Bytes: %0.1f MB\n", bytes/1e6);
	printf("\n");
}

std::string toHTML( const StringRef& binaryString ) {
	std::string s;

	for(int i=0; i<binaryString.size(); i++) {
		uint8_t c = binaryString[i];
		if (c == '<') s += "&lt;";
		else if (c == '>') s += "&gt;";
		else if (c == '&') s += "&amp;";
		else if (c == '"') s += "&quot;";
		else if (c == ' ') s += "&nbsp;";
		else if (c > 32 && c < 127) s += c;
		else s += format("<span class=\"binary\">[%02x]</span>", c);
	}

	return s;
}

ACTOR Future<Void> dumpDatabase( Database cx, std::string outputFilename, KeyRange range = allKeys ) {
	try {
		state Transaction tr( cx );
		loop {
			state FILE* output = fopen(outputFilename.c_str(), "wt");
			try {
				state KeySelectorRef iter = firstGreaterOrEqual( range.begin );
				state Arena arena;
				fprintf(output, "<html><head><style type=\"text/css\">.binary {color:red}</style></head><body>\n");
				Version ver = wait( tr.getReadVersion() );
				fprintf(output, "<h3>Database version: %" PRId64 "</h3>", ver);

				loop {
					Standalone<RangeResultRef> results = wait(
						tr.getRange( iter, firstGreaterOrEqual( range.end ), 1000 ) );
					for(int r=0; r<results.size(); r++) {
						std::string key = toHTML( results[r].key ), value = toHTML( results[r].value );
						fprintf( output, "<p>%s <b>:=</b> %s</p>\n", key.c_str(), value.c_str() );
					}
					if (results.size() < 1000) break;
					iter = firstGreaterThan( KeyRef(arena, results[ results.size()-1 ].key) );
				}
				fprintf(output, "</body></html>");
				fclose(output);
				TraceEvent("DatabaseDumped").detail("Filename", outputFilename);
				return Void();
			} catch (Error& e) {
				fclose(output);
				wait( tr.onError(e) );
			}
		}
	} catch (Error& e) {
		TraceEvent(SevError,"DumpDatabaseError").error(e).detail("Filename", outputFilename);
		throw;
	}
}

void memoryTest();
void skipListTest();

Future<Void> startSystemMonitor(std::string dataFolder, Optional<Standalone<StringRef>> zoneId, Optional<Standalone<StringRef>> machineId) {
	initializeSystemMonitorMachineState(SystemMonitorMachineState(dataFolder, zoneId, machineId, g_network->getLocalAddress().ip));

	systemMonitor();
	return recurring( &systemMonitor, 5.0, TaskPriority::FlushTrace );
}

void testIndexedSet();

#ifdef _WIN32
void parentWatcher(void *parentHandle) {
	HANDLE parent = (HANDLE)parentHandle;
	int signal = WaitForSingleObject( parent, INFINITE );
	CloseHandle( parentHandle );
	if( signal == WAIT_OBJECT_0 )
		criticalError( FDB_EXIT_SUCCESS, "ParentProcessExited", "Parent process exited" );
	TraceEvent(SevError, "ParentProcessWaitFailed").detail("RetCode", signal).GetLastError();
}
#else
void* parentWatcher(void *arg) {
	int *parent_pid = (int*) arg;
	while(1) {
		sleep(1);
		if(getppid() != *parent_pid)
			criticalError( FDB_EXIT_SUCCESS, "ParentProcessExited", "Parent process exited" );
	}
}
#endif

static void printVersion() {
	printf("FoundationDB " FDB_VT_PACKAGE_NAME " (v" FDB_VT_VERSION ")\n");
	printf("source version %s\n", getHGVersion());
	printf("protocol %" PRIx64 "\n", currentProtocolVersion.version());
}

static void printHelpTeaser( const char *name ) {
	fprintf(stderr, "Try `%s --help' for more information.\n", name);
}

static void printUsage( const char *name, bool devhelp ) {
	printf("FoundationDB " FDB_VT_PACKAGE_NAME " (v" FDB_VT_VERSION ")\n");
	printf("Usage: %s -p ADDRESS [OPTIONS]\n\n", name);
	printf("  -p ADDRESS, --public_address ADDRESS\n"
		   "                 Public address, specified as `IP_ADDRESS:PORT' or `auto:PORT'.\n");
	printf("  -l ADDRESS, --listen_address ADDRESS\n"
		   "                 Listen address, specified as `IP_ADDRESS:PORT' (defaults to\n");
	printf("                 public address).\n");
	printf("  -C CONNFILE, --cluster_file CONNFILE\n"
		   "                 The path of a file containing the connection string for the\n"
		   "                 FoundationDB cluster. The default is first the value of the\n"
		   "                 FDB_CLUSTER_FILE environment variable, then `./fdb.cluster',\n"
		   "                 then `%s'.\n", platform::getDefaultClusterFilePath().c_str());
	printf("  --seed_cluster_file SEEDCONNFILE\n"
		   "                 The path of a seed cluster file which will be used to connect\n"
		   "                 if the -C cluster file does not exist. If the server connects\n"
		   "                 successfully using the seed file, then it copies the file to\n"
		   "                 the -C file location.\n");
	printf("  --seed_connection_string SEEDCONNSTRING\n"
		   "                 The path of a seed connection string which will be used to connect\n"
		   "                 if the -C cluster file does not exist. If the server connects\n"
		   "                 successfully using the seed string, then it copies the string to\n"
		   "                 the -C file location.\n");
#ifdef __linux__
	printf("  --data_filesystem PATH\n"
		   "                 Turns on validation that all data files are written to a drive\n"
		   "                 mounted at the specified PATH. This checks that the device at PATH\n"
		   "                 is currently mounted and that any data files get written to the\n"
		   "                 same device.\n");
#endif
	printf("  -d PATH, --datadir PATH\n"
		   "                 Store data files in the given folder (must be unique for each\n");
	printf("                 fdbserver instance on a given machine).\n");
	printf("  -L PATH, --logdir PATH\n"
		   "                 Store log files in the given folder (default is `.').\n");
	printf("  --logsize SIZE Roll over to a new log file after the current log file\n"
		   "                 exceeds SIZE bytes. The default value is 10MiB.\n");
	printf("  --maxlogs SIZE, --maxlogssize SIZE\n"
		   "                 Delete the oldest log file when the total size of all log\n"
		   "                 files exceeds SIZE bytes. If set to 0, old log files will not\n"
		   "                 be deleted. The default value is 100MiB.\n");
	printf("  --trace_format FORMAT\n"
	       "                 Select the format of the log files. xml (the default) and json\n"
	       "                 are supported.\n");
	printf("  -i ID, --machine_id ID\n"
	       "                 Machine and zone identifier key (up to 16 hex characters).\n"
	       "                 Defaults to a random value shared by all fdbserver processes\n"
	       "                 on this machine.\n");
	printf("  -a ID, --datacenter_id ID\n"
		   "                 Data center identifier key (up to 16 hex characters).\n");
	printf("  --locality_LOCALITYKEY LOCALITYVALUE\n"
	       "                 Define a locality key. LOCALITYKEY is case-insensitive though\n"
	       "                 LOCALITYVALUE is not.\n");
	printf("  -m SIZE, --memory SIZE\n"
	       "                 Memory limit. The default value is 8GiB. When specified\n"
	       "                 without a unit, MiB is assumed.\n");
	printf("  -M SIZE, --storage_memory SIZE\n"
	       "                 Maximum amount of memory used for storage. The default\n"
	       "                 value is 1GiB. When specified without a unit, MB is\n"
	       "                 assumed.\n");
	printf("  --cache_memory SIZE\n"
	       "                 The amount of memory to use for caching disk pages.\n"
	       "                 The default value is 2GiB. When specified without a unit,\n"
	       "                 MiB is assumed.\n");
	printf("  -c CLASS, --class CLASS\n"
		   "                 Machine class (valid options are storage, transaction,\n"
		   "                 resolution, proxy, master, test, unset, stateless, log, router,\n"
		   "                 and cluster_controller).\n");
	printf("  -S ON|OFF, --object-serializer ON|OFF\n"
		   "                 Use object serializer for sending messages. The object serializer\n"
		   "                 is currently a beta feature and it allows fdb processes to talk to\n"
		   "                 each other even if they don't have the same version\n");
#ifndef TLS_DISABLED
	printf(TLS_HELP);
#endif
	printf("  -v, --version  Print version information and exit.\n");
	printf("  -h, -?, --help Display this help and exit.\n");
	if( devhelp ) {
		printf("  -r ROLE, --role ROLE\n"
			   "                 Server role (valid options are fdbd, test, multitest,\n");
		printf("                 simulation, networktestclient, networktestserver, restore\n");
		printf("                 consistencycheck, kvfileintegritycheck, kvfilegeneratesums). The default is `fdbd'.\n");
#ifdef _WIN32
		printf("  -n, --newconsole\n"
			   "                 Create a new console.\n");
		printf("  -q, --no_dialog\n"
			   "                 Disable error dialog on crash.\n");
		printf("  --parentpid PID\n");
		printf("                 Specify a process after whose termination to exit.\n");
#endif
		printf("  -f TESTFILE, --testfile\n"
			   "                 Testfile to run, defaults to `tests/default.txt'.\n");
		printf("  -R, --restarting\n");
		printf("                 Restart a previous simulation that was cleanly shut down.\n");
		printf("  -s SEED, --seed SEED\n"
			   "                 Random seed.\n");
		printf("  -k KEY, --key KEY  Target key for search role.\n");
		printf("  --kvfile FILE  Input file (SQLite database file) for use by the 'kvfilegeneratesums' and 'kvfileintegritycheck' roles.\n");
		printf("  -b [on,off], --buggify [on,off]\n"
			   "                 Sets Buggify system state, defaults to `off'.\n");
		printf("  --crash        Crash on serious errors instead of continuing.\n");
		printf("  -N NETWORKIMPL, --network NETWORKIMPL\n"
			   "                 Select network implementation, `net2' (default),\n");
		printf("                 `net2-threadpool'.\n");
		printf("  --unbufferedout\n");
		printf("                 Do not buffer stdout and stderr.\n");
		printf("  --bufferedout\n");
		printf("                 Buffer stdout and stderr.\n");
		printf("  --traceclock CLOCKIMPL\n");
		printf("                 Select clock source for trace files, `now' (default) or\n");
		printf("                 `realtime'.\n");
		printf("  --num_testers NUM\n");
		printf("                 A multitester will wait for NUM testers before starting\n");
		printf("                 (defaults to 1).\n");
#ifdef __linux__
		printf("  --rsssize SIZE\n"
			   "                 Turns on automatic heap profiling when RSS memory size exceeds\n"
			   "                 the given threshold. fdbserver needs to be compiled with\n"
			   "                 USE_GPERFTOOLS flag in order to use this feature.\n");
#endif
		printf("  --testservers ADDRESSES\n");
		printf("                 The addresses of networktestservers\n");
		printf("                 specified as ADDRESS:PORT,ADDRESS:PORT...\n");
		printf("  --testonservers\n");
		printf("                 Testers are recruited on servers.\n");
		printf("  --metrics_cluster CONNFILE\n");
		printf("                 The cluster file designating where this process will\n");
		printf("                 store its metric data. By default metrics will be stored\n");
		printf("                 in the same database the process is participating in.\n");
		printf("  --metrics_prefix PREFIX\n");
		printf("                 The prefix where this process will store its metric data.\n");
		printf("                 Must be specified if using a different database for metrics.\n");
		printf("  --knob_KNOBNAME KNOBVALUE\n");
		printf("                 Changes a database knob. KNOBNAME should be lowercase.\n");
		printf("  --io_trust_seconds SECONDS\n");
		printf("                 Sets the time in seconds that a read or write operation is allowed to take\n"
		       "                 before timing out with an error. If an operation times out, all future\n"
		       "                 operations on that file will fail with an error as well. Only has an effect\n"
		       "                 when using AsyncFileKAIO in Linux.\n");
		printf("  --io_trust_warn_only\n");
		printf("                 Instead of failing when an I/O operation exceeds io_trust_seconds, just\n"
		       "                 log a warning to the trace log. Has no effect if io_trust_seconds is unspecified.\n");
	} else {
		printf("  --dev-help     Display developer-specific help and exit.\n");
	}

	printf("\n"
		   "SIZE parameters may use one of the multiplicative suffixes B=1, KB=10^3,\n"
		   "KiB=2^10, MB=10^6, MiB=2^20, GB=10^9, GiB=2^30, TB=10^12, or TiB=2^40.\n");
}

extern bool g_crashOnError;

#if defined(ALLOC_INSTRUMENTATION) || defined(ALLOC_INSTRUMENTATION_STDOUT)
	void* operator new (std::size_t size) throw(std::bad_alloc) {
		void* p = malloc(size);
		if(!p)
			throw std::bad_alloc();
		recordAllocation( p, size );
		return p;
	}
	void operator delete (void* ptr) throw() {
		recordDeallocation( ptr );
		free( ptr );
	}

	//scalar, nothrow new and it matching delete
	void* operator new (std::size_t size,const std::nothrow_t&) throw() {
		void* p = malloc(size);
		recordAllocation( p, size );
		return p;
	}
	void operator delete (void* ptr, const std::nothrow_t&) throw() {
		recordDeallocation( ptr );
		free( ptr );
	}

	//array throwing new and matching delete[]
	void* operator new  [](std::size_t size) throw(std::bad_alloc) {
		void* p = malloc(size);
		if(!p)
			throw std::bad_alloc();
		recordAllocation( p, size );
		return p;
	}
	void operator delete[](void* ptr) throw() {
		recordDeallocation( ptr );
		free( ptr );
	}

	//array, nothrow new and matching delete[]
	void* operator new [](std::size_t size, const std::nothrow_t&) throw() {
		void* p = malloc(size);
		recordAllocation( p, size );
		return p;
	}
	void operator delete[](void* ptr, const std::nothrow_t&) throw() {
		recordDeallocation( ptr );
		free( ptr );
	}
#endif

Optional<bool> checkBuggifyOverride(const char *testFile) {
	std::ifstream ifs;
	ifs.open(testFile, std::ifstream::in);
	if (!ifs.good())
		return 0;

	std::string cline;

	while (ifs.good()) {
		getline(ifs, cline);
		std::string line = removeWhitespace(std::string(cline));
		if (!line.size() || line.find(';') == 0)
			continue;

		size_t found = line.find('=');
		if (found == std::string::npos)
			// hmmm, not good
			continue;
		std::string attrib = removeWhitespace(line.substr(0, found));
		std::string value = removeWhitespace(line.substr(found + 1));

		if (attrib == "buggify") {
			if( !strcmp( value.c_str(), "on" ) ) {
				ifs.close();
				return true;
			} else if( !strcmp( value.c_str(), "off" ) ) {
				ifs.close();
				return false;
			} else {
				fprintf(stderr, "ERROR: Unknown buggify override state `%s'\n", value.c_str());
				flushAndExit(FDB_EXIT_ERROR);
			}
		}
	}

	ifs.close();
	return Optional<bool>();
}

// Takes a vector of public and listen address strings given via command line, and returns vector of NetworkAddress objects.
std::pair<NetworkAddressList, NetworkAddressList> buildNetworkAddresses(const ClusterConnectionFile& connectionFile,
                                                                        const vector<std::string>& publicAddressStrs,
                                                                        vector<std::string>& listenAddressStrs) {
	if (listenAddressStrs.size() > 0 && publicAddressStrs.size() != listenAddressStrs.size()) {
		fprintf(stderr,
		        "ERROR: Listen addresses (if provided) should be equal to the number of public addresses in order.\n");
		flushAndExit(FDB_EXIT_ERROR);
	}
	listenAddressStrs.resize(publicAddressStrs.size(), "public");

	if (publicAddressStrs.size() > 2) {
		fprintf(stderr, "ERROR: maximum 2 public/listen addresses are allowed\n");
		flushAndExit(FDB_EXIT_ERROR);
	}

	NetworkAddressList publicNetworkAddresses;
	NetworkAddressList listenNetworkAddresses;

	auto& coordinators = connectionFile.getConnectionString().coordinators();
	ASSERT(coordinators.size() > 0);

	for (int ii = 0; ii < publicAddressStrs.size(); ++ii) {
		const std::string& publicAddressStr = publicAddressStrs[ii];
		bool autoPublicAddress = StringRef(publicAddressStr).startsWith(LiteralStringRef("auto:"));
		NetworkAddress currentPublicAddress;
		if (autoPublicAddress) {
			try {
				const NetworkAddress& parsedAddress = NetworkAddress::parse("0.0.0.0:" + publicAddressStr.substr(5));
				const IPAddress publicIP = determinePublicIPAutomatically(connectionFile.getConnectionString());
				currentPublicAddress = NetworkAddress(publicIP, parsedAddress.port, true,  parsedAddress.isTLS());
			} catch (Error& e) {
				fprintf(stderr, "ERROR: could not determine public address automatically from `%s': %s\n", publicAddressStr.c_str(), e.what());
				throw;
			}
		} else {
			try {
				currentPublicAddress = NetworkAddress::parse(publicAddressStr);
			} catch (Error&) {
				fprintf(stderr, "ERROR: Could not parse network address `%s' (specify as IP_ADDRESS:PORT)\n", publicAddressStr.c_str());
				throw;
			}
		}

		if(ii == 0) {
			publicNetworkAddresses.address = currentPublicAddress;
		} else {
			publicNetworkAddresses.secondaryAddress = currentPublicAddress;
		}

		if (!currentPublicAddress.isValid()) {
			fprintf(stderr, "ERROR: %s is not a valid IP address\n", currentPublicAddress.toString().c_str());
			flushAndExit(FDB_EXIT_ERROR);
		}

		const std::string& listenAddressStr = listenAddressStrs[ii];
		NetworkAddress currentListenAddress;
		if (listenAddressStr == "public") {
			currentListenAddress = currentPublicAddress;
		} else {
			try {
				currentListenAddress = NetworkAddress::parse(listenAddressStr);
			} catch (Error&) {
				fprintf(stderr, "ERROR: Could not parse network address `%s' (specify as IP_ADDRESS:PORT)\n", listenAddressStr.c_str());
				throw;
			}

			if (currentListenAddress.isTLS() != currentPublicAddress.isTLS()) {
				fprintf(stderr,
				        "ERROR: TLS state of listen address: %s is not equal to the TLS state of public address: %s.\n",
				        listenAddressStr.c_str(), publicAddressStr.c_str());
				flushAndExit(FDB_EXIT_ERROR);
			}
		}

		if(ii == 0) {
			listenNetworkAddresses.address = currentListenAddress;
		} else {
			listenNetworkAddresses.secondaryAddress = currentListenAddress;
		}

		bool hasSameCoord =
		    std::all_of(coordinators.begin(), coordinators.end(), [&](const NetworkAddress& address) {
			    if (address.ip == currentPublicAddress.ip && address.port == currentPublicAddress.port) {
				    return address.isTLS() == currentPublicAddress.isTLS();
			    }
			    return true;
		    });
		if (!hasSameCoord) {
			fprintf(stderr, "ERROR: TLS state of public address %s does not match in coordinator list.\n",
			        publicAddressStr.c_str());
			flushAndExit(FDB_EXIT_ERROR);
		}
	}

	if (publicNetworkAddresses.secondaryAddress.present() && publicNetworkAddresses.address.isTLS() == publicNetworkAddresses.secondaryAddress.get().isTLS()) {
		fprintf(stderr, "ERROR: only one public address of each TLS state is allowed.\n");
		flushAndExit(FDB_EXIT_ERROR);
	}

	return std::make_pair(publicNetworkAddresses, listenNetworkAddresses);
}

// moves files from 'dirSrc' to 'dirToMove' if their name contains 'role'
void restoreRoleFilesHelper(std::string dirSrc, std::string dirToMove, std::string role) {
	std::vector<std::string> returnFiles = platform::listFiles(dirSrc, "");
	for (const auto & fileEntry: returnFiles) {
		if (fileEntry != "fdb.cluster" && fileEntry.find(role) != std::string::npos) {
			//rename files
			TraceEvent("RenamingSnapFile")
				.detail("Oldname", dirSrc + "/" + fileEntry)
				.detail("Newname", dirToMove + "/" + fileEntry);
			renameFile(dirSrc + "/" + fileEntry, dirToMove + "/" + fileEntry);
		}
	}
}

int main(int argc, char* argv[]) {
	try {
		platformInit();
		initSignalSafeUnwind();

#ifdef ALLOC_INSTRUMENTATION
		g_extra_memory = new uint8_t[1000000];
#endif
		registerCrashHandler();

		// Set default of line buffering standard out and error
		setvbuf(stdout, NULL, _IOLBF, BUFSIZ);
		setvbuf(stderr, NULL, _IOLBF, BUFSIZ);

		//Enables profiling on this thread (but does not start it)
		registerThreadForProfiling();

		std::string commandLine;
		for (int a = 0; a<argc; a++) {
			if (a) commandLine += ' ';
			commandLine += argv[a];
		}

		CSimpleOpt args(argc, argv, g_rgOptions, SO_O_EXACT);

		enum Role {
			Simulation,
			FDBD,
			Test,
			MultiTester,
			SkipListTest,
			SearchMutations,
			DSLTest,
			VersionedMapTest,
			CreateTemplateDatabase,
			NetworkTestClient,
			NetworkTestServer,
			Restore,
			KVFileIntegrityCheck,
			KVFileGenerateIOLogChecksums,
			ConsistencyCheck
		};
		std::string fileSystemPath = "", dataFolder, connFile = "", seedConnFile = "", seedConnString = "", logFolder = ".", metricsConnFile = "", metricsPrefix = "";
		std::string logGroup = "default";
		Role role = FDBD;
		uint32_t randomSeed = platform::getRandomSeed();

		const char *testFile = "tests/default.txt";
		std::string kvFile;
		std::string testServersStr;
		std::string whitelistBinPaths;
		std::vector<std::string> publicAddressStrs, listenAddressStrs;
		const char *targetKey = NULL;
		uint64_t memLimit = 8LL << 30; // Nice to maintain the same default value for memLimit and SERVER_KNOBS->SERVER_MEM_LIMIT and SERVER_KNOBS->COMMIT_BATCHES_MEM_BYTES_HARD_LIMIT
		uint64_t storageMemLimit = 1LL << 30;
		bool buggifyEnabled = false, restarting = false;
		Optional<Standalone<StringRef>> zoneId;
		Optional<Standalone<StringRef>> dcId;
		ProcessClass processClass = ProcessClass( ProcessClass::UnsetClass, ProcessClass::CommandLineSource );
		bool useNet2 = true;
		bool useThreadPool = false;
		uint64_t rollsize = TRACE_DEFAULT_ROLL_SIZE;
		uint64_t maxLogsSize = TRACE_DEFAULT_MAX_LOGS_SIZE;
		bool maxLogsSizeSet = false;
		int maxLogs = 0;
		bool maxLogsSet = false;
		std::vector<std::pair<std::string, std::string>> knobs;
		LocalityData localities;
		int minTesterCount = 1;
		bool testOnServers = false;

		Reference<TLSOptions> tlsOptions = Reference<TLSOptions>( new TLSOptions );
		std::string tlsCertPath, tlsKeyPath, tlsCAPath, tlsPassword;
		std::vector<std::string> tlsVerifyPeers;
		double fileIoTimeout = 0.0;
		bool fileIoWarnOnly = false;
		uint64_t rsssize = -1;
		bool useObjectSerializer = true;

		if( argc == 1 ) {
			printUsage(argv[0], false);
			flushAndExit(FDB_EXIT_ERROR);
		}

	#ifdef _WIN32
		// Windows needs a gentle nudge to format floats correctly
		//_set_output_format(_TWO_DIGIT_EXPONENT);
	#endif

		while (args.Next()) {
			if (args.LastError() == SO_ARG_INVALID_DATA) {
				fprintf(stderr, "ERROR: invalid argument to option `%s'\n", args.OptionText());
				printHelpTeaser(argv[0]);
				flushAndExit(FDB_EXIT_ERROR);
			}
			if (args.LastError() == SO_ARG_INVALID) {
				fprintf(stderr, "ERROR: argument given for option `%s'\n", args.OptionText());
				printHelpTeaser(argv[0]);
				flushAndExit(FDB_EXIT_ERROR);
			}
			if (args.LastError() == SO_ARG_MISSING) {
				fprintf(stderr, "ERROR: missing argument for option `%s'\n", args.OptionText());
				printHelpTeaser(argv[0]);
				flushAndExit(FDB_EXIT_ERROR);
			}
			if (args.LastError() == SO_OPT_INVALID) {
				fprintf(stderr, "ERROR: unknown option: `%s'\n", args.OptionText());
				printHelpTeaser(argv[0]);
				flushAndExit(FDB_EXIT_ERROR);
			}
			if (args.LastError() != SO_SUCCESS) {
				fprintf(stderr, "ERROR: error parsing options\n");
				printHelpTeaser(argv[0]);
				flushAndExit(FDB_EXIT_ERROR);
			}
			const char *sRole;
			Optional<uint64_t> ti;
			std::string argStr;
			std::vector<std::string> tmpStrings;

			switch (args.OptionId()) {
				case OPT_HELP:
					printUsage(argv[0], false);
					flushAndExit(FDB_EXIT_SUCCESS);
					break;
				case OPT_DEVHELP:
					printUsage(argv[0], true);
					flushAndExit(FDB_EXIT_SUCCESS);
					break;
				case OPT_KNOB: {
					std::string syn = args.OptionSyntax();
					if (!StringRef(syn).startsWith(LiteralStringRef("--knob_"))) {
						fprintf(stderr, "ERROR: unable to parse knob option '%s'\n", syn.c_str());
						flushAndExit(FDB_EXIT_ERROR);
					}
					syn = syn.substr(7);
					knobs.push_back( std::make_pair( syn, args.OptionArg() ) );
					break;
					}
				case OPT_LOCALITY: {
					std::string syn = args.OptionSyntax();
					if (!StringRef(syn).startsWith(LiteralStringRef("--locality_"))) {
						fprintf(stderr, "ERROR: unable to parse locality key '%s'\n", syn.c_str());
						flushAndExit(FDB_EXIT_ERROR);
					}
					syn = syn.substr(11);
					std::transform(syn.begin(), syn.end(), syn.begin(), ::tolower);
					localities.set(Standalone<StringRef>(syn), Standalone<StringRef>(std::string(args.OptionArg())));
					break;
					}
				case OPT_VERSION:
					printVersion();
					flushAndExit(FDB_EXIT_SUCCESS);
					break;
				case OPT_NOBUFSTDOUT:
					setvbuf(stdout, NULL, _IONBF, 0);
					setvbuf(stderr, NULL, _IONBF, 0);
					break;
				case OPT_BUFSTDOUTERR:
					setvbuf(stdout, NULL, _IOFBF, BUFSIZ);
					setvbuf(stderr, NULL, _IOFBF, BUFSIZ);
					break;
				case OPT_ROLE:
					sRole = args.OptionArg();
					if (!strcmp(sRole, "fdbd")) role = FDBD;
					else if (!strcmp(sRole, "simulation")) role = Simulation;
					else if (!strcmp(sRole, "test")) role = Test;
					else if (!strcmp(sRole, "multitest")) role = MultiTester;
					else if (!strcmp(sRole, "skiplisttest")) role = SkipListTest;
					else if (!strcmp(sRole, "search")) role = SearchMutations;
					else if (!strcmp(sRole, "dsltest")) role = DSLTest;
					else if (!strcmp(sRole, "versionedmaptest")) role = VersionedMapTest;
					else if (!strcmp(sRole, "createtemplatedb")) role = CreateTemplateDatabase;
					else if (!strcmp(sRole, "networktestclient")) role = NetworkTestClient;
					else if (!strcmp(sRole, "networktestserver")) role = NetworkTestServer;
					else if (!strcmp(sRole, "restore")) role = Restore;
					else if (!strcmp(sRole, "kvfileintegritycheck")) role = KVFileIntegrityCheck;
					else if (!strcmp(sRole, "kvfilegeneratesums")) role = KVFileGenerateIOLogChecksums;
					else if (!strcmp(sRole, "consistencycheck")) role = ConsistencyCheck;
					else {
						fprintf(stderr, "ERROR: Unknown role `%s'\n", sRole);
						printHelpTeaser(argv[0]);
						flushAndExit(FDB_EXIT_ERROR);
					}
					break;
				case OPT_PUBLICADDR:
					argStr = args.OptionArg();
					boost::split(tmpStrings, argStr, [](char c){return c == ',';});
					publicAddressStrs.insert(publicAddressStrs.end(), tmpStrings.begin(), tmpStrings.end());
					break;
				case OPT_LISTEN:
					argStr = args.OptionArg();
					boost::split(tmpStrings, argStr, [](char c){return c == ',';});
					listenAddressStrs.insert(listenAddressStrs.end(), tmpStrings.begin(), tmpStrings.end());
					break;
				case OPT_CONNFILE:
					connFile = args.OptionArg();
					break;
				case OPT_LOGGROUP:
					logGroup = args.OptionArg();
					break;
				case OPT_SEEDCONNFILE:
					seedConnFile = args.OptionArg();
					break;
				case OPT_SEEDCONNSTRING:
					seedConnString = args.OptionArg();
					break;
	#ifdef __linux__
				case OPT_FILESYSTEM: {
					fileSystemPath = args.OptionArg();
					break;
				}
				case OPT_PROFILER_RSS_SIZE:{
					const char *a = args.OptionArg();
					char *end;
					rsssize = strtoull(a, &end, 10);
					if(*end) {
						fprintf(stderr, "ERROR: Unrecognized memory size `%s'\n", a);
						printHelpTeaser(argv[0]);
						flushAndExit(FDB_EXIT_ERROR);
					}
					break;
				}
	#endif
				case OPT_DATAFOLDER:
					dataFolder = args.OptionArg();
					break;
				case OPT_LOGFOLDER:
					logFolder = args.OptionArg();
					break;
				case OPT_NETWORKIMPL: {
					const char* a = args.OptionArg();
					if (!strcmp(a, "net2")) useNet2 = true;
					else if (!strcmp(a, "net2-threadpool")) { useNet2 = true; useThreadPool = true; }
					else {
						fprintf(stderr, "ERROR: Unknown network implementation `%s'\n", a);
						printHelpTeaser(argv[0]);
						flushAndExit(FDB_EXIT_ERROR);
					}
					break;
				}
				case OPT_TRACECLOCK: {
					const char* a = args.OptionArg();
					if (!strcmp(a, "realtime")) g_trace_clock = TRACE_CLOCK_REALTIME;
					else if (!strcmp(a, "now")) g_trace_clock = TRACE_CLOCK_NOW;
					else {
						fprintf(stderr, "ERROR: Unknown clock source `%s'\n", a);
						printHelpTeaser(argv[0]);
						flushAndExit(FDB_EXIT_ERROR);
					}
					break;
				}
				case OPT_NUMTESTERS: {
					const char* a = args.OptionArg();
					if( !sscanf(a, "%d", &minTesterCount) ) {
						fprintf(stderr, "ERROR: Could not parse numtesters `%s'\n", a);
						printHelpTeaser(argv[0]);
						flushAndExit(FDB_EXIT_ERROR);
					}
					break;
				}
				case OPT_ROLLSIZE: {
					const char* a = args.OptionArg();
					ti = parse_with_suffix(a);
					if (!ti.present()) {
						fprintf(stderr, "ERROR: Could not parse logsize `%s'\n", a);
						printHelpTeaser(argv[0]);
						flushAndExit(FDB_EXIT_ERROR);
					}
					rollsize = ti.get();
					break;
				}
				case OPT_MAXLOGSSIZE: {
					const char *a = args.OptionArg();
					ti = parse_with_suffix(a);
					if (!ti.present()) {
						fprintf(stderr, "ERROR: Could not parse maxlogssize `%s'\n", a);
						printHelpTeaser(argv[0]);
						flushAndExit(FDB_EXIT_ERROR);
					}
					maxLogsSize = ti.get();
					maxLogsSizeSet = true;
					break;
				}
				case OPT_MAXLOGS: {
					const char *a = args.OptionArg();
					char *end;
					maxLogs = strtoull(a, &end, 10);
					if(*end) {
						fprintf(stderr, "ERROR: Unrecognized maximum number of logs `%s'\n", a);
						printHelpTeaser(argv[0]);
						flushAndExit(FDB_EXIT_ERROR);
					}
					maxLogsSet = true;
					break;
				}
	#ifdef _WIN32
				case OPT_PARENTPID: {
					auto pid_str = args.OptionArg();
					int parent_pid = atoi(pid_str);
					auto pHandle = OpenProcess( SYNCHRONIZE, FALSE, parent_pid );
					if( !pHandle ) {
						TraceEvent("ParentProcessOpenError").GetLastError();
						fprintf(stderr, "Could not open parent process at pid %d (error %d)", parent_pid, GetLastError());
						throw platform_error();
					}
					startThread(&parentWatcher, pHandle);
					break;
				}
				case OPT_NEWCONSOLE:
					FreeConsole();
					AllocConsole();
					freopen("CONIN$","rb",stdin);
					freopen("CONOUT$","wb",stdout);
					freopen("CONOUT$","wb",stderr);
					break;
				case OPT_NOBOX:
					SetErrorMode(SetErrorMode(0) | SEM_NOGPFAULTERRORBOX);
					break;
	#else
				case OPT_PARENTPID: {
					auto pid_str = args.OptionArg();
					int *parent_pid = new(int);
					*parent_pid = atoi(pid_str);
					startThread(&parentWatcher, parent_pid);
					break;
				}
	#endif
				case OPT_TESTFILE:
					testFile = args.OptionArg();
					break;
				case OPT_KVFILE:
					kvFile = args.OptionArg();
					break;
				case OPT_RESTARTING:
					restarting = true;
					break;
			    case OPT_RANDOMSEED: {
					char* end;
					randomSeed = (uint32_t)strtoul( args.OptionArg(), &end, 0 );
					if( *end ) {
						fprintf(stderr, "ERROR: Could not parse random seed `%s'\n", args.OptionArg());
						printHelpTeaser(argv[0]);
						flushAndExit(FDB_EXIT_ERROR);
					}
					break;
				}
				case OPT_MACHINEID: {
					zoneId = std::string(args.OptionArg());
					break;
				}
				case OPT_DCID: {
					dcId = std::string(args.OptionArg());
					break;
				}
				case OPT_MACHINE_CLASS:
					sRole = args.OptionArg();
					processClass = ProcessClass( sRole, ProcessClass::CommandLineSource );
					if (processClass == ProcessClass::InvalidClass) {
						fprintf(stderr, "ERROR: Unknown machine class `%s'\n", sRole);
						printHelpTeaser(argv[0]);
						flushAndExit(FDB_EXIT_ERROR);
					}
					break;
				case OPT_KEY:
					targetKey = args.OptionArg();
					break;
				case OPT_MEMLIMIT:
					ti = parse_with_suffix(args.OptionArg(), "MiB");
					if (!ti.present()) {
						fprintf(stderr, "ERROR: Could not parse memory limit from `%s'\n", args.OptionArg());
						printHelpTeaser(argv[0]);
						flushAndExit(FDB_EXIT_ERROR);
					}
					memLimit = ti.get();
					break;
				case OPT_STORAGEMEMLIMIT:
					ti = parse_with_suffix(args.OptionArg(), "MB");
					if (!ti.present()) {
						fprintf(stderr, "ERROR: Could not parse storage memory limit from `%s'\n", args.OptionArg());
						printHelpTeaser(argv[0]);
						flushAndExit(FDB_EXIT_ERROR);
					}
					storageMemLimit = ti.get();
					break;
				case OPT_CACHEMEMLIMIT:
					ti = parse_with_suffix(args.OptionArg(), "MiB");
					if (!ti.present()) {
						fprintf(stderr, "ERROR: Could not parse cache memory limit from `%s'\n", args.OptionArg());
						printHelpTeaser(argv[0]);
						flushAndExit(FDB_EXIT_ERROR);
					}
					// SOMEDAY: ideally we'd have some better way to express that a knob should be elevated to formal parameter
					knobs.push_back(std::make_pair("page_cache_4k", format("%ld", ti.get() / 4096 * 4096))); // The cache holds 4K pages, so we can truncate this to the next smaller multiple of 4K.
					break;
				case OPT_BUGGIFY:
					if( !strcmp( args.OptionArg(), "on" ) )
						buggifyEnabled = true;
					else if( !strcmp( args.OptionArg(), "off" ) )
						buggifyEnabled = false;
					else {
						fprintf(stderr, "ERROR: Unknown buggify state `%s'\n", args.OptionArg());
						printHelpTeaser(argv[0]);
						flushAndExit(FDB_EXIT_ERROR);
					}
					break;
				case OPT_CRASHONERROR:
					g_crashOnError = true;
					break;
				case OPT_TESTSERVERS:
					testServersStr = args.OptionArg();
					break;
				case OPT_TEST_ON_SERVERS:
					testOnServers = true;
					break;
				case OPT_METRICSCONNFILE:
					metricsConnFile = args.OptionArg();
					break;
				case OPT_METRICSPREFIX:
					metricsPrefix = args.OptionArg();
					break;
				case OPT_IO_TRUST_SECONDS: {
					const char* a = args.OptionArg();
					if( !sscanf(a, "%lf", &fileIoTimeout) ) {
						fprintf(stderr, "ERROR: Could not parse io_trust_seconds `%s'\n", a);
						printHelpTeaser(argv[0]);
						flushAndExit(FDB_EXIT_ERROR);
					}
					break;
				}
				case OPT_IO_TRUST_WARN_ONLY:
					fileIoWarnOnly = true;
					break;
				case OPT_TRACE_FORMAT:
					if (!selectTraceFormatter(args.OptionArg())) {
						fprintf(stderr, "WARNING: Unrecognized trace format `%s'\n", args.OptionArg());
					}
					break;
				case OPT_USE_OBJECT_SERIALIZER:
				{
					std::string s = args.OptionArg();
					std::transform(s.begin(), s.end(), s.begin(), ::tolower);
					if (s == "on" || s == "true" || s == "1") {
						useObjectSerializer = true;
					} else if (s == "off" || s == "false" || s == "0") {
						useObjectSerializer = false;
					}  else {
						fprintf(stderr, "ERROR: Could not parse object serializer option: `%s'\n", s.c_str());
						printHelpTeaser(argv[0]);
						flushAndExit(FDB_EXIT_ERROR);
					}
					break;
				}
				case OPT_WHITELIST_BINPATH:
					whitelistBinPaths = args.OptionArg();
					break;
#ifndef TLS_DISABLED
				case TLSOptions::OPT_TLS_PLUGIN:
					args.OptionArg();
					break;
				case TLSOptions::OPT_TLS_CERTIFICATES:
					tlsCertPath = args.OptionArg();
					break;
				case TLSOptions::OPT_TLS_PASSWORD:
					tlsPassword = args.OptionArg();
					break;
				case TLSOptions::OPT_TLS_CA_FILE:
					tlsCAPath = args.OptionArg();
					break;
				case TLSOptions::OPT_TLS_KEY:
					tlsKeyPath = args.OptionArg();
					break;
				case TLSOptions::OPT_TLS_VERIFY_PEERS:
					tlsVerifyPeers.push_back(args.OptionArg());
					break;
#endif
			}
		}

		if (seedConnString.length() && seedConnFile.length()) {
			fprintf(stderr, "%s\n", "--seed_cluster_file and --seed_connection_string may not both be specified at once.");
			return FDB_EXIT_ERROR;
		}

		bool seedSpecified = seedConnFile.length() || seedConnString.length();

		if (seedSpecified && !connFile.length()){
			fprintf(stderr, "%s\n", "If -seed_cluster_file or --seed_connection_string is specified, -C must be specified as well.");
			return FDB_EXIT_ERROR;
		}

		if( metricsConnFile == connFile )
			metricsConnFile = "";

		if( metricsConnFile != "" &&  metricsPrefix == "" ) {
			fprintf(stderr, "If a metrics cluster file is specified, a metrics prefix is required.\n");
			return FDB_EXIT_ERROR;
		}

		bool autoPublicAddress = std::any_of(publicAddressStrs.begin(), publicAddressStrs.end(),
											 [](const std::string& addr) {
												 return StringRef(addr).startsWith(LiteralStringRef("auto:"));
											 });
		Reference<ClusterConnectionFile> connectionFile;
		if ( (role != Simulation && role != CreateTemplateDatabase && role != KVFileIntegrityCheck && role != KVFileGenerateIOLogChecksums) || autoPublicAddress ) {

				if (seedSpecified && !fileExists(connFile)){
					std::string connectionString = seedConnString.length() ? seedConnString : "";
					ClusterConnectionString ccs;
					if(seedConnFile.length()) {
						try {
							connectionString = readFileBytes(seedConnFile, MAX_CLUSTER_FILE_BYTES);
						}
						catch (Error& e) {
							fprintf(stderr, "%s\n", ClusterConnectionFile::getErrorString(std::make_pair(seedConnFile, false), e).c_str());
							throw;
						}
					}

					try {
						ccs = ClusterConnectionString(connectionString);
					}
					catch (Error& e) {
						fprintf(stderr, "%s\n", ClusterConnectionString::getErrorString(connectionString, e).c_str());
						throw;
					}
					connectionFile = Reference<ClusterConnectionFile>(new ClusterConnectionFile(connFile, ccs));
				}
				else {
					std::pair<std::string, bool> resolvedClusterFile;
					try {
						resolvedClusterFile = ClusterConnectionFile::lookupClusterFileName(connFile);
						connectionFile = Reference<ClusterConnectionFile>(new ClusterConnectionFile(resolvedClusterFile.first));
					} catch (Error& e) {
						fprintf(stderr, "%s\n", ClusterConnectionFile::getErrorString(resolvedClusterFile, e).c_str());
						throw;
					}
				}

			// failmon?
		}

		NetworkAddressList publicAddresses, listenAddresses;
		try {
			if (!publicAddressStrs.empty()) {
				std::tie(publicAddresses, listenAddresses) = buildNetworkAddresses(*connectionFile, publicAddressStrs, listenAddressStrs);
			}
		} catch (Error&) {
			printHelpTeaser(argv[0]);
			flushAndExit(FDB_EXIT_ERROR);
		}

		if(role == ConsistencyCheck) {
			if(!publicAddressStrs.empty()) {
				fprintf(stderr, "ERROR: Public address cannot be specified for consistency check processes\n");
				printHelpTeaser(argv[0]);
				flushAndExit(FDB_EXIT_ERROR);
			}
			auto publicIP = determinePublicIPAutomatically(connectionFile->getConnectionString());
			publicAddresses.address = NetworkAddress(publicIP, ::getpid());
		}

		if (role==Simulation)
			printf("Random seed is %u...\n", randomSeed);

		if( zoneId.present() )
			printf("ZoneId set to %s, dcId to %s\n", printable(zoneId).c_str(), printable(dcId).c_str());

		setThreadLocalDeterministicRandomSeed(randomSeed);

		if(role==Simulation) {
			Optional<bool> buggifyOverride = checkBuggifyOverride(testFile);
			if(buggifyOverride.present())
				buggifyEnabled = buggifyOverride.get();
		}
		enableBuggify(buggifyEnabled, BuggifyType::General);

		delete FLOW_KNOBS;
		delete SERVER_KNOBS;
		delete CLIENT_KNOBS;
		FlowKnobs* flowKnobs = new FlowKnobs(true, role == Simulation);
		ClientKnobs* clientKnobs = new ClientKnobs(true);
		ServerKnobs* serverKnobs = new ServerKnobs(true, clientKnobs);
		FLOW_KNOBS = flowKnobs;
		SERVER_KNOBS = serverKnobs;
		CLIENT_KNOBS = clientKnobs;

		if (!serverKnobs->setKnob( "log_directory", logFolder )) ASSERT(false);
		if (role != Simulation) {
			if (!serverKnobs->setKnob("commit_batches_mem_bytes_hard_limit", std::to_string(memLimit))) ASSERT(false);
		}
		for(auto k=knobs.begin(); k!=knobs.end(); ++k) {
			try {
				if (!flowKnobs->setKnob( k->first, k->second ) &&
					!clientKnobs->setKnob( k->first, k->second ) &&
					!serverKnobs->setKnob( k->first, k->second ))
				{
					fprintf(stderr, "WARNING: Unrecognized knob option '%s'\n", k->first.c_str());
					TraceEvent(SevWarnAlways, "UnrecognizedKnobOption").detail("Knob", printable(k->first));
				}
			} catch (Error& e) {
				if (e.code() == error_code_invalid_option_value) {
					fprintf(stderr, "WARNING: Invalid value '%s' for option '%s'\n", k->second.c_str(), k->first.c_str());
					TraceEvent(SevWarnAlways, "InvalidKnobValue").detail("Knob", printable(k->first)).detail("Value", printable(k->second));
				} else {
					throw;
				}
			}
		}
		if (!serverKnobs->setKnob("server_mem_limit", std::to_string(memLimit))) ASSERT(false);

		// evictionPolicyStringToEnum will throw an exception if the string is not recognized as a valid
		EvictablePageCache::evictionPolicyStringToEnum(flowKnobs->CACHE_EVICTION_POLICY);

		if (role == SkipListTest) {
			skipListTest();
			flushAndExit(FDB_EXIT_SUCCESS);
		}

		if (role == DSLTest) {
			dsltest();
			flushAndExit(FDB_EXIT_SUCCESS);
		}

		if (role == VersionedMapTest) {
			versionedMapTest();
			flushAndExit(FDB_EXIT_SUCCESS);
		}

		if (role == SearchMutations && !targetKey) {
			fprintf(stderr, "ERROR: please specify a target key\n");
			printHelpTeaser(argv[0]);
			flushAndExit(FDB_EXIT_ERROR);
		}

		if (role == NetworkTestClient && !testServersStr.size() ) {
			fprintf(stderr, "ERROR: please specify --testservers\n");
			printHelpTeaser(argv[0]);
			flushAndExit(FDB_EXIT_ERROR);
		}

		// Interpret legacy "maxLogs" option in the most sensible and unsurprising way we can while eliminating its code path
		if (maxLogsSet) {
			if (maxLogsSizeSet) {
				// This is the case where both options are set and we must deconflict.
				auto maxLogsAsSize = maxLogs * rollsize;

				// If either was unlimited, then the safe option here is to take the larger one.
				//  This means that is one of the two options specified a limited amount of logging
				//  then the option that specified "unlimited" will be ignored.
				if( maxLogsSize == 0 || maxLogs == 0 )
					maxLogsSize = std::max(maxLogsSize, maxLogsAsSize);
				else
					maxLogsSize = std::min(maxLogsSize, maxLogs * rollsize);
			}
			else {
				maxLogsSize = maxLogs * rollsize;
			}
		}

		// Initialize the thread pool
		CoroThreadPool::init();
		// Ordinarily, this is done when the network is run. However, network thread should be set before TraceEvents are logged. This thread will eventually run the network, so call it now.
		TraceEvent::setNetworkThread();

		std::vector<Future<Void>> listenErrors;

		if (role == Simulation || role == CreateTemplateDatabase) {
			//startOldSimulator();
			startNewSimulator(useObjectSerializer);
			openTraceFile(NetworkAddress(), rollsize, maxLogsSize, logFolder, "trace", logGroup);
		} else {
			g_network = newNet2(useThreadPool, true, useObjectSerializer);
			FlowTransport::createInstance(false, 1);

			const bool expectsPublicAddress = (role == FDBD || role == NetworkTestServer || role == Restore);
			if (publicAddressStrs.empty()) {
				if (expectsPublicAddress) {
					fprintf(stderr, "ERROR: The -p or --public_address option is required\n");
					printHelpTeaser(argv[0]);
					flushAndExit(FDB_EXIT_ERROR);
				}
			}

			openTraceFile(publicAddresses.address, rollsize, maxLogsSize, logFolder, "trace", logGroup);

#ifndef TLS_DISABLED
			if ( tlsCertPath.size() )
				tlsOptions->set_cert_file( tlsCertPath );
			if (tlsCAPath.size())
				tlsOptions->set_ca_file(tlsCAPath);
			if (tlsKeyPath.size()) {
				if (tlsPassword.size())
					tlsOptions->set_key_password(tlsPassword);

				tlsOptions->set_key_file(tlsKeyPath);
			}
			if ( tlsVerifyPeers.size() )
				tlsOptions->set_verify_peers( tlsVerifyPeers );

			tlsOptions->register_network();
#endif
			if (expectsPublicAddress) {
				for (int ii = 0; ii < (publicAddresses.secondaryAddress.present() ? 2 : 1); ++ii) {
					const NetworkAddress& publicAddress = ii==0 ? publicAddresses.address : publicAddresses.secondaryAddress.get();
					const NetworkAddress& listenAddress = ii==0 ? listenAddresses.address : listenAddresses.secondaryAddress.get();
					try {
						const Future<Void>& errorF = FlowTransport::transport().bind(publicAddress, listenAddress);
						listenErrors.push_back(errorF);
						if (errorF.isReady()) errorF.get();
					} catch (Error& e) {
						TraceEvent("BindError").error(e);
						fprintf(stderr, "Error initializing networking with public address %s and listen address %s (%s)\n",
								publicAddress.toString().c_str(), listenAddress.toString().c_str(), e.what());
						printHelpTeaser(argv[0]);
						flushAndExit(FDB_EXIT_ERROR);
					}
				}
			}

			// Use a negative ioTimeout to indicate warn-only
			Net2FileSystem::newFileSystem(fileIoWarnOnly ? -fileIoTimeout : fileIoTimeout, fileSystemPath);
			g_network->initMetrics();
			FlowTransport::transport().initMetrics();
			initTraceEventMetrics();
		}

		double start = timer(), startNow = now();

		std::string cwd = "<unknown>";
		try {
			cwd = platform::getWorkingDirectory();
		} catch(Error &e) {
			// Allow for platform error by rethrowing all _other_ errors
			if( e.code() != error_code_platform_error )
				throw;
		}

		TraceEvent("ProgramStart")
			.setMaxEventLength(12000)
			.detail("RandomSeed", randomSeed)
			.detail("SourceVersion", getHGVersion())
			.detail("Version", FDB_VT_VERSION )
			.detail("PackageName", FDB_VT_PACKAGE_NAME)
			.detail("FileSystem", fileSystemPath)
			.detail("DataFolder", dataFolder)
			.detail("WorkingDirectory", cwd)
			.detail("ClusterFile", connectionFile ? connectionFile->getFilename().c_str() : "")
			.detail("ConnectionString", connectionFile ? connectionFile->getConnectionString().toString() : "")
			.detailf("ActualTime", "%lld", DEBUG_DETERMINISM ? 0 : time(NULL))
			.setMaxFieldLength(10000)
			.detail("CommandLine", commandLine)
			.setMaxFieldLength(0)
			.detail("BuggifyEnabled", buggifyEnabled)
			.detail("MemoryLimit", memLimit)
			.trackLatest("ProgramStart");

		// Test for TraceEvent length limits
		/*std::string foo(4096, 'x');
		TraceEvent("TooLongDetail").detail("Contents", foo);

		TraceEvent("TooLongEvent")
			.detail("Contents1", foo)
			.detail("Contents2", foo)
			.detail("Contents3", foo)
			.detail("Contents4", foo)
			.detail("Contents5", foo)
			.detail("Contents6", foo)
			.detail("Contents7", foo)
			.detail("Contents8", foo)
			.detail("ExtraTest", 1776);*/

		Error::init();
		std::set_new_handler( &platform::outOfMemory );
		setMemoryQuota( memLimit );

		Future<Optional<Void>> f;

		Standalone<StringRef> machineId(getSharedMemoryMachineId().toString());

		if (!localities.isPresent(LocalityData::keyZoneId))
			localities.set(LocalityData::keyZoneId, zoneId.present() ? zoneId : machineId);

		if (!localities.isPresent(LocalityData::keyMachineId))
			localities.set(LocalityData::keyMachineId, zoneId.present() ? zoneId : machineId);

		if (!localities.isPresent(LocalityData::keyDcId) && dcId.present())
			localities.set(LocalityData::keyDcId, dcId);

		if (role == Simulation) {
			TraceEvent("Simulation").detail("TestFile", testFile);

			clientKnobs->trace();
			flowKnobs->trace();
			serverKnobs->trace();

			if (!dataFolder.size())
				dataFolder = "simfdb";

			std::vector<std::string> directories = platform::listDirectories( dataFolder );
			for(int i = 0; i < directories.size(); i++)
				if (directories[i].size() != 32 && directories[i] != "." && directories[i] != ".." &&
				    directories[i] != "backups" && directories[i].find("snap") == std::string::npos) {
					TraceEvent(SevError, "IncompatibleDirectoryFound").detail("DataFolder", dataFolder).detail("SuspiciousFile", directories[i]);
					fprintf(stderr, "ERROR: Data folder `%s' had non fdb file `%s'; please use clean, fdb-only folder\n", dataFolder.c_str(), directories[i].c_str());
					flushAndExit(FDB_EXIT_ERROR);
				}
			std::vector<std::string> files = platform::listFiles( dataFolder );
			if( (files.size()>1 || (files.size()==1 && files[0] != "restartInfo.ini" )) && !restarting ) {
				TraceEvent(SevError, "IncompatibleFileFound").detail("DataFolder", dataFolder);
				fprintf(stderr, "ERROR: Data folder `%s' is non-empty; please use clean, fdb-only folder\n", dataFolder.c_str());
				flushAndExit(FDB_EXIT_ERROR);
			}
			else if ( files.empty() && restarting ) {
				TraceEvent(SevWarnAlways, "FileNotFound").detail("DataFolder", dataFolder);
				printf("ERROR: Data folder `%s' is empty, but restarting option selected. Run Phase 1 test first\n", dataFolder.c_str());
				flushAndExit(FDB_EXIT_ERROR);
			}

			int isRestoring = 0;
			if (!restarting) {
				platform::eraseDirectoryRecursive( dataFolder );
				platform::createDirectory( dataFolder );
			} else {
				CSimpleIni ini;
				ini.SetUnicode();
				std::string absDataFolder = abspath(dataFolder);
				ini.LoadFile(joinPath(absDataFolder, "restartInfo.ini").c_str());
				int backupFailed = true;
				const char* isRestoringStr = ini.GetValue("RESTORE", "isRestoring", NULL);
				if (isRestoringStr) {
					isRestoring = atoi(isRestoringStr);
					const char* backupFailedStr = ini.GetValue("RESTORE", "BackupFailed", NULL);
					if (isRestoring && backupFailedStr) {
						backupFailed = atoi(backupFailedStr);
					}
				}
				if (isRestoring && !backupFailed) {
					std::vector<std::string> returnList;
					std::string ext = "";
					returnList = platform::listDirectories(absDataFolder);
					std::string snapStr = ini.GetValue("RESTORE", "RestoreSnapUID");

					TraceEvent("RestoringDataFolder").detail("DataFolder", absDataFolder);
					TraceEvent("RestoreSnapUID").detail("UID", snapStr);

					// delete all files (except fdb.cluster) in non-snap directories
					for (const auto & dirEntry : returnList) {
						if (dirEntry == "." || dirEntry == "..") {
							continue;
						}
						if (dirEntry.find(snapStr) != std::string::npos) {
							continue;
						}

						std::string childf = absDataFolder + "/" + dirEntry;
						std::vector<std::string> returnFiles = platform::listFiles(childf, ext);
						for (const auto & fileEntry : returnFiles) {
							if (fileEntry != "fdb.cluster" && fileEntry != "fitness") {
								TraceEvent("DeletingNonSnapfiles")
									.detail("FileBeingDeleted", childf + "/" + fileEntry);
								deleteFile(childf + "/" + fileEntry);
							}
						}
					}
					// cleanup unwanted and partial directories
					for (const auto & dirEntry : returnList) {
						if (dirEntry == "." || dirEntry == "..") {
							continue;
						}
						std::string dirSrc = absDataFolder + "/" + dirEntry;
						// delete snap directories which are not part of restoreSnapUID
						if (dirEntry.find(snapStr) == std::string::npos) {
							if (dirEntry.find("snap") != std::string::npos) {
								platform::eraseDirectoryRecursive(dirSrc);
							}
							continue;
						}
						// remove empty/partial snap directories
						std::vector<std::string> childrenList = platform::listFiles(dirSrc);
						if (childrenList.size() == 0) {
							TraceEvent("RemovingEmptySnapDirectory").detail("DirBeingDeleted", dirSrc);
							platform::eraseDirectoryRecursive(dirSrc);
							continue;
						}
					}
					// move snapshotted files to appropriate locations
					for (const auto & dirEntry : returnList) {
						if (dirEntry == "." || dirEntry == "..") {
							continue;
						}
						std::string dirSrc = absDataFolder + "/" + dirEntry;
						std::string origDir = dirEntry.substr(0, 32);
						std::string dirToMove = absDataFolder + "/" + origDir;
						if ((dirEntry.find("snap") != std::string::npos) &&
							(dirEntry.find("tlog") != std::string::npos)) {
							// restore tlog files
							restoreRoleFilesHelper(dirSrc, dirToMove, "log");
						} else if ((dirEntry.find("snap") != std::string::npos) &&
									(dirEntry.find("storage") != std::string::npos)) {
							// restore storage files
							restoreRoleFilesHelper(dirSrc, dirToMove, "storage");
						} else if ((dirEntry.find("snap") != std::string::npos) &&
									(dirEntry.find("coord") != std::string::npos)) {
							// restore coordinator files
							restoreRoleFilesHelper(dirSrc, dirToMove, "coordination");
						}
					}
				}
			}
			setupAndRun( dataFolder, testFile, restarting, (isRestoring >= 1), whitelistBinPaths, tlsOptions);
			g_simulator.run();
		} else if (role == FDBD) {
			ASSERT( connectionFile );

			setupSlowTaskProfiler();

			if (!dataFolder.size())
				dataFolder = format("fdb/%d/", publicAddresses.address.port);  // SOMEDAY: Better default

			vector<Future<Void>> actors(listenErrors.begin(), listenErrors.end());
			actors.push_back( fdbd(connectionFile, localities, processClass, dataFolder, dataFolder, storageMemLimit, metricsConnFile, metricsPrefix, rsssize, whitelistBinPaths) );
			//actors.push_back( recurring( []{}, .001 ) );  // for ASIO latency measurement

			f = stopAfter( waitForAll(actors) );
			g_network->run();
		} else if (role == MultiTester) {
			f = stopAfter( runTests( connectionFile, TEST_TYPE_FROM_FILE, testOnServers ? TEST_ON_SERVERS : TEST_ON_TESTERS, minTesterCount, testFile, StringRef(), localities ) );
			g_network->run();
		} else if (role == Test) {
			auto m = startSystemMonitor(dataFolder, zoneId, zoneId);
			f = stopAfter( runTests( connectionFile, TEST_TYPE_FROM_FILE, TEST_HERE, 1, testFile, StringRef(), localities ) );
			g_network->run();
		} else if (role == ConsistencyCheck) {
			setupSlowTaskProfiler();

			auto m = startSystemMonitor(dataFolder, zoneId, zoneId);
			f = stopAfter( runTests( connectionFile, TEST_TYPE_CONSISTENCY_CHECK, TEST_HERE, 1, testFile, StringRef(), localities ) );
			g_network->run();
		} else if (role == CreateTemplateDatabase) {
			createTemplateDatabase();
		} else if (role == NetworkTestClient) {
			f = stopAfter( networkTestClient( testServersStr ) );
			g_network->run();
		} else if (role == NetworkTestServer) {
			f = stopAfter( networkTestServer() );
			g_network->run();
		} else if (role == Restore) {
			f = stopAfter( restoreWorker(connectionFile, localities) );
			g_network->run();
		} else if (role == KVFileIntegrityCheck) {
			f = stopAfter( KVFileCheck(kvFile, true) );
			g_network->run();
		} else if (role == KVFileGenerateIOLogChecksums) {
			Optional<Void> result;
			try {
				GenerateIOLogChecksumFile(kvFile);
				result = Void();
			}
			catch(Error &e) {
				fprintf(stderr, "Fatal Error: %s\n", e.what());
			}

			f = result;
		}

		int rc = FDB_EXIT_SUCCESS;
		if(f.isValid() && f.isReady() && !f.isError() && !f.get().present()) {
			rc = FDB_EXIT_ERROR;
		}

		int unseed = noUnseed ? 0 : deterministicRandom()->randomInt(0, 100001);
		TraceEvent("ElapsedTime").detail("SimTime", now()-startNow).detail("RealTime", timer()-start)
			.detail("RandomUnseed", unseed);

		if (role==Simulation){
			printf("Unseed: %d\n", unseed);
			printf("Elapsed: %f simsec, %f real seconds\n", now()-startNow, timer()-start);
			//cout << format("  %d endpoints left\n", transport().getEndpointCount());
		}

		//IFailureMonitor::failureMonitor().address_info.clear();

		// we should have shut down ALL actors associated with this machine; let's list all of the ones still live
		/*{
			auto living = Actor::all;
			printf("%d surviving actors:\n", living.size());
			for(auto a = living.begin(); a != living.end(); ++a)
				printf("  #%lld %s %p\n", (*a)->creationIndex, (*a)->getName(), (*a));
		}

		{
			auto living = DatabaseContext::all;
			printf("%d surviving DatabaseContexts:\n", living.size());
			for(auto a = living.begin(); a != living.end(); ++a)
				printf("  #%lld %p\n", (*a)->creationIndex, (*a));
		}

		{
			auto living = TransactionData::all;
			printf("%d surviving TransactionData(s):\n", living.size());
			for(auto a = living.begin(); a != living.end(); ++a)
				printf("  #%lld %p\n", (*a)->creationIndex, (*a));
		}*/

		/*cout << Actor::allActors.size() << " surviving actors:" << endl;
		std::map<std::string,int> actorCount;
		for(int i=0; i<Actor::allActors.size(); i++)
			++actorCount[Actor::allActors[i]->getName()];
		for(auto i = actorCount.rbegin(); !(i == actorCount.rend()); ++i)
			cout << "  " << i->second << " " << i->first << endl;*/
		//	cout << "  " << Actor::allActors[i]->getName() << endl;

		int total = 0;
		for(auto i = Error::errorCounts().begin(); i != Error::errorCounts().end(); ++i)
			total += i->second;
		if (total)
			printf("%d errors:\n", total);
		for(auto i = Error::errorCounts().begin(); i != Error::errorCounts().end(); ++i)
			if (i->second > 0)
				printf("  %d: %d %s\n", i->second, i->first, Error::fromCode(i->first).what());

		if (&g_simulator == g_network) {
			auto processes = g_simulator.getAllProcesses();
			for(auto i = processes.begin(); i != processes.end(); ++i)
				printf("%s %s: %0.3f Mclocks\n", (*i)->name, (*i)->address.toString().c_str(), (*i)->cpuTicks / 1e6);
		}
		if (role == Simulation) {
			unsigned long sevErrorEventsLogged = TraceEvent::CountEventsLoggedAt(SevError);
			if (sevErrorEventsLogged > 0) {
				printf("%lu SevError events logged\n", sevErrorEventsLogged);
				rc = FDB_EXIT_ERROR;
			}
		}

		//g_simulator.run();

		#ifdef ALLOC_INSTRUMENTATION
		{
			std::cout << "Page Counts: "
				<< FastAllocator<16>::pageCount << " "
				<< FastAllocator<32>::pageCount << " "
				<< FastAllocator<64>::pageCount << " "
				<< FastAllocator<128>::pageCount << " "
				<< FastAllocator<256>::pageCount << " "
				<< FastAllocator<512>::pageCount << " "
				<< FastAllocator<1024>::pageCount << " "
				<< FastAllocator<2048>::pageCount << " "
				<< FastAllocator<4096>::pageCount << " "
				<< FastAllocator<8192>::pageCount << std::endl;

			vector< std::pair<std::string, const char*> > typeNames;
			for( auto i = allocInstr.begin(); i != allocInstr.end(); ++i ) {
				std::string s;

#ifdef __linux__
				char *demangled = abi::__cxa_demangle(i->first, NULL, NULL, NULL);
				if (demangled) {
					s = demangled;
					if (StringRef(s).startsWith(LiteralStringRef("(anonymous namespace)::")))
						s = s.substr(LiteralStringRef("(anonymous namespace)::").size());
					free(demangled);
				} else
					s = i->first;
#else
				s = i->first;
				if (StringRef(s).startsWith(LiteralStringRef("class `anonymous namespace'::")))
					s = s.substr(LiteralStringRef("class `anonymous namespace'::").size());
				else if (StringRef(s).startsWith(LiteralStringRef("class ")))
					s = s.substr(LiteralStringRef("class ").size());
				else if (StringRef(s).startsWith(LiteralStringRef("struct ")))
					s = s.substr(LiteralStringRef("struct ").size());
#endif

				typeNames.push_back( std::make_pair(s, i->first) );
			}
			std::sort(typeNames.begin(), typeNames.end());
			for(int i=0; i<typeNames.size(); i++) {
				const char* n = typeNames[i].second;
				auto& f = allocInstr[n];
				printf("%+d\t%+d\t%d\t%d\t%s\n", f.allocCount, -f.deallocCount, f.allocCount-f.deallocCount, f.maxAllocated, typeNames[i].first.c_str());
			}

			// We're about to exit and clean up data structures, this will wreak havoc on allocation recording
			memSample_entered = true;
		}
		#endif
		//printf("\n%d tests passed; %d tests failed\n", passCount, failCount);
		flushAndExit(rc);
	} catch (Error& e) {
		fprintf(stderr, "Error: %s\n", e.what());
		TraceEvent(SevError, "MainError").error(e);
		//printf("\n%d tests passed; %d tests failed\n", passCount, failCount);
		flushAndExit(FDB_EXIT_MAIN_ERROR);
	} catch (std::exception& e) {
		fprintf(stderr, "std::exception: %s\n", e.what());
		TraceEvent(SevError, "MainError").error(unknown_error()).detail("RootException", e.what());
		//printf("\n%d tests passed; %d tests failed\n", passCount, failCount);
		flushAndExit(FDB_EXIT_MAIN_EXCEPTION);
	}

	static_assert( LBLocalityData<StorageServerInterface>::Present, "Storage server interface should be load balanced" );
	static_assert( LBLocalityData<MasterProxyInterface>::Present, "Master proxy interface should be load balanced" );
	static_assert( LBLocalityData<TLogInterface>::Present, "TLog interface should be load balanced" );
	static_assert( !LBLocalityData<MasterInterface>::Present, "Master interface should not be load balanced" );
}<|MERGE_RESOLUTION|>--- conflicted
+++ resolved
@@ -62,13 +62,8 @@
 #include "versions.h"
 #endif
 
-<<<<<<< HEAD
 #if defined(__linux__) || defined(__FreeBSD__)
-=======
 #include "fdbmonitor/SimpleIni.h"
-
-#ifdef  __linux__
->>>>>>> 99234726
 #include <execinfo.h>
 #include <signal.h>
 #ifdef ALLOC_INSTRUMENTATION
