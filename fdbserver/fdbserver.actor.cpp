--- conflicted
+++ resolved
@@ -1617,7 +1617,6 @@
 				printSimTime = true;
 				break;
 
-<<<<<<< HEAD
 			case OPT_CRASH_AFTER:
 				try {
 					crashAfter = double(std::stoi(std::string(args.OptionArg())));
@@ -1630,9 +1629,6 @@
 				}
 				break;
 
-#ifndef TLS_DISABLED
-=======
->>>>>>> c1c31659
 			case TLSConfig::OPT_TLS_PLUGIN:
 				args.OptionArg();
 				break;
