/*
 * fdbserver.actor.cpp
 *
 * This source file is part of the FoundationDB open source project
 *
 * Copyright 2013-2018 Apple Inc. and the FoundationDB project authors
 *
 * Licensed under the Apache License, Version 2.0 (the "License");
 * you may not use this file except in compliance with the License.
 * You may obtain a copy of the License at
 *
 *     http://www.apache.org/licenses/LICENSE-2.0
 *
 * Unless required by applicable law or agreed to in writing, software
 * distributed under the License is distributed on an "AS IS" BASIS,
 * WITHOUT WARRANTIES OR CONDITIONS OF ANY KIND, either express or implied.
 * See the License for the specific language governing permissions and
 * limitations under the License.
 */

// There's something in one of the files below that defines a macros
// a macro that makes boost interprocess break on Windows.
#define BOOST_DATE_TIME_NO_LIB

#include <algorithm>
#include <cctype>
#include <fstream>
#include <iterator>
#include <sstream>

#include <stdarg.h>
#include <stdio.h>
#include <time.h>

#include <boost/algorithm/string.hpp>
#include <boost/interprocess/managed_shared_memory.hpp>

#include "fdbclient/NativeAPI.actor.h"
#include "fdbclient/RestoreWorkerInterface.actor.h"
#include "fdbclient/SystemData.h"
#include "fdbclient/versions.h"
#include "fdbclient/BuildFlags.h"
#include "fdbmonitor/SimpleIni.h"
#include "fdbrpc/AsyncFileCached.actor.h"
#include "fdbrpc/Net2FileSystem.h"
#include "fdbrpc/PerfMetric.h"
#include "fdbrpc/simulator.h"
#include "fdbserver/ConflictSet.h"
#include "fdbserver/CoordinationInterface.h"
#include "fdbserver/CoroFlow.h"
#include "fdbserver/DataDistribution.actor.h"
#include "fdbserver/IKeyValueStore.h"
#include "fdbserver/MoveKeys.actor.h"
#include "fdbserver/NetworkTest.h"
#include "fdbserver/ServerDBInfo.h"
#include "fdbserver/SimulatedCluster.h"
#include "fdbserver/Status.h"
#include "fdbserver/TesterInterface.actor.h"
#include "fdbserver/WorkerInterface.actor.h"
#include "fdbserver/pubsub.h"
#include "fdbserver/workloads/workloads.actor.h"
#include "flow/DeterministicRandom.h"
#include "flow/Platform.h"
#include "flow/ProtocolVersion.h"
#include "flow/SimpleOpt.h"
#include "flow/SystemMonitor.h"
#include "flow/TLSConfig.actor.h"
#include "flow/Tracing.h"

#if defined(__linux__) || defined(__FreeBSD__)
#include <execinfo.h>
#include <signal.h>
#ifdef ALLOC_INSTRUMENTATION
#include <cxxabi.h>
#endif
#endif

#ifdef WIN32
#define NOMINMAX
#define WIN32_LEAN_AND_MEAN
#include <Windows.h>
#endif

#include "flow/actorcompiler.h" // This must be the last #include.

// clang-format off
enum {
	OPT_CONNFILE, OPT_SEEDCONNFILE, OPT_SEEDCONNSTRING, OPT_ROLE, OPT_LISTEN, OPT_PUBLICADDR, OPT_DATAFOLDER, OPT_LOGFOLDER, OPT_PARENTPID, OPT_TRACER, OPT_NEWCONSOLE,
	OPT_NOBOX, OPT_TESTFILE, OPT_RESTARTING, OPT_RESTORING, OPT_RANDOMSEED, OPT_KEY, OPT_MEMLIMIT, OPT_STORAGEMEMLIMIT, OPT_CACHEMEMLIMIT, OPT_MACHINEID,
	OPT_DCID, OPT_MACHINE_CLASS, OPT_BUGGIFY, OPT_VERSION, OPT_BUILD_FLAGS, OPT_CRASHONERROR, OPT_HELP, OPT_NETWORKIMPL, OPT_NOBUFSTDOUT, OPT_BUFSTDOUTERR,
	OPT_TRACECLOCK, OPT_NUMTESTERS, OPT_DEVHELP, OPT_ROLLSIZE, OPT_MAXLOGS, OPT_MAXLOGSSIZE, OPT_KNOB, OPT_TESTSERVERS, OPT_TEST_ON_SERVERS, OPT_METRICSCONNFILE,
	OPT_METRICSPREFIX, OPT_LOGGROUP, OPT_LOCALITY, OPT_IO_TRUST_SECONDS, OPT_IO_TRUST_WARN_ONLY, OPT_FILESYSTEM, OPT_PROFILER_RSS_SIZE, OPT_KVFILE,
	OPT_TRACE_FORMAT, OPT_WHITELIST_BINPATH, OPT_BLOB_CREDENTIAL_FILE
};

CSimpleOpt::SOption g_rgOptions[] = {
	{ OPT_CONNFILE,              "-C",                          SO_REQ_SEP },
	{ OPT_CONNFILE,              "--cluster_file",              SO_REQ_SEP },
	{ OPT_SEEDCONNFILE,          "--seed_cluster_file",         SO_REQ_SEP },
	{ OPT_SEEDCONNSTRING,        "--seed_connection_string",    SO_REQ_SEP },
	{ OPT_ROLE,                  "-r",                          SO_REQ_SEP },
	{ OPT_ROLE,                  "--role",                      SO_REQ_SEP },
	{ OPT_PUBLICADDR,            "-p",                          SO_REQ_SEP },
	{ OPT_PUBLICADDR,            "--public_address",            SO_REQ_SEP },
	{ OPT_LISTEN,                "-l",                          SO_REQ_SEP },
	{ OPT_LISTEN,                "--listen_address",            SO_REQ_SEP },
#ifdef __linux__
	{ OPT_FILESYSTEM,           "--data_filesystem",           SO_REQ_SEP },
	{ OPT_PROFILER_RSS_SIZE,    "--rsssize",                   SO_REQ_SEP },
#endif
	{ OPT_DATAFOLDER,            "-d",                          SO_REQ_SEP },
	{ OPT_DATAFOLDER,            "--datadir",                   SO_REQ_SEP },
	{ OPT_LOGFOLDER,             "-L",                          SO_REQ_SEP },
	{ OPT_LOGFOLDER,             "--logdir",                    SO_REQ_SEP },
	{ OPT_ROLLSIZE,              "-Rs",                         SO_REQ_SEP },
	{ OPT_ROLLSIZE,              "--logsize",                   SO_REQ_SEP },
	{ OPT_MAXLOGS,               "--maxlogs",                   SO_REQ_SEP },
	{ OPT_MAXLOGSSIZE,           "--maxlogssize",               SO_REQ_SEP },
	{ OPT_LOGGROUP,              "--loggroup",                  SO_REQ_SEP },
	{ OPT_PARENTPID,             "--parentpid",                 SO_REQ_SEP },
	{ OPT_TRACER,                "--tracer",                    SO_REQ_SEP },
#ifdef _WIN32
	{ OPT_NEWCONSOLE,            "-n",                          SO_NONE },
	{ OPT_NEWCONSOLE,            "--newconsole",                SO_NONE },
	{ OPT_NOBOX,                 "-q",                          SO_NONE },
	{ OPT_NOBOX,                 "--no_dialog",                 SO_NONE },
#endif
	{ OPT_KVFILE,                "--kvfile",                    SO_REQ_SEP },
	{ OPT_TESTFILE,              "-f",                          SO_REQ_SEP },
	{ OPT_TESTFILE,              "--testfile",                  SO_REQ_SEP },
	{ OPT_RESTARTING,            "-R",                          SO_NONE },
	{ OPT_RESTARTING,            "--restarting",                SO_NONE },
	{ OPT_RANDOMSEED,            "-s",                          SO_REQ_SEP },
	{ OPT_RANDOMSEED,            "--seed",                      SO_REQ_SEP },
	{ OPT_KEY,                   "-k",                          SO_REQ_SEP },
	{ OPT_KEY,                   "--key",                       SO_REQ_SEP },
	{ OPT_MEMLIMIT,              "-m",                          SO_REQ_SEP },
	{ OPT_MEMLIMIT,              "--memory",                    SO_REQ_SEP },
	{ OPT_STORAGEMEMLIMIT,       "-M",                          SO_REQ_SEP },
	{ OPT_STORAGEMEMLIMIT,       "--storage_memory",            SO_REQ_SEP },
	{ OPT_CACHEMEMLIMIT,         "--cache_memory",              SO_REQ_SEP },
	{ OPT_MACHINEID,             "-i",                          SO_REQ_SEP },
	{ OPT_MACHINEID,             "--machine_id",                SO_REQ_SEP },
	{ OPT_DCID,                  "-a",                          SO_REQ_SEP },
	{ OPT_DCID,                  "--datacenter_id",             SO_REQ_SEP },
	{ OPT_MACHINE_CLASS,         "-c",                          SO_REQ_SEP },
	{ OPT_MACHINE_CLASS,         "--class",                     SO_REQ_SEP },
	{ OPT_BUGGIFY,               "-b",                          SO_REQ_SEP },
	{ OPT_BUGGIFY,               "--buggify",                   SO_REQ_SEP },
	{ OPT_VERSION,               "-v",                          SO_NONE },
	{ OPT_VERSION,               "--version",                   SO_NONE },
	{ OPT_BUILD_FLAGS,           "--build_flags",               SO_NONE },
	{ OPT_CRASHONERROR,          "--crash",                     SO_NONE },
	{ OPT_NETWORKIMPL,           "-N",                          SO_REQ_SEP },
	{ OPT_NETWORKIMPL,           "--network",                   SO_REQ_SEP },
	{ OPT_NOBUFSTDOUT,           "--unbufferedout",             SO_NONE },
	{ OPT_BUFSTDOUTERR,          "--bufferedout",               SO_NONE },
	{ OPT_TRACECLOCK,            "--traceclock",                SO_REQ_SEP },
	{ OPT_NUMTESTERS,            "--num_testers",               SO_REQ_SEP },
	{ OPT_HELP,                  "-?",                          SO_NONE },
	{ OPT_HELP,                  "-h",                          SO_NONE },
	{ OPT_HELP,                  "--help",                      SO_NONE },
	{ OPT_DEVHELP,               "--dev-help",                  SO_NONE },
	{ OPT_KNOB,                  "--knob_",                     SO_REQ_SEP },
	{ OPT_LOCALITY,              "--locality_",                 SO_REQ_SEP },
	{ OPT_TESTSERVERS,           "--testservers",               SO_REQ_SEP },
	{ OPT_TEST_ON_SERVERS,       "--testonservers",             SO_NONE },
	{ OPT_METRICSCONNFILE,       "--metrics_cluster",           SO_REQ_SEP },
	{ OPT_METRICSPREFIX,         "--metrics_prefix",            SO_REQ_SEP },
	{ OPT_IO_TRUST_SECONDS,      "--io_trust_seconds",          SO_REQ_SEP },
	{ OPT_IO_TRUST_WARN_ONLY,    "--io_trust_warn_only",        SO_NONE },
	{ OPT_TRACE_FORMAT      ,    "--trace_format",              SO_REQ_SEP },
	{ OPT_WHITELIST_BINPATH,     "--whitelist_binpath",         SO_REQ_SEP },
	{ OPT_BLOB_CREDENTIAL_FILE,  "--blob_credential_file",      SO_REQ_SEP },

#ifndef TLS_DISABLED
	TLS_OPTION_FLAGS
#endif

	SO_END_OF_OPTIONS
};

// clang-format on

extern void dsltest();
extern void pingtest();
extern void copyTest();
extern void versionedMapTest();
extern void createTemplateDatabase();
// FIXME: this really belongs in a header somewhere since it is actually used.
extern IPAddress determinePublicIPAutomatically(ClusterConnectionString const& ccs);

extern const char* getSourceVersion();

extern void flushTraceFileVoid();

extern bool noUnseed;
extern const int MAX_CLUSTER_FILE_BYTES;

#ifdef ALLOC_INSTRUMENTATION
extern uint8_t* g_extra_memory;
#endif

bool enableFailures = true;

#define test_assert(x)                                                                                                 \
	if (!(x)) {                                                                                                        \
		cout << "Test failed: " #x << endl;                                                                            \
		return false;                                                                                                  \
	}

#ifdef _WIN32
#include <sddl.h>

// It is your
//    responsibility to properly initialize the
//    structure and to free the structure's
//    lpSecurityDescriptor member when you have
//    finished using it. To free the structure's
//    lpSecurityDescriptor member, call the
//    LocalFree function.
BOOL CreatePermissiveReadWriteDACL(SECURITY_ATTRIBUTES* pSA) {
	UNSTOPPABLE_ASSERT(pSA != nullptr);

	TCHAR* szSD = TEXT("D:") // Discretionary ACL
	    TEXT("(A;OICI;GR;;;AU)") // Allow read/write/execute to authenticated users
	    TEXT("(A;OICI;GA;;;BA)"); // Allow full control to administrators

	return ConvertStringSecurityDescriptorToSecurityDescriptor(
	    szSD, SDDL_REVISION_1, &(pSA->lpSecurityDescriptor), nullptr);
}
#endif

class WorldReadablePermissions {
public:
	WorldReadablePermissions() {
#ifdef _WIN32
		sa.nLength = sizeof(SECURITY_ATTRIBUTES);
		sa.bInheritHandle = FALSE;
		if (!CreatePermissiveReadWriteDACL(&sa)) {
			TraceEvent("Win32DACLCreationFail").GetLastError();
			throw platform_error();
		}
		permission.set_permissions(&sa);
#elif (defined(__linux__) || defined(__APPLE__) || defined(__FreeBSD__))
		// There is nothing to do here, since the default permissions are fine
#else
#error Port me!
#endif
	}

	virtual ~WorldReadablePermissions() {
#ifdef _WIN32
		LocalFree(sa.lpSecurityDescriptor);
#elif (defined(__linux__) || defined(__APPLE__) || defined(__FreeBSD__))
		// There is nothing to do here, since the default permissions are fine
#else
#error Port me!
#endif
	}

	boost::interprocess::permissions permission;

private:
	WorldReadablePermissions(const WorldReadablePermissions& rhs) {}
#ifdef _WIN32
	SECURITY_ATTRIBUTES sa;
#endif
};

UID getSharedMemoryMachineId() {
	UID* machineId = nullptr;
	int numTries = 0;

	// Permissions object defaults to 0644 on *nix, but on windows defaults to allowing access to only the creator.
	// On windows, this means that we have to create an elaborate workaround for DACLs
	WorldReadablePermissions p;
	std::string sharedMemoryIdentifier = "fdbserver_shared_memory_id";
	loop {
		try {
			// "0" is the default parameter "addr"
			boost::interprocess::managed_shared_memory segment(
			    boost::interprocess::open_or_create, sharedMemoryIdentifier.c_str(), 1000, 0, p.permission);
			machineId = segment.find_or_construct<UID>("machineId")(deterministicRandom()->randomUniqueID());
			if (!machineId)
				criticalError(
				    FDB_EXIT_ERROR, "SharedMemoryError", "Could not locate or create shared memory - 'machineId'");
			return *machineId;
		} catch (boost::interprocess::interprocess_exception&) {
			try {
				// If the shared memory already exists, open it read-only in case it was created by another user
				boost::interprocess::managed_shared_memory segment(boost::interprocess::open_read_only,
				                                                   sharedMemoryIdentifier.c_str());
				machineId = segment.find<UID>("machineId").first;
				if (!machineId)
					criticalError(FDB_EXIT_ERROR, "SharedMemoryError", "Could not locate shared memory - 'machineId'");
				return *machineId;
			} catch (boost::interprocess::interprocess_exception& ex) {
				// Retry in case the shared memory was deleted in between the call to open_or_create and open_read_only
				// Don't keep trying forever in case this is caused by some other problem
				if (++numTries == 10)
					criticalError(FDB_EXIT_ERROR,
					              "SharedMemoryError",
					              format("Could not open shared memory - %s", ex.what()).c_str());
			}
		}
	}
}

ACTOR void failAfter(Future<Void> trigger, ISimulator::ProcessInfo* m = g_simulator.getCurrentProcess()) {
	wait(trigger);
	if (enableFailures) {
		printf("Killing machine: %s at %f\n", m->address.toString().c_str(), now());
		g_simulator.killProcess(m, ISimulator::KillInstantly);
	}
}

void failAfter(Future<Void> trigger, Endpoint e) {
	if (g_network == &g_simulator)
		failAfter(trigger, g_simulator.getProcess(e));
}

ACTOR Future<Void> histogramReport() {
	loop {
		wait(delay(SERVER_KNOBS->HISTOGRAM_REPORT_INTERVAL));

		GetHistogramRegistry().logReport();
	}
}

void testSerializationSpeed() {
	double tstart;
	double build = 0, serialize = 0, deserialize = 0, copy = 0, deallocate = 0;
	double bytes = 0;
	double testBegin = timer();
	for (int a = 0; a < 10000; a++) {
		{
			tstart = timer();

			Arena batchArena;
			VectorRef<CommitTransactionRef> batch;
			batch.resize(batchArena, 1000);
			for (int t = 0; t < batch.size(); t++) {
				CommitTransactionRef& tr = batch[t];
				tr.read_snapshot = 0;
				for (int i = 0; i < 2; i++)
					tr.mutations.push_back_deep(
					    batchArena,
					    MutationRef(MutationRef::SetValue, LiteralStringRef("KeyABCDE"), LiteralStringRef("SomeValu")));
				tr.mutations.push_back_deep(
				    batchArena,
				    MutationRef(MutationRef::ClearRange, LiteralStringRef("BeginKey"), LiteralStringRef("EndKeyAB")));
			}

			build += timer() - tstart;

			tstart = timer();

			BinaryWriter wr(IncludeVersion());
			wr << batch;

			bytes += wr.getLength();

			serialize += timer() - tstart;

			for (int i = 0; i < 1; i++) {
				tstart = timer();
				Arena arena;
				StringRef data(arena, StringRef((const uint8_t*)wr.getData(), wr.getLength()));
				copy += timer() - tstart;

				tstart = timer();
				ArenaReader rd(arena, data, IncludeVersion());
				VectorRef<CommitTransactionRef> batch2;
				rd >> arena >> batch2;

				deserialize += timer() - tstart;
			}

			tstart = timer();
		}
		deallocate += timer() - tstart;
	}
	double elapsed = (timer() - testBegin);
	printf("Test speed: %0.1f MB/sec (%0.0f/sec)\n", bytes / 1e6 / elapsed, 1000000 / elapsed);
	printf("  Build: %0.1f MB/sec\n", bytes / 1e6 / build);
	printf("  Serialize: %0.1f MB/sec\n", bytes / 1e6 / serialize);
	printf("  Copy: %0.1f MB/sec\n", bytes / 1e6 / copy);
	printf("  Deserialize: %0.1f MB/sec\n", bytes / 1e6 / deserialize);
	printf("  Deallocate: %0.1f MB/sec\n", bytes / 1e6 / deallocate);
	printf("  Bytes: %0.1f MB\n", bytes / 1e6);
	printf("\n");
}

std::string toHTML(const StringRef& binaryString) {
	std::string s;

	for (int i = 0; i < binaryString.size(); i++) {
		uint8_t c = binaryString[i];
		if (c == '<')
			s += "&lt;";
		else if (c == '>')
			s += "&gt;";
		else if (c == '&')
			s += "&amp;";
		else if (c == '"')
			s += "&quot;";
		else if (c == ' ')
			s += "&nbsp;";
		else if (c > 32 && c < 127)
			s += c;
		else
			s += format("<span class=\"binary\">[%02x]</span>", c);
	}

	return s;
}

ACTOR Future<Void> dumpDatabase(Database cx, std::string outputFilename, KeyRange range = allKeys) {
	try {
		state Transaction tr(cx);
		loop {
			state FILE* output = fopen(outputFilename.c_str(), "wt");
			try {
				state KeySelectorRef iter = firstGreaterOrEqual(range.begin);
				state Arena arena;
				fprintf(output, "<html><head><style type=\"text/css\">.binary {color:red}</style></head><body>\n");
				Version ver = wait(tr.getReadVersion());
				fprintf(output, "<h3>Database version: %" PRId64 "</h3>", ver);

				loop {
					Standalone<RangeResultRef> results = wait(tr.getRange(iter, firstGreaterOrEqual(range.end), 1000));
					for (int r = 0; r < results.size(); r++) {
						std::string key = toHTML(results[r].key), value = toHTML(results[r].value);
						fprintf(output, "<p>%s <b>:=</b> %s</p>\n", key.c_str(), value.c_str());
					}
					if (results.size() < 1000)
						break;
					iter = firstGreaterThan(KeyRef(arena, results[results.size() - 1].key));
				}
				fprintf(output, "</body></html>");
				fclose(output);
				TraceEvent("DatabaseDumped").detail("Filename", outputFilename);
				return Void();
			} catch (Error& e) {
				fclose(output);
				wait(tr.onError(e));
			}
		}
	} catch (Error& e) {
		TraceEvent(SevError, "DumpDatabaseError").error(e).detail("Filename", outputFilename);
		throw;
	}
}

void memoryTest();
void skipListTest();

Future<Void> startSystemMonitor(std::string dataFolder,
                                Optional<Standalone<StringRef>> dcId,
                                Optional<Standalone<StringRef>> zoneId,
                                Optional<Standalone<StringRef>> machineId) {
	initializeSystemMonitorMachineState(
	    SystemMonitorMachineState(dataFolder, dcId, zoneId, machineId, g_network->getLocalAddress().ip));

	systemMonitor();
	return recurring(&systemMonitor, 5.0, TaskPriority::FlushTrace);
}

void testIndexedSet();

#ifdef _WIN32
void parentWatcher(void* parentHandle) {
	HANDLE parent = (HANDLE)parentHandle;
	int signal = WaitForSingleObject(parent, INFINITE);
	CloseHandle(parentHandle);
	if (signal == WAIT_OBJECT_0)
		criticalError(FDB_EXIT_SUCCESS, "ParentProcessExited", "Parent process exited");
	TraceEvent(SevError, "ParentProcessWaitFailed").detail("RetCode", signal).GetLastError();
}
#else
void* parentWatcher(void* arg) {
	int* parent_pid = (int*)arg;
	while (1) {
		sleep(1);
		if (getppid() != *parent_pid)
			criticalError(FDB_EXIT_SUCCESS, "ParentProcessExited", "Parent process exited");
	}
}
#endif

static void printBuildInformation() {
	printf("%s", jsonBuildInformation().c_str());
}

static void printVersion() {
	printf("FoundationDB " FDB_VT_PACKAGE_NAME " (v" FDB_VT_VERSION ")\n");
	printf("source version %s\n", getSourceVersion());
	printf("protocol %" PRIx64 "\n", currentProtocolVersion.version());
}

static void printHelpTeaser(const char* name) {
	fprintf(stderr, "Try `%s --help' for more information.\n", name);
}

static void printOptionUsage(std::string option, std::string description) {
	static const std::string OPTION_INDENT("  ");
	static const std::string DESCRIPTION_INDENT("                ");
	static const int WIDTH = 80;

	boost::algorithm::trim(option);
	boost::algorithm::trim(description);

	std::string result = OPTION_INDENT + option + "\n";

	std::stringstream sstream(description);
	if (sstream.eof()) {
		printf(result.c_str());
		return;
	}

	std::string currWord;
	sstream >> currWord;

	std::string currLine(DESCRIPTION_INDENT + ' ' + currWord);
	int currLength = currLine.size();

	while (!sstream.eof()) {
		sstream >> currWord;

		if (currLength + static_cast<int>(currWord.size()) + 1 > WIDTH) {
			result += currLine + '\n';
			currLine = DESCRIPTION_INDENT + ' ' + currWord;
		} else {
			currLine += ' ' + currWord;
		}
		currLength = currLine.size();
	}
	result += currLine + '\n';

	printf(result.c_str());
}

static void printUsage(const char* name, bool devhelp) {
	printf("FoundationDB " FDB_VT_PACKAGE_NAME " (v" FDB_VT_VERSION ")\n");
	printf("Usage: %s -p ADDRESS [OPTIONS]\n\n", name);
	printOptionUsage("-p ADDRESS, --public_address ADDRESS",
	                 " Public address, specified as `IP_ADDRESS:PORT' or `auto:PORT'.");
	printOptionUsage("-l ADDRESS, --listen_address ADDRESS",
	                 " Listen address, specified as `IP_ADDRESS:PORT' (defaults to"
	                 " public address).");
	printOptionUsage("-C CONNFILE, --cluster_file CONNFILE",
	                 " The path of a file containing the connection string for the"
	                 " FoundationDB cluster. The default is first the value of the"
	                 " FDB_CLUSTER_FILE environment variable, then `./fdb.cluster',"
	                 " then `" +
	                     platform::getDefaultClusterFilePath() + "'.");
	printOptionUsage("--seed_cluster_file SEEDCONNFILE",
	                 " The path of a seed cluster file which will be used to connect"
	                 " if the -C cluster file does not exist. If the server connects"
	                 " successfully using the seed file, then it copies the file to"
	                 " the -C file location.");
	printOptionUsage("--seed_connection_string SEEDCONNSTRING",
	                 " The path of a seed connection string which will be used to connect"
	                 " if the -C cluster file does not exist. If the server connects"
	                 " successfully using the seed string, then it copies the string to"
	                 " the -C file location.");
#ifdef __linux__
	printOptionUsage("--data_filesystem PATH",
	                 " Turns on validation that all data files are written to a drive"
	                 " mounted at the specified PATH. This checks that the device at PATH"
	                 " is currently mounted and that any data files get written to the"
	                 " same device.");
#endif
	printOptionUsage("-d PATH, --datadir PATH",
	                 " Store data files in the given folder (must be unique for each"
	                 " fdbserver instance on a given machine).");
	printOptionUsage("-L PATH, --logdir PATH", " Store log files in the given folder (default is `.').");
	printOptionUsage("--logsize SIZE",
	                 "Roll over to a new log file after the current log file"
	                 " exceeds SIZE bytes. The default value is 10MiB.");
	printOptionUsage("--maxlogs SIZE, --maxlogssize SIZE",
	                 " Delete the oldest log file when the total size of all log"
	                 " files exceeds SIZE bytes. If set to 0, old log files will not"
	                 " be deleted. The default value is 100MiB.");
	printOptionUsage("--loggroup LOG_GROUP",
	                 " Sets the LogGroup field with the specified value for all"
	                 " events in the trace output (defaults to `default').");
	printOptionUsage("--trace_format FORMAT",
	                 " Select the format of the log files. xml (the default) and json"
	                 " are supported.");
	printOptionUsage("--tracer       TRACER",
	                 " Select a tracer for transaction tracing. Currently disabled"
	                 " (the default) and log_file are supported.");
	printOptionUsage("-i ID, --machine_id ID",
	                 " Machine and zone identifier key (up to 16 hex characters)."
	                 " Defaults to a random value shared by all fdbserver processes"
	                 " on this machine.");
	printOptionUsage("-a ID, --datacenter_id ID", " Data center identifier key (up to 16 hex characters).");
	printOptionUsage("--locality_LOCALITYKEY LOCALITYVALUE",
	                 " Define a locality key. LOCALITYKEY is case-insensitive though"
	                 " LOCALITYVALUE is not.");
	printOptionUsage("-m SIZE, --memory SIZE",
	                 " Memory limit. The default value is 8GiB. When specified"
	                 " without a unit, MiB is assumed.");
	printOptionUsage("-M SIZE, --storage_memory SIZE",
	                 " Maximum amount of memory used for storage. The default"
	                 " value is 1GiB. When specified without a unit, MB is"
	                 " assumed.");
	printOptionUsage("--cache_memory SIZE",
	                 " The amount of memory to use for caching disk pages."
	                 " The default value is 2GiB. When specified without a unit,"
	                 " MiB is assumed.");
	printOptionUsage("-c CLASS, --class CLASS",
	                 " Machine class (valid options are storage, transaction,"
	                 " resolution, grv_proxy, commit_proxy, master, test, unset, stateless, log, router,"
	                 " and cluster_controller).");
#ifndef TLS_DISABLED
	printf(TLS_HELP);
#endif
	printOptionUsage("-v, --version", "Print version information and exit.");
	printOptionUsage("-h, -?, --help", "Display this help and exit.");
	if (devhelp) {
		printf("  --build_flags  Print build information and exit.\n");
		printOptionUsage("-r ROLE, --role ROLE",
		                 " Server role (valid options are fdbd, test, multitest,"
		                 " simulation, networktestclient, networktestserver, restore"
		                 " consistencycheck, kvfileintegritycheck, kvfilegeneratesums). The default is `fdbd'.");
#ifdef _WIN32
		printOptionUsage("-n, --newconsole", " Create a new console.");
		printOptionUsage("-q, --no_dialog", " Disable error dialog on crash.");
		printOptionUsage("--parentpid PID", " Specify a process after whose termination to exit.");
#endif
		printOptionUsage("-f TESTFILE, --testfile", " Testfile to run, defaults to `tests/default.txt'.");
		printOptionUsage("-R, --restarting", " Restart a previous simulation that was cleanly shut down.");
		printOptionUsage("-s SEED, --seed SEED", " Random seed.");
		printOptionUsage("-k KEY, --key KEY", "Target key for search role.");
		printOptionUsage(
		    "--kvfile FILE",
		    "Input file (SQLite database file) for use by the 'kvfilegeneratesums' and 'kvfileintegritycheck' roles.");
		printOptionUsage("-b [on,off], --buggify [on,off]", " Sets Buggify system state, defaults to `off'.");
		printOptionUsage("--crash", "Crash on serious errors instead of continuing.");
		printOptionUsage("-N NETWORKIMPL, --network NETWORKIMPL",
		                 " Select network implementation, `net2' (default),"
		                 " `net2-threadpool'.");
		printOptionUsage("--unbufferedout", " Do not buffer stdout and stderr.");
		printOptionUsage("--bufferedout", " Buffer stdout and stderr.");
		printOptionUsage("--traceclock CLOCKIMPL",
		                 " Select clock source for trace files, `now' (default) or"
		                 " `realtime'.");
		printOptionUsage("--num_testers NUM",
		                 " A multitester will wait for NUM testers before starting"
		                 " (defaults to 1).");
#ifdef __linux__
		printOptionUsage("--rsssize SIZE",
		                 " Turns on automatic heap profiling when RSS memory size exceeds"
		                 " the given threshold. fdbserver needs to be compiled with"
		                 " USE_GPERFTOOLS flag in order to use this feature.");
#endif
		printOptionUsage("--testservers ADDRESSES",
		                 " The addresses of networktestservers"
		                 " specified as ADDRESS:PORT,ADDRESS:PORT...");
		printOptionUsage("--testonservers", " Testers are recruited on servers.");
		printOptionUsage("--metrics_cluster CONNFILE",
		                 " The cluster file designating where this process will"
		                 " store its metric data. By default metrics will be stored"
		                 " in the same database the process is participating in.");
		printOptionUsage("--metrics_prefix PREFIX",
		                 " The prefix where this process will store its metric data."
		                 " Must be specified if using a different database for metrics.");
		printOptionUsage("--knob_KNOBNAME KNOBVALUE", " Changes a database knob. KNOBNAME should be lowercase.");
		printOptionUsage("--io_trust_seconds SECONDS",
		                 " Sets the time in seconds that a read or write operation is allowed to take"
		                 " before timing out with an error. If an operation times out, all future"
		                 " operations on that file will fail with an error as well. Only has an effect"
		                 " when using AsyncFileKAIO in Linux.");
		printOptionUsage("--io_trust_warn_only",
		                 " Instead of failing when an I/O operation exceeds io_trust_seconds, just"
		                 " log a warning to the trace log. Has no effect if io_trust_seconds is unspecified.");
	} else {
		printOptionUsage("--dev-help", "Display developer-specific help and exit.");
	}

	printf("\n"
	       "SIZE parameters may use one of the multiplicative suffixes B=1, KB=10^3,\n"
	       "KiB=2^10, MB=10^6, MiB=2^20, GB=10^9, GiB=2^30, TB=10^12, or TiB=2^40.\n");
}

extern bool g_crashOnError;

#if defined(ALLOC_INSTRUMENTATION) || defined(ALLOC_INSTRUMENTATION_STDOUT)
void* operator new(std::size_t size) {
	void* p = malloc(size);
	if (!p)
		throw std::bad_alloc();
	recordAllocation(p, size);
	return p;
}
void operator delete(void* ptr) throw() {
	recordDeallocation(ptr);
	free(ptr);
}

// scalar, nothrow new and it matching delete
void* operator new(std::size_t size, const std::nothrow_t&) throw() {
	void* p = malloc(size);
	recordAllocation(p, size);
	return p;
}
void operator delete(void* ptr, const std::nothrow_t&) throw() {
	recordDeallocation(ptr);
	free(ptr);
}

// array throwing new and matching delete[]
void* operator new[](std::size_t size) {
	void* p = malloc(size);
	if (!p)
		throw std::bad_alloc();
	recordAllocation(p, size);
	return p;
}
void operator delete[](void* ptr) throw() {
	recordDeallocation(ptr);
	free(ptr);
}

// array, nothrow new and matching delete[]
void* operator new[](std::size_t size, const std::nothrow_t&) throw() {
	void* p = malloc(size);
	recordAllocation(p, size);
	return p;
}
void operator delete[](void* ptr, const std::nothrow_t&) throw() {
	recordDeallocation(ptr);
	free(ptr);
}
#endif

Optional<bool> checkBuggifyOverride(const char* testFile) {
	std::ifstream ifs;
	ifs.open(testFile, std::ifstream::in);
	if (!ifs.good())
		return 0;

	std::string cline;

	while (ifs.good()) {
		getline(ifs, cline);
		std::string line = removeWhitespace(std::string(cline));
		if (!line.size() || line.find(';') == 0)
			continue;

		size_t found = line.find('=');
		if (found == std::string::npos)
			// hmmm, not good
			continue;
		std::string attrib = removeWhitespace(line.substr(0, found));
		std::string value = removeWhitespace(line.substr(found + 1));

		if (attrib == "buggify") {
			// Testspec uses `on` or `off` (without quotes).
			// TOML uses literal `true` and `false`.
			if (!strcmp(value.c_str(), "on") || !strcmp(value.c_str(), "true")) {
				ifs.close();
				return true;
			} else if (!strcmp(value.c_str(), "off") || !strcmp(value.c_str(), "false")) {
				ifs.close();
				return false;
			} else {
				fprintf(stderr, "ERROR: Unknown buggify override state `%s'\n", value.c_str());
				flushAndExit(FDB_EXIT_ERROR);
			}
		}
	}

	ifs.close();
	return Optional<bool>();
}

// Takes a vector of public and listen address strings given via command line, and returns vector of NetworkAddress
// objects.
std::pair<NetworkAddressList, NetworkAddressList> buildNetworkAddresses(const ClusterConnectionFile& connectionFile,
                                                                        const vector<std::string>& publicAddressStrs,
                                                                        vector<std::string>& listenAddressStrs) {
	if (listenAddressStrs.size() > 0 && publicAddressStrs.size() != listenAddressStrs.size()) {
		fprintf(stderr,
		        "ERROR: Listen addresses (if provided) should be equal to the number of public addresses in order.\n");
		flushAndExit(FDB_EXIT_ERROR);
	}
	listenAddressStrs.resize(publicAddressStrs.size(), "public");

	if (publicAddressStrs.size() > 2) {
		fprintf(stderr, "ERROR: maximum 2 public/listen addresses are allowed\n");
		flushAndExit(FDB_EXIT_ERROR);
	}

	NetworkAddressList publicNetworkAddresses;
	NetworkAddressList listenNetworkAddresses;

	auto& coordinators = connectionFile.getConnectionString().coordinators();
	ASSERT(coordinators.size() > 0);

	for (int ii = 0; ii < publicAddressStrs.size(); ++ii) {
		const std::string& publicAddressStr = publicAddressStrs[ii];
		bool autoPublicAddress = StringRef(publicAddressStr).startsWith(LiteralStringRef("auto:"));
		NetworkAddress currentPublicAddress;
		if (autoPublicAddress) {
			try {
				const NetworkAddress& parsedAddress = NetworkAddress::parse("0.0.0.0:" + publicAddressStr.substr(5));
				const IPAddress publicIP = determinePublicIPAutomatically(connectionFile.getConnectionString());
				currentPublicAddress = NetworkAddress(publicIP, parsedAddress.port, true, parsedAddress.isTLS());
			} catch (Error& e) {
				fprintf(stderr,
				        "ERROR: could not determine public address automatically from `%s': %s\n",
				        publicAddressStr.c_str(),
				        e.what());
				throw;
			}
		} else {
			try {
				currentPublicAddress = NetworkAddress::parse(publicAddressStr);
			} catch (Error&) {
				fprintf(stderr,
				        "ERROR: Could not parse network address `%s' (specify as IP_ADDRESS:PORT)\n",
				        publicAddressStr.c_str());
				throw;
			}
		}

		if (ii == 0) {
			publicNetworkAddresses.address = currentPublicAddress;
		} else {
			publicNetworkAddresses.secondaryAddress = currentPublicAddress;
		}

		if (!currentPublicAddress.isValid()) {
			fprintf(stderr, "ERROR: %s is not a valid IP address\n", currentPublicAddress.toString().c_str());
			flushAndExit(FDB_EXIT_ERROR);
		}

		const std::string& listenAddressStr = listenAddressStrs[ii];
		NetworkAddress currentListenAddress;
		if (listenAddressStr == "public") {
			currentListenAddress = currentPublicAddress;
		} else {
			try {
				currentListenAddress = NetworkAddress::parse(listenAddressStr);
			} catch (Error&) {
				fprintf(stderr,
				        "ERROR: Could not parse network address `%s' (specify as IP_ADDRESS:PORT)\n",
				        listenAddressStr.c_str());
				throw;
			}

			if (currentListenAddress.isTLS() != currentPublicAddress.isTLS()) {
				fprintf(stderr,
				        "ERROR: TLS state of listen address: %s is not equal to the TLS state of public address: %s.\n",
				        listenAddressStr.c_str(),
				        publicAddressStr.c_str());
				flushAndExit(FDB_EXIT_ERROR);
			}
		}

		if (ii == 0) {
			listenNetworkAddresses.address = currentListenAddress;
		} else {
			listenNetworkAddresses.secondaryAddress = currentListenAddress;
		}

		bool hasSameCoord = std::all_of(coordinators.begin(), coordinators.end(), [&](const NetworkAddress& address) {
			if (address.ip == currentPublicAddress.ip && address.port == currentPublicAddress.port) {
				return address.isTLS() == currentPublicAddress.isTLS();
			}
			return true;
		});
		if (!hasSameCoord) {
			fprintf(stderr,
			        "ERROR: TLS state of public address %s does not match in coordinator list.\n",
			        publicAddressStr.c_str());
			flushAndExit(FDB_EXIT_ERROR);
		}
	}

	if (publicNetworkAddresses.secondaryAddress.present() &&
	    publicNetworkAddresses.address.isTLS() == publicNetworkAddresses.secondaryAddress.get().isTLS()) {
		fprintf(stderr, "ERROR: only one public address of each TLS state is allowed.\n");
		flushAndExit(FDB_EXIT_ERROR);
	}

	return std::make_pair(publicNetworkAddresses, listenNetworkAddresses);
}

// moves files from 'dirSrc' to 'dirToMove' if their name contains 'role'
void restoreRoleFilesHelper(std::string dirSrc, std::string dirToMove, std::string role) {
	std::vector<std::string> returnFiles = platform::listFiles(dirSrc, "");
	for (const auto& fileEntry : returnFiles) {
		if (fileEntry != "fdb.cluster" && fileEntry.find(role) != std::string::npos) {
			// rename files
			TraceEvent("RenamingSnapFile")
			    .detail("Oldname", dirSrc + "/" + fileEntry)
			    .detail("Newname", dirToMove + "/" + fileEntry);
			renameFile(dirSrc + "/" + fileEntry, dirToMove + "/" + fileEntry);
		}
	}
}

namespace {
enum class ServerRole {
	ConsistencyCheck,
	CreateTemplateDatabase,
	DSLTest,
	FDBD,
	KVFileGenerateIOLogChecksums,
	KVFileIntegrityCheck,
	MultiTester,
	NetworkTestClient,
	NetworkTestServer,
	Restore,
	SearchMutations,
	Simulation,
	SkipListTest,
	Test,
	VersionedMapTest,
};
struct CLIOptions {
	std::string commandLine;
	std::string fileSystemPath, dataFolder, connFile, seedConnFile, seedConnString, logFolder = ".", metricsConnFile,
	                                                                                metricsPrefix;
	std::string logGroup = "default";
	uint64_t rollsize = TRACE_DEFAULT_ROLL_SIZE;
	uint64_t maxLogsSize = TRACE_DEFAULT_MAX_LOGS_SIZE;
	bool maxLogsSizeSet = false;
	int maxLogs = 0;
	bool maxLogsSet = false;

	ServerRole role = ServerRole::FDBD;
	uint32_t randomSeed = platform::getRandomSeed();

	const char* testFile = "tests/default.txt";
	std::string kvFile;
	std::string testServersStr;
	std::string whitelistBinPaths;

	std::vector<std::string> publicAddressStrs, listenAddressStrs;
	NetworkAddressList publicAddresses, listenAddresses;

	const char* targetKey = nullptr;
	uint64_t memLimit =
	    8LL << 30; // Nice to maintain the same default value for memLimit and SERVER_KNOBS->SERVER_MEM_LIMIT and
	               // SERVER_KNOBS->COMMIT_BATCHES_MEM_BYTES_HARD_LIMIT
	uint64_t storageMemLimit = 1LL << 30;
	bool buggifyEnabled = false, restarting = false;
	Optional<Standalone<StringRef>> zoneId;
	Optional<Standalone<StringRef>> dcId;
	ProcessClass processClass = ProcessClass(ProcessClass::UnsetClass, ProcessClass::CommandLineSource);
	bool useNet2 = true;
	bool useThreadPool = false;
	std::vector<std::pair<std::string, std::string>> knobs;
	LocalityData localities;
	int minTesterCount = 1;
	bool testOnServers = false;

	TLSConfig tlsConfig = TLSConfig(TLSEndpointType::SERVER);
	double fileIoTimeout = 0.0;
	bool fileIoWarnOnly = false;
	uint64_t rsssize = -1;
	std::vector<std::string> blobCredentials; // used for fast restore workers & backup workers
	const char* blobCredsFromENV = nullptr;

	Reference<ClusterConnectionFile> connectionFile;
	Standalone<StringRef> machineId;

	static CLIOptions parseArgs(int argc, char* argv[]) {
		CLIOptions opts;
		opts.parseArgsInternal(argc, argv);
		return opts;
	}

private:
	CLIOptions() = default;

	void parseArgsInternal(int argc, char* argv[]) {
		for (int a = 0; a < argc; a++) {
			if (a)
				commandLine += ' ';
			commandLine += argv[a];
		}

		CSimpleOpt args(argc, argv, g_rgOptions, SO_O_EXACT);

		if (argc == 1) {
			printUsage(argv[0], false);
			flushAndExit(FDB_EXIT_ERROR);
		}

		while (args.Next()) {
			if (args.LastError() == SO_ARG_INVALID_DATA) {
				fprintf(stderr, "ERROR: invalid argument to option `%s'\n", args.OptionText());
				printHelpTeaser(argv[0]);
				flushAndExit(FDB_EXIT_ERROR);
			}
			if (args.LastError() == SO_ARG_INVALID) {
				fprintf(stderr, "ERROR: argument given for option `%s'\n", args.OptionText());
				printHelpTeaser(argv[0]);
				flushAndExit(FDB_EXIT_ERROR);
			}
			if (args.LastError() == SO_ARG_MISSING) {
				fprintf(stderr, "ERROR: missing argument for option `%s'\n", args.OptionText());
				printHelpTeaser(argv[0]);
				flushAndExit(FDB_EXIT_ERROR);
			}
			if (args.LastError() == SO_OPT_INVALID) {
				fprintf(stderr, "ERROR: unknown option: `%s'\n", args.OptionText());
				printHelpTeaser(argv[0]);
				flushAndExit(FDB_EXIT_ERROR);
			}
			if (args.LastError() != SO_SUCCESS) {
				fprintf(stderr, "ERROR: error parsing options\n");
				printHelpTeaser(argv[0]);
				flushAndExit(FDB_EXIT_ERROR);
			}
			const char* sRole;
			Optional<uint64_t> ti;
			std::string argStr;
			std::vector<std::string> tmpStrings;

			switch (args.OptionId()) {
			case OPT_HELP:
				printUsage(argv[0], false);
				flushAndExit(FDB_EXIT_SUCCESS);
				break;
			case OPT_DEVHELP:
				printUsage(argv[0], true);
				flushAndExit(FDB_EXIT_SUCCESS);
				break;
			case OPT_KNOB: {
				std::string syn = args.OptionSyntax();
				if (!StringRef(syn).startsWith(LiteralStringRef("--knob_"))) {
					fprintf(stderr, "ERROR: unable to parse knob option '%s'\n", syn.c_str());
					flushAndExit(FDB_EXIT_ERROR);
				}
				syn = syn.substr(7);
				knobs.push_back(std::make_pair(syn, args.OptionArg()));
				break;
			}
			case OPT_LOCALITY: {
				std::string syn = args.OptionSyntax();
				if (!StringRef(syn).startsWith(LiteralStringRef("--locality_"))) {
					fprintf(stderr, "ERROR: unable to parse locality key '%s'\n", syn.c_str());
					flushAndExit(FDB_EXIT_ERROR);
				}
				syn = syn.substr(11);
				std::transform(syn.begin(), syn.end(), syn.begin(), ::tolower);
				localities.set(Standalone<StringRef>(syn), Standalone<StringRef>(std::string(args.OptionArg())));
				break;
			}
			case OPT_VERSION:
				printVersion();
				flushAndExit(FDB_EXIT_SUCCESS);
				break;
			case OPT_BUILD_FLAGS:
				printBuildInformation();
				flushAndExit(FDB_EXIT_SUCCESS);
			case OPT_NOBUFSTDOUT:
				setvbuf(stdout, nullptr, _IONBF, 0);
				setvbuf(stderr, nullptr, _IONBF, 0);
				break;
			case OPT_BUFSTDOUTERR:
				setvbuf(stdout, nullptr, _IOFBF, BUFSIZ);
				setvbuf(stderr, nullptr, _IOFBF, BUFSIZ);
				break;
			case OPT_ROLE:
				sRole = args.OptionArg();
				if (!strcmp(sRole, "fdbd"))
					role = ServerRole::FDBD;
				else if (!strcmp(sRole, "simulation"))
					role = ServerRole::Simulation;
				else if (!strcmp(sRole, "test"))
					role = ServerRole::Test;
				else if (!strcmp(sRole, "multitest"))
					role = ServerRole::MultiTester;
				else if (!strcmp(sRole, "skiplisttest"))
					role = ServerRole::SkipListTest;
				else if (!strcmp(sRole, "search"))
					role = ServerRole::SearchMutations;
				else if (!strcmp(sRole, "dsltest"))
					role = ServerRole::DSLTest;
				else if (!strcmp(sRole, "versionedmaptest"))
					role = ServerRole::VersionedMapTest;
				else if (!strcmp(sRole, "createtemplatedb"))
					role = ServerRole::CreateTemplateDatabase;
				else if (!strcmp(sRole, "networktestclient"))
					role = ServerRole::NetworkTestClient;
				else if (!strcmp(sRole, "networktestserver"))
					role = ServerRole::NetworkTestServer;
				else if (!strcmp(sRole, "restore"))
					role = ServerRole::Restore;
				else if (!strcmp(sRole, "kvfileintegritycheck"))
					role = ServerRole::KVFileIntegrityCheck;
				else if (!strcmp(sRole, "kvfilegeneratesums"))
					role = ServerRole::KVFileGenerateIOLogChecksums;
				else if (!strcmp(sRole, "consistencycheck"))
					role = ServerRole::ConsistencyCheck;
				else {
					fprintf(stderr, "ERROR: Unknown role `%s'\n", sRole);
					printHelpTeaser(argv[0]);
					flushAndExit(FDB_EXIT_ERROR);
				}
				break;
			case OPT_PUBLICADDR:
				argStr = args.OptionArg();
				boost::split(tmpStrings, argStr, [](char c) { return c == ','; });
				publicAddressStrs.insert(publicAddressStrs.end(), tmpStrings.begin(), tmpStrings.end());
				break;
			case OPT_LISTEN:
				argStr = args.OptionArg();
				boost::split(tmpStrings, argStr, [](char c) { return c == ','; });
				listenAddressStrs.insert(listenAddressStrs.end(), tmpStrings.begin(), tmpStrings.end());
				break;
			case OPT_CONNFILE:
				connFile = args.OptionArg();
				break;
			case OPT_LOGGROUP:
				logGroup = args.OptionArg();
				break;
			case OPT_SEEDCONNFILE:
				seedConnFile = args.OptionArg();
				break;
			case OPT_SEEDCONNSTRING:
				seedConnString = args.OptionArg();
				break;
#ifdef __linux__
			case OPT_FILESYSTEM: {
				fileSystemPath = args.OptionArg();
				break;
			}
			case OPT_PROFILER_RSS_SIZE: {
				const char* a = args.OptionArg();
				char* end;
				rsssize = strtoull(a, &end, 10);
				if (*end) {
					fprintf(stderr, "ERROR: Unrecognized memory size `%s'\n", a);
					printHelpTeaser(argv[0]);
					flushAndExit(FDB_EXIT_ERROR);
				}
				break;
			}
#endif
			case OPT_DATAFOLDER:
				dataFolder = args.OptionArg();
				break;
			case OPT_LOGFOLDER:
				logFolder = args.OptionArg();
				break;
			case OPT_NETWORKIMPL: {
				const char* a = args.OptionArg();
				if (!strcmp(a, "net2"))
					useNet2 = true;
				else if (!strcmp(a, "net2-threadpool")) {
					useNet2 = true;
					useThreadPool = true;
				} else {
					fprintf(stderr, "ERROR: Unknown network implementation `%s'\n", a);
					printHelpTeaser(argv[0]);
					flushAndExit(FDB_EXIT_ERROR);
				}
				break;
			}
			case OPT_TRACECLOCK: {
				const char* a = args.OptionArg();
				if (!strcmp(a, "realtime"))
					g_trace_clock.store(TRACE_CLOCK_REALTIME);
				else if (!strcmp(a, "now"))
					g_trace_clock.store(TRACE_CLOCK_NOW);
				else {
					fprintf(stderr, "ERROR: Unknown clock source `%s'\n", a);
					printHelpTeaser(argv[0]);
					flushAndExit(FDB_EXIT_ERROR);
				}
				break;
			}
			case OPT_NUMTESTERS: {
				const char* a = args.OptionArg();
				if (!sscanf(a, "%d", &minTesterCount)) {
					fprintf(stderr, "ERROR: Could not parse numtesters `%s'\n", a);
					printHelpTeaser(argv[0]);
					flushAndExit(FDB_EXIT_ERROR);
				}
				break;
			}
			case OPT_ROLLSIZE: {
				const char* a = args.OptionArg();
				ti = parse_with_suffix(a);
				if (!ti.present()) {
					fprintf(stderr, "ERROR: Could not parse logsize `%s'\n", a);
					printHelpTeaser(argv[0]);
					flushAndExit(FDB_EXIT_ERROR);
				}
				rollsize = ti.get();
				break;
			}
			case OPT_MAXLOGSSIZE: {
				const char* a = args.OptionArg();
				ti = parse_with_suffix(a);
				if (!ti.present()) {
					fprintf(stderr, "ERROR: Could not parse maxlogssize `%s'\n", a);
					printHelpTeaser(argv[0]);
					flushAndExit(FDB_EXIT_ERROR);
				}
				maxLogsSize = ti.get();
				maxLogsSizeSet = true;
				break;
			}
			case OPT_MAXLOGS: {
				const char* a = args.OptionArg();
				char* end;
				maxLogs = strtoull(a, &end, 10);
				if (*end) {
					fprintf(stderr, "ERROR: Unrecognized maximum number of logs `%s'\n", a);
					printHelpTeaser(argv[0]);
					flushAndExit(FDB_EXIT_ERROR);
				}
				maxLogsSet = true;
				break;
			}
#ifdef _WIN32
			case OPT_PARENTPID: {
				auto pid_str = args.OptionArg();
				int parent_pid = atoi(pid_str);
				auto pHandle = OpenProcess(SYNCHRONIZE, FALSE, parent_pid);
				if (!pHandle) {
					TraceEvent("ParentProcessOpenError").GetLastError();
					fprintf(stderr, "Could not open parent process at pid %d (error %d)", parent_pid, GetLastError());
					throw platform_error();
				}
				startThread(&parentWatcher, pHandle);
				break;
			}
			case OPT_NEWCONSOLE:
				FreeConsole();
				AllocConsole();
				freopen("CONIN$", "rb", stdin);
				freopen("CONOUT$", "wb", stdout);
				freopen("CONOUT$", "wb", stderr);
				break;
			case OPT_NOBOX:
				SetErrorMode(SetErrorMode(0) | SEM_NOGPFAULTERRORBOX);
				break;
#else
			case OPT_PARENTPID: {
				auto pid_str = args.OptionArg();
				int* parent_pid = new (int);
				*parent_pid = atoi(pid_str);
				startThread(&parentWatcher, parent_pid);
				break;
			}
#endif
			case OPT_TRACER: {
				std::string arg = args.OptionArg();
				std::string tracer;
				std::transform(arg.begin(), arg.end(), std::back_inserter(tracer), [](char c) { return tolower(c); });
				if (tracer == "none" || tracer == "disabled") {
					openTracer(TracerType::DISABLED);
				} else if (tracer == "logfile" || tracer == "file" || tracer == "log_file") {
					openTracer(TracerType::LOG_FILE);
				} else if (tracer == "network_lossy") {
					openTracer(TracerType::NETWORK_LOSSY);
				} else {
					fprintf(stderr, "ERROR: Unknown or unsupported tracer: `%s'", args.OptionArg());
					printHelpTeaser(argv[0]);
					flushAndExit(FDB_EXIT_ERROR);
				}
				break;
			}
			case OPT_TESTFILE:
				testFile = args.OptionArg();
				break;
			case OPT_KVFILE:
				kvFile = args.OptionArg();
				break;
			case OPT_RESTARTING:
				restarting = true;
				break;
			case OPT_RANDOMSEED: {
				char* end;
				randomSeed = (uint32_t)strtoul(args.OptionArg(), &end, 0);
				if (*end) {
					fprintf(stderr, "ERROR: Could not parse random seed `%s'\n", args.OptionArg());
					printHelpTeaser(argv[0]);
					flushAndExit(FDB_EXIT_ERROR);
				}
				break;
			}
			case OPT_MACHINEID: {
				zoneId = std::string(args.OptionArg());
				break;
			}
			case OPT_DCID: {
				dcId = std::string(args.OptionArg());
				break;
			}
			case OPT_MACHINE_CLASS:
				sRole = args.OptionArg();
				processClass = ProcessClass(sRole, ProcessClass::CommandLineSource);
				if (processClass == ProcessClass::InvalidClass) {
					fprintf(stderr, "ERROR: Unknown machine class `%s'\n", sRole);
					printHelpTeaser(argv[0]);
					flushAndExit(FDB_EXIT_ERROR);
				}
				break;
			case OPT_KEY:
				targetKey = args.OptionArg();
				break;
			case OPT_MEMLIMIT:
				ti = parse_with_suffix(args.OptionArg(), "MiB");
				if (!ti.present()) {
					fprintf(stderr, "ERROR: Could not parse memory limit from `%s'\n", args.OptionArg());
					printHelpTeaser(argv[0]);
					flushAndExit(FDB_EXIT_ERROR);
				}
				memLimit = ti.get();
				break;
			case OPT_STORAGEMEMLIMIT:
				ti = parse_with_suffix(args.OptionArg(), "MB");
				if (!ti.present()) {
					fprintf(stderr, "ERROR: Could not parse storage memory limit from `%s'\n", args.OptionArg());
					printHelpTeaser(argv[0]);
					flushAndExit(FDB_EXIT_ERROR);
				}
				storageMemLimit = ti.get();
				break;
			case OPT_CACHEMEMLIMIT:
				ti = parse_with_suffix(args.OptionArg(), "MiB");
				if (!ti.present()) {
					fprintf(stderr, "ERROR: Could not parse cache memory limit from `%s'\n", args.OptionArg());
					printHelpTeaser(argv[0]);
					flushAndExit(FDB_EXIT_ERROR);
				}
				// SOMEDAY: ideally we'd have some better way to express that a knob should be elevated to formal
				// parameter
				knobs.push_back(std::make_pair(
				    "page_cache_4k",
				    format("%ld", ti.get() / 4096 * 4096))); // The cache holds 4K pages, so we can truncate this to the
				                                             // next smaller multiple of 4K.
				break;
			case OPT_BUGGIFY:
				if (!strcmp(args.OptionArg(), "on"))
					buggifyEnabled = true;
				else if (!strcmp(args.OptionArg(), "off"))
					buggifyEnabled = false;
				else {
					fprintf(stderr, "ERROR: Unknown buggify state `%s'\n", args.OptionArg());
					printHelpTeaser(argv[0]);
					flushAndExit(FDB_EXIT_ERROR);
				}
				break;
			case OPT_CRASHONERROR:
				g_crashOnError = true;
				break;
			case OPT_TESTSERVERS:
				testServersStr = args.OptionArg();
				break;
			case OPT_TEST_ON_SERVERS:
				testOnServers = true;
				break;
			case OPT_METRICSCONNFILE:
				metricsConnFile = args.OptionArg();
				break;
			case OPT_METRICSPREFIX:
				metricsPrefix = args.OptionArg();
				break;
			case OPT_IO_TRUST_SECONDS: {
				const char* a = args.OptionArg();
				if (!sscanf(a, "%lf", &fileIoTimeout)) {
					fprintf(stderr, "ERROR: Could not parse io_trust_seconds `%s'\n", a);
					printHelpTeaser(argv[0]);
					flushAndExit(FDB_EXIT_ERROR);
				}
				break;
			}
			case OPT_IO_TRUST_WARN_ONLY:
				fileIoWarnOnly = true;
				break;
			case OPT_TRACE_FORMAT:
				if (!selectTraceFormatter(args.OptionArg())) {
					fprintf(stderr, "WARNING: Unrecognized trace format `%s'\n", args.OptionArg());
				}
				break;
			case OPT_WHITELIST_BINPATH:
				whitelistBinPaths = args.OptionArg();
				break;
			case OPT_BLOB_CREDENTIAL_FILE:
				// Add blob credential following backup agent example
				blobCredentials.push_back(args.OptionArg());
				printf("blob credential file:%s\n", blobCredentials.back().c_str());

				blobCredsFromENV = getenv("FDB_BLOB_CREDENTIALS");
				if (blobCredsFromENV != nullptr) {
					fprintf(stderr, "[WARNING] Set blob credetial via env variable is not tested yet\n");
					TraceEvent(SevError, "FastRestoreGetBlobCredentialFile")
					    .detail("Reason", "Set blob credetial via env variable is not tested yet");
					StringRef t((uint8_t*)blobCredsFromENV, strlen(blobCredsFromENV));
					do {
						StringRef file = t.eat(":");
						if (file.size() != 0) {
							blobCredentials.push_back(file.toString());
						}
					} while (t.size() != 0);
				}
				break;

#ifndef TLS_DISABLED
			case TLSConfig::OPT_TLS_PLUGIN:
				args.OptionArg();
				break;
			case TLSConfig::OPT_TLS_CERTIFICATES:
				tlsConfig.setCertificatePath(args.OptionArg());
				break;
			case TLSConfig::OPT_TLS_PASSWORD:
				tlsConfig.setPassword(args.OptionArg());
				break;
			case TLSConfig::OPT_TLS_CA_FILE:
				tlsConfig.setCAPath(args.OptionArg());
				break;
			case TLSConfig::OPT_TLS_KEY:
				tlsConfig.setKeyPath(args.OptionArg());
				break;
			case TLSConfig::OPT_TLS_VERIFY_PEERS:
				tlsConfig.addVerifyPeers(args.OptionArg());
				break;
#endif
			}
		}

		if (seedConnString.length() && seedConnFile.length()) {
			fprintf(
			    stderr, "%s\n", "--seed_cluster_file and --seed_connection_string may not both be specified at once.");
			flushAndExit(FDB_EXIT_ERROR);
		}

		bool seedSpecified = seedConnFile.length() || seedConnString.length();

		if (seedSpecified && !connFile.length()) {
			fprintf(stderr,
			        "%s\n",
			        "If -seed_cluster_file or --seed_connection_string is specified, -C must be specified as well.");
			flushAndExit(FDB_EXIT_ERROR);
		}

		if (metricsConnFile == connFile)
			metricsConnFile = "";

		if (metricsConnFile != "" && metricsPrefix == "") {
			fprintf(stderr, "If a metrics cluster file is specified, a metrics prefix is required.\n");
			flushAndExit(FDB_EXIT_ERROR);
		}

		bool autoPublicAddress =
		    std::any_of(publicAddressStrs.begin(), publicAddressStrs.end(), [](const std::string& addr) {
			    return StringRef(addr).startsWith(LiteralStringRef("auto:"));
		    });
		if ((role != ServerRole::Simulation && role != ServerRole::CreateTemplateDatabase &&
		     role != ServerRole::KVFileIntegrityCheck && role != ServerRole::KVFileGenerateIOLogChecksums) ||
		    autoPublicAddress) {

			if (seedSpecified && !fileExists(connFile)) {
				std::string connectionString = seedConnString.length() ? seedConnString : "";
				ClusterConnectionString ccs;
				if (seedConnFile.length()) {
					try {
						connectionString = readFileBytes(seedConnFile, MAX_CLUSTER_FILE_BYTES);
					} catch (Error& e) {
						fprintf(stderr,
						        "%s\n",
						        ClusterConnectionFile::getErrorString(std::make_pair(seedConnFile, false), e).c_str());
						throw;
					}
				}

				try {
					ccs = ClusterConnectionString(connectionString);
				} catch (Error& e) {
					fprintf(stderr, "%s\n", ClusterConnectionString::getErrorString(connectionString, e).c_str());
					throw;
				}
				auto connectionFile = makeReference<ClusterConnectionFile>(connFile, ccs);
			} else {
				std::pair<std::string, bool> resolvedClusterFile;
				try {
					resolvedClusterFile = ClusterConnectionFile::lookupClusterFileName(connFile);
					connectionFile = makeReference<ClusterConnectionFile>(resolvedClusterFile.first);
				} catch (Error& e) {
					fprintf(stderr, "%s\n", ClusterConnectionFile::getErrorString(resolvedClusterFile, e).c_str());
					throw;
				}
			}

			// failmon?
		}

		try {
			if (!publicAddressStrs.empty()) {
				std::tie(publicAddresses, listenAddresses) =
				    buildNetworkAddresses(*connectionFile, publicAddressStrs, listenAddressStrs);
			}
		} catch (Error&) {
			printHelpTeaser(argv[0]);
			flushAndExit(FDB_EXIT_ERROR);
		}

		if (role == ServerRole::ConsistencyCheck) {
			if (!publicAddressStrs.empty()) {
				fprintf(stderr, "ERROR: Public address cannot be specified for consistency check processes\n");
				printHelpTeaser(argv[0]);
				flushAndExit(FDB_EXIT_ERROR);
			}
			auto publicIP = determinePublicIPAutomatically(connectionFile->getConnectionString());
			publicAddresses.address = NetworkAddress(publicIP, ::getpid());
		}

		if (role == ServerRole::Simulation) {
			Optional<bool> buggifyOverride = checkBuggifyOverride(testFile);
			if (buggifyOverride.present())
				buggifyEnabled = buggifyOverride.get();
		}

		if (role == ServerRole::SearchMutations && !targetKey) {
			fprintf(stderr, "ERROR: please specify a target key\n");
			printHelpTeaser(argv[0]);
			flushAndExit(FDB_EXIT_ERROR);
		}

		if (role == ServerRole::NetworkTestClient && !testServersStr.size()) {
			fprintf(stderr, "ERROR: please specify --testservers\n");
			printHelpTeaser(argv[0]);
			flushAndExit(FDB_EXIT_ERROR);
		}

		// Interpret legacy "maxLogs" option in the most sensible and unsurprising way we can while eliminating its code
		// path
		if (maxLogsSet) {
			if (maxLogsSizeSet) {
				// This is the case where both options are set and we must deconflict.
				auto maxLogsAsSize = maxLogs * rollsize;

				// If either was unlimited, then the safe option here is to take the larger one.
				//  This means that is one of the two options specified a limited amount of logging
				//  then the option that specified "unlimited" will be ignored.
				if (maxLogsSize == 0 || maxLogs == 0)
					maxLogsSize = std::max(maxLogsSize, maxLogsAsSize);
				else
					maxLogsSize = std::min(maxLogsSize, maxLogs * rollsize);
			} else {
				maxLogsSize = maxLogs * rollsize;
			}
		}
		if (!zoneId.present() &&
		    !(localities.isPresent(LocalityData::keyZoneId) && localities.isPresent(LocalityData::keyMachineId))) {
			machineId = getSharedMemoryMachineId().toString();
		}
		if (!localities.isPresent(LocalityData::keyZoneId))
			localities.set(LocalityData::keyZoneId, zoneId.present() ? zoneId : machineId);

		if (!localities.isPresent(LocalityData::keyMachineId))
			localities.set(LocalityData::keyMachineId, zoneId.present() ? zoneId : machineId);

		if (!localities.isPresent(LocalityData::keyDcId) && dcId.present())
			localities.set(LocalityData::keyDcId, dcId);
	}
};
} // namespace

int main(int argc, char* argv[]) {
	try {
		platformInit();

#ifdef ALLOC_INSTRUMENTATION
		g_extra_memory = new uint8_t[1000000];
#endif
		registerSignalHandler();

		// Set default of line buffering standard out and error
		setvbuf(stdout, nullptr, _IOLBF, BUFSIZ);
		setvbuf(stderr, nullptr, _IOLBF, BUFSIZ);

		// Enables profiling on this thread (but does not start it)
		registerThreadForProfiling();

#ifdef _WIN32
		// Windows needs a gentle nudge to format floats correctly
		//_set_output_format(_TWO_DIGIT_EXPONENT);
#endif

		const auto opts = CLIOptions::parseArgs(argc, argv);
		const auto role = opts.role;

		if (role == ServerRole::Simulation)
			printf("Random seed is %u...\n", opts.randomSeed);

		if (opts.zoneId.present())
			printf("ZoneId set to %s, dcId to %s\n", printable(opts.zoneId).c_str(), printable(opts.dcId).c_str());

		setThreadLocalDeterministicRandomSeed(opts.randomSeed);

		enableBuggify(opts.buggifyEnabled, BuggifyType::General);

		if (!globalServerKnobs->setKnob("log_directory", opts.logFolder))
			ASSERT(false);
		if (role != ServerRole::Simulation) {
			if (!globalServerKnobs->setKnob("commit_batches_mem_bytes_hard_limit", std::to_string(opts.memLimit)))
				ASSERT(false);
		}
		for (auto k = opts.knobs.begin(); k != opts.knobs.end(); ++k) {
			try {
				if (!globalFlowKnobs->setKnob(k->first, k->second) &&
				    !globalClientKnobs->setKnob(k->first, k->second) &&
				    !globalServerKnobs->setKnob(k->first, k->second)) {
					fprintf(stderr, "WARNING: Unrecognized knob option '%s'\n", k->first.c_str());
					TraceEvent(SevWarnAlways, "UnrecognizedKnobOption").detail("Knob", printable(k->first));
				}
			} catch (Error& e) {
				if (e.code() == error_code_invalid_option_value) {
					fprintf(stderr,
					        "WARNING: Invalid value '%s' for knob option '%s'\n",
					        k->second.c_str(),
					        k->first.c_str());
					TraceEvent(SevWarnAlways, "InvalidKnobValue")
					    .detail("Knob", printable(k->first))
					    .detail("Value", printable(k->second));
				} else {
					fprintf(stderr, "ERROR: Failed to set knob option '%s': %s\n", k->first.c_str(), e.what());
					TraceEvent(SevError, "FailedToSetKnob")
					    .detail("Knob", printable(k->first))
					    .detail("Value", printable(k->second))
					    .error(e);
					throw;
				}
			}
		}
		if (!globalServerKnobs->setKnob("server_mem_limit", std::to_string(opts.memLimit)))
			ASSERT(false);

		// Reinitialize knobs in order to update knobs that are dependent on explicitly set knobs
		globalFlowKnobs->initialize(true, role == ServerRole::Simulation);
		globalClientKnobs->initialize(true);
		globalServerKnobs->initialize(true, globalClientKnobs.get(), role == ServerRole::Simulation);

		// evictionPolicyStringToEnum will throw an exception if the string is not recognized as a valid
		EvictablePageCache::evictionPolicyStringToEnum(FLOW_KNOBS->CACHE_EVICTION_POLICY);

		if (opts.memLimit <= FLOW_KNOBS->PAGE_CACHE_4K) {
			fprintf(stderr, "ERROR: --memory has to be larger than --cache_memory\n");
			flushAndExit(FDB_EXIT_ERROR);
		}

		if (role == ServerRole::SkipListTest) {
			skipListTest();
			flushAndExit(FDB_EXIT_SUCCESS);
		}

		if (role == ServerRole::DSLTest) {
			dsltest();
			flushAndExit(FDB_EXIT_SUCCESS);
		}

		if (role == ServerRole::VersionedMapTest) {
			versionedMapTest();
			flushAndExit(FDB_EXIT_SUCCESS);
		}

		// Initialize the thread pool
		CoroThreadPool::init();
		// Ordinarily, this is done when the network is run. However, network thread should be set before TraceEvents
		// are logged. This thread will eventually run the network, so call it now.
		TraceEvent::setNetworkThread();

		std::vector<Future<Void>> listenErrors;

		if (role == ServerRole::Simulation || role == ServerRole::CreateTemplateDatabase) {
			// startOldSimulator();
			startNewSimulator();
			openTraceFile(NetworkAddress(), opts.rollsize, opts.maxLogsSize, opts.logFolder, "trace", opts.logGroup);
			openTracer(TracerType(deterministicRandom()->randomInt(static_cast<int>(TracerType::DISABLED),
			                                                       static_cast<int>(TracerType::SIM_END))));
		} else {
			g_network = newNet2(opts.tlsConfig, opts.useThreadPool, true);
			g_network->addStopCallback(Net2FileSystem::stop);
			FlowTransport::createInstance(false, 1);

			const bool expectsPublicAddress =
			    (role == ServerRole::FDBD || role == ServerRole::NetworkTestServer || role == ServerRole::Restore);
			if (opts.publicAddressStrs.empty()) {
				if (expectsPublicAddress) {
					fprintf(stderr, "ERROR: The -p or --public_address option is required\n");
					printHelpTeaser(argv[0]);
					flushAndExit(FDB_EXIT_ERROR);
				}
			}

			openTraceFile(
			    opts.publicAddresses.address, opts.rollsize, opts.maxLogsSize, opts.logFolder, "trace", opts.logGroup);
			g_network->initTLS();

			if (expectsPublicAddress) {
				for (int ii = 0; ii < (opts.publicAddresses.secondaryAddress.present() ? 2 : 1); ++ii) {
					const NetworkAddress& publicAddress =
					    ii == 0 ? opts.publicAddresses.address : opts.publicAddresses.secondaryAddress.get();
					const NetworkAddress& listenAddress =
					    ii == 0 ? opts.listenAddresses.address : opts.listenAddresses.secondaryAddress.get();
					try {
						const Future<Void>& errorF = FlowTransport::transport().bind(publicAddress, listenAddress);
						listenErrors.push_back(errorF);
						if (errorF.isReady())
							errorF.get();
					} catch (Error& e) {
						TraceEvent("BindError").error(e);
						fprintf(stderr,
						        "Error initializing networking with public address %s and listen address %s (%s)\n",
						        publicAddress.toString().c_str(),
						        listenAddress.toString().c_str(),
						        e.what());
						printHelpTeaser(argv[0]);
						flushAndExit(FDB_EXIT_ERROR);
					}
				}
			}

			// Use a negative ioTimeout to indicate warn-only
			Net2FileSystem::newFileSystem(opts.fileIoWarnOnly ? -opts.fileIoTimeout : opts.fileIoTimeout,
			                              opts.fileSystemPath);
			g_network->initMetrics();
			FlowTransport::transport().initMetrics();
			initTraceEventMetrics();
		}

		double start = timer(), startNow = now();

		std::string cwd = "<unknown>";
		try {
			cwd = platform::getWorkingDirectory();
		} catch (Error& e) {
			// Allow for platform error by rethrowing all _other_ errors
			if (e.code() != error_code_platform_error)
				throw;
		}

		TraceEvent("ProgramStart")
		    .setMaxEventLength(12000)
		    .detail("RandomSeed", opts.randomSeed)
		    .detail("SourceVersion", getSourceVersion())
		    .detail("Version", FDB_VT_VERSION)
		    .detail("PackageName", FDB_VT_PACKAGE_NAME)
		    .detail("FileSystem", opts.fileSystemPath)
		    .detail("DataFolder", opts.dataFolder)
		    .detail("WorkingDirectory", cwd)
		    .detail("ClusterFile", opts.connectionFile ? opts.connectionFile->getFilename().c_str() : "")
		    .detail("ConnectionString",
		            opts.connectionFile ? opts.connectionFile->getConnectionString().toString() : "")
		    .detailf("ActualTime", "%lld", DEBUG_DETERMINISM ? 0 : time(nullptr))
		    .setMaxFieldLength(10000)
		    .detail("CommandLine", opts.commandLine)
		    .setMaxFieldLength(0)
		    .detail("BuggifyEnabled", opts.buggifyEnabled)
		    .detail("MemoryLimit", opts.memLimit)
		    .trackLatest("ProgramStart");

		// Test for TraceEvent length limits
		/*std::string foo(4096, 'x');
		TraceEvent("TooLongDetail").detail("Contents", foo);

		TraceEvent("TooLongEvent")
		    .detail("Contents1", foo)
		    .detail("Contents2", foo)
		    .detail("Contents3", foo)
		    .detail("Contents4", foo)
		    .detail("Contents5", foo)
		    .detail("Contents6", foo)
		    .detail("Contents7", foo)
		    .detail("Contents8", foo)
		    .detail("ExtraTest", 1776);*/

		Error::init();
		std::set_new_handler(&platform::outOfMemory);
		setMemoryQuota(opts.memLimit);

		Future<Optional<Void>> f;

		if (role == ServerRole::Simulation) {
			TraceEvent("Simulation").detail("TestFile", opts.testFile);

			auto histogramReportActor = histogramReport();

			CLIENT_KNOBS->trace();
			FLOW_KNOBS->trace();
			SERVER_KNOBS->trace();

			auto dataFolder = opts.dataFolder.size() ? opts.dataFolder : "simfdb";
			std::vector<std::string> directories = platform::listDirectories(dataFolder);
			for (int i = 0; i < directories.size(); i++)
				if (directories[i].size() != 32 && directories[i] != "." && directories[i] != ".." &&
				    directories[i] != "backups" && directories[i].find("snap") == std::string::npos) {
					TraceEvent(SevError, "IncompatibleDirectoryFound")
					    .detail("DataFolder", dataFolder)
					    .detail("SuspiciousFile", directories[i]);
					fprintf(stderr,
					        "ERROR: Data folder `%s' had non fdb file `%s'; please use clean, fdb-only folder\n",
					        dataFolder.c_str(),
					        directories[i].c_str());
					flushAndExit(FDB_EXIT_ERROR);
				}
			std::vector<std::string> files = platform::listFiles(dataFolder);
			if ((files.size() > 1 || (files.size() == 1 && files[0] != "restartInfo.ini")) && !opts.restarting) {
				TraceEvent(SevError, "IncompatibleFileFound").detail("DataFolder", dataFolder);
				fprintf(stderr,
				        "ERROR: Data folder `%s' is non-empty; please use clean, fdb-only folder\n",
				        dataFolder.c_str());
				flushAndExit(FDB_EXIT_ERROR);
			} else if (files.empty() && opts.restarting) {
				TraceEvent(SevWarnAlways, "FileNotFound").detail("DataFolder", dataFolder);
				printf("ERROR: Data folder `%s' is empty, but restarting option selected. Run Phase 1 test first\n",
				       dataFolder.c_str());
				flushAndExit(FDB_EXIT_ERROR);
			}

			int isRestoring = 0;
			if (!opts.restarting) {
				platform::eraseDirectoryRecursive(dataFolder);
				platform::createDirectory(dataFolder);
			} else {
				CSimpleIni ini;
				ini.SetUnicode();
				std::string absDataFolder = abspath(dataFolder);
				ini.LoadFile(joinPath(absDataFolder, "restartInfo.ini").c_str());
				int backupFailed = true;
				const char* isRestoringStr = ini.GetValue("RESTORE", "isRestoring", nullptr);
				if (isRestoringStr) {
					isRestoring = atoi(isRestoringStr);
					const char* backupFailedStr = ini.GetValue("RESTORE", "BackupFailed", nullptr);
					if (isRestoring && backupFailedStr) {
						backupFailed = atoi(backupFailedStr);
					}
				}
				if (isRestoring && !backupFailed) {
					std::vector<std::string> returnList;
					std::string ext = "";
					returnList = platform::listDirectories(absDataFolder);
					std::string snapStr = ini.GetValue("RESTORE", "RestoreSnapUID");

					TraceEvent("RestoringDataFolder").detail("DataFolder", absDataFolder);
					TraceEvent("RestoreSnapUID").detail("UID", snapStr);

					// delete all files (except fdb.cluster) in non-snap directories
					for (const auto& dirEntry : returnList) {
						if (dirEntry == "." || dirEntry == "..") {
							continue;
						}
						if (dirEntry.find(snapStr) != std::string::npos) {
							continue;
						}

						std::string childf = absDataFolder + "/" + dirEntry;
						std::vector<std::string> returnFiles = platform::listFiles(childf, ext);
						for (const auto& fileEntry : returnFiles) {
							if (fileEntry != "fdb.cluster" && fileEntry != "fitness") {
								TraceEvent("DeletingNonSnapfiles").detail("FileBeingDeleted", childf + "/" + fileEntry);
								deleteFile(childf + "/" + fileEntry);
							}
						}
					}
					// cleanup unwanted and partial directories
					for (const auto& dirEntry : returnList) {
						if (dirEntry == "." || dirEntry == "..") {
							continue;
						}
						std::string dirSrc = absDataFolder + "/" + dirEntry;
						// delete snap directories which are not part of restoreSnapUID
						if (dirEntry.find(snapStr) == std::string::npos) {
							if (dirEntry.find("snap") != std::string::npos) {
								platform::eraseDirectoryRecursive(dirSrc);
							}
							continue;
						}
						// remove empty/partial snap directories
						std::vector<std::string> childrenList = platform::listFiles(dirSrc);
						if (childrenList.size() == 0) {
							TraceEvent("RemovingEmptySnapDirectory").detail("DirBeingDeleted", dirSrc);
							platform::eraseDirectoryRecursive(dirSrc);
							continue;
						}
					}
					// move snapshotted files to appropriate locations
					for (const auto& dirEntry : returnList) {
						if (dirEntry == "." || dirEntry == "..") {
							continue;
						}
						std::string dirSrc = absDataFolder + "/" + dirEntry;
						std::string origDir = dirEntry.substr(0, 32);
						std::string dirToMove = absDataFolder + "/" + origDir;
						if ((dirEntry.find("snap") != std::string::npos) &&
						    (dirEntry.find("tlog") != std::string::npos)) {
							// restore tlog files
							restoreRoleFilesHelper(dirSrc, dirToMove, "log");
						} else if ((dirEntry.find("snap") != std::string::npos) &&
						           (dirEntry.find("storage") != std::string::npos)) {
							// restore storage files
							restoreRoleFilesHelper(dirSrc, dirToMove, "storage");
						} else if ((dirEntry.find("snap") != std::string::npos) &&
						           (dirEntry.find("coord") != std::string::npos)) {
							// restore coordinator files
							restoreRoleFilesHelper(dirSrc, dirToMove, "coordination");
						}
					}
				}
			}
			setupAndRun(dataFolder, opts.testFile, opts.restarting, (isRestoring >= 1), opts.whitelistBinPaths);
			g_simulator.run();
		} else if (role == ServerRole::FDBD) {
			// Update the global blob credential files list so that both fast
			// restore workers and backup workers can access blob storage.
			std::vector<std::string>* pFiles =
			    (std::vector<std::string>*)g_network->global(INetwork::enBlobCredentialFiles);
			if (pFiles != nullptr) {
				for (auto& f : opts.blobCredentials) {
					pFiles->push_back(f);
				}
			}

			// Call fast restore for the class FastRestoreClass. This is a short-cut to run fast restore in circus
			if (opts.processClass == ProcessClass::FastRestoreClass) {
				printf("Run as fast restore worker\n");
				ASSERT(opts.connectionFile);
				auto dataFolder = opts.dataFolder;
				if (!dataFolder.size())
					dataFolder = format("fdb/%d/", opts.publicAddresses.address.port); // SOMEDAY: Better default

				vector<Future<Void>> actors(listenErrors.begin(), listenErrors.end());
				actors.push_back(restoreWorker(opts.connectionFile, opts.localities, dataFolder));
				f = stopAfter(waitForAll(actors));
				printf("Fast restore worker started\n");
				g_network->run();
				printf("g_network->run() done\n");
			} else { // Call fdbd roles in conventional way
				ASSERT(opts.connectionFile);

				setupRunLoopProfiler();

				auto dataFolder = opts.dataFolder;
				if (!dataFolder.size())
					dataFolder = format("fdb/%d/", opts.publicAddresses.address.port); // SOMEDAY: Better default

				vector<Future<Void>> actors(listenErrors.begin(), listenErrors.end());
				actors.push_back(fdbd(opts.connectionFile,
				                      opts.localities,
				                      opts.processClass,
				                      dataFolder,
				                      dataFolder,
				                      opts.storageMemLimit,
				                      opts.metricsConnFile,
				                      opts.metricsPrefix,
				                      opts.rsssize,
				                      opts.whitelistBinPaths));
				actors.push_back(histogramReport());
				// actors.push_back( recurring( []{}, .001 ) );  // for ASIO latency measurement

				f = stopAfter(waitForAll(actors));
				g_network->run();
			}
		} else if (role == ServerRole::MultiTester) {
			setupRunLoopProfiler();
			f = stopAfter(runTests(opts.connectionFile,
			                       TEST_TYPE_FROM_FILE,
			                       opts.testOnServers ? TEST_ON_SERVERS : TEST_ON_TESTERS,
			                       opts.minTesterCount,
			                       opts.testFile,
			                       StringRef(),
			                       opts.localities));
			g_network->run();
		} else if (role == ServerRole::Test) {
			setupRunLoopProfiler();
			auto m = startSystemMonitor(opts.dataFolder, opts.dcId, opts.zoneId, opts.zoneId);
			f = stopAfter(runTests(
			    opts.connectionFile, TEST_TYPE_FROM_FILE, TEST_HERE, 1, opts.testFile, StringRef(), opts.localities));
			g_network->run();
		} else if (role == ServerRole::ConsistencyCheck) {
			setupRunLoopProfiler();

			auto m = startSystemMonitor(opts.dataFolder, opts.dcId, opts.zoneId, opts.zoneId);
			f = stopAfter(runTests(opts.connectionFile,
			                       TEST_TYPE_CONSISTENCY_CHECK,
			                       TEST_HERE,
			                       1,
			                       opts.testFile,
			                       StringRef(),
			                       opts.localities));
			g_network->run();
		} else if (role == ServerRole::CreateTemplateDatabase) {
			createTemplateDatabase();
		} else if (role == ServerRole::NetworkTestClient) {
			f = stopAfter(networkTestClient(opts.testServersStr));
			g_network->run();
		} else if (role == ServerRole::NetworkTestServer) {
			f = stopAfter(networkTestServer());
			g_network->run();
		} else if (role == ServerRole::Restore) {
			f = stopAfter(restoreWorker(opts.connectionFile, opts.localities, opts.dataFolder));
			g_network->run();
		} else if (role == ServerRole::KVFileIntegrityCheck) {
			f = stopAfter(KVFileCheck(opts.kvFile, true));
			g_network->run();
		} else if (role == ServerRole::KVFileGenerateIOLogChecksums) {
			Optional<Void> result;
			try {
				GenerateIOLogChecksumFile(opts.kvFile);
				result = Void();
			} catch (Error& e) {
				fprintf(stderr, "Fatal Error: %s\n", e.what());
			}

			f = result;
		}

		int rc = FDB_EXIT_SUCCESS;
		if (f.isValid() && f.isReady() && !f.isError() && !f.get().present()) {
			rc = FDB_EXIT_ERROR;
		}

<<<<<<< HEAD
		int unseed = noUnseed ? 0 : deterministicRandom()->randomInt(0, 100001);
		TraceEvent("ElapsedTime")
		    .detail("SimTime", now() - startNow)
		    .detail("RealTime", timer() - start)
		    .detail("RandomUnseed", unseed);

		if (role == ServerRole::Simulation) {
=======
		if (role==Simulation){
			int unseed = noUnseed ? 0 : deterministicRandom()->randomInt(0, 100001);
			TraceEvent("ElapsedTime").detail("SimTime", now()-startNow).detail("RealTime", timer()-start)
				.detail("RandomUnseed", unseed);

>>>>>>> 20371b64
			printf("Unseed: %d\n", unseed);
			printf("Elapsed: %f simsec, %f real seconds\n", now() - startNow, timer() - start);
		}
		else {
			TraceEvent("ProcessTerminated");
		}

		// IFailureMonitor::failureMonitor().address_info.clear();

		// we should have shut down ALL actors associated with this machine; let's list all of the ones still live
		/*{
		    auto living = Actor::all;
		    printf("%d surviving actors:\n", living.size());
		    for(auto a = living.begin(); a != living.end(); ++a)
		        printf("  #%lld %s %p\n", (*a)->creationIndex, (*a)->getName(), (*a));
		}

		{
		    auto living = DatabaseContext::all;
		    printf("%d surviving DatabaseContexts:\n", living.size());
		    for(auto a = living.begin(); a != living.end(); ++a)
		        printf("  #%lld %p\n", (*a)->creationIndex, (*a));
		}

		{
		    auto living = TransactionData::all;
		    printf("%d surviving TransactionData(s):\n", living.size());
		    for(auto a = living.begin(); a != living.end(); ++a)
		        printf("  #%lld %p\n", (*a)->creationIndex, (*a));
		}*/

		/*cout << Actor::allActors.size() << " surviving actors:" << endl;
		std::map<std::string,int> actorCount;
		for(int i=0; i<Actor::allActors.size(); i++)
		    ++actorCount[Actor::allActors[i]->getName()];
		for(auto i = actorCount.rbegin(); !(i == actorCount.rend()); ++i)
		    cout << "  " << i->second << " " << i->first << endl;*/
		//	cout << "  " << Actor::allActors[i]->getName() << endl;

		if (role == ServerRole::Simulation) {
			unsigned long sevErrorEventsLogged = TraceEvent::CountEventsLoggedAt(SevError);
			if (sevErrorEventsLogged > 0) {
				printf("%lu SevError events logged\n", sevErrorEventsLogged);
				rc = FDB_EXIT_ERROR;
			}
		}

		// g_simulator.run();

#ifdef ALLOC_INSTRUMENTATION
		{
			std::cout << "Page Counts: " << FastAllocator<16>::pageCount << " " << FastAllocator<32>::pageCount << " "
			          << FastAllocator<64>::pageCount << " " << FastAllocator<128>::pageCount << " "
			          << FastAllocator<256>::pageCount << " " << FastAllocator<512>::pageCount << " "
			          << FastAllocator<1024>::pageCount << " " << FastAllocator<2048>::pageCount << " "
			          << FastAllocator<4096>::pageCount << " " << FastAllocator<8192>::pageCount << " "
			          << FastAllocator<16384>::pageCount << std::endl;

			vector<std::pair<std::string, const char*>> typeNames;
			for (auto i = allocInstr.begin(); i != allocInstr.end(); ++i) {
				std::string s;

#ifdef __linux__
				char* demangled = abi::__cxa_demangle(i->first, nullptr, nullptr, nullptr);
				if (demangled) {
					s = demangled;
					if (StringRef(s).startsWith(LiteralStringRef("(anonymous namespace)::")))
						s = s.substr(LiteralStringRef("(anonymous namespace)::").size());
					free(demangled);
				} else
					s = i->first;
#else
				s = i->first;
				if (StringRef(s).startsWith(LiteralStringRef("class `anonymous namespace'::")))
					s = s.substr(LiteralStringRef("class `anonymous namespace'::").size());
				else if (StringRef(s).startsWith(LiteralStringRef("class ")))
					s = s.substr(LiteralStringRef("class ").size());
				else if (StringRef(s).startsWith(LiteralStringRef("struct ")))
					s = s.substr(LiteralStringRef("struct ").size());
#endif

				typeNames.push_back(std::make_pair(s, i->first));
			}
			std::sort(typeNames.begin(), typeNames.end());
			for (int i = 0; i < typeNames.size(); i++) {
				const char* n = typeNames[i].second;
				auto& f = allocInstr[n];
				printf("%+d\t%+d\t%d\t%d\t%s\n",
				       f.allocCount,
				       -f.deallocCount,
				       f.allocCount - f.deallocCount,
				       f.maxAllocated,
				       typeNames[i].first.c_str());
			}

			// We're about to exit and clean up data structures, this will wreak havoc on allocation recording
			memSample_entered = true;
		}
#endif
		// printf("\n%d tests passed; %d tests failed\n", passCount, failCount);
		flushAndExit(rc);
	} catch (Error& e) {
		fprintf(stderr, "Error: %s\n", e.what());
		TraceEvent(SevError, "MainError").error(e);
		// printf("\n%d tests passed; %d tests failed\n", passCount, failCount);
		flushAndExit(FDB_EXIT_MAIN_ERROR);
	} catch (boost::system::system_error& e) {
		ASSERT_WE_THINK(false); // boost errors shouldn't leak
		fprintf(stderr, "boost::system::system_error: %s (%d)", e.what(), e.code().value());
		TraceEvent(SevError, "MainError").error(unknown_error()).detail("RootException", e.what());
		// printf("\n%d tests passed; %d tests failed\n", passCount, failCount);
		flushAndExit(FDB_EXIT_MAIN_EXCEPTION);
	} catch (std::exception& e) {
		fprintf(stderr, "std::exception: %s\n", e.what());
		TraceEvent(SevError, "MainError").error(unknown_error()).detail("RootException", e.what());
		// printf("\n%d tests passed; %d tests failed\n", passCount, failCount);
		flushAndExit(FDB_EXIT_MAIN_EXCEPTION);
	}

	static_assert(LBLocalityData<StorageServerInterface>::Present, "Storage server interface should be load balanced");
	static_assert(LBLocalityData<CommitProxyInterface>::Present, "Commit proxy interface should be load balanced");
	static_assert(LBLocalityData<GrvProxyInterface>::Present, "GRV proxy interface should be load balanced");
	static_assert(LBLocalityData<TLogInterface>::Present, "TLog interface should be load balanced");
	static_assert(!LBLocalityData<MasterInterface>::Present, "Master interface should not be load balanced");
}<|MERGE_RESOLUTION|>--- conflicted
+++ resolved
@@ -2025,25 +2025,16 @@
 			rc = FDB_EXIT_ERROR;
 		}
 
-<<<<<<< HEAD
-		int unseed = noUnseed ? 0 : deterministicRandom()->randomInt(0, 100001);
-		TraceEvent("ElapsedTime")
-		    .detail("SimTime", now() - startNow)
-		    .detail("RealTime", timer() - start)
-		    .detail("RandomUnseed", unseed);
-
 		if (role == ServerRole::Simulation) {
-=======
-		if (role==Simulation){
 			int unseed = noUnseed ? 0 : deterministicRandom()->randomInt(0, 100001);
-			TraceEvent("ElapsedTime").detail("SimTime", now()-startNow).detail("RealTime", timer()-start)
-				.detail("RandomUnseed", unseed);
-
->>>>>>> 20371b64
+			TraceEvent("ElapsedTime")
+			    .detail("SimTime", now() - startNow)
+			    .detail("RealTime", timer() - start)
+			    .detail("RandomUnseed", unseed);
+
 			printf("Unseed: %d\n", unseed);
 			printf("Elapsed: %f simsec, %f real seconds\n", now() - startNow, timer() - start);
-		}
-		else {
+		} else {
 			TraceEvent("ProcessTerminated");
 		}
 
