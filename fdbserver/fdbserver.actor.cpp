/*
 * fdbserver.actor.cpp
 *
 * This source file is part of the FoundationDB open source project
 *
 * Copyright 2013-2018 Apple Inc. and the FoundationDB project authors
 *
 * Licensed under the Apache License, Version 2.0 (the "License");
 * you may not use this file except in compliance with the License.
 * You may obtain a copy of the License at
 *
 *     http://www.apache.org/licenses/LICENSE-2.0
 *
 * Unless required by applicable law or agreed to in writing, software
 * distributed under the License is distributed on an "AS IS" BASIS,
 * WITHOUT WARRANTIES OR CONDITIONS OF ANY KIND, either express or implied.
 * See the License for the specific language governing permissions and
 * limitations under the License.
 */

#include "fdbrpc/simulator.h"
#include "flow/DeterministicRandom.h"
#include "fdbrpc/PerfMetric.h"
#include "flow/Platform.h"
#include "flow/SystemMonitor.h"
#include "fdbclient/NativeAPI.h"
#include "fdbclient/SystemData.h"
#include "fdbclient/FailureMonitorClient.h"
#include "fdbserver/CoordinationInterface.h"
#include "fdbserver/WorkerInterface.h"
#include "fdbserver/RestoreInterface.h"
#include "fdbserver/ClusterRecruitmentInterface.h"
#include "fdbserver/ServerDBInfo.h"
#include "fdbserver/MoveKeys.h"
#include "fdbserver/ConflictSet.h"
#include "fdbserver/DataDistribution.h"
#include "fdbserver/NetworkTest.h"
#include "fdbserver/IKeyValueStore.h"
#include <stdarg.h>
#include <stdio.h>
#include <fstream>
#include "fdbserver/pubsub.h"
#ifdef _WIN32
#define WIN32_LEAN_AND_MEAN
#include <Windows.h>
#undef min
#undef max
#endif
#include "fdbserver/SimulatedCluster.h"
#include "fdbserver/TesterInterface.h"
#include "fdbserver/workloads/workloads.h"
#include <time.h>
#include "fdbserver/Status.h"
#include "fdbrpc/TLSConnection.h"
#include "fdbrpc/Net2FileSystem.h"
#include "fdbrpc/Platform.h"
#include "fdbserver/CoroFlow.h"
#include "flow/SignalSafeUnwind.h"

#define BOOST_DATE_TIME_NO_LIB
#include <boost/interprocess/managed_shared_memory.hpp>

#ifdef __linux__
#include <execinfo.h>
#include <signal.h>
#ifdef ALLOC_INSTRUMENTATION
#include <cxxabi.h>
#endif
#endif

#ifndef WIN32
#include "versions.h"
#endif

#include "flow/SimpleOpt.h"
#include "flow/actorcompiler.h" // This must be the last #include.

enum {
	OPT_CONNFILE,
	OPT_SEEDCONNFILE,
	OPT_SEEDCONNSTRING,
	OPT_ROLE,
	OPT_LISTEN,
	OPT_PUBLICADDR,
	OPT_DATAFOLDER,
	OPT_LOGFOLDER,
	OPT_PARENTPID,
	OPT_NEWCONSOLE,
	OPT_NOBOX,
	OPT_TESTFILE,
	OPT_RESTARTING,
	OPT_RANDOMSEED,
	OPT_KEY,
	OPT_MEMLIMIT,
	OPT_STORAGEMEMLIMIT,
	OPT_MACHINEID,
	OPT_DCID,
	OPT_MACHINE_CLASS,
	OPT_BUGGIFY,
	OPT_VERSION,
	OPT_CRASHONERROR,
	OPT_HELP,
	OPT_NETWORKIMPL,
	OPT_NOBUFSTDOUT,
	OPT_BUFSTDOUTERR,
	OPT_TRACECLOCK,
	OPT_NUMTESTERS,
	OPT_DEVHELP,
	OPT_ROLLSIZE,
	OPT_MAXLOGS,
	OPT_MAXLOGSSIZE,
	OPT_KNOB,
	OPT_TESTSERVERS,
	OPT_TEST_ON_SERVERS,
	OPT_METRICSCONNFILE,
	OPT_METRICSPREFIX,
	OPT_LOGGROUP,
	OPT_LOCALITY,
	OPT_IO_TRUST_SECONDS,
	OPT_IO_TRUST_WARN_ONLY,
	OPT_FILESYSTEM,
	OPT_KVFILE
};

CSimpleOpt::SOption g_rgOptions[] = { { OPT_CONNFILE, "-C", SO_REQ_SEP },
	                                  { OPT_CONNFILE, "--cluster_file", SO_REQ_SEP },
	                                  { OPT_SEEDCONNFILE, "--seed_cluster_file", SO_REQ_SEP },
	                                  { OPT_SEEDCONNSTRING, "--seed_connection_string", SO_REQ_SEP },
	                                  { OPT_ROLE, "-r", SO_REQ_SEP },
	                                  { OPT_ROLE, "--role", SO_REQ_SEP },
	                                  { OPT_PUBLICADDR, "-p", SO_REQ_SEP },
	                                  { OPT_PUBLICADDR, "--public_address", SO_REQ_SEP },
	                                  { OPT_LISTEN, "-l", SO_REQ_SEP },
	                                  { OPT_LISTEN, "--listen_address", SO_REQ_SEP },
#ifdef __linux__
	                                  { OPT_FILESYSTEM, "--data_filesystem", SO_REQ_SEP },
#endif
	                                  { OPT_DATAFOLDER, "-d", SO_REQ_SEP },
	                                  { OPT_DATAFOLDER, "--datadir", SO_REQ_SEP },
	                                  { OPT_LOGFOLDER, "-L", SO_REQ_SEP },
	                                  { OPT_LOGFOLDER, "--logdir", SO_REQ_SEP },
	                                  { OPT_ROLLSIZE, "-Rs", SO_REQ_SEP },
	                                  { OPT_ROLLSIZE, "--logsize", SO_REQ_SEP },
	                                  { OPT_MAXLOGS, "--maxlogs", SO_REQ_SEP },
	                                  { OPT_MAXLOGSSIZE, "--maxlogssize", SO_REQ_SEP },
	                                  { OPT_LOGGROUP, "--loggroup", SO_REQ_SEP },
#ifdef _WIN32
	                                  { OPT_PARENTPID, "--parentpid", SO_REQ_SEP },
	                                  { OPT_NEWCONSOLE, "-n", SO_NONE },
	                                  { OPT_NEWCONSOLE, "--newconsole", SO_NONE },
	                                  { OPT_NOBOX, "-q", SO_NONE },
	                                  { OPT_NOBOX, "--no_dialog", SO_NONE },
#endif
	                                  { OPT_KVFILE, "--kvfile", SO_REQ_SEP },
	                                  { OPT_TESTFILE, "-f", SO_REQ_SEP },
	                                  { OPT_TESTFILE, "--testfile", SO_REQ_SEP },
	                                  { OPT_RESTARTING, "-R", SO_NONE },
	                                  { OPT_RESTARTING, "--restarting", SO_NONE },
	                                  { OPT_RANDOMSEED, "-s", SO_REQ_SEP },
	                                  { OPT_RANDOMSEED, "--seed", SO_REQ_SEP },
	                                  { OPT_KEY, "-k", SO_REQ_SEP },
	                                  { OPT_KEY, "--key", SO_REQ_SEP },
	                                  { OPT_MEMLIMIT, "-m", SO_REQ_SEP },
	                                  { OPT_MEMLIMIT, "--memory", SO_REQ_SEP },
	                                  { OPT_STORAGEMEMLIMIT, "-M", SO_REQ_SEP },
	                                  { OPT_STORAGEMEMLIMIT, "--storage_memory", SO_REQ_SEP },
	                                  { OPT_MACHINEID, "-i", SO_REQ_SEP },
	                                  { OPT_MACHINEID, "--machine_id", SO_REQ_SEP },
	                                  { OPT_DCID, "-a", SO_REQ_SEP },
	                                  { OPT_DCID, "--datacenter_id", SO_REQ_SEP },
	                                  { OPT_MACHINE_CLASS, "-c", SO_REQ_SEP },
	                                  { OPT_MACHINE_CLASS, "--class", SO_REQ_SEP },
	                                  { OPT_BUGGIFY, "-b", SO_REQ_SEP },
	                                  { OPT_BUGGIFY, "--buggify", SO_REQ_SEP },
	                                  { OPT_VERSION, "-v", SO_NONE },
	                                  { OPT_VERSION, "--version", SO_NONE },
	                                  { OPT_CRASHONERROR, "--crash", SO_NONE },
	                                  { OPT_NETWORKIMPL, "-N", SO_REQ_SEP },
	                                  { OPT_NETWORKIMPL, "--network", SO_REQ_SEP },
	                                  { OPT_NOBUFSTDOUT, "--unbufferedout", SO_NONE },
	                                  { OPT_BUFSTDOUTERR, "--bufferedout", SO_NONE },
	                                  { OPT_TRACECLOCK, "--traceclock", SO_REQ_SEP },
	                                  { OPT_NUMTESTERS, "--num_testers", SO_REQ_SEP },
	                                  { OPT_HELP, "-?", SO_NONE },
	                                  { OPT_HELP, "-h", SO_NONE },
	                                  { OPT_HELP, "--help", SO_NONE },
	                                  { OPT_DEVHELP, "--dev-help", SO_NONE },
	                                  { OPT_KNOB, "--knob_", SO_REQ_SEP },
	                                  { OPT_LOCALITY, "--locality_", SO_REQ_SEP },
	                                  { OPT_TESTSERVERS, "--testservers", SO_REQ_SEP },
	                                  { OPT_TEST_ON_SERVERS, "--testonservers", SO_NONE },
	                                  { OPT_METRICSCONNFILE, "--metrics_cluster", SO_REQ_SEP },
	                                  { OPT_METRICSPREFIX, "--metrics_prefix", SO_REQ_SEP },
	                                  { OPT_IO_TRUST_SECONDS, "--io_trust_seconds", SO_REQ_SEP },
	                                  { OPT_IO_TRUST_WARN_ONLY, "--io_trust_warn_only", SO_NONE },

#ifndef TLS_DISABLED
	                                  TLS_OPTION_FLAGS
#endif

	                                      SO_END_OF_OPTIONS };

#undef FLOW_ACOMPILER_STATE
#define FLOW_ACOMPILER_STATE 1

GlobalCounters g_counters;

extern void dsltest();
extern void pingtest();
extern void copyTest();
extern void versionedMapTest();
extern void createTemplateDatabase();
// FIXME: this really belongs in a header somewhere since it is actually used.
extern uint32_t determinePublicIPAutomatically(ClusterConnectionString const& ccs);

extern const char* getHGVersion();

extern IRandom* trace_random;
extern void flushTraceFileVoid();

extern bool noUnseed;
extern const int MAX_CLUSTER_FILE_BYTES;

#ifdef ALLOC_INSTRUMENTATION
extern uint8_t* g_extra_memory;
#endif

bool enableFailures = true;

#define test_assert(x)                                                                                                 \
	if (!(x)) {                                                                                                        \
		cout << "Test failed: " #x << endl;                                                                            \
		return false;                                                                                                  \
	}

template <class X>
vector<X> vec(X x) {
	vector<X> v;
	v.push_back(x);
	return v;
}
template <class X>
vector<X> vec(X x, X y) {
	vector<X> v;
	v.push_back(x);
	v.push_back(y);
	return v;
}
template <class X>
vector<X> vec(X x, X y, X z) {
	vector<X> v;
	v.push_back(x);
	v.push_back(y);
	v.push_back(z);
	return v;
}

// KeyRange keyRange( const Key& a, const Key& b ) { return std::make_pair(a,b); }

vector<Standalone<VectorRef<DebugEntryRef>>> debugEntries;
int64_t totalDebugEntriesSize = 0;

#if CENABLED(0, NOT_IN_CLEAN)
StringRef debugKey = LiteralStringRef("");
StringRef debugKey2 = LiteralStringRef("\xff\xff\xff\xff");

bool debugMutation(const char* context, Version version, MutationRef const& mutation) {
	if ((mutation.type == mutation.SetValue || mutation.type == mutation.AddValue ||
	     mutation.type == mutation.DebugKey) &&
	    (mutation.param1 == debugKey || mutation.param1 == debugKey2))
		; //TraceEvent("MutationTracking").detail("At", context).detail("Version", version).detail("MutationType", "SetValue").detail("Key", printable(mutation.param1)).detail("Value", printable(mutation.param2));
	else if ((mutation.type == mutation.ClearRange || mutation.type == mutation.DebugKeyRange) &&
	         ((mutation.param1 <= debugKey && mutation.param2 > debugKey) ||
	          (mutation.param1 <= debugKey2 && mutation.param2 > debugKey2)))
		; //TraceEvent("MutationTracking").detail("At", context).detail("Version", version).detail("MutationType", "ClearRange").detail("KeyBegin", printable(mutation.param1)).detail("KeyEnd", printable(mutation.param2));
	else
		return false;
	const char* type = mutation.type == MutationRef::SetValue
	                       ? "SetValue"
	                       : mutation.type == MutationRef::ClearRange
	                             ? "ClearRange"
	                             : mutation.type == MutationRef::AddValue
	                                   ? "AddValue"
	                                   : mutation.type == MutationRef::DebugKeyRange
	                                         ? "DebugKeyRange"
	                                         : mutation.type == MutationRef::DebugKey ? "DebugKey" : "UnknownMutation";
	printf("DEBUGMUTATION:\t%.6f\t%s\t%s\t%lld\t%s\t%s\t%s\n", now(), g_network->getLocalAddress().toString().c_str(),
	       context, version, type, printable(mutation.param1).c_str(), printable(mutation.param2).c_str());

	return true;
}

bool debugKeyRange(const char* context, Version version, KeyRangeRef const& keys) {
	if (keys.contains(debugKey) || keys.contains(debugKey2)) {
		debugMutation(context, version, MutationRef(MutationRef::DebugKeyRange, keys.begin, keys.end));
		//TraceEvent("MutationTracking").detail("At", context).detail("Version", version).detail("KeyBegin", printable(keys.begin)).detail("KeyEnd", printable(keys.end));
		return true;
	} else
		return false;
}

#elif CENABLED(0, NOT_IN_CLEAN)
bool debugMutation(const char* context, Version version, MutationRef const& mutation) {
	if (!debugEntries.size() || debugEntries.back().size() >= 1000) {
		if (debugEntries.size())
			totalDebugEntriesSize += debugEntries.back().arena().getSize() + sizeof(debugEntries.back());
		debugEntries.push_back(Standalone<VectorRef<DebugEntryRef>>());
		TraceEvent("DebugMutationBuffer").detail("Bytes", totalDebugEntriesSize);
	}
	auto& v = debugEntries.back();
	v.push_back_deep(v.arena(), DebugEntryRef(context, version, mutation));

	return false; // No auxiliary logging
}

bool debugKeyRange(const char* context, Version version, KeyRangeRef const& keys) {
	return debugMutation(context, version, MutationRef(MutationRef::DebugKeyRange, keys.begin, keys.end));
}

#else // Default implementation.
bool debugMutation(const char* context, Version version, MutationRef const& mutation) {
	return false;
}
bool debugKeyRange(const char* context, Version version, KeyRangeRef const& keys) {
	return false;
}
#endif

<<<<<<< HEAD
Future<Void> debugQueryServer(DebugQueryRequest const& req) {
	Standalone<VectorRef<DebugEntryRef>> reply;

	for (auto v = debugEntries.begin(); v != debugEntries.end(); ++v)
		for (auto m = v->begin(); m != v->end(); ++m) {
			if (m->mutation.type == m->mutation.ClearRange || m->mutation.type == m->mutation.DebugKeyRange) {
				if (!KeyRangeRef(m->mutation.param1, m->mutation.param2).contains(req.search)) continue;
			} else if (m->mutation.type == m->mutation.SetValue) {
				if (m->mutation.param1 != req.search) continue;
			}
			reply.push_back(reply.arena(), *m);
		}

	req.reply.send(reply);
	return Void();
}

auto sortByTime = [](DebugEntryRef const& a, DebugEntryRef const& b) { return a.time < b.time; };

/*ACTOR Future<Void> debugSearchMutationCluster( ZookeeperInterface zk, Key key ) {
    state ZKWatch<ClusterControllerFullInterface> ccWatch(zk, LiteralStringRef("ClusterController"));
    state ClusterControllerFullInterface cc = wait( ccWatch.get() );

    ASSERT( ccWatch.getLastVersion() );

    Optional<vector<WorkerInterface>> workerList = wait( cc.getWorkers.tryGetReply( GetWorkersRequest() ) );
    if( !workerList.present() ) {
        printf("ERROR: CC interface not in ZK\n");
        return Void();
    }
    state vector<WorkerInterface> workers = workerList.get();

    state vector<Future<Standalone<VectorRef<DebugEntryRef>>>> replies( workers.size() );
    for(int w=0; w<workers.size(); w++) {
        DebugQueryRequest req;
        req.search = key;
        replies[w] = timeoutError(workers[w].debugQuery.getReply( req ), 5.0);
    }
    //state vector<Standalone<VectorRef<DebugEntryRef>>> result = wait( getAll( replies ) );
    wait(waitForAllReady( replies ));
    state vector<Standalone<VectorRef<DebugEntryRef>>> result( workers.size() );
    for(int r=0; r<result.size(); r++) {
        if (replies[r].isError())
            printf("ERROR: Couldn't get results from '%s'\n",
workers[r].debugQuery.getEndpoint().address.toString().c_str()); else result[r] = replies[r].get();
    }
    ASSERT( result.size() == workers.size() );

    Standalone<VectorRef<DebugEntryRef>> all;
    for(int r=0; r<result.size(); r++)
        all.append( all.arena(), &result[r][0], result[r].size() );
    std::sort( all.begin(), all.end(), sortByTime );
    printf("\n\n");
    for(auto e = all.begin(); e != all.end(); ++e) {
        const char* type =
            e->mutation.type == MutationRef::SetValue ? "SetValue" :
            e->mutation.type == MutationRef::ClearRange ? "ClearRange" :
            e->mutation.type == MutationRef::DebugKeyRange ? "DebugKeyRange" :
            "UnknownMutation";
        printf("%.6f\t%s\t%s\t%lld\t%s\t%s\t%s\n", e->time, e->address.toString().c_str(),
e->context.toString().c_str(), e->version, type, printable(e->mutation.param1).c_str(),
printable(e->mutation.param2).c_str());
    }
    printf("\n\n");

    return Void();
}*/

=======
>>>>>>> 62d43781
#ifdef _WIN32
#include <sddl.h>

// It is your
//    responsibility to properly initialize the
//    structure and to free the structure's
//    lpSecurityDescriptor member when you have
//    finished using it. To free the structure's
//    lpSecurityDescriptor member, call the
//    LocalFree function.
BOOL CreatePermissiveReadWriteDACL(SECURITY_ATTRIBUTES* pSA) {
	UNSTOPPABLE_ASSERT(pSA != NULL);

	TCHAR* szSD = TEXT("D:") // Discretionary ACL
	    TEXT("(A;OICI;GR;;;AU)") // Allow read/write/execute to authenticated users
	    TEXT("(A;OICI;GA;;;BA)"); // Allow full control to administrators

	return ConvertStringSecurityDescriptorToSecurityDescriptor(szSD, SDDL_REVISION_1, &(pSA->lpSecurityDescriptor),
	                                                           NULL);
}
#endif

class WorldReadablePermissions {
public:
	WorldReadablePermissions() {
#ifdef _WIN32
		sa.nLength = sizeof(SECURITY_ATTRIBUTES);
		sa.bInheritHandle = FALSE;
		if (!CreatePermissiveReadWriteDACL(&sa)) {
			TraceEvent("Win32DACLCreationFail").GetLastError();
			throw platform_error();
		}
		permission.set_permissions(&sa);
#elif (defined(__linux__) || defined(__APPLE__))
		// There is nothing to do here, since the default permissions are fine
#else
#error Port me!
#endif
	}

	virtual ~WorldReadablePermissions() {
#ifdef _WIN32
		LocalFree(sa.lpSecurityDescriptor);
#elif (defined(__linux__) || defined(__APPLE__))
		// There is nothing to do here, since the default permissions are fine
#else
#error Port me!
#endif
	}

	boost::interprocess::permissions permission;

private:
	WorldReadablePermissions(const WorldReadablePermissions& rhs) {}
#ifdef _WIN32
	SECURITY_ATTRIBUTES sa;
#endif
};

UID getSharedMemoryMachineId() {
	UID* machineId = NULL;
	int numTries = 0;

	// Permissions object defaults to 0644 on *nix, but on windows defaults to allowing access to only the creator.
	// On windows, this means that we have to create an elaborate workaround for DACLs
	WorldReadablePermissions p;

	loop {
		try {
			// "0" is the default parameter "addr"
			boost::interprocess::managed_shared_memory segment(boost::interprocess::open_or_create, "fdbserver", 1000,
			                                                   0, p.permission);
			machineId = segment.find_or_construct<UID>("machineId")(g_random->randomUniqueID());
			if (!machineId)
				criticalError(FDB_EXIT_ERROR, "SharedMemoryError",
				              "Could not locate or create shared memory - 'machineId'");
			return *machineId;
		} catch (boost::interprocess::interprocess_exception&) {
			try {
				// If the shared memory already exists, open it read-only in case it was created by another user
				boost::interprocess::managed_shared_memory segment(boost::interprocess::open_read_only, "fdbserver");
				machineId = segment.find<UID>("machineId").first;
				if (!machineId)
					criticalError(FDB_EXIT_ERROR, "SharedMemoryError", "Could not locate shared memory - 'machineId'");
				return *machineId;
			} catch (boost::interprocess::interprocess_exception& ex) {
				// Retry in case the shared memory was deleted in between the call to open_or_create and open_read_only
				// Don't keep trying forever in case this is caused by some other problem
				if (++numTries == 10)
					criticalError(FDB_EXIT_ERROR, "SharedMemoryError",
					              format("Could not open shared memory - %s", ex.what()).c_str());
			}
		}
	}
}

ACTOR void failAfter(Future<Void> trigger, ISimulator::ProcessInfo* m = g_simulator.getCurrentProcess()) {
	wait(trigger);
	if (enableFailures) {
		printf("Killing machine: %s at %f\n", m->address.toString().c_str(), now());
		g_simulator.killProcess(m, ISimulator::KillInstantly);
	}
}

void failAfter(Future<Void> trigger, Endpoint e) {
	if (g_network == &g_simulator) failAfter(trigger, g_simulator.getProcess(e));
}

void testSerializationSpeed() {
	double tstart;
	double build = 0, serialize = 0, deserialize = 0, copy = 0, deallocate = 0;
	double bytes = 0;
	double testBegin = timer();
	for (int a = 0; a < 10000; a++) {
		{
			tstart = timer();

			Arena batchArena;
			VectorRef<CommitTransactionRef> batch;
			batch.resize(batchArena, 1000);
			for (int t = 0; t < batch.size(); t++) {
				CommitTransactionRef& tr = batch[t];
				tr.read_snapshot = 0;
				for (int i = 0; i < 2; i++)
					tr.mutations.push_back_deep(
					    batchArena,
					    MutationRef(MutationRef::SetValue, LiteralStringRef("KeyABCDE"), LiteralStringRef("SomeValu")));
				tr.mutations.push_back_deep(
				    batchArena,
				    MutationRef(MutationRef::ClearRange, LiteralStringRef("BeginKey"), LiteralStringRef("EndKeyAB")));
			}

			build += timer() - tstart;

			tstart = timer();

			BinaryWriter wr(IncludeVersion());
			wr << batch;

			bytes += wr.getLength();

			serialize += timer() - tstart;

			for (int i = 0; i < 1; i++) {
				tstart = timer();
				Arena arena;
				StringRef data(arena, StringRef((const uint8_t*)wr.getData(), wr.getLength()));
				copy += timer() - tstart;

				tstart = timer();
				ArenaReader rd(arena, data, IncludeVersion());
				VectorRef<CommitTransactionRef> batch2;
				rd >> arena >> batch2;

				deserialize += timer() - tstart;
			}

			tstart = timer();
		}
		deallocate += timer() - tstart;
	}
	double elapsed = (timer() - testBegin);
	printf("Test speed: %0.1f MB/sec (%0.0f/sec)\n", bytes / 1e6 / elapsed, 1000000 / elapsed);
	printf("  Build: %0.1f MB/sec\n", bytes / 1e6 / build);
	printf("  Serialize: %0.1f MB/sec\n", bytes / 1e6 / serialize);
	printf("  Copy: %0.1f MB/sec\n", bytes / 1e6 / copy);
	printf("  Deserialize: %0.1f MB/sec\n", bytes / 1e6 / deserialize);
	printf("  Deallocate: %0.1f MB/sec\n", bytes / 1e6 / deallocate);
	printf("  Bytes: %0.1f MB\n", bytes / 1e6);
	printf("\n");
}

std::string toHTML(const StringRef& binaryString) {
	std::string s;

	for (int i = 0; i < binaryString.size(); i++) {
		uint8_t c = binaryString[i];
		if (c == '<')
			s += "&lt;";
		else if (c == '>')
			s += "&gt;";
		else if (c == '&')
			s += "&amp;";
		else if (c == '"')
			s += "&quot;";
		else if (c == ' ')
			s += "&nbsp;";
		else if (c > 32 && c < 127)
			s += c;
		else
			s += format("<span class=\"binary\">[%02x]</span>", c);
	}

	return s;
}

ACTOR Future<Void> dumpDatabase(Database cx, std::string outputFilename, KeyRange range = allKeys) {
	try {
		state Transaction tr(cx);
		loop {
			state FILE* output = fopen(outputFilename.c_str(), "wt");
			try {
				state KeySelectorRef iter = firstGreaterOrEqual(range.begin);
				state Arena arena;
				fprintf(output, "<html><head><style type=\"text/css\">.binary {color:red}</style></head><body>\n");
				Version ver = wait(tr.getReadVersion());
				fprintf(output, "<h3>Database version: %lld</h3>", ver);

				loop {
					Standalone<RangeResultRef> results = wait(tr.getRange(iter, firstGreaterOrEqual(range.end), 1000));
					for (int r = 0; r < results.size(); r++) {
						std::string key = toHTML(results[r].key), value = toHTML(results[r].value);
						fprintf(output, "<p>%s <b>:=</b> %s</p>\n", key.c_str(), value.c_str());
					}
					if (results.size() < 1000) break;
					iter = firstGreaterThan(KeyRef(arena, results[results.size() - 1].key));
				}
				fprintf(output, "</body></html>");
				fclose(output);
				TraceEvent("DatabaseDumped").detail("Filename", outputFilename);
				return Void();
			} catch (Error& e) {
				fclose(output);
				wait(tr.onError(e));
			}
		}
	} catch (Error& e) {
		TraceEvent(SevError, "DumpDatabaseError").error(e).detail("Filename", outputFilename);
		throw;
	}
}

void memoryTest();
void skipListTest();

Future<Void> startSystemMonitor(std::string dataFolder, Optional<Standalone<StringRef>> zoneId,
                                Optional<Standalone<StringRef>> machineId) {
	initializeSystemMonitorMachineState(
	    SystemMonitorMachineState(dataFolder, zoneId, machineId, g_network->getLocalAddress().ip));

	systemMonitor();
	return recurring(&systemMonitor, 5.0, TaskFlushTrace);
}

void testIndexedSet();

#ifdef _WIN32
void parentWatcher(void* parentHandle) {
	HANDLE parent = (HANDLE)parentHandle;
	int signal = WaitForSingleObject(parent, INFINITE);
	CloseHandle(parentHandle);
	if (signal == WAIT_OBJECT_0) criticalError(FDB_EXIT_SUCCESS, "ParentProcessExited", "Parent process exited");
	TraceEvent(SevError, "ParentProcessWaitFailed").detail("RetCode", signal).GetLastError();
}
#endif

static void printVersion() {
	printf("FoundationDB " FDB_VT_PACKAGE_NAME " (v" FDB_VT_VERSION ")\n");
	printf("source version %s\n", getHGVersion());
	printf("protocol %llx\n", currentProtocolVersion);
}

static void printHelpTeaser(const char* name) {
	fprintf(stderr, "Try `%s --help' for more information.\n", name);
}

static void printUsage(const char* name, bool devhelp) {
	printf("FoundationDB " FDB_VT_PACKAGE_NAME " (v" FDB_VT_VERSION ")\n");
	printf("Usage: %s -p ADDRESS [OPTIONS]\n\n", name);
	printf("  -p ADDRESS, --public_address ADDRESS\n"
	       "                 Public address, specified as `IP_ADDRESS:PORT' or `auto:PORT'.\n");
	printf("  -l ADDRESS, --listen_address ADDRESS\n"
	       "                 Listen address, specified as `IP_ADDRESS:PORT' (defaults to\n");
	printf("                 public address).\n");
	printf("  -C CONNFILE, --cluster_file CONNFILE\n"
	       "                 The path of a file containing the connection string for the\n"
	       "                 FoundationDB cluster. The default is first the value of the\n"
	       "                 FDB_CLUSTER_FILE environment variable, then `./fdb.cluster',\n"
	       "                 then `%s'.\n",
	       platform::getDefaultClusterFilePath().c_str());
	printf("  --seed_cluster_file SEEDCONNFILE\n"
	       "                 The path of a seed cluster file which will be used to connect\n"
	       "                 if the -C cluster file does not exist. If the server connects\n"
	       "                 successfully using the seed file, then it copies the file to\n"
	       "                 the -C file location.\n");
	printf("  --seed_connection_string SEEDCONNSTRING\n"
	       "                 The path of a seed connection string which will be used to connect\n"
	       "                 if the -C cluster file does not exist. If the server connects\n"
	       "                 successfully using the seed string, then it copies the string to\n"
	       "                 the -C file location.\n");
#ifdef __linux__
	printf("  --data_filesystem PATH\n"
	       "                 Turns on validation that all data files are written to a drive\n"
	       "                 mounted at the specified PATH. This checks that the device at PATH\n"
	       "                 is currently mounted and that any data files get written to the\n"
	       "                 same device.\n");
#endif
	printf("  -d PATH, --datadir PATH\n"
	       "                 Store data files in the given folder (must be unique for each\n");
	printf("                 fdbserver instance on a given machine).\n");
	printf("  -L PATH, --logdir PATH\n"
	       "                 Store log files in the given folder (default is `.').\n");
	printf("  --logsize SIZE Roll over to a new log file after the current log file\n"
	       "                 exceeds SIZE bytes. The default value is 10MiB.\n");
	printf("  --maxlogs SIZE, --maxlogssize SIZE\n"
	       "                 Delete the oldest log file when the total size of all log\n"
	       "                 files exceeds SIZE bytes. If set to 0, old log files will not\n"
	       "                 be deleted. The default value is 100MiB.\n");
	printf("  -i ID, --machine_id ID\n"
	       "                 Machine identifier key (up to 16 hex characters). Defaults\n"
	       "                 to a random value shared by all fdbserver processes on this\n"
	       "                 machine.\n");
	printf("  -a ID, --datacenter_id ID\n"
	       "                 Data center identifier key (up to 16 hex characters).\n");
	printf("  -c CLASS, --class CLASS\n"
	       "                 Machine class (valid options are storage, transaction,\n"
	       "                 resolution, proxy, master, test, unset, stateless, log, router,\n"
	       "                 and cluster_controller).\n");
#ifndef TLS_DISABLED
	printf(TLS_HELP);
#endif
	printf("  -v, --version  Print version information and exit.\n");
	printf("  -h, -?, --help Display this help and exit.\n");
	if (devhelp) {
		printf("  -r ROLE, --role ROLE\n"
<<<<<<< HEAD
		       "                 Server role (valid options are fdbd, test, multitest,\n");
		printf("                 simulation, networktestclient, networktestserver,\n");
		printf(
		    "                 consistencycheck, kvfileintegritycheck, kvfilegeneratesums). The default is `fdbd'.\n");
=======
			   "                 Server role (valid options are fdbd, test, multitest,\n");
		printf("                 simulation, networktestclient, networktestserver, restore\n");
		printf("                 consistencycheck, kvfileintegritycheck, kvfilegeneratesums). The default is `fdbd'.\n");
>>>>>>> 62d43781
#ifdef _WIN32
		printf("  -n, --newconsole\n"
		       "                 Create a new console.\n");
		printf("  -q, --no_dialog\n"
		       "                 Disable error dialog on crash.\n");
		printf("  --parentpid PID\n");
		printf("                 Specify a process after whose termination to exit.\n");
#endif
		printf("  -f TESTFILE, --testfile\n"
		       "                 Testfile to run, defaults to `tests/default.txt'.\n");
		printf("  -R, --restarting\n");
		printf("                 Restart a previous simulation that was cleanly shut down.\n");
		printf("  -s SEED, --seed SEED\n"
		       "                 Random seed.\n");
		printf("  -k KEY, --key KEY  Target key for search role.\n");
		printf("  -m SIZE, --memory SIZE\n"
		       "                 Memory limit. The default value is 8GiB. When specified\n"
		       "                 without a unit, MiB is assumed.\n");
		printf("  --kvfile FILE  Input file (SQLite database file) for use by the 'kvfilegeneratesums' and "
		       "'kvfileintegritycheck' roles.\n");
		printf("  -M SIZE, --storage_memory SIZE\n"
		       "                 Maximum amount of memory used for storage. The default\n"
		       "                 value is 1GiB. When specified without a unit, MB is\n"
		       "                 assumed.\n");
		printf("  -b [on,off], --buggify [on,off]\n"
		       "                 Sets Buggify system state, defaults to `off'.\n");
		printf("  --crash        Crash on serious errors instead of continuing.\n");
		printf("  -N NETWORKIMPL, --network NETWORKIMPL\n"
		       "                 Select network implementation, `net2' (default),\n");
		printf("                 `net2-threadpool'.\n");
		printf("  --unbufferedout\n");
		printf("                 Do not buffer stdout and stderr.\n");
		printf("  --bufferedout\n");
		printf("                 Buffer stdout and stderr.\n");
		printf("  --traceclock CLOCKIMPL\n");
		printf("                 Select clock source for trace files, `now' (default) or\n");
		printf("                 `realtime'.\n");
		printf("  --num_testers NUM\n");
		printf("                 A multitester will wait for NUM testers before starting\n");
		printf("                 (defaults to 1).\n");
		printf("  --testservers ADDRESSES\n");
		printf("                 The addresses of networktestservers\n");
		printf("                 specified as ADDRESS:PORT,ADDRESS:PORT...\n");
		printf("  --testonservers\n");
		printf("                 Testers are recruited on servers.\n");
		printf("  --metrics_cluster CONNFILE\n");
		printf("                 The cluster file designating where this process will\n");
		printf("                 store its metric data. By default metrics will be stored\n");
		printf("                 in the same database the process is participating in.\n");
		printf("  --metrics_prefix PREFIX\n");
		printf("                 The prefix where this process will store its metric data.\n");
		printf("                 Must be specified if using a different database for metrics.\n");
		printf("  --knob_KNOBNAME KNOBVALUE\n");
		printf("                 Changes a database knob. KNOBNAME should be lowercase.\n");
		printf("  --locality_LOCALITYKEY LOCALITYVALUE\n");
		printf(
		    "                 Define a locality key. LOCALITYKEY is case-insensitive though LOCALITYVALUE is not.\n");
		printf("  --io_trust_seconds SECONDS\n");
		printf("                 Sets the time in seconds that a read or write operation is allowed to take\n"
		       "                 before timing out with an error. If an operation times out, all future\n"
		       "                 operations on that file will fail with an error as well. Only has an effect\n"
		       "                 when using AsyncFileKAIO in Linux.\n");
		printf("  --io_trust_warn_only\n");
		printf("                 Instead of failing when an I/O operation exceeds io_trust_seconds, just\n"
		       "                 log a warning to the trace log. Has no effect if io_trust_seconds is unspecified.\n");
	} else {
		printf("  --dev-help     Display developer-specific help and exit.\n");
	}

	printf("\n"
	       "SIZE parameters may use one of the multiplicative suffixes B=1, KB=10^3,\n"
	       "KiB=2^10, MB=10^6, MiB=2^20, GB=10^9, GiB=2^30, TB=10^12, or TiB=2^40.\n");
}

extern bool g_crashOnError;

#if defined(ALLOC_INSTRUMENTATION) || defined(ALLOC_INSTRUMENTATION_STDOUT)
void* operator new(std::size_t size) throw(std::bad_alloc) {
	void* p = malloc(size);
	if (!p) throw std::bad_alloc();
	recordAllocation(p, size);
	return p;
}
void operator delete(void* ptr) throw() {
	recordDeallocation(ptr);
	free(ptr);
}

// scalar, nothrow new and it matching delete
void* operator new(std::size_t size, const std::nothrow_t&) throw() {
	void* p = malloc(size);
	recordAllocation(p, size);
	return p;
}
void operator delete(void* ptr, const std::nothrow_t&)throw() {
	recordDeallocation(ptr);
	free(ptr);
}

// array throwing new and matching delete[]
void* operator new[](std::size_t size) throw(std::bad_alloc) {
	void* p = malloc(size);
	if (!p) throw std::bad_alloc();
	recordAllocation(p, size);
	return p;
}
void operator delete[](void* ptr) throw() {
	recordDeallocation(ptr);
	free(ptr);
}

// array, nothrow new and matching delete[]
void* operator new[](std::size_t size, const std::nothrow_t&) throw() {
	void* p = malloc(size);
	recordAllocation(p, size);
	return p;
}
void operator delete[](void* ptr, const std::nothrow_t&) throw() {
	recordDeallocation(ptr);
	free(ptr);
}
#endif

Optional<bool> checkBuggifyOverride(const char* testFile) {
	std::ifstream ifs;
	ifs.open(testFile, std::ifstream::in);
	if (!ifs.good()) return 0;

	std::string cline;

	while (ifs.good()) {
		getline(ifs, cline);
		std::string line = removeWhitespace(std::string(cline));
		if (!line.size() || line.find(';') == 0) continue;

		size_t found = line.find('=');
		if (found == std::string::npos)
			// hmmm, not good
			continue;
		std::string attrib = removeWhitespace(line.substr(0, found));
		std::string value = removeWhitespace(line.substr(found + 1));

		if (attrib == "buggify") {
			if (!strcmp(value.c_str(), "on")) {
				ifs.close();
				return true;
			} else if (!strcmp(value.c_str(), "off")) {
				ifs.close();
				return false;
			} else {
				fprintf(stderr, "ERROR: Unknown buggify override state `%s'\n", value.c_str());
				flushAndExit(FDB_EXIT_ERROR);
			}
		}
	}

	ifs.close();
	return Optional<bool>();
}

int main(int argc, char* argv[]) {
	try {
		platformInit();
		initSignalSafeUnwind();

#ifdef ALLOC_INSTRUMENTATION
		g_extra_memory = new uint8_t[1000000];
#endif
		registerCrashHandler();

		// Set default of line buffering standard out and error
		setvbuf(stdout, NULL, _IOLBF, BUFSIZ);
		setvbuf(stderr, NULL, _IOLBF, BUFSIZ);

		// Enables profiling on this thread (but does not start it)
		registerThreadForProfiling();

		std::string commandLine;
		for (int a = 0; a < argc; a++) {
			if (a) commandLine += ' ';
			commandLine += argv[a];
		}

		CSimpleOpt args(argc, argv, g_rgOptions, SO_O_EXACT);

		enum Role {
			Simulation,
			FDBD,
			Test,
			MultiTester,
			SkipListTest,
			SearchMutations,
			DSLTest,
			VersionedMapTest,
			CreateTemplateDatabase,
			NetworkTestClient,
			NetworkTestServer,
			Restore,
			KVFileIntegrityCheck,
			KVFileGenerateIOLogChecksums,
			ConsistencyCheck
		};
		std::string fileSystemPath = "", dataFolder, connFile = "", seedConnFile = "", seedConnString = "",
		            logFolder = ".", metricsConnFile = "", metricsPrefix = "";
		std::string logGroup = "default";
		Role role = FDBD;
		uint32_t randomSeed = platform::getRandomSeed();

		const char* testFile = "tests/default.txt";
		std::string kvFile;
		std::string publicAddressStr, listenAddressStr = "public";
		std::string testServersStr;
		NetworkAddress publicAddress, listenAddress;
		const char* targetKey = NULL;
		uint64_t memLimit =
		    8LL << 30; // Nice to maintain the same default value for memLimit and SERVER_KNOBS->SERVER_MEM_LIMIT and
		               // SERVER_KNOBS->COMMIT_BATCHES_MEM_BYTES_HARD_LIMIT
		uint64_t storageMemLimit = 1LL << 30;
		bool buggifyEnabled = false, machineIdOverride = false, restarting = false;
		Optional<Standalone<StringRef>> zoneId;
		Optional<Standalone<StringRef>> dcId;
		ProcessClass processClass = ProcessClass(ProcessClass::UnsetClass, ProcessClass::CommandLineSource);
		bool useNet2 = true;
		bool useThreadPool = false;
		uint64_t rollsize = TRACE_DEFAULT_ROLL_SIZE;
		uint64_t maxLogsSize = TRACE_DEFAULT_MAX_LOGS_SIZE;
		bool maxLogsSizeSet = false;
		int maxLogs = 0;
		bool maxLogsSet = false;
		std::vector<std::pair<std::string, std::string>> knobs;
		LocalityData localities;
		int minTesterCount = 1;
		bool testOnServers = false;

		Reference<TLSOptions> tlsOptions = Reference<TLSOptions>(new TLSOptions);
		std::string tlsCertPath, tlsKeyPath, tlsCAPath, tlsPassword;
		std::vector<std::string> tlsVerifyPeers;
		double fileIoTimeout = 0.0;
		bool fileIoWarnOnly = false;

		if (argc == 1) {
			printUsage(argv[0], false);
			flushAndExit(FDB_EXIT_ERROR);
		}

#ifdef _WIN32
		// Windows needs a gentle nudge to format floats correctly
		//_set_output_format(_TWO_DIGIT_EXPONENT);
#endif

		while (args.Next()) {
			if (args.LastError() == SO_ARG_INVALID_DATA) {
				fprintf(stderr, "ERROR: invalid argument to option `%s'\n", args.OptionText());
				printHelpTeaser(argv[0]);
				flushAndExit(FDB_EXIT_ERROR);
			}
			if (args.LastError() == SO_ARG_INVALID) {
				fprintf(stderr, "ERROR: argument given for option `%s'\n", args.OptionText());
				printHelpTeaser(argv[0]);
				flushAndExit(FDB_EXIT_ERROR);
			}
			if (args.LastError() == SO_ARG_MISSING) {
				fprintf(stderr, "ERROR: missing argument for option `%s'\n", args.OptionText());
				printHelpTeaser(argv[0]);
				flushAndExit(FDB_EXIT_ERROR);
			}
			if (args.LastError() == SO_OPT_INVALID) {
				fprintf(stderr, "ERROR: unknown option: `%s'\n", args.OptionText());
				printHelpTeaser(argv[0]);
				flushAndExit(FDB_EXIT_ERROR);
			}
			if (args.LastError() != SO_SUCCESS) {
				fprintf(stderr, "ERROR: error parsing options\n");
				printHelpTeaser(argv[0]);
				flushAndExit(FDB_EXIT_ERROR);
			}
			const char* sRole;
			Optional<uint64_t> ti;

			switch (args.OptionId()) {
<<<<<<< HEAD
			case OPT_HELP:
				printUsage(argv[0], false);
				flushAndExit(FDB_EXIT_SUCCESS);
				break;
			case OPT_DEVHELP:
				printUsage(argv[0], true);
				flushAndExit(FDB_EXIT_SUCCESS);
				break;
			case OPT_KNOB: {
				std::string syn = args.OptionSyntax();
				if (!StringRef(syn).startsWith(LiteralStringRef("--knob_"))) {
					fprintf(stderr, "ERROR: unable to parse knob option '%s'\n", syn.c_str());
					flushAndExit(FDB_EXIT_ERROR);
=======
				case OPT_HELP:
					printUsage(argv[0], false);
					flushAndExit(FDB_EXIT_SUCCESS);
					break;
				case OPT_DEVHELP:
					printUsage(argv[0], true);
					flushAndExit(FDB_EXIT_SUCCESS);
					break;
				case OPT_KNOB: {
					std::string syn = args.OptionSyntax();
					if (!StringRef(syn).startsWith(LiteralStringRef("--knob_"))) {
						fprintf(stderr, "ERROR: unable to parse knob option '%s'\n", syn.c_str());
						flushAndExit(FDB_EXIT_ERROR);
					}
					syn = syn.substr(7);
					knobs.push_back( std::make_pair( syn, args.OptionArg() ) );
					break;
					}
				case OPT_LOCALITY: {
					std::string syn = args.OptionSyntax();
					if (!StringRef(syn).startsWith(LiteralStringRef("--locality_"))) {
						fprintf(stderr, "ERROR: unable to parse locality key '%s'\n", syn.c_str());
						flushAndExit(FDB_EXIT_ERROR);
					}
					syn = syn.substr(11);
					std::transform(syn.begin(), syn.end(), syn.begin(), ::tolower);
					localities.set(Standalone<StringRef>(syn), Standalone<StringRef>(std::string(args.OptionArg())));
					break;
					}
				case OPT_VERSION:
					printVersion();
					flushAndExit(FDB_EXIT_SUCCESS);
					break;
				case OPT_NOBUFSTDOUT:
					setvbuf(stdout, NULL, _IONBF, 0);
					setvbuf(stderr, NULL, _IONBF, 0);
					break;
				case OPT_BUFSTDOUTERR:
					setvbuf(stdout, NULL, _IOFBF, BUFSIZ);
					setvbuf(stderr, NULL, _IOFBF, BUFSIZ);
					break;
				case OPT_ROLE:
					sRole = args.OptionArg();
					if (!strcmp(sRole, "fdbd")) role = FDBD;
					else if (!strcmp(sRole, "simulation")) role = Simulation;
					else if (!strcmp(sRole, "test")) role = Test;
					else if (!strcmp(sRole, "multitest")) role = MultiTester;
					else if (!strcmp(sRole, "skiplisttest")) role = SkipListTest;
					else if (!strcmp(sRole, "search")) role = SearchMutations;
					else if (!strcmp(sRole, "dsltest")) role = DSLTest;
					else if (!strcmp(sRole, "versionedmaptest")) role = VersionedMapTest;
					else if (!strcmp(sRole, "createtemplatedb")) role = CreateTemplateDatabase;
					else if (!strcmp(sRole, "networktestclient")) role = NetworkTestClient;
					else if (!strcmp(sRole, "networktestserver")) role = NetworkTestServer;
					else if (!strcmp(sRole, "restore")) role = Restore;
					else if (!strcmp(sRole, "kvfileintegritycheck")) role = KVFileIntegrityCheck;
					else if (!strcmp(sRole, "kvfilegeneratesums")) role = KVFileGenerateIOLogChecksums;
					else if (!strcmp(sRole, "consistencycheck")) role = ConsistencyCheck;
					else {
						fprintf(stderr, "ERROR: Unknown role `%s'\n", sRole);
						printHelpTeaser(argv[0]);
						flushAndExit(FDB_EXIT_ERROR);
					}
					break;
				case OPT_PUBLICADDR:
					publicAddressStr = args.OptionArg();
					break;
				case OPT_LISTEN:
					listenAddressStr = args.OptionArg();
					break;
				case OPT_CONNFILE:
					connFile = args.OptionArg();
					break;
				case OPT_LOGGROUP:
					logGroup = args.OptionArg();
					break;
				case OPT_SEEDCONNFILE:
					seedConnFile = args.OptionArg();
					break;
				case OPT_SEEDCONNSTRING:
					seedConnString = args.OptionArg();
					break;
	#ifdef __linux__
				case OPT_FILESYSTEM: {
					fileSystemPath = args.OptionArg();
					break;
>>>>>>> 62d43781
				}
				syn = syn.substr(7);
				knobs.push_back(std::make_pair(syn, args.OptionArg()));
				break;
			}
			case OPT_LOCALITY: {
				std::string syn = args.OptionSyntax();
				if (!StringRef(syn).startsWith(LiteralStringRef("--locality_"))) {
					fprintf(stderr, "ERROR: unable to parse locality key '%s'\n", syn.c_str());
					flushAndExit(FDB_EXIT_ERROR);
				}
				syn = syn.substr(11);
				std::transform(syn.begin(), syn.end(), syn.begin(), ::tolower);
				localities.set(Standalone<StringRef>(syn), Standalone<StringRef>(std::string(args.OptionArg())));
				break;
			}
			case OPT_VERSION:
				printVersion();
				flushAndExit(FDB_EXIT_SUCCESS);
				break;
			case OPT_NOBUFSTDOUT:
				setvbuf(stdout, NULL, _IONBF, 0);
				setvbuf(stderr, NULL, _IONBF, 0);
				break;
			case OPT_BUFSTDOUTERR:
				setvbuf(stdout, NULL, _IOFBF, BUFSIZ);
				setvbuf(stderr, NULL, _IOFBF, BUFSIZ);
				break;
			case OPT_ROLE:
				sRole = args.OptionArg();
				if (!strcmp(sRole, "fdbd"))
					role = FDBD;
				else if (!strcmp(sRole, "simulation"))
					role = Simulation;
				else if (!strcmp(sRole, "test"))
					role = Test;
				else if (!strcmp(sRole, "multitest"))
					role = MultiTester;
				else if (!strcmp(sRole, "skiplisttest"))
					role = SkipListTest;
				else if (!strcmp(sRole, "search"))
					role = SearchMutations;
				else if (!strcmp(sRole, "dsltest"))
					role = DSLTest;
				else if (!strcmp(sRole, "versionedmaptest"))
					role = VersionedMapTest;
				else if (!strcmp(sRole, "createtemplatedb"))
					role = CreateTemplateDatabase;
				else if (!strcmp(sRole, "networktestclient"))
					role = NetworkTestClient;
				else if (!strcmp(sRole, "networktestserver"))
					role = NetworkTestServer;
				else if (!strcmp(sRole, "kvfileintegritycheck"))
					role = KVFileIntegrityCheck;
				else if (!strcmp(sRole, "kvfilegeneratesums"))
					role = KVFileGenerateIOLogChecksums;
				else if (!strcmp(sRole, "consistencycheck"))
					role = ConsistencyCheck;
				else {
					fprintf(stderr, "ERROR: Unknown role `%s'\n", sRole);
					printHelpTeaser(argv[0]);
					flushAndExit(FDB_EXIT_ERROR);
				}
				break;
			case OPT_PUBLICADDR:
				publicAddressStr = args.OptionArg();
				break;
			case OPT_LISTEN:
				listenAddressStr = args.OptionArg();
				break;
			case OPT_CONNFILE:
				connFile = args.OptionArg();
				break;
			case OPT_LOGGROUP:
				logGroup = args.OptionArg();
				break;
			case OPT_SEEDCONNFILE:
				seedConnFile = args.OptionArg();
				break;
			case OPT_SEEDCONNSTRING:
				seedConnString = args.OptionArg();
				break;
#ifdef __linux__
			case OPT_FILESYSTEM: {
				fileSystemPath = args.OptionArg();
				break;
			}
#endif
			case OPT_DATAFOLDER:
				dataFolder = args.OptionArg();
				break;
			case OPT_LOGFOLDER:
				logFolder = args.OptionArg();
				break;
			case OPT_NETWORKIMPL: {
				const char* a = args.OptionArg();
				if (!strcmp(a, "net2"))
					useNet2 = true;
				else if (!strcmp(a, "net2-threadpool")) {
					useNet2 = true;
					useThreadPool = true;
				} else {
					fprintf(stderr, "ERROR: Unknown network implementation `%s'\n", a);
					printHelpTeaser(argv[0]);
					flushAndExit(FDB_EXIT_ERROR);
				}
				break;
			}
			case OPT_TRACECLOCK: {
				const char* a = args.OptionArg();
				if (!strcmp(a, "realtime"))
					g_trace_clock = TRACE_CLOCK_REALTIME;
				else if (!strcmp(a, "now"))
					g_trace_clock = TRACE_CLOCK_NOW;
				else {
					fprintf(stderr, "ERROR: Unknown clock source `%s'\n", a);
					printHelpTeaser(argv[0]);
					flushAndExit(FDB_EXIT_ERROR);
				}
				break;
			}
			case OPT_NUMTESTERS: {
				const char* a = args.OptionArg();
				if (!sscanf(a, "%d", &minTesterCount)) {
					fprintf(stderr, "ERROR: Could not parse numtesters `%s'\n", a);
					printHelpTeaser(argv[0]);
					flushAndExit(FDB_EXIT_ERROR);
				}
				break;
			}
			case OPT_ROLLSIZE: {
				const char* a = args.OptionArg();
				ti = parse_with_suffix(a);
				if (!ti.present()) {
					fprintf(stderr, "ERROR: Could not parse logsize `%s'\n", a);
					printHelpTeaser(argv[0]);
					flushAndExit(FDB_EXIT_ERROR);
				}
				rollsize = ti.get();
				break;
			}
			case OPT_MAXLOGSSIZE: {
				const char* a = args.OptionArg();
				ti = parse_with_suffix(a);
				if (!ti.present()) {
					fprintf(stderr, "ERROR: Could not parse maxlogssize `%s'\n", a);
					printHelpTeaser(argv[0]);
					flushAndExit(FDB_EXIT_ERROR);
				}
				maxLogsSize = ti.get();
				maxLogsSizeSet = true;
				break;
			}
			case OPT_MAXLOGS: {
				const char* a = args.OptionArg();
				char* end;
				maxLogs = strtoull(a, &end, 10);
				if (*end) {
					fprintf(stderr, "ERROR: Unrecognized maximum number of logs `%s'\n", a);
					printHelpTeaser(argv[0]);
					flushAndExit(FDB_EXIT_ERROR);
				}
				maxLogsSet = true;
				break;
			}
#ifdef _WIN32
			case OPT_PARENTPID: {
				auto pid_str = args.OptionArg();
				int parent_pid = atoi(pid_str);
				auto pHandle = OpenProcess(SYNCHRONIZE, FALSE, parent_pid);
				if (!pHandle) {
					TraceEvent("ParentProcessOpenError").GetLastError();
					fprintf(stderr, "Could not open parent process at pid %d (error %d)", parent_pid, GetLastError());
					throw platform_error();
				}
				startThread(&parentWatcher, pHandle);
				break;
			}
			case OPT_NEWCONSOLE:
				FreeConsole();
				AllocConsole();
				freopen("CONIN$", "rb", stdin);
				freopen("CONOUT$", "wb", stdout);
				freopen("CONOUT$", "wb", stderr);
				break;
			case OPT_NOBOX:
				SetErrorMode(SetErrorMode(0) | SEM_NOGPFAULTERRORBOX);
				break;
#endif
			case OPT_TESTFILE:
				testFile = args.OptionArg();
				break;
			case OPT_KVFILE:
				kvFile = args.OptionArg();
				break;
			case OPT_RESTARTING:
				restarting = true;
				break;
			case OPT_RANDOMSEED: {
				char* end;
				randomSeed = (uint32_t)strtoul(args.OptionArg(), &end, 10);
				if (*end) {
					fprintf(stderr, "ERROR: Could not parse random seed `%s'\n", args.OptionArg());
					printHelpTeaser(argv[0]);
					flushAndExit(FDB_EXIT_ERROR);
				}
				break;
			}
			case OPT_MACHINEID: {
				zoneId = std::string(args.OptionArg());
				break;
			}
			case OPT_DCID: {
				dcId = std::string(args.OptionArg());
				break;
			}
			case OPT_MACHINE_CLASS:
				sRole = args.OptionArg();
				processClass = ProcessClass(sRole, ProcessClass::CommandLineSource);
				if (processClass == ProcessClass::InvalidClass) {
					fprintf(stderr, "ERROR: Unknown machine class `%s'\n", sRole);
					printHelpTeaser(argv[0]);
					flushAndExit(FDB_EXIT_ERROR);
				}
				break;
			case OPT_KEY:
				targetKey = args.OptionArg();
				break;
			case OPT_MEMLIMIT:
				ti = parse_with_suffix(args.OptionArg(), "MiB");
				if (!ti.present()) {
					fprintf(stderr, "ERROR: Could not parse memory limit from `%s'\n", args.OptionArg());
					printHelpTeaser(argv[0]);
					flushAndExit(FDB_EXIT_ERROR);
				}
				memLimit = ti.get();
				break;
			case OPT_STORAGEMEMLIMIT:
				ti = parse_with_suffix(args.OptionArg(), "MB");
				if (!ti.present()) {
					fprintf(stderr, "ERROR: Could not parse storage memory limit from `%s'\n", args.OptionArg());
					printHelpTeaser(argv[0]);
					flushAndExit(FDB_EXIT_ERROR);
				}
				storageMemLimit = ti.get();
				break;
			case OPT_BUGGIFY:
				if (!strcmp(args.OptionArg(), "on"))
					buggifyEnabled = true;
				else if (!strcmp(args.OptionArg(), "off"))
					buggifyEnabled = false;
				else {
					fprintf(stderr, "ERROR: Unknown buggify state `%s'\n", args.OptionArg());
					printHelpTeaser(argv[0]);
					flushAndExit(FDB_EXIT_ERROR);
				}
				break;
			case OPT_CRASHONERROR:
				g_crashOnError = true;
				break;
			case OPT_TESTSERVERS:
				testServersStr = args.OptionArg();
				break;
			case OPT_TEST_ON_SERVERS:
				testOnServers = true;
				break;
			case OPT_METRICSCONNFILE:
				metricsConnFile = args.OptionArg();
				break;
			case OPT_METRICSPREFIX:
				metricsPrefix = args.OptionArg();
				break;
			case OPT_IO_TRUST_SECONDS: {
				const char* a = args.OptionArg();
				if (!sscanf(a, "%lf", &fileIoTimeout)) {
					fprintf(stderr, "ERROR: Could not parse io_trust_seconds `%s'\n", a);
					printHelpTeaser(argv[0]);
					flushAndExit(FDB_EXIT_ERROR);
				}
				break;
			}
			case OPT_IO_TRUST_WARN_ONLY:
				fileIoWarnOnly = true;
				break;
#ifndef TLS_DISABLED
			case TLSOptions::OPT_TLS_PLUGIN:
				args.OptionArg();
				break;
			case TLSOptions::OPT_TLS_CERTIFICATES:
				tlsCertPath = args.OptionArg();
				break;
			case TLSOptions::OPT_TLS_PASSWORD:
				tlsPassword = args.OptionArg();
				break;
			case TLSOptions::OPT_TLS_CA_FILE:
				tlsCAPath = args.OptionArg();
				break;
			case TLSOptions::OPT_TLS_KEY:
				tlsKeyPath = args.OptionArg();
				break;
			case TLSOptions::OPT_TLS_VERIFY_PEERS:
				tlsVerifyPeers.push_back(args.OptionArg());
				break;
#endif
			}
		}

		if (seedConnString.length() && seedConnFile.length()) {
			fprintf(stderr, "%s\n",
			        "--seed_cluster_file and --seed_connection_string may not both be specified at once.");
			return FDB_EXIT_ERROR;
		}

		bool seedSpecified = seedConnFile.length() || seedConnString.length();

		if (seedSpecified && !connFile.length()) {
			fprintf(stderr, "%s\n",
			        "If -seed_cluster_file or --seed_connection_string is specified, -C must be specified as well.");
			return FDB_EXIT_ERROR;
		}

		if (metricsConnFile == connFile) metricsConnFile = "";

		if (metricsConnFile != "" && metricsPrefix == "") {
			fprintf(stderr, "If a metrics cluster file is specified, a metrics prefix is required.\n");
			return FDB_EXIT_ERROR;
		}

		bool autoPublicAddress = StringRef(publicAddressStr).startsWith(LiteralStringRef("auto:"));

		Reference<ClusterConnectionFile> connectionFile;
		if ((role != Simulation && role != CreateTemplateDatabase && role != KVFileIntegrityCheck &&
		     role != KVFileGenerateIOLogChecksums) ||
		    autoPublicAddress) {

			if (seedSpecified && !fileExists(connFile)) {
				std::string connectionString = seedConnString.length() ? seedConnString : "";
				ClusterConnectionString ccs;
				if (seedConnFile.length()) {
					try {
						connectionString = readFileBytes(seedConnFile, MAX_CLUSTER_FILE_BYTES);
					} catch (Error& e) {
						fprintf(stderr, "%s\n",
						        ClusterConnectionFile::getErrorString(std::make_pair(seedConnFile, false), e).c_str());
						throw;
					}
				}

				try {
					ccs = ClusterConnectionString(connectionString);
				} catch (Error& e) {
					fprintf(stderr, "%s\n", ClusterConnectionString::getErrorString(connectionString, e).c_str());
					throw;
				}
				connectionFile = Reference<ClusterConnectionFile>(new ClusterConnectionFile(connFile, ccs));
			} else {
				std::pair<std::string, bool> resolvedClusterFile;
				try {
					resolvedClusterFile = ClusterConnectionFile::lookupClusterFileName(connFile);
					connectionFile =
					    Reference<ClusterConnectionFile>(new ClusterConnectionFile(resolvedClusterFile.first));
				} catch (Error& e) {
					fprintf(stderr, "%s\n", ClusterConnectionFile::getErrorString(resolvedClusterFile, e).c_str());
					throw;
				}
			}

			// failmon?
		}

		if (publicAddressStr != "") {
			if (autoPublicAddress) {
				try {
					NetworkAddress parsedAddress = NetworkAddress::parse("0.0.0.0:" + publicAddressStr.substr(5));
					auto publicIP = determinePublicIPAutomatically(connectionFile->getConnectionString());
					publicAddress = NetworkAddress(publicIP, parsedAddress.port, true, parsedAddress.isTLS());
				} catch (Error& e) {
					fprintf(stderr, "ERROR: could not determine public address automatically from `%s': %s\n",
					        publicAddressStr.c_str(), e.what());
					throw;
				}
			} else {
				try {
					publicAddress = NetworkAddress::parse(publicAddressStr);
				} catch (Error&) {
					fprintf(stderr, "ERROR: Could not parse network address `%s' (specify as IP_ADDRESS:PORT)\n",
					        publicAddressStr.c_str());
					printHelpTeaser(argv[0]);
					flushAndExit(FDB_EXIT_ERROR);
				}
			}

			bool clusterIsTLS = connectionFile->getConnectionString().coordinators()[0].isTLS();

			// Decide whether or not to use TLS based on if we see any of the coordinators have TLS enabled.
			//  Note that we are not supporting mixed clusters, but are defaulting to using TLS based on
			//  the contents of the cluster file. Note that we look at all the servers in the cluster file
			//  and if ANY of them are TLS, we turn TLS on.
			if (!StringRef(publicAddressStr).endsWith(LiteralStringRef(":tls"))) {
				publicAddress = NetworkAddress(publicAddress.ip, publicAddress.port, true, clusterIsTLS);
			} else if (publicAddress.isTLS() != clusterIsTLS) {
				fprintf(stderr, "ERROR: public address must not specify TLS if coordinators are non-TLS\n");
				printHelpTeaser(argv[0]);
				flushAndExit(FDB_EXIT_ERROR);
			}
		}

		if (role == FDBD && publicAddress.ip == 0) {
			if (publicAddressStr == "")
				fprintf(stderr, "ERROR: The -p or --public_address option is required\n");
			else
				fprintf(stderr, "ERROR: cannot use 0.0.0.0 as a public ip address\n");
			printHelpTeaser(argv[0]);
			flushAndExit(FDB_EXIT_ERROR);
		}

		if (role == ConsistencyCheck) {
			if (publicAddressStr != "") {
				fprintf(stderr, "ERROR: Public address cannot be specified for consistency check processes\n");
				printHelpTeaser(argv[0]);
				flushAndExit(FDB_EXIT_ERROR);
			}
			auto publicIP = determinePublicIPAutomatically(connectionFile->getConnectionString());
			publicAddress = NetworkAddress(publicIP, ::getpid());
		}

		if (listenAddressStr == "public")
			listenAddress = publicAddress;
		else {
			try {
				listenAddress = NetworkAddress::parse(listenAddressStr);
			} catch (Error&) {
				fprintf(stderr, "ERROR: Could not parse network address `%s' (specify as IP_ADDRESS:PORT)\n",
				        listenAddressStr.c_str());
				printHelpTeaser(argv[0]);
				flushAndExit(FDB_EXIT_ERROR);
			}
		}

		if (role == FDBD && !publicAddress.isValid()) {
			fprintf(stderr, "ERROR: Public address not specified\n");
			printHelpTeaser(argv[0]);
			flushAndExit(FDB_EXIT_ERROR);
		}

		if (role == Simulation) printf("Random seed is %u...\n", randomSeed);

		if (zoneId.present())
			printf("ZoneId set to %s, dcId to %s\n", printable(zoneId).c_str(), printable(dcId).c_str());

		g_random = new DeterministicRandom(randomSeed);
		if (role == Simulation)
			trace_random = new DeterministicRandom(1);
		else
			trace_random = new DeterministicRandom(platform::getRandomSeed());
		if (role == Simulation)
			g_nondeterministic_random = new DeterministicRandom(2);
		else
			g_nondeterministic_random = new DeterministicRandom(platform::getRandomSeed());
		if (role == Simulation)
			g_debug_random = new DeterministicRandom(3);
		else
			g_debug_random = new DeterministicRandom(platform::getRandomSeed());

		if (role == Simulation) {
			Optional<bool> buggifyOverride = checkBuggifyOverride(testFile);
			if (buggifyOverride.present()) buggifyEnabled = buggifyOverride.get();
		}
		enableBuggify(buggifyEnabled);

		delete FLOW_KNOBS;
		delete SERVER_KNOBS;
		delete CLIENT_KNOBS;
		FlowKnobs* flowKnobs = new FlowKnobs(true, role == Simulation);
		ClientKnobs* clientKnobs = new ClientKnobs(true);
		ServerKnobs* serverKnobs = new ServerKnobs(true, clientKnobs);
		FLOW_KNOBS = flowKnobs;
		SERVER_KNOBS = serverKnobs;
		CLIENT_KNOBS = clientKnobs;

		if (!serverKnobs->setKnob("log_directory", logFolder)) ASSERT(false);
		if (role != Simulation) {
			if (!serverKnobs->setKnob("commit_batches_mem_bytes_hard_limit", std::to_string(memLimit))) ASSERT(false);
		}
		for (auto k = knobs.begin(); k != knobs.end(); ++k) {
			try {
				if (!flowKnobs->setKnob(k->first, k->second) && !clientKnobs->setKnob(k->first, k->second) &&
				    !serverKnobs->setKnob(k->first, k->second)) {
					fprintf(stderr, "Unrecognized knob option '%s'\n", k->first.c_str());
					flushAndExit(FDB_EXIT_ERROR);
				}
			} catch (Error& e) {
				if (e.code() == error_code_invalid_option_value) {
					fprintf(stderr, "Invalid value '%s' for option '%s'\n", k->second.c_str(), k->first.c_str());
					flushAndExit(FDB_EXIT_ERROR);
				}
				throw;
			}
		}
		if (!serverKnobs->setKnob("server_mem_limit", std::to_string(memLimit))) ASSERT(false);

		if (role == SkipListTest) {
			skipListTest();
			flushAndExit(FDB_EXIT_SUCCESS);
		}

		if (role == DSLTest) {
			dsltest();
			flushAndExit(FDB_EXIT_SUCCESS);
		}

		if (role == VersionedMapTest) {
			versionedMapTest();
			flushAndExit(FDB_EXIT_SUCCESS);
		}

		if (role == SearchMutations && !targetKey) {
			fprintf(stderr, "ERROR: please specify a target key\n");
			printHelpTeaser(argv[0]);
			flushAndExit(FDB_EXIT_ERROR);
		}

		if (role == NetworkTestClient && !testServersStr.size()) {
			fprintf(stderr, "ERROR: please specify --testservers\n");
			printHelpTeaser(argv[0]);
			flushAndExit(FDB_EXIT_ERROR);
		}

		Future<Void> listenError;

		// Interpret legacy "maxLogs" option in the most sensible and unsurprising way we can while eliminating its code
		// path
		if (maxLogsSet) {
			if (maxLogsSizeSet) {
				// This is the case where both options are set and we must deconflict.
				auto maxLogsAsSize = maxLogs * rollsize;

				// If either was unlimited, then the safe option here is to take the larger one.
				//  This means that is one of the two options specified a limited amount of logging
				//  then the option that specified "unlimited" will be ignored.
				if (maxLogsSize == 0 || maxLogs == 0)
					maxLogsSize = std::max(maxLogsSize, maxLogsAsSize);
				else
					maxLogsSize = std::min(maxLogsSize, maxLogs * rollsize);
			} else {
				maxLogsSize = maxLogs * rollsize;
			}
		}

		// Initialize the thread pool
		CoroThreadPool::init();
		// Ordinarily, this is done when the network is run. However, network thread should be set before TraceEvents
		// are logged. This thread will eventually run the network, so call it now.
		TraceEvent::setNetworkThread();

		if (role == Simulation || role == CreateTemplateDatabase) {
			// startOldSimulator();
			startNewSimulator();
			openTraceFile(NetworkAddress(), rollsize, maxLogsSize, logFolder, "trace", logGroup);
		} else {
			g_network = newNet2(NetworkAddress(), useThreadPool, true);
			FlowTransport::createInstance(1);

			openTraceFile(publicAddress, rollsize, maxLogsSize, logFolder, "trace", logGroup);

#ifndef TLS_DISABLED
			if (tlsCertPath.size()) tlsOptions->set_cert_file(tlsCertPath);
			if (tlsCAPath.size()) tlsOptions->set_ca_file(tlsCAPath);
			if (tlsKeyPath.size()) {
				if (tlsPassword.size()) tlsOptions->set_key_password(tlsPassword);

				tlsOptions->set_key_file(tlsKeyPath);
			}
			if (tlsVerifyPeers.size()) tlsOptions->set_verify_peers(tlsVerifyPeers);

			tlsOptions->register_network();
#endif
			if (role == FDBD || role == NetworkTestServer || role == Restore) {
				try {
					listenError = FlowTransport::transport().bind(publicAddress, listenAddress);
					if (listenError.isReady()) listenError.get();
				} catch (Error& e) {
					TraceEvent("BindError").error(e);
					fprintf(stderr, "Error initializing networking with public address %s and listen address %s (%s)\n",
					        publicAddress.toString().c_str(), listenAddress.toString().c_str(), e.what());
					printHelpTeaser(argv[0]);
					flushAndExit(FDB_EXIT_ERROR);
				}
			}

			// Use a negative ioTimeout to indicate warn-only
			Net2FileSystem::newFileSystem(fileIoWarnOnly ? -fileIoTimeout : fileIoTimeout, fileSystemPath);
			g_network->initMetrics();
			FlowTransport::transport().initMetrics();
			initTraceEventMetrics();
		}

		double start = timer(), startNow = now();

		std::string cwd = "<unknown>";
		try {
			cwd = platform::getWorkingDirectory();
		} catch (Error& e) {
			// Allow for platform error by rethrowing all _other_ errors
			if (e.code() != error_code_platform_error) throw;
		}

		TraceEvent("ProgramStart")
		    .detail("RandomSeed", randomSeed)
		    .detail("SourceVersion", getHGVersion())
		    .detail("Version", FDB_VT_VERSION)
		    .detail("PackageName", FDB_VT_PACKAGE_NAME)
		    .detail("FileSystem", fileSystemPath)
		    .detail("DataFolder", dataFolder)
		    .detail("WorkingDirectory", cwd)
		    .detail("ClusterFile", connectionFile ? connectionFile->getFilename().c_str() : "")
		    .detail("ConnectionString", connectionFile ? connectionFile->getConnectionString().toString() : "")
		    .detailf("ActualTime", "%lld", DEBUG_DETERMINISM ? 0 : time(NULL))
		    .detail("CommandLine", commandLine)
		    .detail("BuggifyEnabled", buggifyEnabled)
		    .detail("MemoryLimit", memLimit)
		    .trackLatest("ProgramStart");

		// Test for TraceEvent length limits
		/*std::string foo(4096, 'x');
		TraceEvent("TooLongDetail").detail("Contents", foo);

		TraceEvent("TooLongEvent")
		    .detail("Contents1", foo)
		    .detail("Contents2", foo)
		    .detail("Contents3", foo)
		    .detail("Contents4", foo)
		    .detail("Contents5", foo)
		    .detail("Contents6", foo)
		    .detail("Contents7", foo)
		    .detail("Contents8", foo)
		    .detail("ExtraTest", 1776);*/

		Error::init();
		std::set_new_handler(&platform::outOfMemory);
		setMemoryQuota(memLimit);

		Future<Optional<Void>> f;

		Standalone<StringRef> machineId(getSharedMemoryMachineId().toString());

		if (!localities.isPresent(LocalityData::keyZoneId))
			localities.set(LocalityData::keyZoneId, zoneId.present() ? zoneId : machineId);

		if (!localities.isPresent(LocalityData::keyMachineId)) localities.set(LocalityData::keyMachineId, machineId);

		if (!localities.isPresent(LocalityData::keyDcId) && dcId.present()) localities.set(LocalityData::keyDcId, dcId);

		if (role == Simulation) {
			TraceEvent("Simulation").detail("TestFile", testFile);

			clientKnobs->trace();
			flowKnobs->trace();
			serverKnobs->trace();

			if (!dataFolder.size()) dataFolder = "simfdb";

			std::vector<std::string> directories = platform::listDirectories(dataFolder);
			for (int i = 0; i < directories.size(); i++)
				if (directories[i].size() != 32 && directories[i] != "." && directories[i] != ".." &&
				    directories[i] != "backups") {
					TraceEvent(SevError, "IncompatibleDirectoryFound")
					    .detail("DataFolder", dataFolder)
					    .detail("SuspiciousFile", directories[i]);
					fprintf(stderr,
					        "ERROR: Data folder `%s' had non fdb file `%s'; please use clean, fdb-only folder\n",
					        dataFolder.c_str(), directories[i].c_str());
					flushAndExit(FDB_EXIT_ERROR);
				}
			std::vector<std::string> files = platform::listFiles(dataFolder);
			if ((files.size() > 1 || (files.size() == 1 && files[0] != "restartInfo.ini")) && !restarting) {
				TraceEvent(SevError, "IncompatibleFileFound").detail("DataFolder", dataFolder);
				fprintf(stderr, "ERROR: Data folder `%s' is non-empty; please use clean, fdb-only folder\n",
				        dataFolder.c_str());
				flushAndExit(FDB_EXIT_ERROR);
			} else if (files.empty() && restarting) {
				TraceEvent(SevWarnAlways, "FileNotFound").detail("DataFolder", dataFolder);
				printf("ERROR: Data folder `%s' is empty, but restarting option selected. Run Phase 1 test first\n",
				       dataFolder.c_str());
				flushAndExit(FDB_EXIT_ERROR);
			}

			if (!restarting) {
				platform::eraseDirectoryRecursive(dataFolder);
				platform::createDirectory(dataFolder);
			}

			setupAndRun(dataFolder, testFile, restarting, tlsOptions);
			g_simulator.run();
		} else if (role == FDBD) {
			ASSERT(connectionFile);

			setupSlowTaskProfiler();

			if (!dataFolder.size()) dataFolder = format("fdb/%d/", publicAddress.port); // SOMEDAY: Better default

			vector<Future<Void>> actors;
			actors.push_back(listenError);

			actors.push_back(fdbd(connectionFile, localities, processClass, dataFolder, dataFolder, storageMemLimit,
			                      metricsConnFile, metricsPrefix));
			// actors.push_back( recurring( []{}, .001 ) );  // for ASIO latency measurement

			f = stopAfter(waitForAll(actors));
			g_network->run();
		} else if (role == MultiTester) {
			f = stopAfter(runTests(connectionFile, TEST_TYPE_FROM_FILE,
			                       testOnServers ? TEST_ON_SERVERS : TEST_ON_TESTERS, minTesterCount, testFile,
			                       StringRef(), localities));
			g_network->run();
		} else if (role == Test) {
			auto m = startSystemMonitor(dataFolder, zoneId, zoneId);
			f = stopAfter(
			    runTests(connectionFile, TEST_TYPE_FROM_FILE, TEST_HERE, 1, testFile, StringRef(), localities));
			g_network->run();
		} else if (role == ConsistencyCheck) {
			setupSlowTaskProfiler();

			auto m = startSystemMonitor(dataFolder, zoneId, zoneId);
			f = stopAfter(
			    runTests(connectionFile, TEST_TYPE_CONSISTENCY_CHECK, TEST_HERE, 1, testFile, StringRef(), localities));
			g_network->run();
		} else if (role == CreateTemplateDatabase) {
			createTemplateDatabase();
		} else if (role == NetworkTestClient) {
			f = stopAfter(networkTestClient(testServersStr));
			g_network->run();
		} else if (role == NetworkTestServer) {
			f = stopAfter(networkTestServer());
			g_network->run();
		} else if (role == Restore) {
			f = stopAfter( restoreWorker(connectionFile, localities) );
			g_network->run();
		} else if (role == KVFileIntegrityCheck) {
<<<<<<< HEAD
			auto f = stopAfter(KVFileCheck(kvFile, true));
			g_network->run();
		} else if (role == KVFileGenerateIOLogChecksums) {
			auto f = stopAfter(GenerateIOLogChecksumFile(kvFile));
			g_network->run();
=======
			f = stopAfter( KVFileCheck(kvFile, true) );
			g_network->run();
		} else if (role == KVFileGenerateIOLogChecksums) {
			Optional<Void> result;
			try {
				GenerateIOLogChecksumFile(kvFile);
				result = Void();
			}
			catch(Error &e) {
				fprintf(stderr, "Fatal Error: %s\n", e.what());
			}

			f = result;
>>>>>>> 62d43781
		}

		int rc = FDB_EXIT_SUCCESS;
		if (f.isValid() && f.isReady() && !f.isError() && !f.get().present()) {
			rc = FDB_EXIT_ERROR;
		}

		int unseed = noUnseed ? 0 : g_random->randomInt(0, 100001);
		TraceEvent("ElapsedTime")
		    .detail("SimTime", now() - startNow)
		    .detail("RealTime", timer() - start)
		    .detail("RandomUnseed", unseed);

		if (role == Simulation) {
			printf("Unseed: %d\n", unseed);
			printf("Elapsed: %f simsec, %f real seconds\n", now() - startNow, timer() - start);
			// cout << format("  %d endpoints left\n", transport().getEndpointCount());
		}

		// IFailureMonitor::failureMonitor().address_info.clear();

		// we should have shut down ALL actors associated with this machine; let's list all of the ones still live
		/*{
		    auto living = Actor::all;
		    printf("%d surviving actors:\n", living.size());
		    for(auto a = living.begin(); a != living.end(); ++a)
		        printf("  #%lld %s %p\n", (*a)->creationIndex, (*a)->getName(), (*a));
		}

		{
		    auto living = DatabaseContext::all;
		    printf("%d surviving DatabaseContexts:\n", living.size());
		    for(auto a = living.begin(); a != living.end(); ++a)
		        printf("  #%lld %p\n", (*a)->creationIndex, (*a));
		}

		{
		    auto living = TransactionData::all;
		    printf("%d surviving TransactionData(s):\n", living.size());
		    for(auto a = living.begin(); a != living.end(); ++a)
		        printf("  #%lld %p\n", (*a)->creationIndex, (*a));
		}*/

		/*cout << Actor::allActors.size() << " surviving actors:" << endl;
		std::map<std::string,int> actorCount;
		for(int i=0; i<Actor::allActors.size(); i++)
		    ++actorCount[Actor::allActors[i]->getName()];
		for(auto i = actorCount.rbegin(); !(i == actorCount.rend()); ++i)
		    cout << "  " << i->second << " " << i->first << endl;*/
		//	cout << "  " << Actor::allActors[i]->getName() << endl;

		int total = 0;
		for (auto i = Error::errorCounts().begin(); i != Error::errorCounts().end(); ++i) total += i->second;
		if (total) printf("%d errors:\n", total);
		for (auto i = Error::errorCounts().begin(); i != Error::errorCounts().end(); ++i)
			if (i->second > 0) printf("  %d: %d %s\n", i->second, i->first, Error::fromCode(i->first).what());

		if (&g_simulator == g_network) {
			auto processes = g_simulator.getAllProcesses();
			for (auto i = processes.begin(); i != processes.end(); ++i)
				printf("%s %s: %0.3f Mclocks\n", (*i)->name, (*i)->address.toString().c_str(), (*i)->cpuTicks / 1e6);
		}
		if (role == Simulation) {
			unsigned long sevErrorEventsLogged = TraceEvent::CountEventsLoggedAt(SevError);
			if (sevErrorEventsLogged > 0) {
				printf("%lu SevError events logged\n", sevErrorEventsLogged);
				rc = FDB_EXIT_ERROR;
			}
		}

		// g_simulator.run();

#ifdef ALLOC_INSTRUMENTATION
		{
			std::cout << "Page Counts: " << FastAllocator<16>::pageCount << " " << FastAllocator<32>::pageCount << " "
			          << FastAllocator<64>::pageCount << " " << FastAllocator<128>::pageCount << " "
			          << FastAllocator<256>::pageCount << " " << FastAllocator<512>::pageCount << " "
			          << FastAllocator<1024>::pageCount << " " << FastAllocator<2048>::pageCount << " "
			          << FastAllocator<4096>::pageCount << std::endl;

			vector<std::pair<std::string, const char*>> typeNames;
			for (auto i = allocInstr.begin(); i != allocInstr.end(); ++i) {
				std::string s;

#ifdef __linux__
				char* demangled = abi::__cxa_demangle(i->first, NULL, NULL, NULL);
				if (demangled) {
					s = demangled;
					if (StringRef(s).startsWith(LiteralStringRef("(anonymous namespace)::")))
						s = s.substr(LiteralStringRef("(anonymous namespace)::").size());
					free(demangled);
				} else
					s = i->first;
#else
				s = i->first;
				if (StringRef(s).startsWith(LiteralStringRef("class `anonymous namespace'::")))
					s = s.substr(LiteralStringRef("class `anonymous namespace'::").size());
				else if (StringRef(s).startsWith(LiteralStringRef("class ")))
					s = s.substr(LiteralStringRef("class ").size());
				else if (StringRef(s).startsWith(LiteralStringRef("struct ")))
					s = s.substr(LiteralStringRef("struct ").size());
#endif

				typeNames.push_back(std::make_pair(s, i->first));
			}
			std::sort(typeNames.begin(), typeNames.end());
			for (int i = 0; i < typeNames.size(); i++) {
				const char* n = typeNames[i].second;
				auto& f = allocInstr[n];
				printf("%+d\t%+d\t%d\t%d\t%s\n", f.allocCount, -f.deallocCount, f.allocCount - f.deallocCount,
				       f.maxAllocated, typeNames[i].first.c_str());
			}

			// We're about to exit and clean up data structures, this will wreak havoc on allocation recording
			memSample_entered = true;
		}
#endif
		// printf("\n%d tests passed; %d tests failed\n", passCount, failCount);
		flushAndExit(rc);
	} catch (Error& e) {
		fprintf(stderr, "Error: %s\n", e.what());
		TraceEvent(SevError, "MainError").error(e);
		// printf("\n%d tests passed; %d tests failed\n", passCount, failCount);
		flushAndExit(FDB_EXIT_MAIN_ERROR);
	} catch (std::exception& e) {
		fprintf(stderr, "std::exception: %s\n", e.what());
		TraceEvent(SevError, "MainError").error(unknown_error()).detail("RootException", e.what());
		// printf("\n%d tests passed; %d tests failed\n", passCount, failCount);
		flushAndExit(FDB_EXIT_MAIN_EXCEPTION);
	}

	static_assert(LBLocalityData<StorageServerInterface>::Present, "Storage server interface should be load balanced");
	static_assert(LBLocalityData<MasterProxyInterface>::Present, "Master proxy interface should be load balanced");
	static_assert(LBLocalityData<TLogInterface>::Present, "TLog interface should be load balanced");
	static_assert(!LBLocalityData<MasterInterface>::Present, "Master interface should not be load balanced");
}<|MERGE_RESOLUTION|>--- conflicted
+++ resolved
@@ -60,7 +60,7 @@
 #define BOOST_DATE_TIME_NO_LIB
 #include <boost/interprocess/managed_shared_memory.hpp>
 
-#ifdef __linux__
+#ifdef  __linux__
 #include <execinfo.h>
 #include <signal.h>
 #ifdef ALLOC_INSTRUMENTATION
@@ -73,135 +73,91 @@
 #endif
 
 #include "flow/SimpleOpt.h"
-#include "flow/actorcompiler.h" // This must be the last #include.
+#include "flow/actorcompiler.h"  // This must be the last #include.
 
 enum {
-	OPT_CONNFILE,
-	OPT_SEEDCONNFILE,
-	OPT_SEEDCONNSTRING,
-	OPT_ROLE,
-	OPT_LISTEN,
-	OPT_PUBLICADDR,
-	OPT_DATAFOLDER,
-	OPT_LOGFOLDER,
-	OPT_PARENTPID,
-	OPT_NEWCONSOLE,
-	OPT_NOBOX,
-	OPT_TESTFILE,
-	OPT_RESTARTING,
-	OPT_RANDOMSEED,
-	OPT_KEY,
-	OPT_MEMLIMIT,
-	OPT_STORAGEMEMLIMIT,
-	OPT_MACHINEID,
-	OPT_DCID,
-	OPT_MACHINE_CLASS,
-	OPT_BUGGIFY,
-	OPT_VERSION,
-	OPT_CRASHONERROR,
-	OPT_HELP,
-	OPT_NETWORKIMPL,
-	OPT_NOBUFSTDOUT,
-	OPT_BUFSTDOUTERR,
-	OPT_TRACECLOCK,
-	OPT_NUMTESTERS,
-	OPT_DEVHELP,
-	OPT_ROLLSIZE,
-	OPT_MAXLOGS,
-	OPT_MAXLOGSSIZE,
-	OPT_KNOB,
-	OPT_TESTSERVERS,
-	OPT_TEST_ON_SERVERS,
-	OPT_METRICSCONNFILE,
-	OPT_METRICSPREFIX,
-	OPT_LOGGROUP,
-	OPT_LOCALITY,
-	OPT_IO_TRUST_SECONDS,
-	OPT_IO_TRUST_WARN_ONLY,
-	OPT_FILESYSTEM,
-	OPT_KVFILE
+	OPT_CONNFILE, OPT_SEEDCONNFILE, OPT_SEEDCONNSTRING, OPT_ROLE, OPT_LISTEN, OPT_PUBLICADDR, OPT_DATAFOLDER, OPT_LOGFOLDER, OPT_PARENTPID, OPT_NEWCONSOLE, OPT_NOBOX, OPT_TESTFILE, OPT_RESTARTING, OPT_RANDOMSEED, OPT_KEY, OPT_MEMLIMIT, OPT_STORAGEMEMLIMIT, OPT_MACHINEID, OPT_DCID, OPT_MACHINE_CLASS, OPT_BUGGIFY, OPT_VERSION, OPT_CRASHONERROR, OPT_HELP, OPT_NETWORKIMPL, OPT_NOBUFSTDOUT, OPT_BUFSTDOUTERR, OPT_TRACECLOCK, OPT_NUMTESTERS, OPT_DEVHELP, OPT_ROLLSIZE, OPT_MAXLOGS, OPT_MAXLOGSSIZE, OPT_KNOB, OPT_TESTSERVERS, OPT_TEST_ON_SERVERS, OPT_METRICSCONNFILE, OPT_METRICSPREFIX,
+	OPT_LOGGROUP, OPT_LOCALITY, OPT_IO_TRUST_SECONDS, OPT_IO_TRUST_WARN_ONLY, OPT_FILESYSTEM, OPT_KVFILE };
+
+CSimpleOpt::SOption g_rgOptions[] = {
+	{ OPT_CONNFILE,             "-C",                          SO_REQ_SEP },
+	{ OPT_CONNFILE,             "--cluster_file",              SO_REQ_SEP },
+	{ OPT_SEEDCONNFILE,         "--seed_cluster_file",         SO_REQ_SEP },
+	{ OPT_SEEDCONNSTRING,       "--seed_connection_string",    SO_REQ_SEP },
+	{ OPT_ROLE,                 "-r",                          SO_REQ_SEP },
+	{ OPT_ROLE,                 "--role",                      SO_REQ_SEP },
+	{ OPT_PUBLICADDR,           "-p",                          SO_REQ_SEP },
+	{ OPT_PUBLICADDR,           "--public_address",            SO_REQ_SEP },
+	{ OPT_LISTEN,               "-l",                          SO_REQ_SEP },
+	{ OPT_LISTEN,               "--listen_address",            SO_REQ_SEP },
+#ifdef __linux__
+	{ OPT_FILESYSTEM,           "--data_filesystem",           SO_REQ_SEP },
+#endif
+	{ OPT_DATAFOLDER,           "-d",                          SO_REQ_SEP },
+	{ OPT_DATAFOLDER,           "--datadir",                   SO_REQ_SEP },
+	{ OPT_LOGFOLDER,            "-L",                          SO_REQ_SEP },
+	{ OPT_LOGFOLDER,            "--logdir",                    SO_REQ_SEP },
+	{ OPT_ROLLSIZE,             "-Rs",                         SO_REQ_SEP },
+	{ OPT_ROLLSIZE,             "--logsize",                   SO_REQ_SEP },
+	{ OPT_MAXLOGS,              "--maxlogs",                   SO_REQ_SEP },
+	{ OPT_MAXLOGSSIZE,          "--maxlogssize",               SO_REQ_SEP },
+	{ OPT_LOGGROUP,             "--loggroup",                  SO_REQ_SEP },
+#ifdef _WIN32
+	{ OPT_PARENTPID,            "--parentpid",                 SO_REQ_SEP },
+	{ OPT_NEWCONSOLE,           "-n",                          SO_NONE },
+	{ OPT_NEWCONSOLE,           "--newconsole",                SO_NONE },
+	{ OPT_NOBOX,                "-q",                          SO_NONE },
+	{ OPT_NOBOX,                "--no_dialog",                 SO_NONE },
+#endif
+	{ OPT_KVFILE,               "--kvfile",                    SO_REQ_SEP },
+	{ OPT_TESTFILE,             "-f",                          SO_REQ_SEP },
+	{ OPT_TESTFILE,             "--testfile",                  SO_REQ_SEP },
+	{ OPT_RESTARTING,           "-R",                          SO_NONE },
+	{ OPT_RESTARTING,           "--restarting",                SO_NONE },
+	{ OPT_RANDOMSEED,           "-s",                          SO_REQ_SEP },
+	{ OPT_RANDOMSEED,           "--seed",                      SO_REQ_SEP },
+	{ OPT_KEY,                  "-k",                          SO_REQ_SEP },
+	{ OPT_KEY,                  "--key",                       SO_REQ_SEP },
+	{ OPT_MEMLIMIT,             "-m",                          SO_REQ_SEP },
+	{ OPT_MEMLIMIT,             "--memory",                    SO_REQ_SEP },
+	{ OPT_STORAGEMEMLIMIT,      "-M",                          SO_REQ_SEP },
+	{ OPT_STORAGEMEMLIMIT,      "--storage_memory",            SO_REQ_SEP },
+	{ OPT_MACHINEID,            "-i",                          SO_REQ_SEP },
+	{ OPT_MACHINEID,            "--machine_id",                SO_REQ_SEP },
+	{ OPT_DCID,                 "-a",                          SO_REQ_SEP },
+	{ OPT_DCID,                 "--datacenter_id",             SO_REQ_SEP },
+	{ OPT_MACHINE_CLASS,        "-c",                          SO_REQ_SEP },
+	{ OPT_MACHINE_CLASS,        "--class",                     SO_REQ_SEP },
+	{ OPT_BUGGIFY,              "-b",                          SO_REQ_SEP },
+	{ OPT_BUGGIFY,              "--buggify",                   SO_REQ_SEP },
+	{ OPT_VERSION,              "-v",                          SO_NONE },
+	{ OPT_VERSION,              "--version",                   SO_NONE },
+	{ OPT_CRASHONERROR,         "--crash",                     SO_NONE },
+	{ OPT_NETWORKIMPL,          "-N",                          SO_REQ_SEP },
+	{ OPT_NETWORKIMPL,          "--network",                   SO_REQ_SEP },
+	{ OPT_NOBUFSTDOUT,          "--unbufferedout",             SO_NONE },
+	{ OPT_BUFSTDOUTERR,         "--bufferedout",               SO_NONE },
+	{ OPT_TRACECLOCK,           "--traceclock",                SO_REQ_SEP },
+	{ OPT_NUMTESTERS,           "--num_testers",               SO_REQ_SEP },
+	{ OPT_HELP,                 "-?",                          SO_NONE },
+	{ OPT_HELP,                 "-h",                          SO_NONE },
+	{ OPT_HELP,                 "--help",                      SO_NONE },
+	{ OPT_DEVHELP,              "--dev-help",                  SO_NONE },
+	{ OPT_KNOB,                 "--knob_",                     SO_REQ_SEP },
+	{ OPT_LOCALITY,             "--locality_",                 SO_REQ_SEP },
+	{ OPT_TESTSERVERS,          "--testservers",               SO_REQ_SEP },
+	{ OPT_TEST_ON_SERVERS,      "--testonservers",             SO_NONE },
+	{ OPT_METRICSCONNFILE,      "--metrics_cluster",           SO_REQ_SEP },
+	{ OPT_METRICSPREFIX,        "--metrics_prefix",            SO_REQ_SEP },
+	{ OPT_IO_TRUST_SECONDS,     "--io_trust_seconds",          SO_REQ_SEP },
+	{ OPT_IO_TRUST_WARN_ONLY,   "--io_trust_warn_only",        SO_NONE },
+
+#ifndef TLS_DISABLED
+	TLS_OPTION_FLAGS
+#endif
+
+	SO_END_OF_OPTIONS
 };
-
-CSimpleOpt::SOption g_rgOptions[] = { { OPT_CONNFILE, "-C", SO_REQ_SEP },
-	                                  { OPT_CONNFILE, "--cluster_file", SO_REQ_SEP },
-	                                  { OPT_SEEDCONNFILE, "--seed_cluster_file", SO_REQ_SEP },
-	                                  { OPT_SEEDCONNSTRING, "--seed_connection_string", SO_REQ_SEP },
-	                                  { OPT_ROLE, "-r", SO_REQ_SEP },
-	                                  { OPT_ROLE, "--role", SO_REQ_SEP },
-	                                  { OPT_PUBLICADDR, "-p", SO_REQ_SEP },
-	                                  { OPT_PUBLICADDR, "--public_address", SO_REQ_SEP },
-	                                  { OPT_LISTEN, "-l", SO_REQ_SEP },
-	                                  { OPT_LISTEN, "--listen_address", SO_REQ_SEP },
-#ifdef __linux__
-	                                  { OPT_FILESYSTEM, "--data_filesystem", SO_REQ_SEP },
-#endif
-	                                  { OPT_DATAFOLDER, "-d", SO_REQ_SEP },
-	                                  { OPT_DATAFOLDER, "--datadir", SO_REQ_SEP },
-	                                  { OPT_LOGFOLDER, "-L", SO_REQ_SEP },
-	                                  { OPT_LOGFOLDER, "--logdir", SO_REQ_SEP },
-	                                  { OPT_ROLLSIZE, "-Rs", SO_REQ_SEP },
-	                                  { OPT_ROLLSIZE, "--logsize", SO_REQ_SEP },
-	                                  { OPT_MAXLOGS, "--maxlogs", SO_REQ_SEP },
-	                                  { OPT_MAXLOGSSIZE, "--maxlogssize", SO_REQ_SEP },
-	                                  { OPT_LOGGROUP, "--loggroup", SO_REQ_SEP },
-#ifdef _WIN32
-	                                  { OPT_PARENTPID, "--parentpid", SO_REQ_SEP },
-	                                  { OPT_NEWCONSOLE, "-n", SO_NONE },
-	                                  { OPT_NEWCONSOLE, "--newconsole", SO_NONE },
-	                                  { OPT_NOBOX, "-q", SO_NONE },
-	                                  { OPT_NOBOX, "--no_dialog", SO_NONE },
-#endif
-	                                  { OPT_KVFILE, "--kvfile", SO_REQ_SEP },
-	                                  { OPT_TESTFILE, "-f", SO_REQ_SEP },
-	                                  { OPT_TESTFILE, "--testfile", SO_REQ_SEP },
-	                                  { OPT_RESTARTING, "-R", SO_NONE },
-	                                  { OPT_RESTARTING, "--restarting", SO_NONE },
-	                                  { OPT_RANDOMSEED, "-s", SO_REQ_SEP },
-	                                  { OPT_RANDOMSEED, "--seed", SO_REQ_SEP },
-	                                  { OPT_KEY, "-k", SO_REQ_SEP },
-	                                  { OPT_KEY, "--key", SO_REQ_SEP },
-	                                  { OPT_MEMLIMIT, "-m", SO_REQ_SEP },
-	                                  { OPT_MEMLIMIT, "--memory", SO_REQ_SEP },
-	                                  { OPT_STORAGEMEMLIMIT, "-M", SO_REQ_SEP },
-	                                  { OPT_STORAGEMEMLIMIT, "--storage_memory", SO_REQ_SEP },
-	                                  { OPT_MACHINEID, "-i", SO_REQ_SEP },
-	                                  { OPT_MACHINEID, "--machine_id", SO_REQ_SEP },
-	                                  { OPT_DCID, "-a", SO_REQ_SEP },
-	                                  { OPT_DCID, "--datacenter_id", SO_REQ_SEP },
-	                                  { OPT_MACHINE_CLASS, "-c", SO_REQ_SEP },
-	                                  { OPT_MACHINE_CLASS, "--class", SO_REQ_SEP },
-	                                  { OPT_BUGGIFY, "-b", SO_REQ_SEP },
-	                                  { OPT_BUGGIFY, "--buggify", SO_REQ_SEP },
-	                                  { OPT_VERSION, "-v", SO_NONE },
-	                                  { OPT_VERSION, "--version", SO_NONE },
-	                                  { OPT_CRASHONERROR, "--crash", SO_NONE },
-	                                  { OPT_NETWORKIMPL, "-N", SO_REQ_SEP },
-	                                  { OPT_NETWORKIMPL, "--network", SO_REQ_SEP },
-	                                  { OPT_NOBUFSTDOUT, "--unbufferedout", SO_NONE },
-	                                  { OPT_BUFSTDOUTERR, "--bufferedout", SO_NONE },
-	                                  { OPT_TRACECLOCK, "--traceclock", SO_REQ_SEP },
-	                                  { OPT_NUMTESTERS, "--num_testers", SO_REQ_SEP },
-	                                  { OPT_HELP, "-?", SO_NONE },
-	                                  { OPT_HELP, "-h", SO_NONE },
-	                                  { OPT_HELP, "--help", SO_NONE },
-	                                  { OPT_DEVHELP, "--dev-help", SO_NONE },
-	                                  { OPT_KNOB, "--knob_", SO_REQ_SEP },
-	                                  { OPT_LOCALITY, "--locality_", SO_REQ_SEP },
-	                                  { OPT_TESTSERVERS, "--testservers", SO_REQ_SEP },
-	                                  { OPT_TEST_ON_SERVERS, "--testonservers", SO_NONE },
-	                                  { OPT_METRICSCONNFILE, "--metrics_cluster", SO_REQ_SEP },
-	                                  { OPT_METRICSPREFIX, "--metrics_prefix", SO_REQ_SEP },
-	                                  { OPT_IO_TRUST_SECONDS, "--io_trust_seconds", SO_REQ_SEP },
-	                                  { OPT_IO_TRUST_WARN_ONLY, "--io_trust_warn_only", SO_NONE },
-
-#ifndef TLS_DISABLED
-	                                  TLS_OPTION_FLAGS
-#endif
-
-	                                      SO_END_OF_OPTIONS };
-
-#undef FLOW_ACOMPILER_STATE
-#define FLOW_ACOMPILER_STATE 1
 
 GlobalCounters g_counters;
 
@@ -211,7 +167,7 @@
 extern void versionedMapTest();
 extern void createTemplateDatabase();
 // FIXME: this really belongs in a header somewhere since it is actually used.
-extern uint32_t determinePublicIPAutomatically(ClusterConnectionString const& ccs);
+extern uint32_t determinePublicIPAutomatically( ClusterConnectionString const& ccs );
 
 extern const char* getHGVersion();
 
@@ -222,77 +178,48 @@
 extern const int MAX_CLUSTER_FILE_BYTES;
 
 #ifdef ALLOC_INSTRUMENTATION
-extern uint8_t* g_extra_memory;
+extern uint8_t *g_extra_memory;
 #endif
 
 bool enableFailures = true;
 
-#define test_assert(x)                                                                                                 \
-	if (!(x)) {                                                                                                        \
-		cout << "Test failed: " #x << endl;                                                                            \
-		return false;                                                                                                  \
-	}
-
-template <class X>
-vector<X> vec(X x) {
-	vector<X> v;
-	v.push_back(x);
-	return v;
-}
-template <class X>
-vector<X> vec(X x, X y) {
-	vector<X> v;
-	v.push_back(x);
-	v.push_back(y);
-	return v;
-}
-template <class X>
-vector<X> vec(X x, X y, X z) {
-	vector<X> v;
-	v.push_back(x);
-	v.push_back(y);
-	v.push_back(z);
-	return v;
-}
-
-// KeyRange keyRange( const Key& a, const Key& b ) { return std::make_pair(a,b); }
-
-vector<Standalone<VectorRef<DebugEntryRef>>> debugEntries;
+#define test_assert(x) if (!(x)) { cout << "Test failed: " #x << endl; return false; }
+
+template <class X> vector<X> vec( X x ) { vector<X> v; v.push_back(x); return v; }
+template <class X> vector<X> vec( X x, X y ) { vector<X> v; v.push_back(x); v.push_back(y); return v; }
+template <class X> vector<X> vec( X x, X y, X z ) { vector<X> v; v.push_back(x); v.push_back(y); v.push_back(z); return v; }
+
+//KeyRange keyRange( const Key& a, const Key& b ) { return std::make_pair(a,b); }
+
+vector< Standalone<VectorRef<DebugEntryRef>> > debugEntries;
 int64_t totalDebugEntriesSize = 0;
 
 #if CENABLED(0, NOT_IN_CLEAN)
-StringRef debugKey = LiteralStringRef("");
-StringRef debugKey2 = LiteralStringRef("\xff\xff\xff\xff");
-
-bool debugMutation(const char* context, Version version, MutationRef const& mutation) {
-	if ((mutation.type == mutation.SetValue || mutation.type == mutation.AddValue ||
-	     mutation.type == mutation.DebugKey) &&
-	    (mutation.param1 == debugKey || mutation.param1 == debugKey2))
-		; //TraceEvent("MutationTracking").detail("At", context).detail("Version", version).detail("MutationType", "SetValue").detail("Key", printable(mutation.param1)).detail("Value", printable(mutation.param2));
-	else if ((mutation.type == mutation.ClearRange || mutation.type == mutation.DebugKeyRange) &&
-	         ((mutation.param1 <= debugKey && mutation.param2 > debugKey) ||
-	          (mutation.param1 <= debugKey2 && mutation.param2 > debugKey2)))
-		; //TraceEvent("MutationTracking").detail("At", context).detail("Version", version).detail("MutationType", "ClearRange").detail("KeyBegin", printable(mutation.param1)).detail("KeyEnd", printable(mutation.param2));
+StringRef debugKey = LiteralStringRef( "" );
+StringRef debugKey2 = LiteralStringRef( "\xff\xff\xff\xff" );
+
+bool debugMutation( const char* context, Version version, MutationRef const& mutation ) {
+	if ((mutation.type == mutation.SetValue || mutation.type == mutation.AddValue || mutation.type==mutation.DebugKey) && (mutation.param1 == debugKey || mutation.param1 == debugKey2))
+		;//TraceEvent("MutationTracking").detail("At", context).detail("Version", version).detail("MutationType", "SetValue").detail("Key", printable(mutation.param1)).detail("Value", printable(mutation.param2));
+	else if ((mutation.type == mutation.ClearRange || mutation.type == mutation.DebugKeyRange) && ((mutation.param1<=debugKey && mutation.param2>debugKey) || (mutation.param1<=debugKey2 && mutation.param2>debugKey2)))
+		;//TraceEvent("MutationTracking").detail("At", context).detail("Version", version).detail("MutationType", "ClearRange").detail("KeyBegin", printable(mutation.param1)).detail("KeyEnd", printable(mutation.param2));
 	else
 		return false;
-	const char* type = mutation.type == MutationRef::SetValue
-	                       ? "SetValue"
-	                       : mutation.type == MutationRef::ClearRange
-	                             ? "ClearRange"
-	                             : mutation.type == MutationRef::AddValue
-	                                   ? "AddValue"
-	                                   : mutation.type == MutationRef::DebugKeyRange
-	                                         ? "DebugKeyRange"
-	                                         : mutation.type == MutationRef::DebugKey ? "DebugKey" : "UnknownMutation";
-	printf("DEBUGMUTATION:\t%.6f\t%s\t%s\t%lld\t%s\t%s\t%s\n", now(), g_network->getLocalAddress().toString().c_str(),
-	       context, version, type, printable(mutation.param1).c_str(), printable(mutation.param2).c_str());
+	const char* type =
+		mutation.type == MutationRef::SetValue ? "SetValue" :
+		mutation.type == MutationRef::ClearRange ? "ClearRange" :
+		mutation.type == MutationRef::AddValue ? "AddValue" :
+		mutation.type == MutationRef::DebugKeyRange ? "DebugKeyRange" :
+		mutation.type == MutationRef::DebugKey ? "DebugKey" :
+		"UnknownMutation";
+	printf("DEBUGMUTATION:\t%.6f\t%s\t%s\t%lld\t%s\t%s\t%s\n", now(), g_network->getLocalAddress().toString().c_str(), context, version, type, printable(mutation.param1).c_str(), printable(mutation.param2).c_str());
 
 	return true;
 }
 
-bool debugKeyRange(const char* context, Version version, KeyRangeRef const& keys) {
+bool debugKeyRange( const char* context, Version version, KeyRangeRef const& keys ) {
 	if (keys.contains(debugKey) || keys.contains(debugKey2)) {
-		debugMutation(context, version, MutationRef(MutationRef::DebugKeyRange, keys.begin, keys.end));
+		debugMutation(context, version, MutationRef(MutationRef::DebugKeyRange, keys.begin, keys.end) );
 		//TraceEvent("MutationTracking").detail("At", context).detail("Version", version).detail("KeyBegin", printable(keys.begin)).detail("KeyEnd", printable(keys.end));
 		return true;
 	} else
@@ -300,103 +227,27 @@
 }
 
 #elif CENABLED(0, NOT_IN_CLEAN)
-bool debugMutation(const char* context, Version version, MutationRef const& mutation) {
+bool debugMutation( const char* context, Version version, MutationRef const& mutation ) {
 	if (!debugEntries.size() || debugEntries.back().size() >= 1000) {
-		if (debugEntries.size())
-			totalDebugEntriesSize += debugEntries.back().arena().getSize() + sizeof(debugEntries.back());
+		if (debugEntries.size()) totalDebugEntriesSize += debugEntries.back().arena().getSize() + sizeof(debugEntries.back());
 		debugEntries.push_back(Standalone<VectorRef<DebugEntryRef>>());
 		TraceEvent("DebugMutationBuffer").detail("Bytes", totalDebugEntriesSize);
 	}
 	auto& v = debugEntries.back();
-	v.push_back_deep(v.arena(), DebugEntryRef(context, version, mutation));
-
-	return false; // No auxiliary logging
+	v.push_back_deep( v.arena(), DebugEntryRef(context, version, mutation) );
+
+	return false;	// No auxiliary logging
 }
 
-bool debugKeyRange(const char* context, Version version, KeyRangeRef const& keys) {
-	return debugMutation(context, version, MutationRef(MutationRef::DebugKeyRange, keys.begin, keys.end));
+bool debugKeyRange( const char* context, Version version, KeyRangeRef const& keys ) {
+	return debugMutation( context, version, MutationRef(MutationRef::DebugKeyRange, keys.begin, keys.end) );
 }
 
 #else // Default implementation.
-bool debugMutation(const char* context, Version version, MutationRef const& mutation) {
-	return false;
-}
-bool debugKeyRange(const char* context, Version version, KeyRangeRef const& keys) {
-	return false;
-}
-#endif
-
-<<<<<<< HEAD
-Future<Void> debugQueryServer(DebugQueryRequest const& req) {
-	Standalone<VectorRef<DebugEntryRef>> reply;
-
-	for (auto v = debugEntries.begin(); v != debugEntries.end(); ++v)
-		for (auto m = v->begin(); m != v->end(); ++m) {
-			if (m->mutation.type == m->mutation.ClearRange || m->mutation.type == m->mutation.DebugKeyRange) {
-				if (!KeyRangeRef(m->mutation.param1, m->mutation.param2).contains(req.search)) continue;
-			} else if (m->mutation.type == m->mutation.SetValue) {
-				if (m->mutation.param1 != req.search) continue;
-			}
-			reply.push_back(reply.arena(), *m);
-		}
-
-	req.reply.send(reply);
-	return Void();
-}
-
-auto sortByTime = [](DebugEntryRef const& a, DebugEntryRef const& b) { return a.time < b.time; };
-
-/*ACTOR Future<Void> debugSearchMutationCluster( ZookeeperInterface zk, Key key ) {
-    state ZKWatch<ClusterControllerFullInterface> ccWatch(zk, LiteralStringRef("ClusterController"));
-    state ClusterControllerFullInterface cc = wait( ccWatch.get() );
-
-    ASSERT( ccWatch.getLastVersion() );
-
-    Optional<vector<WorkerInterface>> workerList = wait( cc.getWorkers.tryGetReply( GetWorkersRequest() ) );
-    if( !workerList.present() ) {
-        printf("ERROR: CC interface not in ZK\n");
-        return Void();
-    }
-    state vector<WorkerInterface> workers = workerList.get();
-
-    state vector<Future<Standalone<VectorRef<DebugEntryRef>>>> replies( workers.size() );
-    for(int w=0; w<workers.size(); w++) {
-        DebugQueryRequest req;
-        req.search = key;
-        replies[w] = timeoutError(workers[w].debugQuery.getReply( req ), 5.0);
-    }
-    //state vector<Standalone<VectorRef<DebugEntryRef>>> result = wait( getAll( replies ) );
-    wait(waitForAllReady( replies ));
-    state vector<Standalone<VectorRef<DebugEntryRef>>> result( workers.size() );
-    for(int r=0; r<result.size(); r++) {
-        if (replies[r].isError())
-            printf("ERROR: Couldn't get results from '%s'\n",
-workers[r].debugQuery.getEndpoint().address.toString().c_str()); else result[r] = replies[r].get();
-    }
-    ASSERT( result.size() == workers.size() );
-
-    Standalone<VectorRef<DebugEntryRef>> all;
-    for(int r=0; r<result.size(); r++)
-        all.append( all.arena(), &result[r][0], result[r].size() );
-    std::sort( all.begin(), all.end(), sortByTime );
-    printf("\n\n");
-    for(auto e = all.begin(); e != all.end(); ++e) {
-        const char* type =
-            e->mutation.type == MutationRef::SetValue ? "SetValue" :
-            e->mutation.type == MutationRef::ClearRange ? "ClearRange" :
-            e->mutation.type == MutationRef::DebugKeyRange ? "DebugKeyRange" :
-            "UnknownMutation";
-        printf("%.6f\t%s\t%s\t%lld\t%s\t%s\t%s\n", e->time, e->address.toString().c_str(),
-e->context.toString().c_str(), e->version, type, printable(e->mutation.param1).c_str(),
-printable(e->mutation.param2).c_str());
-    }
-    printf("\n\n");
-
-    return Void();
-}*/
-
-=======
->>>>>>> 62d43781
+bool debugMutation( const char* context, Version version, MutationRef const& mutation ) { return false; }
+bool debugKeyRange( const char* context, Version version, KeyRangeRef const& keys ) { return false; }
+#endif
+
 #ifdef _WIN32
 #include <sddl.h>
 
@@ -407,15 +258,19 @@
 //    finished using it. To free the structure's
 //    lpSecurityDescriptor member, call the
 //    LocalFree function.
-BOOL CreatePermissiveReadWriteDACL(SECURITY_ATTRIBUTES* pSA) {
-	UNSTOPPABLE_ASSERT(pSA != NULL);
-
-	TCHAR* szSD = TEXT("D:") // Discretionary ACL
-	    TEXT("(A;OICI;GR;;;AU)") // Allow read/write/execute to authenticated users
-	    TEXT("(A;OICI;GA;;;BA)"); // Allow full control to administrators
-
-	return ConvertStringSecurityDescriptorToSecurityDescriptor(szSD, SDDL_REVISION_1, &(pSA->lpSecurityDescriptor),
-	                                                           NULL);
+BOOL CreatePermissiveReadWriteDACL(SECURITY_ATTRIBUTES * pSA)
+{
+	UNSTOPPABLE_ASSERT( pSA != NULL );
+
+	TCHAR * szSD = TEXT("D:")        // Discretionary ACL
+		TEXT("(A;OICI;GR;;;AU)")     // Allow read/write/execute to authenticated users
+		TEXT("(A;OICI;GA;;;BA)");    // Allow full control to administrators
+
+	return ConvertStringSecurityDescriptorToSecurityDescriptor(
+			szSD,
+			SDDL_REVISION_1,
+			&(pSA->lpSecurityDescriptor),
+			NULL);
 }
 #endif
 
@@ -425,39 +280,39 @@
 #ifdef _WIN32
 		sa.nLength = sizeof(SECURITY_ATTRIBUTES);
 		sa.bInheritHandle = FALSE;
-		if (!CreatePermissiveReadWriteDACL(&sa)) {
+		if( !CreatePermissiveReadWriteDACL(&sa) ) {
 			TraceEvent("Win32DACLCreationFail").GetLastError();
 			throw platform_error();
 		}
-		permission.set_permissions(&sa);
+		permission.set_permissions( &sa );
 #elif (defined(__linux__) || defined(__APPLE__))
 		// There is nothing to do here, since the default permissions are fine
 #else
-#error Port me!
+		#error Port me!
 #endif
 	}
 
 	virtual ~WorldReadablePermissions() {
 #ifdef _WIN32
-		LocalFree(sa.lpSecurityDescriptor);
+		LocalFree( sa.lpSecurityDescriptor );
 #elif (defined(__linux__) || defined(__APPLE__))
 		// There is nothing to do here, since the default permissions are fine
 #else
-#error Port me!
+		#error Port me!
 #endif
 	}
 
 	boost::interprocess::permissions permission;
 
 private:
-	WorldReadablePermissions(const WorldReadablePermissions& rhs) {}
+	WorldReadablePermissions(const WorldReadablePermissions &rhs) {}
 #ifdef _WIN32
 	SECURITY_ATTRIBUTES sa;
 #endif
 };
 
 UID getSharedMemoryMachineId() {
-	UID* machineId = NULL;
+	UID *machineId = NULL;
 	int numTries = 0;
 
 	// Permissions object defaults to 0644 on *nix, but on windows defaults to allowing access to only the creator.
@@ -467,42 +322,43 @@
 	loop {
 		try {
 			// "0" is the default parameter "addr"
-			boost::interprocess::managed_shared_memory segment(boost::interprocess::open_or_create, "fdbserver", 1000,
-			                                                   0, p.permission);
+			boost::interprocess::managed_shared_memory segment(boost::interprocess::open_or_create, "fdbserver", 1000, 0, p.permission);
 			machineId = segment.find_or_construct<UID>("machineId")(g_random->randomUniqueID());
 			if (!machineId)
-				criticalError(FDB_EXIT_ERROR, "SharedMemoryError",
-				              "Could not locate or create shared memory - 'machineId'");
+				criticalError(FDB_EXIT_ERROR, "SharedMemoryError", "Could not locate or create shared memory - 'machineId'");
 			return *machineId;
-		} catch (boost::interprocess::interprocess_exception&) {
+		}
+		catch (boost::interprocess::interprocess_exception &) {
 			try {
-				// If the shared memory already exists, open it read-only in case it was created by another user
+				//If the shared memory already exists, open it read-only in case it was created by another user
 				boost::interprocess::managed_shared_memory segment(boost::interprocess::open_read_only, "fdbserver");
 				machineId = segment.find<UID>("machineId").first;
 				if (!machineId)
 					criticalError(FDB_EXIT_ERROR, "SharedMemoryError", "Could not locate shared memory - 'machineId'");
 				return *machineId;
-			} catch (boost::interprocess::interprocess_exception& ex) {
-				// Retry in case the shared memory was deleted in between the call to open_or_create and open_read_only
-				// Don't keep trying forever in case this is caused by some other problem
+			}
+			catch (boost::interprocess::interprocess_exception &ex) {
+				//Retry in case the shared memory was deleted in between the call to open_or_create and open_read_only
+				//Don't keep trying forever in case this is caused by some other problem
 				if (++numTries == 10)
-					criticalError(FDB_EXIT_ERROR, "SharedMemoryError",
-					              format("Could not open shared memory - %s", ex.what()).c_str());
+					criticalError(FDB_EXIT_ERROR, "SharedMemoryError", format("Could not open shared memory - %s", ex.what()).c_str());
 			}
 		}
 	}
 }
 
-ACTOR void failAfter(Future<Void> trigger, ISimulator::ProcessInfo* m = g_simulator.getCurrentProcess()) {
-	wait(trigger);
+
+ACTOR void failAfter( Future<Void> trigger, ISimulator::ProcessInfo* m = g_simulator.getCurrentProcess() ) {
+	wait( trigger );
 	if (enableFailures) {
 		printf("Killing machine: %s at %f\n", m->address.toString().c_str(), now());
-		g_simulator.killProcess(m, ISimulator::KillInstantly);
+		g_simulator.killProcess( m, ISimulator::KillInstantly );
 	}
 }
 
-void failAfter(Future<Void> trigger, Endpoint e) {
-	if (g_network == &g_simulator) failAfter(trigger, g_simulator.getProcess(e));
+void failAfter( Future<Void> trigger, Endpoint e ) {
+	if (g_network == &g_simulator)
+		failAfter( trigger, g_simulator.getProcess( e ) );
 }
 
 void testSerializationSpeed() {
@@ -510,44 +366,42 @@
 	double build = 0, serialize = 0, deserialize = 0, copy = 0, deallocate = 0;
 	double bytes = 0;
 	double testBegin = timer();
-	for (int a = 0; a < 10000; a++) {
+	for(int a=0; a<10000; a++) {
 		{
 			tstart = timer();
 
 			Arena batchArena;
-			VectorRef<CommitTransactionRef> batch;
-			batch.resize(batchArena, 1000);
-			for (int t = 0; t < batch.size(); t++) {
-				CommitTransactionRef& tr = batch[t];
+			VectorRef< CommitTransactionRef > batch;
+			batch.resize( batchArena, 1000 );
+			for(int t=0; t<batch.size(); t++) {
+				CommitTransactionRef &tr = batch[t];
 				tr.read_snapshot = 0;
-				for (int i = 0; i < 2; i++)
-					tr.mutations.push_back_deep(
-					    batchArena,
-					    MutationRef(MutationRef::SetValue, LiteralStringRef("KeyABCDE"), LiteralStringRef("SomeValu")));
-				tr.mutations.push_back_deep(
-				    batchArena,
-				    MutationRef(MutationRef::ClearRange, LiteralStringRef("BeginKey"), LiteralStringRef("EndKeyAB")));
-			}
-
-			build += timer() - tstart;
+				for(int i=0; i<2; i++)
+					tr.mutations.push_back_deep( batchArena,
+						MutationRef( MutationRef::SetValue, LiteralStringRef("KeyABCDE"), LiteralStringRef("SomeValu") ) );
+				tr.mutations.push_back_deep( batchArena,
+						MutationRef( MutationRef::ClearRange, LiteralStringRef("BeginKey"), LiteralStringRef("EndKeyAB") ));
+			}
+
+			build += timer()-tstart;
 
 			tstart = timer();
 
-			BinaryWriter wr(IncludeVersion());
+			BinaryWriter wr( IncludeVersion() );
 			wr << batch;
 
 			bytes += wr.getLength();
 
 			serialize += timer() - tstart;
 
-			for (int i = 0; i < 1; i++) {
+			for(int i=0; i<1; i++) {
 				tstart = timer();
 				Arena arena;
-				StringRef data(arena, StringRef((const uint8_t*)wr.getData(), wr.getLength()));
+				StringRef data( arena, StringRef( (const uint8_t*)wr.getData(), wr.getLength() ) );
 				copy += timer() - tstart;
 
 				tstart = timer();
-				ArenaReader rd(arena, data, IncludeVersion());
+				ArenaReader rd( arena, data, IncludeVersion() );
 				VectorRef<CommitTransactionRef> batch2;
 				rd >> arena >> batch2;
 
@@ -558,61 +412,55 @@
 		}
 		deallocate += timer() - tstart;
 	}
-	double elapsed = (timer() - testBegin);
-	printf("Test speed: %0.1f MB/sec (%0.0f/sec)\n", bytes / 1e6 / elapsed, 1000000 / elapsed);
-	printf("  Build: %0.1f MB/sec\n", bytes / 1e6 / build);
-	printf("  Serialize: %0.1f MB/sec\n", bytes / 1e6 / serialize);
-	printf("  Copy: %0.1f MB/sec\n", bytes / 1e6 / copy);
-	printf("  Deserialize: %0.1f MB/sec\n", bytes / 1e6 / deserialize);
-	printf("  Deallocate: %0.1f MB/sec\n", bytes / 1e6 / deallocate);
-	printf("  Bytes: %0.1f MB\n", bytes / 1e6);
+	double elapsed = (timer()-testBegin);
+	printf("Test speed: %0.1f MB/sec (%0.0f/sec)\n", bytes/1e6/elapsed, 1000000/elapsed);
+	printf("  Build: %0.1f MB/sec\n", bytes/1e6/build);
+	printf("  Serialize: %0.1f MB/sec\n", bytes/1e6/serialize);
+	printf("  Copy: %0.1f MB/sec\n", bytes/1e6/copy);
+	printf("  Deserialize: %0.1f MB/sec\n", bytes/1e6/deserialize);
+	printf("  Deallocate: %0.1f MB/sec\n", bytes/1e6/deallocate);
+	printf("  Bytes: %0.1f MB\n", bytes/1e6);
 	printf("\n");
 }
 
-std::string toHTML(const StringRef& binaryString) {
+std::string toHTML( const StringRef& binaryString ) {
 	std::string s;
 
-	for (int i = 0; i < binaryString.size(); i++) {
+	for(int i=0; i<binaryString.size(); i++) {
 		uint8_t c = binaryString[i];
-		if (c == '<')
-			s += "&lt;";
-		else if (c == '>')
-			s += "&gt;";
-		else if (c == '&')
-			s += "&amp;";
-		else if (c == '"')
-			s += "&quot;";
-		else if (c == ' ')
-			s += "&nbsp;";
-		else if (c > 32 && c < 127)
-			s += c;
-		else
-			s += format("<span class=\"binary\">[%02x]</span>", c);
+		if (c == '<') s += "&lt;";
+		else if (c == '>') s += "&gt;";
+		else if (c == '&') s += "&amp;";
+		else if (c == '"') s += "&quot;";
+		else if (c == ' ') s += "&nbsp;";
+		else if (c > 32 && c < 127) s += c;
+		else s += format("<span class=\"binary\">[%02x]</span>", c);
 	}
 
 	return s;
 }
 
-ACTOR Future<Void> dumpDatabase(Database cx, std::string outputFilename, KeyRange range = allKeys) {
+ACTOR Future<Void> dumpDatabase( Database cx, std::string outputFilename, KeyRange range = allKeys ) {
 	try {
-		state Transaction tr(cx);
+		state Transaction tr( cx );
 		loop {
 			state FILE* output = fopen(outputFilename.c_str(), "wt");
 			try {
-				state KeySelectorRef iter = firstGreaterOrEqual(range.begin);
+				state KeySelectorRef iter = firstGreaterOrEqual( range.begin );
 				state Arena arena;
 				fprintf(output, "<html><head><style type=\"text/css\">.binary {color:red}</style></head><body>\n");
-				Version ver = wait(tr.getReadVersion());
+				Version ver = wait( tr.getReadVersion() );
 				fprintf(output, "<h3>Database version: %lld</h3>", ver);
 
 				loop {
-					Standalone<RangeResultRef> results = wait(tr.getRange(iter, firstGreaterOrEqual(range.end), 1000));
-					for (int r = 0; r < results.size(); r++) {
-						std::string key = toHTML(results[r].key), value = toHTML(results[r].value);
-						fprintf(output, "<p>%s <b>:=</b> %s</p>\n", key.c_str(), value.c_str());
+					Standalone<RangeResultRef> results = wait(
+						tr.getRange( iter, firstGreaterOrEqual( range.end ), 1000 ) );
+					for(int r=0; r<results.size(); r++) {
+						std::string key = toHTML( results[r].key ), value = toHTML( results[r].value );
+						fprintf( output, "<p>%s <b>:=</b> %s</p>\n", key.c_str(), value.c_str() );
 					}
 					if (results.size() < 1000) break;
-					iter = firstGreaterThan(KeyRef(arena, results[results.size() - 1].key));
+					iter = firstGreaterThan( KeyRef(arena, results[ results.size()-1 ].key) );
 				}
 				fprintf(output, "</body></html>");
 				fclose(output);
@@ -620,11 +468,11 @@
 				return Void();
 			} catch (Error& e) {
 				fclose(output);
-				wait(tr.onError(e));
+				wait( tr.onError(e) );
 			}
 		}
 	} catch (Error& e) {
-		TraceEvent(SevError, "DumpDatabaseError").error(e).detail("Filename", outputFilename);
+		TraceEvent(SevError,"DumpDatabaseError").error(e).detail("Filename", outputFilename);
 		throw;
 	}
 }
@@ -632,23 +480,22 @@
 void memoryTest();
 void skipListTest();
 
-Future<Void> startSystemMonitor(std::string dataFolder, Optional<Standalone<StringRef>> zoneId,
-                                Optional<Standalone<StringRef>> machineId) {
-	initializeSystemMonitorMachineState(
-	    SystemMonitorMachineState(dataFolder, zoneId, machineId, g_network->getLocalAddress().ip));
+Future<Void> startSystemMonitor(std::string dataFolder, Optional<Standalone<StringRef>> zoneId, Optional<Standalone<StringRef>> machineId) {
+	initializeSystemMonitorMachineState(SystemMonitorMachineState(dataFolder, zoneId, machineId, g_network->getLocalAddress().ip));
 
 	systemMonitor();
-	return recurring(&systemMonitor, 5.0, TaskFlushTrace);
+	return recurring( &systemMonitor, 5.0, TaskFlushTrace );
 }
 
 void testIndexedSet();
 
 #ifdef _WIN32
-void parentWatcher(void* parentHandle) {
+void parentWatcher(void *parentHandle) {
 	HANDLE parent = (HANDLE)parentHandle;
-	int signal = WaitForSingleObject(parent, INFINITE);
-	CloseHandle(parentHandle);
-	if (signal == WAIT_OBJECT_0) criticalError(FDB_EXIT_SUCCESS, "ParentProcessExited", "Parent process exited");
+	int signal = WaitForSingleObject( parent, INFINITE );
+	CloseHandle( parentHandle );
+	if( signal == WAIT_OBJECT_0 )
+		criticalError( FDB_EXIT_SUCCESS, "ParentProcessExited", "Parent process exited" );
 	TraceEvent(SevError, "ParentProcessWaitFailed").detail("RetCode", signal).GetLastError();
 }
 #endif
@@ -659,108 +506,99 @@
 	printf("protocol %llx\n", currentProtocolVersion);
 }
 
-static void printHelpTeaser(const char* name) {
+static void printHelpTeaser( const char *name ) {
 	fprintf(stderr, "Try `%s --help' for more information.\n", name);
 }
 
-static void printUsage(const char* name, bool devhelp) {
+static void printUsage( const char *name, bool devhelp ) {
 	printf("FoundationDB " FDB_VT_PACKAGE_NAME " (v" FDB_VT_VERSION ")\n");
 	printf("Usage: %s -p ADDRESS [OPTIONS]\n\n", name);
 	printf("  -p ADDRESS, --public_address ADDRESS\n"
-	       "                 Public address, specified as `IP_ADDRESS:PORT' or `auto:PORT'.\n");
+		   "                 Public address, specified as `IP_ADDRESS:PORT' or `auto:PORT'.\n");
 	printf("  -l ADDRESS, --listen_address ADDRESS\n"
-	       "                 Listen address, specified as `IP_ADDRESS:PORT' (defaults to\n");
+		   "                 Listen address, specified as `IP_ADDRESS:PORT' (defaults to\n");
 	printf("                 public address).\n");
 	printf("  -C CONNFILE, --cluster_file CONNFILE\n"
-	       "                 The path of a file containing the connection string for the\n"
-	       "                 FoundationDB cluster. The default is first the value of the\n"
-	       "                 FDB_CLUSTER_FILE environment variable, then `./fdb.cluster',\n"
-	       "                 then `%s'.\n",
-	       platform::getDefaultClusterFilePath().c_str());
+		   "                 The path of a file containing the connection string for the\n"
+		   "                 FoundationDB cluster. The default is first the value of the\n"
+		   "                 FDB_CLUSTER_FILE environment variable, then `./fdb.cluster',\n"
+		   "                 then `%s'.\n", platform::getDefaultClusterFilePath().c_str());
 	printf("  --seed_cluster_file SEEDCONNFILE\n"
-	       "                 The path of a seed cluster file which will be used to connect\n"
-	       "                 if the -C cluster file does not exist. If the server connects\n"
-	       "                 successfully using the seed file, then it copies the file to\n"
-	       "                 the -C file location.\n");
+		   "                 The path of a seed cluster file which will be used to connect\n"
+		   "                 if the -C cluster file does not exist. If the server connects\n"
+		   "                 successfully using the seed file, then it copies the file to\n"
+		   "                 the -C file location.\n");
 	printf("  --seed_connection_string SEEDCONNSTRING\n"
-	       "                 The path of a seed connection string which will be used to connect\n"
-	       "                 if the -C cluster file does not exist. If the server connects\n"
-	       "                 successfully using the seed string, then it copies the string to\n"
-	       "                 the -C file location.\n");
+		   "                 The path of a seed connection string which will be used to connect\n"
+		   "                 if the -C cluster file does not exist. If the server connects\n"
+		   "                 successfully using the seed string, then it copies the string to\n"
+		   "                 the -C file location.\n");
 #ifdef __linux__
 	printf("  --data_filesystem PATH\n"
-	       "                 Turns on validation that all data files are written to a drive\n"
-	       "                 mounted at the specified PATH. This checks that the device at PATH\n"
-	       "                 is currently mounted and that any data files get written to the\n"
-	       "                 same device.\n");
+		   "                 Turns on validation that all data files are written to a drive\n"
+		   "                 mounted at the specified PATH. This checks that the device at PATH\n"
+		   "                 is currently mounted and that any data files get written to the\n"
+		   "                 same device.\n");
 #endif
 	printf("  -d PATH, --datadir PATH\n"
-	       "                 Store data files in the given folder (must be unique for each\n");
+		   "                 Store data files in the given folder (must be unique for each\n");
 	printf("                 fdbserver instance on a given machine).\n");
 	printf("  -L PATH, --logdir PATH\n"
-	       "                 Store log files in the given folder (default is `.').\n");
+		   "                 Store log files in the given folder (default is `.').\n");
 	printf("  --logsize SIZE Roll over to a new log file after the current log file\n"
-	       "                 exceeds SIZE bytes. The default value is 10MiB.\n");
+		   "                 exceeds SIZE bytes. The default value is 10MiB.\n");
 	printf("  --maxlogs SIZE, --maxlogssize SIZE\n"
-	       "                 Delete the oldest log file when the total size of all log\n"
-	       "                 files exceeds SIZE bytes. If set to 0, old log files will not\n"
-	       "                 be deleted. The default value is 100MiB.\n");
+		   "                 Delete the oldest log file when the total size of all log\n"
+		   "                 files exceeds SIZE bytes. If set to 0, old log files will not\n"
+		   "                 be deleted. The default value is 100MiB.\n");
 	printf("  -i ID, --machine_id ID\n"
-	       "                 Machine identifier key (up to 16 hex characters). Defaults\n"
-	       "                 to a random value shared by all fdbserver processes on this\n"
-	       "                 machine.\n");
+		   "                 Machine identifier key (up to 16 hex characters). Defaults\n"
+		   "                 to a random value shared by all fdbserver processes on this\n"
+		   "                 machine.\n");
 	printf("  -a ID, --datacenter_id ID\n"
-	       "                 Data center identifier key (up to 16 hex characters).\n");
+		   "                 Data center identifier key (up to 16 hex characters).\n");
 	printf("  -c CLASS, --class CLASS\n"
-	       "                 Machine class (valid options are storage, transaction,\n"
-	       "                 resolution, proxy, master, test, unset, stateless, log, router,\n"
-	       "                 and cluster_controller).\n");
+		   "                 Machine class (valid options are storage, transaction,\n"
+		   "                 resolution, proxy, master, test, unset, stateless, log, router,\n"
+		   "                 and cluster_controller).\n");
 #ifndef TLS_DISABLED
 	printf(TLS_HELP);
 #endif
 	printf("  -v, --version  Print version information and exit.\n");
 	printf("  -h, -?, --help Display this help and exit.\n");
-	if (devhelp) {
+	if( devhelp ) {
 		printf("  -r ROLE, --role ROLE\n"
-<<<<<<< HEAD
-		       "                 Server role (valid options are fdbd, test, multitest,\n");
-		printf("                 simulation, networktestclient, networktestserver,\n");
-		printf(
-		    "                 consistencycheck, kvfileintegritycheck, kvfilegeneratesums). The default is `fdbd'.\n");
-=======
 			   "                 Server role (valid options are fdbd, test, multitest,\n");
 		printf("                 simulation, networktestclient, networktestserver, restore\n");
 		printf("                 consistencycheck, kvfileintegritycheck, kvfilegeneratesums). The default is `fdbd'.\n");
->>>>>>> 62d43781
 #ifdef _WIN32
 		printf("  -n, --newconsole\n"
-		       "                 Create a new console.\n");
+			   "                 Create a new console.\n");
 		printf("  -q, --no_dialog\n"
-		       "                 Disable error dialog on crash.\n");
+			   "                 Disable error dialog on crash.\n");
 		printf("  --parentpid PID\n");
 		printf("                 Specify a process after whose termination to exit.\n");
 #endif
 		printf("  -f TESTFILE, --testfile\n"
-		       "                 Testfile to run, defaults to `tests/default.txt'.\n");
+			   "                 Testfile to run, defaults to `tests/default.txt'.\n");
 		printf("  -R, --restarting\n");
 		printf("                 Restart a previous simulation that was cleanly shut down.\n");
 		printf("  -s SEED, --seed SEED\n"
-		       "                 Random seed.\n");
+			   "                 Random seed.\n");
 		printf("  -k KEY, --key KEY  Target key for search role.\n");
 		printf("  -m SIZE, --memory SIZE\n"
-		       "                 Memory limit. The default value is 8GiB. When specified\n"
-		       "                 without a unit, MiB is assumed.\n");
-		printf("  --kvfile FILE  Input file (SQLite database file) for use by the 'kvfilegeneratesums' and "
-		       "'kvfileintegritycheck' roles.\n");
+			   "                 Memory limit. The default value is 8GiB. When specified\n"
+			   "                 without a unit, MiB is assumed.\n");
+		printf("  --kvfile FILE  Input file (SQLite database file) for use by the 'kvfilegeneratesums' and 'kvfileintegritycheck' roles.\n");
 		printf("  -M SIZE, --storage_memory SIZE\n"
-		       "                 Maximum amount of memory used for storage. The default\n"
-		       "                 value is 1GiB. When specified without a unit, MB is\n"
-		       "                 assumed.\n");
+			   "                 Maximum amount of memory used for storage. The default\n"
+			   "                 value is 1GiB. When specified without a unit, MB is\n"
+			   "                 assumed.\n");
 		printf("  -b [on,off], --buggify [on,off]\n"
-		       "                 Sets Buggify system state, defaults to `off'.\n");
+			   "                 Sets Buggify system state, defaults to `off'.\n");
 		printf("  --crash        Crash on serious errors instead of continuing.\n");
 		printf("  -N NETWORKIMPL, --network NETWORKIMPL\n"
-		       "                 Select network implementation, `net2' (default),\n");
+			   "                 Select network implementation, `net2' (default),\n");
 		printf("                 `net2-threadpool'.\n");
 		printf("  --unbufferedout\n");
 		printf("                 Do not buffer stdout and stderr.\n");
@@ -787,8 +625,7 @@
 		printf("  --knob_KNOBNAME KNOBVALUE\n");
 		printf("                 Changes a database knob. KNOBNAME should be lowercase.\n");
 		printf("  --locality_LOCALITYKEY LOCALITYVALUE\n");
-		printf(
-		    "                 Define a locality key. LOCALITYKEY is case-insensitive though LOCALITYVALUE is not.\n");
+		printf("                 Define a locality key. LOCALITYKEY is case-insensitive though LOCALITYVALUE is not.\n");
 		printf("  --io_trust_seconds SECONDS\n");
 		printf("                 Sets the time in seconds that a read or write operation is allowed to take\n"
 		       "                 before timing out with an error. If an operation times out, all future\n"
@@ -802,70 +639,74 @@
 	}
 
 	printf("\n"
-	       "SIZE parameters may use one of the multiplicative suffixes B=1, KB=10^3,\n"
-	       "KiB=2^10, MB=10^6, MiB=2^20, GB=10^9, GiB=2^30, TB=10^12, or TiB=2^40.\n");
+		   "SIZE parameters may use one of the multiplicative suffixes B=1, KB=10^3,\n"
+		   "KiB=2^10, MB=10^6, MiB=2^20, GB=10^9, GiB=2^30, TB=10^12, or TiB=2^40.\n");
 }
 
 extern bool g_crashOnError;
 
 #if defined(ALLOC_INSTRUMENTATION) || defined(ALLOC_INSTRUMENTATION_STDOUT)
-void* operator new(std::size_t size) throw(std::bad_alloc) {
-	void* p = malloc(size);
-	if (!p) throw std::bad_alloc();
-	recordAllocation(p, size);
-	return p;
-}
-void operator delete(void* ptr) throw() {
-	recordDeallocation(ptr);
-	free(ptr);
-}
-
-// scalar, nothrow new and it matching delete
-void* operator new(std::size_t size, const std::nothrow_t&) throw() {
-	void* p = malloc(size);
-	recordAllocation(p, size);
-	return p;
-}
-void operator delete(void* ptr, const std::nothrow_t&)throw() {
-	recordDeallocation(ptr);
-	free(ptr);
-}
-
-// array throwing new and matching delete[]
-void* operator new[](std::size_t size) throw(std::bad_alloc) {
-	void* p = malloc(size);
-	if (!p) throw std::bad_alloc();
-	recordAllocation(p, size);
-	return p;
-}
-void operator delete[](void* ptr) throw() {
-	recordDeallocation(ptr);
-	free(ptr);
-}
-
-// array, nothrow new and matching delete[]
-void* operator new[](std::size_t size, const std::nothrow_t&) throw() {
-	void* p = malloc(size);
-	recordAllocation(p, size);
-	return p;
-}
-void operator delete[](void* ptr, const std::nothrow_t&) throw() {
-	recordDeallocation(ptr);
-	free(ptr);
-}
-#endif
-
-Optional<bool> checkBuggifyOverride(const char* testFile) {
+	void* operator new (std::size_t size) throw(std::bad_alloc) {
+		void* p = malloc(size);
+		if(!p)
+			throw std::bad_alloc();
+		recordAllocation( p, size );
+		return p;
+	}
+	void operator delete (void* ptr) throw() {
+		recordDeallocation( ptr );
+		free( ptr );
+	}
+
+	//scalar, nothrow new and it matching delete
+	void* operator new (std::size_t size,const std::nothrow_t&) throw() {
+		void* p = malloc(size);
+		recordAllocation( p, size );
+		return p;
+	}
+	void operator delete (void* ptr, const std::nothrow_t&) throw() {
+		recordDeallocation( ptr );
+		free( ptr );
+	}
+
+	//array throwing new and matching delete[]
+	void* operator new  [](std::size_t size) throw(std::bad_alloc) {
+		void* p = malloc(size);
+		if(!p)
+			throw std::bad_alloc();
+		recordAllocation( p, size );
+		return p;
+	}
+	void operator delete[](void* ptr) throw() {
+		recordDeallocation( ptr );
+		free( ptr );
+	}
+
+	//array, nothrow new and matching delete[]
+	void* operator new [](std::size_t size, const std::nothrow_t&) throw() {
+		void* p = malloc(size);
+		recordAllocation( p, size );
+		return p;
+	}
+	void operator delete[](void* ptr, const std::nothrow_t&) throw() {
+		recordDeallocation( ptr );
+		free( ptr );
+	}
+#endif
+
+Optional<bool> checkBuggifyOverride(const char *testFile) {
 	std::ifstream ifs;
 	ifs.open(testFile, std::ifstream::in);
-	if (!ifs.good()) return 0;
+	if (!ifs.good())
+		return 0;
 
 	std::string cline;
 
 	while (ifs.good()) {
 		getline(ifs, cline);
 		std::string line = removeWhitespace(std::string(cline));
-		if (!line.size() || line.find(';') == 0) continue;
+		if (!line.size() || line.find(';') == 0)
+			continue;
 
 		size_t found = line.find('=');
 		if (found == std::string::npos)
@@ -875,10 +716,10 @@
 		std::string value = removeWhitespace(line.substr(found + 1));
 
 		if (attrib == "buggify") {
-			if (!strcmp(value.c_str(), "on")) {
+			if( !strcmp( value.c_str(), "on" ) ) {
 				ifs.close();
 				return true;
-			} else if (!strcmp(value.c_str(), "off")) {
+			} else if( !strcmp( value.c_str(), "off" ) ) {
 				ifs.close();
 				return false;
 			} else {
@@ -906,11 +747,11 @@
 		setvbuf(stdout, NULL, _IOLBF, BUFSIZ);
 		setvbuf(stderr, NULL, _IOLBF, BUFSIZ);
 
-		// Enables profiling on this thread (but does not start it)
+		//Enables profiling on this thread (but does not start it)
 		registerThreadForProfiling();
 
 		std::string commandLine;
-		for (int a = 0; a < argc; a++) {
+		for (int a = 0; a<argc; a++) {
 			if (a) commandLine += ' ';
 			commandLine += argv[a];
 		}
@@ -934,26 +775,23 @@
 			KVFileGenerateIOLogChecksums,
 			ConsistencyCheck
 		};
-		std::string fileSystemPath = "", dataFolder, connFile = "", seedConnFile = "", seedConnString = "",
-		            logFolder = ".", metricsConnFile = "", metricsPrefix = "";
+		std::string fileSystemPath = "", dataFolder, connFile = "", seedConnFile = "", seedConnString = "", logFolder = ".", metricsConnFile = "", metricsPrefix = "";
 		std::string logGroup = "default";
 		Role role = FDBD;
 		uint32_t randomSeed = platform::getRandomSeed();
 
-		const char* testFile = "tests/default.txt";
+		const char *testFile = "tests/default.txt";
 		std::string kvFile;
 		std::string publicAddressStr, listenAddressStr = "public";
 		std::string testServersStr;
 		NetworkAddress publicAddress, listenAddress;
-		const char* targetKey = NULL;
-		uint64_t memLimit =
-		    8LL << 30; // Nice to maintain the same default value for memLimit and SERVER_KNOBS->SERVER_MEM_LIMIT and
-		               // SERVER_KNOBS->COMMIT_BATCHES_MEM_BYTES_HARD_LIMIT
+		const char *targetKey = NULL;
+		uint64_t memLimit = 8LL << 30; // Nice to maintain the same default value for memLimit and SERVER_KNOBS->SERVER_MEM_LIMIT and SERVER_KNOBS->COMMIT_BATCHES_MEM_BYTES_HARD_LIMIT
 		uint64_t storageMemLimit = 1LL << 30;
 		bool buggifyEnabled = false, machineIdOverride = false, restarting = false;
 		Optional<Standalone<StringRef>> zoneId;
 		Optional<Standalone<StringRef>> dcId;
-		ProcessClass processClass = ProcessClass(ProcessClass::UnsetClass, ProcessClass::CommandLineSource);
+		ProcessClass processClass = ProcessClass( ProcessClass::UnsetClass, ProcessClass::CommandLineSource );
 		bool useNet2 = true;
 		bool useThreadPool = false;
 		uint64_t rollsize = TRACE_DEFAULT_ROLL_SIZE;
@@ -966,21 +804,21 @@
 		int minTesterCount = 1;
 		bool testOnServers = false;
 
-		Reference<TLSOptions> tlsOptions = Reference<TLSOptions>(new TLSOptions);
+		Reference<TLSOptions> tlsOptions = Reference<TLSOptions>( new TLSOptions );
 		std::string tlsCertPath, tlsKeyPath, tlsCAPath, tlsPassword;
 		std::vector<std::string> tlsVerifyPeers;
 		double fileIoTimeout = 0.0;
 		bool fileIoWarnOnly = false;
 
-		if (argc == 1) {
+		if( argc == 1 ) {
 			printUsage(argv[0], false);
 			flushAndExit(FDB_EXIT_ERROR);
 		}
 
-#ifdef _WIN32
+	#ifdef _WIN32
 		// Windows needs a gentle nudge to format floats correctly
 		//_set_output_format(_TWO_DIGIT_EXPONENT);
-#endif
+	#endif
 
 		while (args.Next()) {
 			if (args.LastError() == SO_ARG_INVALID_DATA) {
@@ -1008,25 +846,10 @@
 				printHelpTeaser(argv[0]);
 				flushAndExit(FDB_EXIT_ERROR);
 			}
-			const char* sRole;
+			const char *sRole;
 			Optional<uint64_t> ti;
 
 			switch (args.OptionId()) {
-<<<<<<< HEAD
-			case OPT_HELP:
-				printUsage(argv[0], false);
-				flushAndExit(FDB_EXIT_SUCCESS);
-				break;
-			case OPT_DEVHELP:
-				printUsage(argv[0], true);
-				flushAndExit(FDB_EXIT_SUCCESS);
-				break;
-			case OPT_KNOB: {
-				std::string syn = args.OptionSyntax();
-				if (!StringRef(syn).startsWith(LiteralStringRef("--knob_"))) {
-					fprintf(stderr, "ERROR: unable to parse knob option '%s'\n", syn.c_str());
-					flushAndExit(FDB_EXIT_ERROR);
-=======
 				case OPT_HELP:
 					printUsage(argv[0], false);
 					flushAndExit(FDB_EXIT_SUCCESS);
@@ -1113,331 +936,238 @@
 				case OPT_FILESYSTEM: {
 					fileSystemPath = args.OptionArg();
 					break;
->>>>>>> 62d43781
-				}
-				syn = syn.substr(7);
-				knobs.push_back(std::make_pair(syn, args.OptionArg()));
-				break;
-			}
-			case OPT_LOCALITY: {
-				std::string syn = args.OptionSyntax();
-				if (!StringRef(syn).startsWith(LiteralStringRef("--locality_"))) {
-					fprintf(stderr, "ERROR: unable to parse locality key '%s'\n", syn.c_str());
-					flushAndExit(FDB_EXIT_ERROR);
-				}
-				syn = syn.substr(11);
-				std::transform(syn.begin(), syn.end(), syn.begin(), ::tolower);
-				localities.set(Standalone<StringRef>(syn), Standalone<StringRef>(std::string(args.OptionArg())));
-				break;
-			}
-			case OPT_VERSION:
-				printVersion();
-				flushAndExit(FDB_EXIT_SUCCESS);
-				break;
-			case OPT_NOBUFSTDOUT:
-				setvbuf(stdout, NULL, _IONBF, 0);
-				setvbuf(stderr, NULL, _IONBF, 0);
-				break;
-			case OPT_BUFSTDOUTERR:
-				setvbuf(stdout, NULL, _IOFBF, BUFSIZ);
-				setvbuf(stderr, NULL, _IOFBF, BUFSIZ);
-				break;
-			case OPT_ROLE:
-				sRole = args.OptionArg();
-				if (!strcmp(sRole, "fdbd"))
-					role = FDBD;
-				else if (!strcmp(sRole, "simulation"))
-					role = Simulation;
-				else if (!strcmp(sRole, "test"))
-					role = Test;
-				else if (!strcmp(sRole, "multitest"))
-					role = MultiTester;
-				else if (!strcmp(sRole, "skiplisttest"))
-					role = SkipListTest;
-				else if (!strcmp(sRole, "search"))
-					role = SearchMutations;
-				else if (!strcmp(sRole, "dsltest"))
-					role = DSLTest;
-				else if (!strcmp(sRole, "versionedmaptest"))
-					role = VersionedMapTest;
-				else if (!strcmp(sRole, "createtemplatedb"))
-					role = CreateTemplateDatabase;
-				else if (!strcmp(sRole, "networktestclient"))
-					role = NetworkTestClient;
-				else if (!strcmp(sRole, "networktestserver"))
-					role = NetworkTestServer;
-				else if (!strcmp(sRole, "kvfileintegritycheck"))
-					role = KVFileIntegrityCheck;
-				else if (!strcmp(sRole, "kvfilegeneratesums"))
-					role = KVFileGenerateIOLogChecksums;
-				else if (!strcmp(sRole, "consistencycheck"))
-					role = ConsistencyCheck;
-				else {
-					fprintf(stderr, "ERROR: Unknown role `%s'\n", sRole);
-					printHelpTeaser(argv[0]);
-					flushAndExit(FDB_EXIT_ERROR);
-				}
-				break;
-			case OPT_PUBLICADDR:
-				publicAddressStr = args.OptionArg();
-				break;
-			case OPT_LISTEN:
-				listenAddressStr = args.OptionArg();
-				break;
-			case OPT_CONNFILE:
-				connFile = args.OptionArg();
-				break;
-			case OPT_LOGGROUP:
-				logGroup = args.OptionArg();
-				break;
-			case OPT_SEEDCONNFILE:
-				seedConnFile = args.OptionArg();
-				break;
-			case OPT_SEEDCONNSTRING:
-				seedConnString = args.OptionArg();
-				break;
-#ifdef __linux__
-			case OPT_FILESYSTEM: {
-				fileSystemPath = args.OptionArg();
-				break;
-			}
-#endif
-			case OPT_DATAFOLDER:
-				dataFolder = args.OptionArg();
-				break;
-			case OPT_LOGFOLDER:
-				logFolder = args.OptionArg();
-				break;
-			case OPT_NETWORKIMPL: {
-				const char* a = args.OptionArg();
-				if (!strcmp(a, "net2"))
-					useNet2 = true;
-				else if (!strcmp(a, "net2-threadpool")) {
-					useNet2 = true;
-					useThreadPool = true;
-				} else {
-					fprintf(stderr, "ERROR: Unknown network implementation `%s'\n", a);
-					printHelpTeaser(argv[0]);
-					flushAndExit(FDB_EXIT_ERROR);
-				}
-				break;
-			}
-			case OPT_TRACECLOCK: {
-				const char* a = args.OptionArg();
-				if (!strcmp(a, "realtime"))
-					g_trace_clock = TRACE_CLOCK_REALTIME;
-				else if (!strcmp(a, "now"))
-					g_trace_clock = TRACE_CLOCK_NOW;
-				else {
-					fprintf(stderr, "ERROR: Unknown clock source `%s'\n", a);
-					printHelpTeaser(argv[0]);
-					flushAndExit(FDB_EXIT_ERROR);
-				}
-				break;
-			}
-			case OPT_NUMTESTERS: {
-				const char* a = args.OptionArg();
-				if (!sscanf(a, "%d", &minTesterCount)) {
-					fprintf(stderr, "ERROR: Could not parse numtesters `%s'\n", a);
-					printHelpTeaser(argv[0]);
-					flushAndExit(FDB_EXIT_ERROR);
-				}
-				break;
-			}
-			case OPT_ROLLSIZE: {
-				const char* a = args.OptionArg();
-				ti = parse_with_suffix(a);
-				if (!ti.present()) {
-					fprintf(stderr, "ERROR: Could not parse logsize `%s'\n", a);
-					printHelpTeaser(argv[0]);
-					flushAndExit(FDB_EXIT_ERROR);
-				}
-				rollsize = ti.get();
-				break;
-			}
-			case OPT_MAXLOGSSIZE: {
-				const char* a = args.OptionArg();
-				ti = parse_with_suffix(a);
-				if (!ti.present()) {
-					fprintf(stderr, "ERROR: Could not parse maxlogssize `%s'\n", a);
-					printHelpTeaser(argv[0]);
-					flushAndExit(FDB_EXIT_ERROR);
-				}
-				maxLogsSize = ti.get();
-				maxLogsSizeSet = true;
-				break;
-			}
-			case OPT_MAXLOGS: {
-				const char* a = args.OptionArg();
-				char* end;
-				maxLogs = strtoull(a, &end, 10);
-				if (*end) {
-					fprintf(stderr, "ERROR: Unrecognized maximum number of logs `%s'\n", a);
-					printHelpTeaser(argv[0]);
-					flushAndExit(FDB_EXIT_ERROR);
-				}
-				maxLogsSet = true;
-				break;
-			}
-#ifdef _WIN32
-			case OPT_PARENTPID: {
-				auto pid_str = args.OptionArg();
-				int parent_pid = atoi(pid_str);
-				auto pHandle = OpenProcess(SYNCHRONIZE, FALSE, parent_pid);
-				if (!pHandle) {
-					TraceEvent("ParentProcessOpenError").GetLastError();
-					fprintf(stderr, "Could not open parent process at pid %d (error %d)", parent_pid, GetLastError());
-					throw platform_error();
-				}
-				startThread(&parentWatcher, pHandle);
-				break;
-			}
-			case OPT_NEWCONSOLE:
-				FreeConsole();
-				AllocConsole();
-				freopen("CONIN$", "rb", stdin);
-				freopen("CONOUT$", "wb", stdout);
-				freopen("CONOUT$", "wb", stderr);
-				break;
-			case OPT_NOBOX:
-				SetErrorMode(SetErrorMode(0) | SEM_NOGPFAULTERRORBOX);
-				break;
-#endif
-			case OPT_TESTFILE:
-				testFile = args.OptionArg();
-				break;
-			case OPT_KVFILE:
-				kvFile = args.OptionArg();
-				break;
-			case OPT_RESTARTING:
-				restarting = true;
-				break;
-			case OPT_RANDOMSEED: {
-				char* end;
-				randomSeed = (uint32_t)strtoul(args.OptionArg(), &end, 10);
-				if (*end) {
-					fprintf(stderr, "ERROR: Could not parse random seed `%s'\n", args.OptionArg());
-					printHelpTeaser(argv[0]);
-					flushAndExit(FDB_EXIT_ERROR);
-				}
-				break;
-			}
-			case OPT_MACHINEID: {
-				zoneId = std::string(args.OptionArg());
-				break;
-			}
-			case OPT_DCID: {
-				dcId = std::string(args.OptionArg());
-				break;
-			}
-			case OPT_MACHINE_CLASS:
-				sRole = args.OptionArg();
-				processClass = ProcessClass(sRole, ProcessClass::CommandLineSource);
-				if (processClass == ProcessClass::InvalidClass) {
-					fprintf(stderr, "ERROR: Unknown machine class `%s'\n", sRole);
-					printHelpTeaser(argv[0]);
-					flushAndExit(FDB_EXIT_ERROR);
-				}
-				break;
-			case OPT_KEY:
-				targetKey = args.OptionArg();
-				break;
-			case OPT_MEMLIMIT:
-				ti = parse_with_suffix(args.OptionArg(), "MiB");
-				if (!ti.present()) {
-					fprintf(stderr, "ERROR: Could not parse memory limit from `%s'\n", args.OptionArg());
-					printHelpTeaser(argv[0]);
-					flushAndExit(FDB_EXIT_ERROR);
-				}
-				memLimit = ti.get();
-				break;
-			case OPT_STORAGEMEMLIMIT:
-				ti = parse_with_suffix(args.OptionArg(), "MB");
-				if (!ti.present()) {
-					fprintf(stderr, "ERROR: Could not parse storage memory limit from `%s'\n", args.OptionArg());
-					printHelpTeaser(argv[0]);
-					flushAndExit(FDB_EXIT_ERROR);
-				}
-				storageMemLimit = ti.get();
-				break;
-			case OPT_BUGGIFY:
-				if (!strcmp(args.OptionArg(), "on"))
-					buggifyEnabled = true;
-				else if (!strcmp(args.OptionArg(), "off"))
-					buggifyEnabled = false;
-				else {
-					fprintf(stderr, "ERROR: Unknown buggify state `%s'\n", args.OptionArg());
-					printHelpTeaser(argv[0]);
-					flushAndExit(FDB_EXIT_ERROR);
-				}
-				break;
-			case OPT_CRASHONERROR:
-				g_crashOnError = true;
-				break;
-			case OPT_TESTSERVERS:
-				testServersStr = args.OptionArg();
-				break;
-			case OPT_TEST_ON_SERVERS:
-				testOnServers = true;
-				break;
-			case OPT_METRICSCONNFILE:
-				metricsConnFile = args.OptionArg();
-				break;
-			case OPT_METRICSPREFIX:
-				metricsPrefix = args.OptionArg();
-				break;
-			case OPT_IO_TRUST_SECONDS: {
-				const char* a = args.OptionArg();
-				if (!sscanf(a, "%lf", &fileIoTimeout)) {
-					fprintf(stderr, "ERROR: Could not parse io_trust_seconds `%s'\n", a);
-					printHelpTeaser(argv[0]);
-					flushAndExit(FDB_EXIT_ERROR);
-				}
-				break;
-			}
-			case OPT_IO_TRUST_WARN_ONLY:
-				fileIoWarnOnly = true;
-				break;
+				}
+	#endif
+				case OPT_DATAFOLDER:
+					dataFolder = args.OptionArg();
+					break;
+				case OPT_LOGFOLDER:
+					logFolder = args.OptionArg();
+					break;
+				case OPT_NETWORKIMPL: {
+					const char* a = args.OptionArg();
+					if (!strcmp(a, "net2")) useNet2 = true;
+					else if (!strcmp(a, "net2-threadpool")) { useNet2 = true; useThreadPool = true; }
+					else {
+						fprintf(stderr, "ERROR: Unknown network implementation `%s'\n", a);
+						printHelpTeaser(argv[0]);
+						flushAndExit(FDB_EXIT_ERROR);
+					}
+					break;
+				}
+				case OPT_TRACECLOCK: {
+					const char* a = args.OptionArg();
+					if (!strcmp(a, "realtime")) g_trace_clock = TRACE_CLOCK_REALTIME;
+					else if (!strcmp(a, "now")) g_trace_clock = TRACE_CLOCK_NOW;
+					else {
+						fprintf(stderr, "ERROR: Unknown clock source `%s'\n", a);
+						printHelpTeaser(argv[0]);
+						flushAndExit(FDB_EXIT_ERROR);
+					}
+					break;
+				}
+				case OPT_NUMTESTERS: {
+					const char* a = args.OptionArg();
+					if( !sscanf(a, "%d", &minTesterCount) ) {
+						fprintf(stderr, "ERROR: Could not parse numtesters `%s'\n", a);
+						printHelpTeaser(argv[0]);
+						flushAndExit(FDB_EXIT_ERROR);
+					}
+					break;
+				}
+				case OPT_ROLLSIZE: {
+					const char* a = args.OptionArg();
+					ti = parse_with_suffix(a);
+					if (!ti.present()) {
+						fprintf(stderr, "ERROR: Could not parse logsize `%s'\n", a);
+						printHelpTeaser(argv[0]);
+						flushAndExit(FDB_EXIT_ERROR);
+					}
+					rollsize = ti.get();
+					break;
+				}
+				case OPT_MAXLOGSSIZE: {
+					const char *a = args.OptionArg();
+					ti = parse_with_suffix(a);
+					if (!ti.present()) {
+						fprintf(stderr, "ERROR: Could not parse maxlogssize `%s'\n", a);
+						printHelpTeaser(argv[0]);
+						flushAndExit(FDB_EXIT_ERROR);
+					}
+					maxLogsSize = ti.get();
+					maxLogsSizeSet = true;
+					break;
+				}
+				case OPT_MAXLOGS: {
+					const char *a = args.OptionArg();
+					char *end;
+					maxLogs = strtoull(a, &end, 10);
+					if(*end) {
+						fprintf(stderr, "ERROR: Unrecognized maximum number of logs `%s'\n", a);
+						printHelpTeaser(argv[0]);
+						flushAndExit(FDB_EXIT_ERROR);
+					}
+					maxLogsSet = true;
+					break;
+				}
+	#ifdef _WIN32
+				case OPT_PARENTPID: {
+					auto pid_str = args.OptionArg();
+					int parent_pid = atoi(pid_str);
+					auto pHandle = OpenProcess( SYNCHRONIZE, FALSE, parent_pid );
+					if( !pHandle ) {
+						TraceEvent("ParentProcessOpenError").GetLastError();
+						fprintf(stderr, "Could not open parent process at pid %d (error %d)", parent_pid, GetLastError());
+						throw platform_error();
+					}
+					startThread(&parentWatcher, pHandle);
+					break;
+				}
+				case OPT_NEWCONSOLE:
+					FreeConsole();
+					AllocConsole();
+					freopen("CONIN$","rb",stdin);
+					freopen("CONOUT$","wb",stdout);
+					freopen("CONOUT$","wb",stderr);
+					break;
+				case OPT_NOBOX:
+					SetErrorMode(SetErrorMode(0) | SEM_NOGPFAULTERRORBOX);
+					break;
+	#endif
+				case OPT_TESTFILE:
+					testFile = args.OptionArg();
+					break;
+				case OPT_KVFILE:
+					kvFile = args.OptionArg();
+					break;
+				case OPT_RESTARTING:
+					restarting = true;
+					break;
+				case OPT_RANDOMSEED: {
+					char* end;
+					randomSeed = (uint32_t)strtoul( args.OptionArg(), &end, 10 );
+					if( *end ) {
+						fprintf(stderr, "ERROR: Could not parse random seed `%s'\n", args.OptionArg());
+						printHelpTeaser(argv[0]);
+						flushAndExit(FDB_EXIT_ERROR);
+					}
+					break;
+				}
+				case OPT_MACHINEID: {
+					zoneId = std::string(args.OptionArg());
+					break;
+				}
+				case OPT_DCID: {
+					dcId = std::string(args.OptionArg());
+					break;
+				}
+				case OPT_MACHINE_CLASS:
+					sRole = args.OptionArg();
+					processClass = ProcessClass( sRole, ProcessClass::CommandLineSource );
+					if (processClass == ProcessClass::InvalidClass) {
+						fprintf(stderr, "ERROR: Unknown machine class `%s'\n", sRole);
+						printHelpTeaser(argv[0]);
+						flushAndExit(FDB_EXIT_ERROR);
+					}
+					break;
+				case OPT_KEY:
+					targetKey = args.OptionArg();
+					break;
+				case OPT_MEMLIMIT:
+					ti = parse_with_suffix(args.OptionArg(), "MiB");
+					if (!ti.present()) {
+						fprintf(stderr, "ERROR: Could not parse memory limit from `%s'\n", args.OptionArg());
+						printHelpTeaser(argv[0]);
+						flushAndExit(FDB_EXIT_ERROR);
+					}
+					memLimit = ti.get();
+					break;
+				case OPT_STORAGEMEMLIMIT:
+					ti = parse_with_suffix(args.OptionArg(), "MB");
+					if (!ti.present()) {
+						fprintf(stderr, "ERROR: Could not parse storage memory limit from `%s'\n", args.OptionArg());
+						printHelpTeaser(argv[0]);
+						flushAndExit(FDB_EXIT_ERROR);
+					}
+					storageMemLimit = ti.get();
+					break;
+				case OPT_BUGGIFY:
+					if( !strcmp( args.OptionArg(), "on" ) )
+						buggifyEnabled = true;
+					else if( !strcmp( args.OptionArg(), "off" ) )
+						buggifyEnabled = false;
+					else {
+						fprintf(stderr, "ERROR: Unknown buggify state `%s'\n", args.OptionArg());
+						printHelpTeaser(argv[0]);
+						flushAndExit(FDB_EXIT_ERROR);
+					}
+					break;
+				case OPT_CRASHONERROR:
+					g_crashOnError = true;
+					break;
+				case OPT_TESTSERVERS:
+					testServersStr = args.OptionArg();
+					break;
+				case OPT_TEST_ON_SERVERS:
+					testOnServers = true;
+					break;
+				case OPT_METRICSCONNFILE:
+					metricsConnFile = args.OptionArg();
+					break;
+				case OPT_METRICSPREFIX:
+					metricsPrefix = args.OptionArg();
+					break;
+				case OPT_IO_TRUST_SECONDS: {
+					const char* a = args.OptionArg();
+					if( !sscanf(a, "%lf", &fileIoTimeout) ) {
+						fprintf(stderr, "ERROR: Could not parse io_trust_seconds `%s'\n", a);
+						printHelpTeaser(argv[0]);
+						flushAndExit(FDB_EXIT_ERROR);
+					}
+					break;
+				}
+				case OPT_IO_TRUST_WARN_ONLY:
+					fileIoWarnOnly = true;
+					break;
 #ifndef TLS_DISABLED
-			case TLSOptions::OPT_TLS_PLUGIN:
-				args.OptionArg();
-				break;
-			case TLSOptions::OPT_TLS_CERTIFICATES:
-				tlsCertPath = args.OptionArg();
-				break;
-			case TLSOptions::OPT_TLS_PASSWORD:
-				tlsPassword = args.OptionArg();
-				break;
-			case TLSOptions::OPT_TLS_CA_FILE:
-				tlsCAPath = args.OptionArg();
-				break;
-			case TLSOptions::OPT_TLS_KEY:
-				tlsKeyPath = args.OptionArg();
-				break;
-			case TLSOptions::OPT_TLS_VERIFY_PEERS:
-				tlsVerifyPeers.push_back(args.OptionArg());
-				break;
+				case TLSOptions::OPT_TLS_PLUGIN:
+					args.OptionArg();
+					break;
+				case TLSOptions::OPT_TLS_CERTIFICATES:
+					tlsCertPath = args.OptionArg();
+					break;
+				case TLSOptions::OPT_TLS_PASSWORD:
+					tlsPassword = args.OptionArg();
+					break;
+				case TLSOptions::OPT_TLS_CA_FILE:
+					tlsCAPath = args.OptionArg();
+					break;
+				case TLSOptions::OPT_TLS_KEY:
+					tlsKeyPath = args.OptionArg();
+					break;
+				case TLSOptions::OPT_TLS_VERIFY_PEERS:
+					tlsVerifyPeers.push_back(args.OptionArg());
+					break;
 #endif
 			}
 		}
 
 		if (seedConnString.length() && seedConnFile.length()) {
-			fprintf(stderr, "%s\n",
-			        "--seed_cluster_file and --seed_connection_string may not both be specified at once.");
+			fprintf(stderr, "%s\n", "--seed_cluster_file and --seed_connection_string may not both be specified at once.");
 			return FDB_EXIT_ERROR;
 		}
 
 		bool seedSpecified = seedConnFile.length() || seedConnString.length();
 
-		if (seedSpecified && !connFile.length()) {
-			fprintf(stderr, "%s\n",
-			        "If -seed_cluster_file or --seed_connection_string is specified, -C must be specified as well.");
+		if (seedSpecified && !connFile.length()){
+			fprintf(stderr, "%s\n", "If -seed_cluster_file or --seed_connection_string is specified, -C must be specified as well.");
 			return FDB_EXIT_ERROR;
 		}
 
-		if (metricsConnFile == connFile) metricsConnFile = "";
-
-		if (metricsConnFile != "" && metricsPrefix == "") {
+		if( metricsConnFile == connFile )
+			metricsConnFile = "";
+
+		if( metricsConnFile != "" &&  metricsPrefix == "" ) {
 			fprintf(stderr, "If a metrics cluster file is specified, a metrics prefix is required.\n");
 			return FDB_EXIT_ERROR;
 		}
@@ -1445,41 +1175,40 @@
 		bool autoPublicAddress = StringRef(publicAddressStr).startsWith(LiteralStringRef("auto:"));
 
 		Reference<ClusterConnectionFile> connectionFile;
-		if ((role != Simulation && role != CreateTemplateDatabase && role != KVFileIntegrityCheck &&
-		     role != KVFileGenerateIOLogChecksums) ||
-		    autoPublicAddress) {
-
-			if (seedSpecified && !fileExists(connFile)) {
-				std::string connectionString = seedConnString.length() ? seedConnString : "";
-				ClusterConnectionString ccs;
-				if (seedConnFile.length()) {
+		if ( (role != Simulation && role != CreateTemplateDatabase && role != KVFileIntegrityCheck && role != KVFileGenerateIOLogChecksums) || autoPublicAddress ) {
+
+				if (seedSpecified && !fileExists(connFile)){
+					std::string connectionString = seedConnString.length() ? seedConnString : "";
+					ClusterConnectionString ccs;
+					if(seedConnFile.length()) {
+						try {
+							connectionString = readFileBytes(seedConnFile, MAX_CLUSTER_FILE_BYTES);
+						}
+						catch (Error& e) {
+							fprintf(stderr, "%s\n", ClusterConnectionFile::getErrorString(std::make_pair(seedConnFile, false), e).c_str());
+							throw;
+						}
+					}
+
 					try {
-						connectionString = readFileBytes(seedConnFile, MAX_CLUSTER_FILE_BYTES);
+						ccs = ClusterConnectionString(connectionString);
+					}
+					catch (Error& e) {
+						fprintf(stderr, "%s\n", ClusterConnectionString::getErrorString(connectionString, e).c_str());
+						throw;
+					}
+					connectionFile = Reference<ClusterConnectionFile>(new ClusterConnectionFile(connFile, ccs));
+				}
+				else {
+					std::pair<std::string, bool> resolvedClusterFile;
+					try {
+						resolvedClusterFile = ClusterConnectionFile::lookupClusterFileName(connFile);
+						connectionFile = Reference<ClusterConnectionFile>(new ClusterConnectionFile(resolvedClusterFile.first));
 					} catch (Error& e) {
-						fprintf(stderr, "%s\n",
-						        ClusterConnectionFile::getErrorString(std::make_pair(seedConnFile, false), e).c_str());
+						fprintf(stderr, "%s\n", ClusterConnectionFile::getErrorString(resolvedClusterFile, e).c_str());
 						throw;
 					}
 				}
-
-				try {
-					ccs = ClusterConnectionString(connectionString);
-				} catch (Error& e) {
-					fprintf(stderr, "%s\n", ClusterConnectionString::getErrorString(connectionString, e).c_str());
-					throw;
-				}
-				connectionFile = Reference<ClusterConnectionFile>(new ClusterConnectionFile(connFile, ccs));
-			} else {
-				std::pair<std::string, bool> resolvedClusterFile;
-				try {
-					resolvedClusterFile = ClusterConnectionFile::lookupClusterFileName(connFile);
-					connectionFile =
-					    Reference<ClusterConnectionFile>(new ClusterConnectionFile(resolvedClusterFile.first));
-				} catch (Error& e) {
-					fprintf(stderr, "%s\n", ClusterConnectionFile::getErrorString(resolvedClusterFile, e).c_str());
-					throw;
-				}
-			}
 
 			// failmon?
 		}
@@ -1488,19 +1217,17 @@
 			if (autoPublicAddress) {
 				try {
 					NetworkAddress parsedAddress = NetworkAddress::parse("0.0.0.0:" + publicAddressStr.substr(5));
-					auto publicIP = determinePublicIPAutomatically(connectionFile->getConnectionString());
-					publicAddress = NetworkAddress(publicIP, parsedAddress.port, true, parsedAddress.isTLS());
+					auto publicIP = determinePublicIPAutomatically( connectionFile->getConnectionString() );
+					publicAddress = NetworkAddress( publicIP, parsedAddress.port, true, parsedAddress.isTLS() );
 				} catch (Error& e) {
-					fprintf(stderr, "ERROR: could not determine public address automatically from `%s': %s\n",
-					        publicAddressStr.c_str(), e.what());
+					fprintf(stderr, "ERROR: could not determine public address automatically from `%s': %s\n", publicAddressStr.c_str(), e.what());
 					throw;
 				}
 			} else {
 				try {
 					publicAddress = NetworkAddress::parse(publicAddressStr);
 				} catch (Error&) {
-					fprintf(stderr, "ERROR: Could not parse network address `%s' (specify as IP_ADDRESS:PORT)\n",
-					        publicAddressStr.c_str());
+					fprintf(stderr, "ERROR: Could not parse network address `%s' (specify as IP_ADDRESS:PORT)\n", publicAddressStr.c_str());
 					printHelpTeaser(argv[0]);
 					flushAndExit(FDB_EXIT_ERROR);
 				}
@@ -1512,16 +1239,16 @@
 			//  Note that we are not supporting mixed clusters, but are defaulting to using TLS based on
 			//  the contents of the cluster file. Note that we look at all the servers in the cluster file
 			//  and if ANY of them are TLS, we turn TLS on.
-			if (!StringRef(publicAddressStr).endsWith(LiteralStringRef(":tls"))) {
-				publicAddress = NetworkAddress(publicAddress.ip, publicAddress.port, true, clusterIsTLS);
-			} else if (publicAddress.isTLS() != clusterIsTLS) {
+			if( !StringRef(publicAddressStr).endsWith(LiteralStringRef(":tls")) ) {
+				publicAddress = NetworkAddress( publicAddress.ip, publicAddress.port, true, clusterIsTLS );
+			} else if( publicAddress.isTLS() != clusterIsTLS ) {
 				fprintf(stderr, "ERROR: public address must not specify TLS if coordinators are non-TLS\n");
 				printHelpTeaser(argv[0]);
 				flushAndExit(FDB_EXIT_ERROR);
 			}
 		}
 
-		if (role == FDBD && publicAddress.ip == 0) {
+		if( role == FDBD && publicAddress.ip == 0 ) {
 			if (publicAddressStr == "")
 				fprintf(stderr, "ERROR: The -p or --public_address option is required\n");
 			else
@@ -1530,8 +1257,8 @@
 			flushAndExit(FDB_EXIT_ERROR);
 		}
 
-		if (role == ConsistencyCheck) {
-			if (publicAddressStr != "") {
+		if(role == ConsistencyCheck) {
+			if(publicAddressStr != "") {
 				fprintf(stderr, "ERROR: Public address cannot be specified for consistency check processes\n");
 				printHelpTeaser(argv[0]);
 				flushAndExit(FDB_EXIT_ERROR);
@@ -1546,8 +1273,7 @@
 			try {
 				listenAddress = NetworkAddress::parse(listenAddressStr);
 			} catch (Error&) {
-				fprintf(stderr, "ERROR: Could not parse network address `%s' (specify as IP_ADDRESS:PORT)\n",
-				        listenAddressStr.c_str());
+				fprintf(stderr, "ERROR: Could not parse network address `%s' (specify as IP_ADDRESS:PORT)\n", listenAddressStr.c_str());
 				printHelpTeaser(argv[0]);
 				flushAndExit(FDB_EXIT_ERROR);
 			}
@@ -1559,9 +1285,10 @@
 			flushAndExit(FDB_EXIT_ERROR);
 		}
 
-		if (role == Simulation) printf("Random seed is %u...\n", randomSeed);
-
-		if (zoneId.present())
+		if (role==Simulation)
+			printf("Random seed is %u...\n", randomSeed);
+
+		if( zoneId.present() )
 			printf("ZoneId set to %s, dcId to %s\n", printable(zoneId).c_str(), printable(dcId).c_str());
 
 		g_random = new DeterministicRandom(randomSeed);
@@ -1578,11 +1305,12 @@
 		else
 			g_debug_random = new DeterministicRandom(platform::getRandomSeed());
 
-		if (role == Simulation) {
+		if(role==Simulation) {
 			Optional<bool> buggifyOverride = checkBuggifyOverride(testFile);
-			if (buggifyOverride.present()) buggifyEnabled = buggifyOverride.get();
-		}
-		enableBuggify(buggifyEnabled);
+			if(buggifyOverride.present())
+				buggifyEnabled = buggifyOverride.get();
+		}
+		enableBuggify( buggifyEnabled );
 
 		delete FLOW_KNOBS;
 		delete SERVER_KNOBS;
@@ -1594,14 +1322,16 @@
 		SERVER_KNOBS = serverKnobs;
 		CLIENT_KNOBS = clientKnobs;
 
-		if (!serverKnobs->setKnob("log_directory", logFolder)) ASSERT(false);
+		if (!serverKnobs->setKnob( "log_directory", logFolder )) ASSERT(false);
 		if (role != Simulation) {
 			if (!serverKnobs->setKnob("commit_batches_mem_bytes_hard_limit", std::to_string(memLimit))) ASSERT(false);
 		}
-		for (auto k = knobs.begin(); k != knobs.end(); ++k) {
+		for(auto k=knobs.begin(); k!=knobs.end(); ++k) {
 			try {
-				if (!flowKnobs->setKnob(k->first, k->second) && !clientKnobs->setKnob(k->first, k->second) &&
-				    !serverKnobs->setKnob(k->first, k->second)) {
+				if (!flowKnobs->setKnob( k->first, k->second ) &&
+					!clientKnobs->setKnob( k->first, k->second ) &&
+					!serverKnobs->setKnob( k->first, k->second ))
+				{
 					fprintf(stderr, "Unrecognized knob option '%s'\n", k->first.c_str());
 					flushAndExit(FDB_EXIT_ERROR);
 				}
@@ -1636,7 +1366,7 @@
 			flushAndExit(FDB_EXIT_ERROR);
 		}
 
-		if (role == NetworkTestClient && !testServersStr.size()) {
+		if (role == NetworkTestClient && !testServersStr.size() ) {
 			fprintf(stderr, "ERROR: please specify --testservers\n");
 			printHelpTeaser(argv[0]);
 			flushAndExit(FDB_EXIT_ERROR);
@@ -1644,8 +1374,7 @@
 
 		Future<Void> listenError;
 
-		// Interpret legacy "maxLogs" option in the most sensible and unsurprising way we can while eliminating its code
-		// path
+		// Interpret legacy "maxLogs" option in the most sensible and unsurprising way we can while eliminating its code path
 		if (maxLogsSet) {
 			if (maxLogsSizeSet) {
 				// This is the case where both options are set and we must deconflict.
@@ -1654,23 +1383,23 @@
 				// If either was unlimited, then the safe option here is to take the larger one.
 				//  This means that is one of the two options specified a limited amount of logging
 				//  then the option that specified "unlimited" will be ignored.
-				if (maxLogsSize == 0 || maxLogs == 0)
+				if( maxLogsSize == 0 || maxLogs == 0 )
 					maxLogsSize = std::max(maxLogsSize, maxLogsAsSize);
 				else
 					maxLogsSize = std::min(maxLogsSize, maxLogs * rollsize);
-			} else {
+			}
+			else {
 				maxLogsSize = maxLogs * rollsize;
 			}
 		}
 
 		// Initialize the thread pool
 		CoroThreadPool::init();
-		// Ordinarily, this is done when the network is run. However, network thread should be set before TraceEvents
-		// are logged. This thread will eventually run the network, so call it now.
+		// Ordinarily, this is done when the network is run. However, network thread should be set before TraceEvents are logged. This thread will eventually run the network, so call it now.
 		TraceEvent::setNetworkThread();
 
 		if (role == Simulation || role == CreateTemplateDatabase) {
-			// startOldSimulator();
+			//startOldSimulator();
 			startNewSimulator();
 			openTraceFile(NetworkAddress(), rollsize, maxLogsSize, logFolder, "trace", logGroup);
 		} else {
@@ -1680,14 +1409,18 @@
 			openTraceFile(publicAddress, rollsize, maxLogsSize, logFolder, "trace", logGroup);
 
 #ifndef TLS_DISABLED
-			if (tlsCertPath.size()) tlsOptions->set_cert_file(tlsCertPath);
-			if (tlsCAPath.size()) tlsOptions->set_ca_file(tlsCAPath);
+			if ( tlsCertPath.size() )
+				tlsOptions->set_cert_file( tlsCertPath );
+			if (tlsCAPath.size())
+				tlsOptions->set_ca_file(tlsCAPath);
 			if (tlsKeyPath.size()) {
-				if (tlsPassword.size()) tlsOptions->set_key_password(tlsPassword);
+				if (tlsPassword.size())
+					tlsOptions->set_key_password(tlsPassword);
 
 				tlsOptions->set_key_file(tlsKeyPath);
 			}
-			if (tlsVerifyPeers.size()) tlsOptions->set_verify_peers(tlsVerifyPeers);
+			if ( tlsVerifyPeers.size() )
+				tlsOptions->set_verify_peers( tlsVerifyPeers );
 
 			tlsOptions->register_network();
 #endif
@@ -1697,8 +1430,7 @@
 					if (listenError.isReady()) listenError.get();
 				} catch (Error& e) {
 					TraceEvent("BindError").error(e);
-					fprintf(stderr, "Error initializing networking with public address %s and listen address %s (%s)\n",
-					        publicAddress.toString().c_str(), listenAddress.toString().c_str(), e.what());
+					fprintf(stderr, "Error initializing networking with public address %s and listen address %s (%s)\n", publicAddress.toString().c_str(), listenAddress.toString().c_str(), e.what());
 					printHelpTeaser(argv[0]);
 					flushAndExit(FDB_EXIT_ERROR);
 				}
@@ -1716,45 +1448,46 @@
 		std::string cwd = "<unknown>";
 		try {
 			cwd = platform::getWorkingDirectory();
-		} catch (Error& e) {
+		} catch(Error &e) {
 			// Allow for platform error by rethrowing all _other_ errors
-			if (e.code() != error_code_platform_error) throw;
+			if( e.code() != error_code_platform_error )
+				throw;
 		}
 
 		TraceEvent("ProgramStart")
-		    .detail("RandomSeed", randomSeed)
-		    .detail("SourceVersion", getHGVersion())
-		    .detail("Version", FDB_VT_VERSION)
-		    .detail("PackageName", FDB_VT_PACKAGE_NAME)
-		    .detail("FileSystem", fileSystemPath)
-		    .detail("DataFolder", dataFolder)
-		    .detail("WorkingDirectory", cwd)
-		    .detail("ClusterFile", connectionFile ? connectionFile->getFilename().c_str() : "")
-		    .detail("ConnectionString", connectionFile ? connectionFile->getConnectionString().toString() : "")
-		    .detailf("ActualTime", "%lld", DEBUG_DETERMINISM ? 0 : time(NULL))
-		    .detail("CommandLine", commandLine)
-		    .detail("BuggifyEnabled", buggifyEnabled)
-		    .detail("MemoryLimit", memLimit)
-		    .trackLatest("ProgramStart");
+			.detail("RandomSeed", randomSeed)
+			.detail("SourceVersion", getHGVersion())
+			.detail("Version", FDB_VT_VERSION )
+			.detail("PackageName", FDB_VT_PACKAGE_NAME)
+			.detail("FileSystem", fileSystemPath)
+			.detail("DataFolder", dataFolder)
+			.detail("WorkingDirectory", cwd)
+			.detail("ClusterFile", connectionFile ? connectionFile->getFilename().c_str() : "")
+			.detail("ConnectionString", connectionFile ? connectionFile->getConnectionString().toString() : "")
+			.detailf("ActualTime", "%lld", DEBUG_DETERMINISM ? 0 : time(NULL))
+			.detail("CommandLine", commandLine)
+			.detail("BuggifyEnabled", buggifyEnabled)
+			.detail("MemoryLimit", memLimit)
+			.trackLatest("ProgramStart");
 
 		// Test for TraceEvent length limits
 		/*std::string foo(4096, 'x');
 		TraceEvent("TooLongDetail").detail("Contents", foo);
 
 		TraceEvent("TooLongEvent")
-		    .detail("Contents1", foo)
-		    .detail("Contents2", foo)
-		    .detail("Contents3", foo)
-		    .detail("Contents4", foo)
-		    .detail("Contents5", foo)
-		    .detail("Contents6", foo)
-		    .detail("Contents7", foo)
-		    .detail("Contents8", foo)
-		    .detail("ExtraTest", 1776);*/
+			.detail("Contents1", foo)
+			.detail("Contents2", foo)
+			.detail("Contents3", foo)
+			.detail("Contents4", foo)
+			.detail("Contents5", foo)
+			.detail("Contents6", foo)
+			.detail("Contents7", foo)
+			.detail("Contents8", foo)
+			.detail("ExtraTest", 1776);*/
 
 		Error::init();
-		std::set_new_handler(&platform::outOfMemory);
-		setMemoryQuota(memLimit);
+		std::set_new_handler( &platform::outOfMemory );
+		setMemoryQuota( memLimit );
 
 		Future<Optional<Void>> f;
 
@@ -1763,9 +1496,11 @@
 		if (!localities.isPresent(LocalityData::keyZoneId))
 			localities.set(LocalityData::keyZoneId, zoneId.present() ? zoneId : machineId);
 
-		if (!localities.isPresent(LocalityData::keyMachineId)) localities.set(LocalityData::keyMachineId, machineId);
-
-		if (!localities.isPresent(LocalityData::keyDcId) && dcId.present()) localities.set(LocalityData::keyDcId, dcId);
+		if (!localities.isPresent(LocalityData::keyMachineId))
+			localities.set(LocalityData::keyMachineId, machineId);
+
+		if (!localities.isPresent(LocalityData::keyDcId) && dcId.present())
+			localities.set(LocalityData::keyDcId, dcId);
 
 		if (role == Simulation) {
 			TraceEvent("Simulation").detail("TestFile", testFile);
@@ -1774,92 +1509,76 @@
 			flowKnobs->trace();
 			serverKnobs->trace();
 
-			if (!dataFolder.size()) dataFolder = "simfdb";
-
-			std::vector<std::string> directories = platform::listDirectories(dataFolder);
-			for (int i = 0; i < directories.size(); i++)
-				if (directories[i].size() != 32 && directories[i] != "." && directories[i] != ".." &&
-				    directories[i] != "backups") {
-					TraceEvent(SevError, "IncompatibleDirectoryFound")
-					    .detail("DataFolder", dataFolder)
-					    .detail("SuspiciousFile", directories[i]);
-					fprintf(stderr,
-					        "ERROR: Data folder `%s' had non fdb file `%s'; please use clean, fdb-only folder\n",
-					        dataFolder.c_str(), directories[i].c_str());
+			if (!dataFolder.size())
+				dataFolder = "simfdb";
+
+			std::vector<std::string> directories = platform::listDirectories( dataFolder );
+			for(int i = 0; i < directories.size(); i++)
+				if( directories[i].size() != 32 && directories[i] != "." && directories[i] != ".." && directories[i] != "backups") {
+					TraceEvent(SevError, "IncompatibleDirectoryFound").detail("DataFolder", dataFolder).detail("SuspiciousFile", directories[i]);
+					fprintf(stderr, "ERROR: Data folder `%s' had non fdb file `%s'; please use clean, fdb-only folder\n", dataFolder.c_str(), directories[i].c_str());
 					flushAndExit(FDB_EXIT_ERROR);
 				}
-			std::vector<std::string> files = platform::listFiles(dataFolder);
-			if ((files.size() > 1 || (files.size() == 1 && files[0] != "restartInfo.ini")) && !restarting) {
+			std::vector<std::string> files = platform::listFiles( dataFolder );
+			if( (files.size()>1 || (files.size()==1 && files[0] != "restartInfo.ini" )) && !restarting ) {
 				TraceEvent(SevError, "IncompatibleFileFound").detail("DataFolder", dataFolder);
-				fprintf(stderr, "ERROR: Data folder `%s' is non-empty; please use clean, fdb-only folder\n",
-				        dataFolder.c_str());
+				fprintf(stderr, "ERROR: Data folder `%s' is non-empty; please use clean, fdb-only folder\n", dataFolder.c_str());
 				flushAndExit(FDB_EXIT_ERROR);
-			} else if (files.empty() && restarting) {
+			}
+			else if ( files.empty() && restarting ) {
 				TraceEvent(SevWarnAlways, "FileNotFound").detail("DataFolder", dataFolder);
-				printf("ERROR: Data folder `%s' is empty, but restarting option selected. Run Phase 1 test first\n",
-				       dataFolder.c_str());
+				printf("ERROR: Data folder `%s' is empty, but restarting option selected. Run Phase 1 test first\n", dataFolder.c_str());
 				flushAndExit(FDB_EXIT_ERROR);
 			}
 
 			if (!restarting) {
-				platform::eraseDirectoryRecursive(dataFolder);
-				platform::createDirectory(dataFolder);
-			}
-
-			setupAndRun(dataFolder, testFile, restarting, tlsOptions);
+				platform::eraseDirectoryRecursive( dataFolder );
+				platform::createDirectory( dataFolder );
+			}
+
+			setupAndRun( dataFolder, testFile, restarting, tlsOptions );
 			g_simulator.run();
 		} else if (role == FDBD) {
-			ASSERT(connectionFile);
+			ASSERT( connectionFile );
 
 			setupSlowTaskProfiler();
 
-			if (!dataFolder.size()) dataFolder = format("fdb/%d/", publicAddress.port); // SOMEDAY: Better default
+			if (!dataFolder.size())
+				dataFolder = format("fdb/%d/", publicAddress.port);  // SOMEDAY: Better default
 
 			vector<Future<Void>> actors;
-			actors.push_back(listenError);
-
-			actors.push_back(fdbd(connectionFile, localities, processClass, dataFolder, dataFolder, storageMemLimit,
-			                      metricsConnFile, metricsPrefix));
-			// actors.push_back( recurring( []{}, .001 ) );  // for ASIO latency measurement
-
-			f = stopAfter(waitForAll(actors));
+			actors.push_back( listenError );
+
+			actors.push_back( fdbd(connectionFile, localities, processClass, dataFolder, dataFolder, storageMemLimit, metricsConnFile, metricsPrefix) );
+			//actors.push_back( recurring( []{}, .001 ) );  // for ASIO latency measurement
+
+			f = stopAfter( waitForAll(actors) );
 			g_network->run();
 		} else if (role == MultiTester) {
-			f = stopAfter(runTests(connectionFile, TEST_TYPE_FROM_FILE,
-			                       testOnServers ? TEST_ON_SERVERS : TEST_ON_TESTERS, minTesterCount, testFile,
-			                       StringRef(), localities));
+			f = stopAfter( runTests( connectionFile, TEST_TYPE_FROM_FILE, testOnServers ? TEST_ON_SERVERS : TEST_ON_TESTERS, minTesterCount, testFile, StringRef(), localities ) );
 			g_network->run();
 		} else if (role == Test) {
 			auto m = startSystemMonitor(dataFolder, zoneId, zoneId);
-			f = stopAfter(
-			    runTests(connectionFile, TEST_TYPE_FROM_FILE, TEST_HERE, 1, testFile, StringRef(), localities));
+			f = stopAfter( runTests( connectionFile, TEST_TYPE_FROM_FILE, TEST_HERE, 1, testFile, StringRef(), localities ) );
 			g_network->run();
 		} else if (role == ConsistencyCheck) {
 			setupSlowTaskProfiler();
 
 			auto m = startSystemMonitor(dataFolder, zoneId, zoneId);
-			f = stopAfter(
-			    runTests(connectionFile, TEST_TYPE_CONSISTENCY_CHECK, TEST_HERE, 1, testFile, StringRef(), localities));
+			f = stopAfter( runTests( connectionFile, TEST_TYPE_CONSISTENCY_CHECK, TEST_HERE, 1, testFile, StringRef(), localities ) );
 			g_network->run();
 		} else if (role == CreateTemplateDatabase) {
 			createTemplateDatabase();
 		} else if (role == NetworkTestClient) {
-			f = stopAfter(networkTestClient(testServersStr));
+			f = stopAfter( networkTestClient( testServersStr ) );
 			g_network->run();
 		} else if (role == NetworkTestServer) {
-			f = stopAfter(networkTestServer());
+			f = stopAfter( networkTestServer() );
 			g_network->run();
 		} else if (role == Restore) {
 			f = stopAfter( restoreWorker(connectionFile, localities) );
 			g_network->run();
 		} else if (role == KVFileIntegrityCheck) {
-<<<<<<< HEAD
-			auto f = stopAfter(KVFileCheck(kvFile, true));
-			g_network->run();
-		} else if (role == KVFileGenerateIOLogChecksums) {
-			auto f = stopAfter(GenerateIOLogChecksumFile(kvFile));
-			g_network->run();
-=======
 			f = stopAfter( KVFileCheck(kvFile, true) );
 			g_network->run();
 		} else if (role == KVFileGenerateIOLogChecksums) {
@@ -1873,67 +1592,67 @@
 			}
 
 			f = result;
->>>>>>> 62d43781
 		}
 
 		int rc = FDB_EXIT_SUCCESS;
-		if (f.isValid() && f.isReady() && !f.isError() && !f.get().present()) {
+		if(f.isValid() && f.isReady() && !f.isError() && !f.get().present()) {
 			rc = FDB_EXIT_ERROR;
 		}
 
 		int unseed = noUnseed ? 0 : g_random->randomInt(0, 100001);
-		TraceEvent("ElapsedTime")
-		    .detail("SimTime", now() - startNow)
-		    .detail("RealTime", timer() - start)
-		    .detail("RandomUnseed", unseed);
-
-		if (role == Simulation) {
+		TraceEvent("ElapsedTime").detail("SimTime", now()-startNow).detail("RealTime", timer()-start)
+			.detail("RandomUnseed", unseed);
+
+		if (role==Simulation){
 			printf("Unseed: %d\n", unseed);
-			printf("Elapsed: %f simsec, %f real seconds\n", now() - startNow, timer() - start);
-			// cout << format("  %d endpoints left\n", transport().getEndpointCount());
-		}
-
-		// IFailureMonitor::failureMonitor().address_info.clear();
+			printf("Elapsed: %f simsec, %f real seconds\n", now()-startNow, timer()-start);
+			//cout << format("  %d endpoints left\n", transport().getEndpointCount());
+		}
+
+		//IFailureMonitor::failureMonitor().address_info.clear();
 
 		// we should have shut down ALL actors associated with this machine; let's list all of the ones still live
 		/*{
-		    auto living = Actor::all;
-		    printf("%d surviving actors:\n", living.size());
-		    for(auto a = living.begin(); a != living.end(); ++a)
-		        printf("  #%lld %s %p\n", (*a)->creationIndex, (*a)->getName(), (*a));
+			auto living = Actor::all;
+			printf("%d surviving actors:\n", living.size());
+			for(auto a = living.begin(); a != living.end(); ++a)
+				printf("  #%lld %s %p\n", (*a)->creationIndex, (*a)->getName(), (*a));
 		}
 
 		{
-		    auto living = DatabaseContext::all;
-		    printf("%d surviving DatabaseContexts:\n", living.size());
-		    for(auto a = living.begin(); a != living.end(); ++a)
-		        printf("  #%lld %p\n", (*a)->creationIndex, (*a));
+			auto living = DatabaseContext::all;
+			printf("%d surviving DatabaseContexts:\n", living.size());
+			for(auto a = living.begin(); a != living.end(); ++a)
+				printf("  #%lld %p\n", (*a)->creationIndex, (*a));
 		}
 
 		{
-		    auto living = TransactionData::all;
-		    printf("%d surviving TransactionData(s):\n", living.size());
-		    for(auto a = living.begin(); a != living.end(); ++a)
-		        printf("  #%lld %p\n", (*a)->creationIndex, (*a));
+			auto living = TransactionData::all;
+			printf("%d surviving TransactionData(s):\n", living.size());
+			for(auto a = living.begin(); a != living.end(); ++a)
+				printf("  #%lld %p\n", (*a)->creationIndex, (*a));
 		}*/
 
 		/*cout << Actor::allActors.size() << " surviving actors:" << endl;
 		std::map<std::string,int> actorCount;
 		for(int i=0; i<Actor::allActors.size(); i++)
-		    ++actorCount[Actor::allActors[i]->getName()];
+			++actorCount[Actor::allActors[i]->getName()];
 		for(auto i = actorCount.rbegin(); !(i == actorCount.rend()); ++i)
-		    cout << "  " << i->second << " " << i->first << endl;*/
+			cout << "  " << i->second << " " << i->first << endl;*/
 		//	cout << "  " << Actor::allActors[i]->getName() << endl;
 
 		int total = 0;
-		for (auto i = Error::errorCounts().begin(); i != Error::errorCounts().end(); ++i) total += i->second;
-		if (total) printf("%d errors:\n", total);
-		for (auto i = Error::errorCounts().begin(); i != Error::errorCounts().end(); ++i)
-			if (i->second > 0) printf("  %d: %d %s\n", i->second, i->first, Error::fromCode(i->first).what());
+		for(auto i = Error::errorCounts().begin(); i != Error::errorCounts().end(); ++i)
+			total += i->second;
+		if (total)
+			printf("%d errors:\n", total);
+		for(auto i = Error::errorCounts().begin(); i != Error::errorCounts().end(); ++i)
+			if (i->second > 0)
+				printf("  %d: %d %s\n", i->second, i->first, Error::fromCode(i->first).what());
 
 		if (&g_simulator == g_network) {
 			auto processes = g_simulator.getAllProcesses();
-			for (auto i = processes.begin(); i != processes.end(); ++i)
+			for(auto i = processes.begin(); i != processes.end(); ++i)
 				printf("%s %s: %0.3f Mclocks\n", (*i)->name, (*i)->address.toString().c_str(), (*i)->cpuTicks / 1e6);
 		}
 		if (role == Simulation) {
@@ -1944,22 +1663,27 @@
 			}
 		}
 
-		// g_simulator.run();
-
-#ifdef ALLOC_INSTRUMENTATION
+		//g_simulator.run();
+
+		#ifdef ALLOC_INSTRUMENTATION
 		{
-			std::cout << "Page Counts: " << FastAllocator<16>::pageCount << " " << FastAllocator<32>::pageCount << " "
-			          << FastAllocator<64>::pageCount << " " << FastAllocator<128>::pageCount << " "
-			          << FastAllocator<256>::pageCount << " " << FastAllocator<512>::pageCount << " "
-			          << FastAllocator<1024>::pageCount << " " << FastAllocator<2048>::pageCount << " "
-			          << FastAllocator<4096>::pageCount << std::endl;
-
-			vector<std::pair<std::string, const char*>> typeNames;
-			for (auto i = allocInstr.begin(); i != allocInstr.end(); ++i) {
+			std::cout << "Page Counts: "
+				<< FastAllocator<16>::pageCount << " "
+				<< FastAllocator<32>::pageCount << " "
+				<< FastAllocator<64>::pageCount << " "
+				<< FastAllocator<128>::pageCount << " "
+				<< FastAllocator<256>::pageCount << " "
+				<< FastAllocator<512>::pageCount << " "
+				<< FastAllocator<1024>::pageCount << " "
+				<< FastAllocator<2048>::pageCount << " "
+				<< FastAllocator<4096>::pageCount << std::endl;
+
+			vector< std::pair<std::string, const char*> > typeNames;
+			for( auto i = allocInstr.begin(); i != allocInstr.end(); ++i ) {
 				std::string s;
 
 #ifdef __linux__
-				char* demangled = abi::__cxa_demangle(i->first, NULL, NULL, NULL);
+				char *demangled = abi::__cxa_demangle(i->first, NULL, NULL, NULL);
 				if (demangled) {
 					s = demangled;
 					if (StringRef(s).startsWith(LiteralStringRef("(anonymous namespace)::")))
@@ -1977,36 +1701,35 @@
 					s = s.substr(LiteralStringRef("struct ").size());
 #endif
 
-				typeNames.push_back(std::make_pair(s, i->first));
+				typeNames.push_back( std::make_pair(s, i->first) );
 			}
 			std::sort(typeNames.begin(), typeNames.end());
-			for (int i = 0; i < typeNames.size(); i++) {
+			for(int i=0; i<typeNames.size(); i++) {
 				const char* n = typeNames[i].second;
 				auto& f = allocInstr[n];
-				printf("%+d\t%+d\t%d\t%d\t%s\n", f.allocCount, -f.deallocCount, f.allocCount - f.deallocCount,
-				       f.maxAllocated, typeNames[i].first.c_str());
+				printf("%+d\t%+d\t%d\t%d\t%s\n", f.allocCount, -f.deallocCount, f.allocCount-f.deallocCount, f.maxAllocated, typeNames[i].first.c_str());
 			}
 
 			// We're about to exit and clean up data structures, this will wreak havoc on allocation recording
 			memSample_entered = true;
 		}
-#endif
-		// printf("\n%d tests passed; %d tests failed\n", passCount, failCount);
+		#endif
+		//printf("\n%d tests passed; %d tests failed\n", passCount, failCount);
 		flushAndExit(rc);
 	} catch (Error& e) {
 		fprintf(stderr, "Error: %s\n", e.what());
 		TraceEvent(SevError, "MainError").error(e);
-		// printf("\n%d tests passed; %d tests failed\n", passCount, failCount);
+		//printf("\n%d tests passed; %d tests failed\n", passCount, failCount);
 		flushAndExit(FDB_EXIT_MAIN_ERROR);
 	} catch (std::exception& e) {
 		fprintf(stderr, "std::exception: %s\n", e.what());
 		TraceEvent(SevError, "MainError").error(unknown_error()).detail("RootException", e.what());
-		// printf("\n%d tests passed; %d tests failed\n", passCount, failCount);
+		//printf("\n%d tests passed; %d tests failed\n", passCount, failCount);
 		flushAndExit(FDB_EXIT_MAIN_EXCEPTION);
 	}
 
-	static_assert(LBLocalityData<StorageServerInterface>::Present, "Storage server interface should be load balanced");
-	static_assert(LBLocalityData<MasterProxyInterface>::Present, "Master proxy interface should be load balanced");
-	static_assert(LBLocalityData<TLogInterface>::Present, "TLog interface should be load balanced");
-	static_assert(!LBLocalityData<MasterInterface>::Present, "Master interface should not be load balanced");
+	static_assert( LBLocalityData<StorageServerInterface>::Present, "Storage server interface should be load balanced" );
+	static_assert( LBLocalityData<MasterProxyInterface>::Present, "Master proxy interface should be load balanced" );
+	static_assert( LBLocalityData<TLogInterface>::Present, "TLog interface should be load balanced" );
+	static_assert( !LBLocalityData<MasterInterface>::Present, "Master interface should not be load balanced" );
 }