/*
 * TCInfo.h
 *
 * This source file is part of the FoundationDB open source project
 *
 * Copyright 2013-2022 Apple Inc. and the FoundationDB project authors
 *
 * Licensed under the Apache License, Version 2.0 (the "License");
 * you may not use this file except in compliance with the License.
 * You may obtain a copy of the License at
 *
 *     http://www.apache.org/licenses/LICENSE-2.0
 *
 * Unless required by applicable law or agreed to in writing, software
 * distributed under the License is distributed on an "AS IS" BASIS,
 * WITHOUT WARRANTIES OR CONDITIONS OF ANY KIND, either express or implied.
 * See the License for the specific language governing permissions and
 * limitations under the License.
 */

#pragma once

#include "fdbclient/SystemData.h"
#include "fdbclient/Tenant.h"
#include "fdbrpc/ReplicationTypes.h"
#include "fdbserver/DataDistributionTeam.h"

#include "flow/Arena.h"
#include "flow/FastRef.h"

class TCTeamInfo;
class TCTenantInfo;
class TCMachineInfo;
class TCMachineTeamInfo;
<<<<<<< HEAD
class DDTeamCollection;
=======
class TCTeamSet;
>>>>>>> e8f5f63b

class TCServerInfo : public ReferenceCounted<TCServerInfo> {
	friend class TCServerInfoImpl;
	friend class DDTeamCollectionUnitTest;
	UID id;
	bool inDesiredDC;
	DDTeamCollection* collection;
	Future<Void> tracker;

	// TODO: Remove?
	[[maybe_unused]] Version addedVersion; // Read version when this Server is added

	StorageServerInterface lastKnownInterface;
	ProcessClass lastKnownClass;

	// A storage server's StoreType does not change.
	// To change storeType for an ip:port, we destroy the old one and create a new one.
	KeyValueStoreType storeType; // Storage engine type

	int64_t dataInFlightToServer = 0, readInFlightToServer = 0;
	std::vector<Reference<TCTeamInfo>> teams;
	ErrorOr<GetStorageMetricsReply> metrics;

	void setMetrics(GetStorageMetricsReply serverMetrics) { this->metrics = serverMetrics; }
	void markTeamUnhealthy(int teamIndex);

public:
	Reference<TCMachineInfo> machine;
	Promise<std::pair<StorageServerInterface, ProcessClass>> interfaceChanged;
	Future<std::pair<StorageServerInterface, ProcessClass>> onInterfaceChanged;
	Promise<Void> removed;
	Future<Void> onRemoved;
	Future<Void> onTSSPairRemoved;
	Promise<Void> killTss;
	Promise<Void> wakeUpTracker;
	LocalityEntry localityEntry;
	Promise<Void> updated;
	AsyncVar<bool> wrongStoreTypeToRemove;
	AsyncVar<bool> ssVersionTooFarBehind;

	TCServerInfo(StorageServerInterface ssi,
	             DDTeamCollection* collection,
	             ProcessClass processClass,
	             bool inDesiredDC,
	             Reference<LocalitySet> storageServerSet,
	             Version addedVersion = 0);

	GetStorageMetricsReply const& getMetrics() const { return metrics.get(); }

	UID const& getId() const { return id; }
	bool isInDesiredDC() const { return inDesiredDC; }
	void updateInDesiredDC(std::vector<Optional<Key>> const& includedDCs);
	void setTracker(Future<Void> tracker) { this->tracker = tracker; }
	void updateLastKnown(StorageServerInterface const&, ProcessClass);
	StorageServerInterface const& getLastKnownInterface() const { return lastKnownInterface; }
	ProcessClass const& getLastKnownClass() const { return lastKnownClass; }
	Future<Void> updateStoreType();
	KeyValueStoreType getStoreType() const { return storeType; }
	int64_t getDataInFlightToServer() const { return dataInFlightToServer; }
	// expect read traffic to server after data movement
	int64_t getReadInFlightToServer() const { return readInFlightToServer; }
	void incrementDataInFlightToServer(int64_t bytes) { dataInFlightToServer += bytes; }
	void incrementReadInFlightToServer(int64_t readBytes) { readInFlightToServer += readBytes; }
	void cancel();
	std::vector<Reference<TCTeamInfo>> const& getTeams() const { return teams; }
	void addTeam(Reference<TCTeamInfo> team) { teams.push_back(team); }
	void removeTeamsContainingServer(UID removedServer);
	void removeTeam(Reference<TCTeamInfo>);
	bool metricsPresent() const { return metrics.present(); }

	bool isCorrectStoreType(KeyValueStoreType configStoreType) const {
		// A new storage server's store type may not be set immediately.
		// If a storage server does not reply its storeType, it will be tracked by failure monitor and removed.
		return (storeType == configStoreType || storeType == KeyValueStoreType::END);
	}
	bool isWigglePausedServer() const;

	std::pair<int64_t, int64_t> spaceBytes(bool includeInFlight = true) const;
	int64_t loadBytes() const;
	bool hasHealthyAvailableSpace(double minAvailableSpaceRatio) const;

	Future<Void> updateServerMetrics();
	static Future<Void> updateServerMetrics(Reference<TCServerInfo> server);
	Future<Void> serverMetricsPolling();

	~TCServerInfo();
};

class TCMachineInfo : public ReferenceCounted<TCMachineInfo> {
	TCMachineInfo() = default;

public:
	std::vector<Reference<TCServerInfo>> serversOnMachine; // SOMEDAY: change from vector to set
	Standalone<StringRef> machineID;
	std::vector<Reference<TCMachineTeamInfo>> machineTeams; // SOMEDAY: split good and bad machine teams.
	LocalityEntry localityEntry;

	Reference<TCMachineInfo> clone() const;

	explicit TCMachineInfo(Reference<TCServerInfo> server, const LocalityEntry& entry);

	std::string getServersIDStr() const;
};

// TeamCollection's machine team information
class TCMachineTeamInfo : public ReferenceCounted<TCMachineTeamInfo> {
	UID _id;
	std::vector<Reference<TCMachineInfo>> machines;
	std::vector<Standalone<StringRef>> machineIDs;
	std::vector<Reference<TCTeamInfo>> serverTeams;

public:
	explicit TCMachineTeamInfo(std::vector<Reference<TCMachineInfo>> const& machines);

	int size() const {
		ASSERT_EQ(machines.size(), machineIDs.size());
		return machineIDs.size();
	}

	UID id() const { return _id; }
	std::vector<Reference<TCMachineInfo>> const& getMachines() const { return machines; }
	std::vector<Standalone<StringRef>> const& getMachineIDs() const { return machineIDs; }
	std::vector<Reference<TCTeamInfo>> const& getServerTeams() const { return serverTeams; }
	void addServerTeam(Reference<TCTeamInfo> team) { serverTeams.push_back(team); }
	bool matches(std::vector<Standalone<StringRef>> const& sortedMachineIDs);
	std::string getMachineIDsStr() const;
	bool containsMachine(Standalone<StringRef> machineID) const {
		return std::count(machineIDs.begin(), machineIDs.end(), machineID);
	}

	// Returns true iff team is found
	bool removeServerTeam(Reference<TCTeamInfo> team);

	bool operator==(TCMachineTeamInfo& rhs) const { return this->machineIDs == rhs.machineIDs; }
};

// TeamCollection's server team info.
class TCTeamInfo final : public ReferenceCounted<TCTeamInfo>, public IDataDistributionTeam {
	friend class TCTeamInfoImpl;
	std::vector<Reference<TCServerInfo>> servers;
	std::vector<UID> serverIDs;
	Optional<Reference<TCTenantInfo>> tenant;
	bool healthy;
	bool wrongConfiguration; // True if any of the servers in the team have the wrong configuration
	int priority;
	UID id;
	Reference<TCTeamSet> m_teamSet;

public:
	Reference<TCMachineTeamInfo> machineTeam;
	Future<Void> tracker;

	explicit TCTeamInfo(std::vector<Reference<TCServerInfo>> const& servers, Optional<Reference<TCTenantInfo>> tenant);

	Optional<Reference<TCTenantInfo>>& getTenant() { return tenant; }

	static std::string serversToString(std::vector<UID> servers);

	std::string getTeamID() const override { return id.shortString(); }

	std::vector<StorageServerInterface> getLastKnownServerInterfaces() const override;

	int size() const override {
		ASSERT(servers.size() == serverIDs.size());
		return servers.size();
	}

	std::vector<UID> const& getServerIDs() const override { return serverIDs; }

	const std::vector<Reference<TCServerInfo>>& getServers() const { return servers; }

	std::string getServerIDsStr() const;

	void addDataInFlightToTeam(int64_t delta) override;

	void addReadInFlightToTeam(int64_t delta) override;

	int64_t getDataInFlightToTeam() const override;

	int64_t getLoadBytes(bool includeInFlight = true, double inflightPenalty = 1.0) const override;

	double getLoadReadBandwidth(bool includeInFlight = true, double inflightPenalty = 1.0) const override;

	int64_t getReadInFlightToTeam() const override;

	int64_t getMinAvailableSpace(bool includeInFlight = true) const override;

	double getMinAvailableSpaceRatio(bool includeInFlight = true) const override;

	bool hasHealthyAvailableSpace(double minRatio) const override;

	Future<Void> updateStorageMetrics() override;

	bool isOptimal() const override;

	bool isWrongConfiguration() const override { return wrongConfiguration; }
	void setWrongConfiguration(bool wrongConfiguration) override { this->wrongConfiguration = wrongConfiguration; }
	bool isHealthy() const override { return healthy; }
	void setHealthy(bool h) override { healthy = h; }
	int getPriority() const override { return priority; }
	void setPriority(int p) override { priority = p; }
	void addref() const override { ReferenceCounted<TCTeamInfo>::addref(); }
	void delref() const override { ReferenceCounted<TCTeamInfo>::delref(); }

	bool hasServer(const UID& server) const;
	bool hasWigglePausedServer() const;

	void addServers(const std::vector<UID>& servers) override;

	void addToTeamSet(const Reference<TCTeamSet>& teamSet);
	void removeFromTeamSet();
	Reference<TCTeamSet> teamSet() { return m_teamSet; }

private:
	// Calculate an "average" of the metrics replies that we received.  Penalize teams from which we did not receive
	// all replies.
	int64_t getLoadAverage() const;

	bool allServersHaveHealthyAvailableSpace() const;
};

class TCTeamSet : public ReferenceCounted<TCTeamSet> {
private:
	std::vector<Reference<TCTeamInfo>> m_teams;

public:
	TCTeamSet() {}

	size_t teamCount() const { return m_teams.size(); }

	bool removeTeam(Reference<TCTeamInfo> team) {
		bool found = false;

		for (int t = 0; t < m_teams.size(); t++) {
			if (m_teams[t] == team) {
				m_teams[t] = m_teams.back();
				m_teams.pop_back();
				found = true;
				break;
			}
		}

		return found;
	}

	void addTeam(Reference<TCTeamInfo> team) { m_teams.push_back(team); }

	std::vector<Reference<TCTeamInfo>> teams() const { return m_teams; }
};

class TCTenantInfo : public ReferenceCounted<TCTenantInfo> {
private:
	TenantInfo m_tenantInfo;
	Key m_prefix;
	std::vector<Reference<TCTeamInfo>> m_tenantTeams;
	int64_t m_cacheGeneration;

public:
	TCTenantInfo() { m_prefix = allKeys.end; }
	TCTenantInfo(TenantInfo tinfo, Key prefix) : m_tenantInfo(tinfo), m_prefix(prefix) {}
	std::vector<Reference<TCTeamInfo>>& teams() { return m_tenantTeams; }

	TenantName name() const { return m_tenantInfo.name.get(); }
	std::string prefixDesc() const { return m_prefix.printable(); }

	void addTeam(TCTeamInfo team);
	void removeTeam(TCTeamInfo team);
	void updateCacheGeneration(int64_t generation) { m_cacheGeneration = generation; }
	int64_t cacheGeneration() const { return m_cacheGeneration; }
};<|MERGE_RESOLUTION|>--- conflicted
+++ resolved
@@ -32,11 +32,8 @@
 class TCTenantInfo;
 class TCMachineInfo;
 class TCMachineTeamInfo;
-<<<<<<< HEAD
 class DDTeamCollection;
-=======
 class TCTeamSet;
->>>>>>> e8f5f63b
 
 class TCServerInfo : public ReferenceCounted<TCServerInfo> {
 	friend class TCServerInfoImpl;
