--- conflicted
+++ resolved
@@ -100,11 +100,8 @@
 
 Key persistUpdatesKey(const UID& id, const Version version);
 
-<<<<<<< HEAD
-=======
 Version decodePersistUpdateVersion(KeyRef versionKey);
 
->>>>>>> 967a546e
 Key persistMoveInShardKey(const UID& id);
 
 UID decodeMoveInShardKey(const KeyRef& key);
