
/*
 * TenantConsistency.actor.h
 *
 * This source file is part of the FoundationDB open source project
 *
 * Copyright 2013-2022 Apple Inc. and the FoundationDB project authors
 *
 * Licensed under the Apache License, Version 2.0 (the "License");
 * you may not use this file except in compliance with the License.
 * You may obtain a copy of the License at
 *
 *     http://www.apache.org/licenses/LICENSE-2.0
 *
 * Unless required by applicable law or agreed to in writing, software
 * distributed under the License is distributed on an "AS IS" BASIS,
 * WITHOUT WARRANTIES OR CONDITIONS OF ANY KIND, either express or implied.
 * See the License for the specific language governing permissions and
 * limitations under the License.
 */

#pragma once

// When actually compiled (NO_INTELLISENSE), include the generated version of this file.  In intellisense use the source
// version.
#include "fdbclient/FDBOptions.g.h"
#include "fdbclient/KeyBackedTypes.h"
#include "flow/BooleanParam.h"
#if defined(NO_INTELLISENSE) && !defined(WORKLOADS_TENANT_CONSISTENCY_ACTOR_G_H)
#define WORKLOADS_TENANT_CONSISTENCY_ACTOR_G_H
#include "fdbserver/workloads/TenantConsistency.actor.g.h"
#elif !defined(WORKLOADS_TENANT_CONSISTENCY_ACTOR_H)
#define WORKLOADS_TENANT_CONSISTENCY_ACTOR_H

#include "fdbclient/Metacluster.h"
#include "fdbclient/MetaclusterManagement.actor.h"
#include "fdbclient/Tenant.h"
#include "fdbclient/TenantManagement.actor.h"
#include "fdbserver/workloads/TenantData.actor.h"
#include "flow/actorcompiler.h" // This must be the last #include.

template <class DB, class TenantMapEntryT>
class TenantConsistencyCheck {
private:
	TenantData<DB, TenantMapEntryT> tenantData;

	// Note: this check can only be run on metaclusters with a reasonable number of tenants, as should be
	// the case with the current metacluster simulation workloads
	static inline const int metaclusterMaxTenants = 10e6;

<<<<<<< HEAD
	ACTOR template <class TenantMapEntryImpl, class TenantGroupEntryImpl>
	static Future<std::map<int64_t, TenantMapEntryImpl>> loadTenantMetadataImpl(
	    TenantConsistencyCheck* self,
	    TenantMetadataSpecification<TenantMapEntryImpl, TenantGroupEntryImpl>* tenantMetadata,
	    Reference<typename DB::TransactionT> tr) {
		state KeyBackedRangeResult<std::pair<int64_t, TenantMapEntryImpl>> tenantList;
		state KeyBackedRangeResult<std::pair<TenantName, int64_t>> tenantNameIndexList;
		state KeyBackedRangeResult<int64_t> tenantTombstoneList;
		state KeyBackedRangeResult<std::pair<TenantGroupName, TenantGroupEntryImpl>> tenantGroupList;
		state KeyBackedRangeResult<Tuple> tenantGroupTenantTuples;

		loop {
			try {
				tr->setOption(FDBTransactionOptions::READ_SYSTEM_KEYS);
				wait(
				    store(tenantList, tenantMetadata->tenantMap.getRange(tr, {}, {}, metaclusterMaxTenants)) &&
				    store(tenantNameIndexList,
				          tenantMetadata->tenantNameIndex.getRange(tr, {}, {}, metaclusterMaxTenants)) &&
				    store(self->metadata.lastTenantId, tenantMetadata->lastTenantId.getD(tr, Snapshot::False, -1)) &&
				    store(self->metadata.tenantCount, tenantMetadata->tenantCount.getD(tr, Snapshot::False, 0)) &&
				    store(tenantTombstoneList,
				          tenantMetadata->tenantTombstones.getRange(tr, {}, {}, metaclusterMaxTenants)) &&
				    store(self->metadata.tombstoneCleanupData, tenantMetadata->tombstoneCleanupData.get(tr)) &&
				    store(tenantGroupTenantTuples,
				          tenantMetadata->tenantGroupTenantIndex.getRange(tr, {}, {}, metaclusterMaxTenants)) &&
				    store(tenantGroupList, tenantMetadata->tenantGroupMap.getRange(tr, {}, {}, metaclusterMaxTenants)));
=======
	void validateTenantMetadataImpl() {
		ASSERT_EQ(tenantData.tenantMap.size(), tenantData.tenantCount);
>>>>>>> 0c55749f

		std::set<int64_t> tenantsInTenantGroupIndex;
		for (auto const& [groupName, tenants] : tenantData.tenantGroupIndex) {
			for (auto const& tenant : tenants) {
				tenantsInTenantGroupIndex.insert(tenant);
			}
		}

<<<<<<< HEAD
		ASSERT(!tenantList.more);
		std::map<int64_t, TenantMapEntryImpl> localMap =
		    std::map<int64_t, TenantMapEntryImpl>(tenantList.results.begin(), tenantList.results.end());

		ASSERT(!tenantNameIndexList.more);
		self->metadata.tenantNameIndex =
		    std::map<TenantName, int64_t>(tenantNameIndexList.results.begin(), tenantNameIndexList.results.end());

		ASSERT(!tenantTombstoneList.more);
		self->metadata.tenantTombstones =
		    std::set<int64_t>(tenantTombstoneList.results.begin(), tenantTombstoneList.results.end());

		ASSERT(!tenantGroupList.more);
		self->metadata.tenantGroupMap = std::map<TenantGroupName, TenantGroupEntryImpl>(tenantGroupList.results.begin(),
		                                                                                tenantGroupList.results.end());

		for (auto t : tenantGroupTenantTuples.results) {
			ASSERT_EQ(t.size(), 2);
			TenantGroupName tenantGroupName = t.getString(0);
			int64_t tenantId = t.getInt(1);
			ASSERT(self->metadata.tenantGroupMap.count(tenantGroupName));
			ASSERT(localMap.count(tenantId));
			self->metadata.tenantGroupIndex[tenantGroupName].insert(tenantId);
			ASSERT(self->metadata.tenantsInTenantGroupIndex.insert(tenantId).second);
		}
		ASSERT_EQ(self->metadata.tenantGroupIndex.size(), self->metadata.tenantGroupMap.size());

		return localMap;
	}

	void validateTenantMetadata(std::map<int64_t, TenantMapEntry> tenantMap) {
		ASSERT(metadata.clusterType == ClusterType::METACLUSTER_DATA ||
		       metadata.clusterType == ClusterType::STANDALONE);
		ASSERT_LE(tenantMap.size(), CLIENT_KNOBS->MAX_TENANTS_PER_CLUSTER);
		ASSERT_EQ(tenantMap.size(), metadata.tenantCount);
		ASSERT_EQ(metadata.tenantNameIndex.size(), metadata.tenantCount);

		for (auto [tenantId, tenantMapEntry] : tenantMap) {
=======
		for (auto [tenantId, tenantMapEntry] : tenantData.tenantMap) {
>>>>>>> 0c55749f
			ASSERT_EQ(tenantId, tenantMapEntry.id);
			ASSERT_EQ(tenantData.tenantNameIndex[tenantMapEntry.tenantName], tenantId);

			// Data clusters do not keep their last tenant ID up to date while part of a metacluster
			if (tenantData.clusterType != ClusterType::METACLUSTER_DATA) {
				if (TenantAPI::getTenantIdPrefix(tenantId) == TenantAPI::getTenantIdPrefix(tenantData.lastTenantId)) {
					ASSERT_LE(tenantId, tenantData.lastTenantId);
				}
			}

			if (tenantMapEntry.tenantGroup.present()) {
				auto tenantGroupMapItr = tenantData.tenantGroupMap.find(tenantMapEntry.tenantGroup.get());
				ASSERT(tenantGroupMapItr != tenantData.tenantGroupMap.end());
				ASSERT(tenantData.tenantGroupIndex[tenantMapEntry.tenantGroup.get()].count(tenantId));
			} else {
				ASSERT(!tenantsInTenantGroupIndex.count(tenantId));
			}
		}
	}

	// Specialization for TenantMapEntry, used on data and standalone clusters
	void validateTenantMetadata(TenantData<DB, TenantMapEntry> tenantData) {
		ASSERT(tenantData.clusterType == ClusterType::METACLUSTER_DATA ||
		       tenantData.clusterType == ClusterType::STANDALONE);
		ASSERT_LE(tenantData.tenantMap.size(), CLIENT_KNOBS->MAX_TENANTS_PER_CLUSTER);
		ASSERT_EQ(tenantData.tenantNameIndex.size(), tenantData.tenantCount);

		validateTenantMetadataImpl();
	}

	// Specialization for MetaclusterTenantMapEntry, used on management clusters
	void validateTenantMetadata(TenantData<DB, MetaclusterTenantMapEntry> tenantData) {
		ASSERT(tenantData.clusterType == ClusterType::METACLUSTER_MANAGEMENT);
		ASSERT_LE(tenantData.tenantMap.size(), metaclusterMaxTenants);

		// Check metacluster specific properties
		int renameCount = 0;
		for (auto [tenantId, tenantMapEntry] : tenantData.tenantMap) {
			if (tenantMapEntry.tenantGroup.present()) {
				auto tenantGroupMapItr = tenantData.tenantGroupMap.find(tenantMapEntry.tenantGroup.get());
				ASSERT(tenantMapEntry.assignedCluster == tenantGroupMapItr->second.assignedCluster.get());
			}
			if (tenantMapEntry.renameDestination.present()) {
				ASSERT(tenantMapEntry.tenantState == MetaclusterAPI::TenantState::RENAMING ||
				       tenantMapEntry.tenantState == MetaclusterAPI::TenantState::REMOVING);

				auto nameIndexItr = tenantData.tenantNameIndex.find(tenantMapEntry.renameDestination.get());
				ASSERT(nameIndexItr != tenantData.tenantNameIndex.end());
				ASSERT_EQ(nameIndexItr->second, tenantMapEntry.id);
				++renameCount;
			} else {
				ASSERT_NE(tenantMapEntry.tenantState, MetaclusterAPI::TenantState::RENAMING);
			}

			// An error string should be set if and only if the tenant state is an error
			ASSERT((tenantMapEntry.tenantState == MetaclusterAPI::TenantState::ERROR) != tenantMapEntry.error.empty());
		}

<<<<<<< HEAD
		ASSERT_EQ(tenantMap.size() + renameCount, metadata.tenantNameIndex.size());
	}

	ACTOR static Future<Void> loadAndValidateTenantMetadata(TenantConsistencyCheck* self) {
		state Reference<typename DB::TransactionT> tr = self->db->createTransaction();

		loop {
			try {
				tr->setOption(FDBTransactionOptions::READ_SYSTEM_KEYS);
				wait(store(self->metadata.metaclusterRegistration,
				           MetaclusterMetadata::metaclusterRegistration().get(tr)));

				self->metadata.clusterType = self->metadata.metaclusterRegistration.present()
				                                 ? self->metadata.metaclusterRegistration.get().clusterType
				                                 : ClusterType::STANDALONE;
				break;
			} catch (Error& e) {
				wait(safeThreadFutureToFuture(tr->onError(e)));
			}
		}
		if (self->metadata.clusterType == ClusterType::METACLUSTER_MANAGEMENT) {
			std::map<int64_t, MetaclusterTenantMapEntry> tenantMap =
			    wait(loadTenantMetadataImpl<MetaclusterTenantMapEntry, MetaclusterTenantGroupEntry>(
			        self, &MetaclusterAPI::ManagementClusterMetadata::tenantMetadata(), tr));
			self->validateTenantMetadata(tenantMap);
		} else {
			std::map<int64_t, TenantMapEntry> tenantMap =
			    wait(loadTenantMetadataImpl<TenantMapEntry, TenantGroupEntry>(self, &TenantMetadata::instance(), tr));
			self->validateTenantMetadata(tenantMap);
		}
=======
		ASSERT_EQ(tenantData.tenantCount + renameCount, tenantData.tenantNameIndex.size());
>>>>>>> 0c55749f

		validateTenantMetadataImpl();
	}

	// Check that the tenant tombstones are properly cleaned up and only present on a metacluster data cluster
	void checkTenantTombstones() {
		if (tenantData.clusterType == ClusterType::METACLUSTER_DATA) {
			if (!tenantData.tombstoneCleanupData.present()) {
				ASSERT(tenantData.tenantTombstones.empty());
			}

			if (!tenantData.tenantTombstones.empty()) {
				ASSERT(*tenantData.tenantTombstones.begin() >
				       tenantData.tombstoneCleanupData.get().tombstonesErasedThrough);
			}
		} else {
			ASSERT(tenantData.tenantTombstones.empty() && !tenantData.tombstoneCleanupData.present());
		}
	}

	ACTOR static Future<Void> run(TenantConsistencyCheck* self) {
		wait(self->tenantData.load());
		self->validateTenantMetadata(self->tenantData);
		self->checkTenantTombstones();

		return Void();
	}

public:
	TenantConsistencyCheck() {}
	TenantConsistencyCheck(Reference<DB> db, TenantMetadataSpecification<TenantMapEntryT>* tenantMetadata)
	  : tenantData(db, tenantMetadata) {}

	Future<Void> run() { return run(this); }
};

#include "flow/unactorcompiler.h"

#endif<|MERGE_RESOLUTION|>--- conflicted
+++ resolved
@@ -48,37 +48,8 @@
 	// the case with the current metacluster simulation workloads
 	static inline const int metaclusterMaxTenants = 10e6;
 
-<<<<<<< HEAD
-	ACTOR template <class TenantMapEntryImpl, class TenantGroupEntryImpl>
-	static Future<std::map<int64_t, TenantMapEntryImpl>> loadTenantMetadataImpl(
-	    TenantConsistencyCheck* self,
-	    TenantMetadataSpecification<TenantMapEntryImpl, TenantGroupEntryImpl>* tenantMetadata,
-	    Reference<typename DB::TransactionT> tr) {
-		state KeyBackedRangeResult<std::pair<int64_t, TenantMapEntryImpl>> tenantList;
-		state KeyBackedRangeResult<std::pair<TenantName, int64_t>> tenantNameIndexList;
-		state KeyBackedRangeResult<int64_t> tenantTombstoneList;
-		state KeyBackedRangeResult<std::pair<TenantGroupName, TenantGroupEntryImpl>> tenantGroupList;
-		state KeyBackedRangeResult<Tuple> tenantGroupTenantTuples;
-
-		loop {
-			try {
-				tr->setOption(FDBTransactionOptions::READ_SYSTEM_KEYS);
-				wait(
-				    store(tenantList, tenantMetadata->tenantMap.getRange(tr, {}, {}, metaclusterMaxTenants)) &&
-				    store(tenantNameIndexList,
-				          tenantMetadata->tenantNameIndex.getRange(tr, {}, {}, metaclusterMaxTenants)) &&
-				    store(self->metadata.lastTenantId, tenantMetadata->lastTenantId.getD(tr, Snapshot::False, -1)) &&
-				    store(self->metadata.tenantCount, tenantMetadata->tenantCount.getD(tr, Snapshot::False, 0)) &&
-				    store(tenantTombstoneList,
-				          tenantMetadata->tenantTombstones.getRange(tr, {}, {}, metaclusterMaxTenants)) &&
-				    store(self->metadata.tombstoneCleanupData, tenantMetadata->tombstoneCleanupData.get(tr)) &&
-				    store(tenantGroupTenantTuples,
-				          tenantMetadata->tenantGroupTenantIndex.getRange(tr, {}, {}, metaclusterMaxTenants)) &&
-				    store(tenantGroupList, tenantMetadata->tenantGroupMap.getRange(tr, {}, {}, metaclusterMaxTenants)));
-=======
 	void validateTenantMetadataImpl() {
 		ASSERT_EQ(tenantData.tenantMap.size(), tenantData.tenantCount);
->>>>>>> 0c55749f
 
 		std::set<int64_t> tenantsInTenantGroupIndex;
 		for (auto const& [groupName, tenants] : tenantData.tenantGroupIndex) {
@@ -87,48 +58,7 @@
 			}
 		}
 
-<<<<<<< HEAD
-		ASSERT(!tenantList.more);
-		std::map<int64_t, TenantMapEntryImpl> localMap =
-		    std::map<int64_t, TenantMapEntryImpl>(tenantList.results.begin(), tenantList.results.end());
-
-		ASSERT(!tenantNameIndexList.more);
-		self->metadata.tenantNameIndex =
-		    std::map<TenantName, int64_t>(tenantNameIndexList.results.begin(), tenantNameIndexList.results.end());
-
-		ASSERT(!tenantTombstoneList.more);
-		self->metadata.tenantTombstones =
-		    std::set<int64_t>(tenantTombstoneList.results.begin(), tenantTombstoneList.results.end());
-
-		ASSERT(!tenantGroupList.more);
-		self->metadata.tenantGroupMap = std::map<TenantGroupName, TenantGroupEntryImpl>(tenantGroupList.results.begin(),
-		                                                                                tenantGroupList.results.end());
-
-		for (auto t : tenantGroupTenantTuples.results) {
-			ASSERT_EQ(t.size(), 2);
-			TenantGroupName tenantGroupName = t.getString(0);
-			int64_t tenantId = t.getInt(1);
-			ASSERT(self->metadata.tenantGroupMap.count(tenantGroupName));
-			ASSERT(localMap.count(tenantId));
-			self->metadata.tenantGroupIndex[tenantGroupName].insert(tenantId);
-			ASSERT(self->metadata.tenantsInTenantGroupIndex.insert(tenantId).second);
-		}
-		ASSERT_EQ(self->metadata.tenantGroupIndex.size(), self->metadata.tenantGroupMap.size());
-
-		return localMap;
-	}
-
-	void validateTenantMetadata(std::map<int64_t, TenantMapEntry> tenantMap) {
-		ASSERT(metadata.clusterType == ClusterType::METACLUSTER_DATA ||
-		       metadata.clusterType == ClusterType::STANDALONE);
-		ASSERT_LE(tenantMap.size(), CLIENT_KNOBS->MAX_TENANTS_PER_CLUSTER);
-		ASSERT_EQ(tenantMap.size(), metadata.tenantCount);
-		ASSERT_EQ(metadata.tenantNameIndex.size(), metadata.tenantCount);
-
-		for (auto [tenantId, tenantMapEntry] : tenantMap) {
-=======
 		for (auto [tenantId, tenantMapEntry] : tenantData.tenantMap) {
->>>>>>> 0c55749f
 			ASSERT_EQ(tenantId, tenantMapEntry.id);
 			ASSERT_EQ(tenantData.tenantNameIndex[tenantMapEntry.tenantName], tenantId);
 
@@ -187,40 +117,7 @@
 			ASSERT((tenantMapEntry.tenantState == MetaclusterAPI::TenantState::ERROR) != tenantMapEntry.error.empty());
 		}
 
-<<<<<<< HEAD
-		ASSERT_EQ(tenantMap.size() + renameCount, metadata.tenantNameIndex.size());
-	}
-
-	ACTOR static Future<Void> loadAndValidateTenantMetadata(TenantConsistencyCheck* self) {
-		state Reference<typename DB::TransactionT> tr = self->db->createTransaction();
-
-		loop {
-			try {
-				tr->setOption(FDBTransactionOptions::READ_SYSTEM_KEYS);
-				wait(store(self->metadata.metaclusterRegistration,
-				           MetaclusterMetadata::metaclusterRegistration().get(tr)));
-
-				self->metadata.clusterType = self->metadata.metaclusterRegistration.present()
-				                                 ? self->metadata.metaclusterRegistration.get().clusterType
-				                                 : ClusterType::STANDALONE;
-				break;
-			} catch (Error& e) {
-				wait(safeThreadFutureToFuture(tr->onError(e)));
-			}
-		}
-		if (self->metadata.clusterType == ClusterType::METACLUSTER_MANAGEMENT) {
-			std::map<int64_t, MetaclusterTenantMapEntry> tenantMap =
-			    wait(loadTenantMetadataImpl<MetaclusterTenantMapEntry, MetaclusterTenantGroupEntry>(
-			        self, &MetaclusterAPI::ManagementClusterMetadata::tenantMetadata(), tr));
-			self->validateTenantMetadata(tenantMap);
-		} else {
-			std::map<int64_t, TenantMapEntry> tenantMap =
-			    wait(loadTenantMetadataImpl<TenantMapEntry, TenantGroupEntry>(self, &TenantMetadata::instance(), tr));
-			self->validateTenantMetadata(tenantMap);
-		}
-=======
 		ASSERT_EQ(tenantData.tenantCount + renameCount, tenantData.tenantNameIndex.size());
->>>>>>> 0c55749f
 
 		validateTenantMetadataImpl();
 	}
