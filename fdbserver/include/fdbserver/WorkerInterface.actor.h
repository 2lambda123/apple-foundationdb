--- conflicted
+++ resolved
@@ -133,13 +133,8 @@
 		           workerSnapReq,
 		           backup,
 		           encryptKeyProxy,
-<<<<<<< HEAD
 		           updateServerDBInfo,
-		           configBroadcastInterface,
 		           versionIndexer);
-=======
-		           updateServerDBInfo);
->>>>>>> a5658631
 	}
 };
 
@@ -1036,11 +1031,8 @@
 	static const Role COORDINATOR;
 	static const Role BACKUP;
 	static const Role ENCRYPT_KEY_PROXY;
-<<<<<<< HEAD
+	static const Role CONSISTENCYSCAN;
 	static const Role VERSION_INDEXER;
-=======
-	static const Role CONSISTENCYSCAN;
->>>>>>> a5658631
 
 	std::string roleName;
 	std::string abbreviation;
@@ -1078,13 +1070,10 @@
 			return BACKUP;
 		case ProcessClass::EncryptKeyProxy:
 			return ENCRYPT_KEY_PROXY;
-<<<<<<< HEAD
+		case ProcessClass::ConsistencyScan:
+			return CONSISTENCYSCAN;
 		case ProcessClass::VersionIndexer:
 			return VERSION_INDEXER;
-=======
-		case ProcessClass::ConsistencyScan:
-			return CONSISTENCYSCAN;
->>>>>>> a5658631
 		case ProcessClass::Worker:
 			return WORKER;
 		case ProcessClass::NoRole:
