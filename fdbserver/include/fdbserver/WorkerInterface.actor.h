--- conflicted
+++ resolved
@@ -871,7 +871,6 @@
 
 	template <class Ar>
 	void serialize(Ar& ar) {
-<<<<<<< HEAD
 		serializer(ar,
 		           seedTag,
 		           reqId,
@@ -880,11 +879,8 @@
 		           reply,
 		           tssPairIDAndVersion,
 		           initialClusterVersion,
+		           encryptMode,
 		           storageEngineParams);
-=======
-		serializer(
-		    ar, seedTag, reqId, interfaceId, storeType, reply, tssPairIDAndVersion, initialClusterVersion, encryptMode);
->>>>>>> bb4fb3d8
 	}
 };
 
@@ -1208,13 +1204,8 @@
                                  Version tssSeedVersion,
                                  ReplyPromise<InitializeStorageReply> recruitReply,
                                  Reference<AsyncVar<ServerDBInfo> const> db,
-<<<<<<< HEAD
                                  std::string folder,
-                                 Reference<IPageEncryptionKeyProvider> encryptionKeyProvider,
                                  std::shared_ptr<std::map<std::string, std::string>> storageEngineParams = nullptr);
-=======
-                                 std::string folder);
->>>>>>> bb4fb3d8
 ACTOR Future<Void> storageServer(
     IKeyValueStore* persistentData,
     StorageServerInterface ssi,
@@ -1222,13 +1213,8 @@
     std::string folder,
     Promise<Void> recovered,
     Reference<IClusterConnectionRecord>
-<<<<<<< HEAD
         connRecord, // changes pssi->id() to be the recovered ID); // changes pssi->id() to be the recovered ID
-    Reference<IPageEncryptionKeyProvider> encryptionKeyProvider,
     std::shared_ptr<std::map<std::string, std::string>> storageEngineParams = nullptr);
-=======
-        connRecord); // changes pssi->id() to be the recovered ID); // changes pssi->id() to be the recovered ID
->>>>>>> bb4fb3d8
 ACTOR Future<Void> masterServer(MasterInterface mi,
                                 Reference<AsyncVar<ServerDBInfo> const> db,
                                 Reference<AsyncVar<Optional<ClusterControllerFullInterface>> const> ccInterface,
