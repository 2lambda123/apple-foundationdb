--- conflicted
+++ resolved
@@ -177,19 +177,6 @@
 	std::string smallest{}; // Smallest internal key served by table
 	std::string largest{}; // Largest internal key served by table
 
-	// The name of the file within its directory (e.g. "123456.sst")
-	std::string relative_filename;
-	// The directory containing the file, without a trailing '/'. This could be
-	// a DB path, wal_dir, etc.
-	std::string directory;
-
-	// The order of a file being flushed or ingested/imported.
-	// Compaction output file will be assigned with the minimum `epoch_number`
-	// among input files'.
-	// For L0, larger `epoch_number` indicates newer L0 file.
-	// 0 if the information is not available.
-	uint64_t epoch_number = 0;
-
 	template <class Ar>
 	void serialize(Ar& ar) {
 		serializer(ar,
@@ -212,7 +199,6 @@
 		           oldest_blob_file_number,
 		           oldest_ancester_time,
 		           file_creation_time,
-<<<<<<< HEAD
 		           file_checksum,
 		           file_checksum_func_name,
 		           smallest,
@@ -220,11 +206,6 @@
 		           directory,
 		           relative_filename,
 		           epoch_number);
-=======
-		           epoch_number,
-		           name,
-		           db_path);
->>>>>>> e81e5846
 	}
 };
 
@@ -258,19 +239,11 @@
 		           SstFileMetaData::oldest_blob_file_number,
 		           SstFileMetaData::oldest_ancester_time,
 		           SstFileMetaData::file_creation_time,
-<<<<<<< HEAD
 		           SstFileMetaData::file_checksum,
 		           SstFileMetaData::file_checksum_func_name,
 		           SstFileMetaData::smallest,
 		           SstFileMetaData::largest,
-		           SstFileMetaData::directory,
-		           SstFileMetaData::relative_filename,
 		           SstFileMetaData::epoch_number,
-=======
-		           SstFileMetaData::epoch_number,
-		           SstFileMetaData::name,
-		           SstFileMetaData::db_path,
->>>>>>> e81e5846
 		           column_family_name,
 		           level,
 		           fetched);
