--- conflicted
+++ resolved
@@ -168,18 +168,12 @@
                                            KeyValueStoreType storeType,
                                            bool checkChecksums = false,
                                            bool checkIntegrity = false);
-<<<<<<< HEAD
 extern IKeyValueStore* keyValueStoreRedwoodV1(
     std::string const& filename,
     UID logID,
-    Reference<IPageEncryptionKeyProvider> encryptionKeyProvider = {},
+    Reference<AsyncVar<ServerDBInfo> const> db = {},
+    Optional<EncryptionAtRestMode> encryptionMode = {},
     Optional<std::map<std::string, std::string>> params = Optional<std::map<std::string, std::string>>());
-=======
-extern IKeyValueStore* keyValueStoreRedwoodV1(std::string const& filename,
-                                              UID logID,
-                                              Reference<AsyncVar<ServerDBInfo> const> db = {},
-                                              Optional<EncryptionAtRestMode> encryptionMode = {});
->>>>>>> bb4fb3d8
 extern IKeyValueStore* keyValueStoreRocksDB(std::string const& path,
                                             UID logID,
                                             KeyValueStoreType storeType,
@@ -211,7 +205,6 @@
                                          bool checkChecksums = false,
                                          bool checkIntegrity = false);
 
-<<<<<<< HEAD
 inline IKeyValueStore* openKVStore(
     KeyValueStoreType storeType,
     std::string const& filename,
@@ -220,18 +213,9 @@
     bool checkChecksums = false,
     bool checkIntegrity = false,
     bool openRemotely = false,
-    Reference<IPageEncryptionKeyProvider> encryptionKeyProvider = {},
-    Optional<std::map<std::string, std::string>> params = Optional<std::map<std::string, std::string>>()) {
-=======
-inline IKeyValueStore* openKVStore(KeyValueStoreType storeType,
-                                   std::string const& filename,
-                                   UID logID,
-                                   int64_t memoryLimit,
-                                   bool checkChecksums = false,
-                                   bool checkIntegrity = false,
-                                   bool openRemotely = false,
-                                   Reference<AsyncVar<ServerDBInfo> const> db = {},
-                                   Optional<EncryptionAtRestMode> encryptionMode = {}) {
+    Optional<std::map<std::string, std::string>> params = Optional<std::map<std::string, std::string>>(),
+    Reference<AsyncVar<ServerDBInfo> const> db = {},
+    Optional<EncryptionAtRestMode> encryptionMode = {}) {
 	// Only Redwood support encryption currently.
 	if (encryptionMode.present() && encryptionMode.get().isEncryptionEnabled() &&
 	    storeType != KeyValueStoreType::SSD_REDWOOD_V1) {
@@ -240,7 +224,6 @@
 		    .detail("EncryptionMode", encryptionMode);
 		throw encrypt_mode_mismatch();
 	}
->>>>>>> bb4fb3d8
 	if (openRemotely) {
 		return openRemoteKVStore(storeType, filename, logID, memoryLimit, checkChecksums, checkIntegrity);
 	}
@@ -252,11 +235,7 @@
 	case KeyValueStoreType::MEMORY:
 		return keyValueStoreMemory(filename, logID, memoryLimit);
 	case KeyValueStoreType::SSD_REDWOOD_V1:
-<<<<<<< HEAD
-		return keyValueStoreRedwoodV1(filename, logID, encryptionKeyProvider, params);
-=======
-		return keyValueStoreRedwoodV1(filename, logID, db, encryptionMode);
->>>>>>> bb4fb3d8
+		return keyValueStoreRedwoodV1(filename, logID, db, encryptionMode, params);
 	case KeyValueStoreType::SSD_ROCKSDB_V1:
 		return keyValueStoreRocksDB(filename, logID, storeType);
 	case KeyValueStoreType::SSD_SHARDED_ROCKSDB:
