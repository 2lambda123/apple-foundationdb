/*
 * DDTeamCollection.h
 *
 * This source file is part of the FoundationDB open source project
 *
 * Copyright 2013-2022 Apple Inc. and the FoundationDB project authors
 *
 * Licensed under the Apache License, Version 2.0 (the "License");
 * you may not use this file except in compliance with the License.
 * You may obtain a copy of the License at
 *
 *     http://www.apache.org/licenses/LICENSE-2.0
 *
 * Unless required by applicable law or agreed to in writing, software
 * distributed under the License is distributed on an "AS IS" BASIS,
 * WITHOUT WARRANTIES OR CONDITIONS OF ANY KIND, either express or implied.
 * See the License for the specific language governing permissions and
 * limitations under the License.
 */

#pragma once

#include <set>
#include <sstream>
#include "fdbclient/FDBOptions.g.h"
#include "fdbclient/FDBTypes.h"
#include "fdbclient/KeyBackedTypes.actor.h"
#include "fdbclient/Knobs.h"
#include "fdbclient/StorageServerInterface.h"
#include "fdbclient/SystemData.h"
#include "fdbclient/DatabaseContext.h"
#include "fdbclient/ManagementAPI.actor.h"
#include "fdbclient/RunRYWTransaction.actor.h"
#include "fdbrpc/Replication.h"
#include "fdbserver/DataDistribution.actor.h"
#include "fdbserver/FDBExecHelper.actor.h"
#include "fdbserver/IKeyValueStore.h"
#include "fdbserver/Knobs.h"
#include "fdbserver/MoveKeys.actor.h"
#include "fdbserver/QuietDatabase.h"
#include "fdbserver/ServerDBInfo.h"
#include "fdbserver/TCInfo.h"
#include "fdbserver/TLogInterface.h"
#include "fdbserver/WaitFailure.h"
#include "flow/ActorCollection.h"
#include "flow/Arena.h"
#include "flow/BooleanParam.h"
#include "flow/Trace.h"
#include "flow/UnitTest.h"

class TCTeamInfo;
class TCTenantInfo;
class TCMachineInfo;
class TCMachineTeamInfo;

// All state that represents an ongoing tss pair recruitment
struct TSSPairState : ReferenceCounted<TSSPairState>, NonCopyable {
	Promise<Optional<std::pair<UID, Version>>>
	    ssPairInfo; // if set, for ss to pass its id to tss pair once it is successfully recruited
	Promise<bool> tssPairDone; // if set, for tss to pass ss that it was successfully recruited
	Promise<Void> complete;

	Optional<Key> dcId; // dc
	Optional<Key> dataHallId; // data hall

	bool active;

	TSSPairState() : active(false) {}

	TSSPairState(const LocalityData& locality)
	  : dcId(locality.dcId()), dataHallId(locality.dataHallId()), active(true) {}

	bool inDataZone(const LocalityData& locality) const {
		return locality.dcId() == dcId && locality.dataHallId() == dataHallId;
	}

	void cancel() {
		// only cancel if both haven't been set, otherwise one half of pair could think it was successful but the other
		// half would think it failed
		if (active && ssPairInfo.canBeSet() && tssPairDone.canBeSet()) {
			ssPairInfo.send(Optional<std::pair<UID, Version>>());
			// callback of ssPairInfo could have cancelled tssPairDone already, so double check before cancelling
			if (tssPairDone.canBeSet()) {
				tssPairDone.send(false);
			}
			if (complete.canBeSet()) {
				complete.send(Void());
			}
		}
	}

	bool tssRecruitSuccess() {
		if (active && tssPairDone.canBeSet()) {
			tssPairDone.send(true);
			return true;
		}
		return false;
	}

	bool tssRecruitFailed() {
		if (active && tssPairDone.canBeSet()) {
			tssPairDone.send(false);
			return true;
		}
		return false;
	}

	bool ssRecruitSuccess(std::pair<UID, Version> ssInfo) {
		if (active && ssPairInfo.canBeSet()) {
			ssPairInfo.send(Optional<std::pair<UID, Version>>(ssInfo));
			return true;
		}
		return false;
	}

	bool ssRecruitFailed() {
		if (active && ssPairInfo.canBeSet()) {
			ssPairInfo.send(Optional<std::pair<UID, Version>>());
			return true;
		}
		return false;
	}

	bool markComplete() {
		if (active && complete.canBeSet()) {
			complete.send(Void());
			return true;
		}
		return false;
	}

	Future<Optional<std::pair<UID, Version>>> waitOnSS() const { return ssPairInfo.getFuture(); }

	Future<bool> waitOnTSS() const { return tssPairDone.getFuture(); }

	Future<Void> waitComplete() const { return complete.getFuture(); }
};

class ServerStatus {
public:
	bool isWiggling;
	bool isFailed;
	bool isUndesired;
	bool isWrongConfiguration;
	bool initialized; // AsyncMap erases default constructed objects
	LocalityData locality;
	ServerStatus()
	  : isWiggling(false), isFailed(true), isUndesired(false), isWrongConfiguration(false), initialized(false) {}
	ServerStatus(LocalityData const& locality) : ServerStatus(false, false, false, locality) {}
	ServerStatus(bool isFailed, bool isUndesired, bool isWiggling, LocalityData const& locality)
	  : isWiggling(isWiggling), isFailed(isFailed), isUndesired(isUndesired), isWrongConfiguration(false),
	    initialized(true), locality(locality) {}
	bool isUnhealthy() const { return isFailed || isUndesired; }
	std::string toString() const {
		return fmt::format("Failed: {}, Undesired: {}, Wiggling: {}", isFailed, isUndesired, isWiggling);
	}

	bool operator==(ServerStatus const& r) const {
		return isFailed == r.isFailed && isUndesired == r.isUndesired && isWiggling == r.isWiggling &&
		       isWrongConfiguration == r.isWrongConfiguration && locality == r.locality && initialized == r.initialized;
	}
	bool operator!=(ServerStatus const& r) const { return !(*this == r); }

	// If a process has reappeared without the storage server that was on it (isFailed == true), we don't need to
	// exclude it We also don't need to exclude processes who are in the wrong configuration (since those servers will
	// be removed)
	bool excludeOnRecruit() const { return !isFailed && !isWrongConfiguration; }
};
typedef AsyncMap<UID, ServerStatus> ServerStatusMap;

FDB_BOOLEAN_PARAM(IsPrimary);
FDB_BOOLEAN_PARAM(IsInitialTeam);
FDB_BOOLEAN_PARAM(IsRedundantTeam);
FDB_BOOLEAN_PARAM(IsBadTeam);
FDB_BOOLEAN_PARAM(WaitWiggle);

// send request/signal to DDTeamCollection through interface
// call synchronous method from components outside DDTeamCollection
struct IDDTeamCollection {
	PromiseStream<GetTeamRequest> getTeam;
	virtual ~IDDTeamCollection() {}
};

struct DDTeamCollectionInitParams {
	Reference<IDDTxnProcessor> db;
	UID distributorId;
	MoveKeysLock const& lock;
	PromiseStream<RelocateShard> const& output;
	Reference<ShardsAffectedByTeamFailure> const& shardsAffectedByTeamFailure;
	DatabaseConfiguration configuration;
	std::vector<Optional<Key>> includedDCs;
	Optional<std::vector<Optional<Key>>> otherTrackedDCs;
	Future<Void> readyToStart;
	Reference<AsyncVar<bool>> zeroHealthyTeams;
	IsPrimary primary;
	Reference<AsyncVar<bool>> processingUnhealthy;
	Reference<AsyncVar<bool>> processingWiggle;
	PromiseStream<GetMetricsRequest> getShardMetrics;
	Promise<UID> removeFailedServer;
	PromiseStream<Promise<int>> getUnhealthyRelocationCount;
	PromiseStream<Promise<int64_t>> getAverageShardBytes;
};

class DDTeamCollection : public ReferenceCounted<DDTeamCollection> {
	friend class DDTeamCollectionImpl;
	friend class DDTeamCollectionUnitTest;

protected:
	enum class Status { NONE = 0, WIGGLING = 1, EXCLUDED = 2, FAILED = 3 };

	// addActor: add to actorCollection so that when an actor has error, the ActorCollection can catch the error.
	// addActor is used to create the actorCollection when the dataDistributionTeamCollection is created
	PromiseStream<Future<Void>> addActor;

	bool doBuildTeams;
	bool lastBuildTeamsFailed;
	Future<Void> teamBuilder;
	AsyncTrigger restartTeamBuilder;
	AsyncVar<bool> waitUntilRecruited; // make teambuilder wait until one new SS is recruited

	MoveKeysLock lock;
	PromiseStream<RelocateShard> output;
	std::vector<UID> allServers;
	int64_t unhealthyServers;
	std::map<int, int> priority_teams;
	std::map<UID, Reference<TCServerInfo>> tss_info_by_pair;
	std::map<UID, Reference<TCServerInfo>> server_and_tss_info; // TODO could replace this with an efficient way to do a
	                                                            // read-only concatenation of 2 data structures?
	std::map<Key, int> lagging_zones; // zone to number of storage servers lagging
	AsyncVar<bool> disableFailingLaggingServers;

	// storage wiggle info
	Reference<StorageWiggler> storageWiggler;
	std::vector<AddressExclusion> wiggleAddresses; // collection of wiggling servers' address
	Optional<UID> wigglingId; // Process id of current wiggling storage server;
	Reference<AsyncVar<bool>> pauseWiggle;
	Reference<AsyncVar<bool>> processingWiggle; // track whether wiggling relocation is being processed
	PromiseStream<StorageWiggleValue> nextWiggleInfo;
	PromiseStream<Promise<int64_t>> getAverageShardBytes;

	std::vector<Reference<TCTeamInfo>> badTeams;
	std::vector<Reference<TCTeamInfo>> largeTeams;
	Reference<ShardsAffectedByTeamFailure> shardsAffectedByTeamFailure;
	PromiseStream<UID> removedServers;
	PromiseStream<UID> removedTSS;
	std::set<UID> recruitingIds; // The IDs of the SS/TSS which are being recruited
	std::set<NetworkAddress> recruitingLocalities;
	Future<Void> initialFailureReactionDelay;
	Future<Void> initializationDoneActor;
	Promise<Void> serverTrackerErrorOut;
	AsyncVar<int> recruitingStream;
	Debouncer restartRecruiting;

	int healthyTeamCount;
	Reference<AsyncVar<bool>> zeroHealthyTeams;

	int optimalTeamCount;
	AsyncVar<bool> zeroOptimalTeams;

	int bestTeamKeepStuckCount = 0;

	bool isTssRecruiting; // If tss recruiting is waiting on a pair, don't consider DD recruiting for the purposes of
	                      // QuietDB

	std::set<AddressExclusion>
	    invalidLocalityAddr; // These address have invalidLocality for the configured storagePolicy

	std::vector<Optional<Key>> includedDCs;
	Optional<std::vector<Optional<Key>>> otherTrackedDCs;
	Reference<AsyncVar<bool>> processingUnhealthy;
	Future<Void> readyToStart;
	Future<Void> checkTeamDelay;
	Optional<double> firstLargeTeamFailure;
	Promise<Void> addSubsetComplete;
	Future<Void> badTeamRemover;
	Future<Void> checkInvalidLocalities;

	Future<Void> wrongStoreTypeRemover;

	AsyncVar<Optional<Key>> healthyZone;
	Future<bool> clearHealthyZoneFuture;

	// team pivot values
	struct {
		double lastPivotValuesUpdate = 0.0;

		double pivotAvailableSpaceRatio = 0.0;
		double pivotCPU = 100.0;
		double minTeamAvgCPU = std::numeric_limits<double>::max();
	} teamPivots;

	int lowestUtilizationTeam;
	int highestUtilizationTeam;

	PromiseStream<GetMetricsRequest> getShardMetrics;
	PromiseStream<Promise<int>> getUnhealthyRelocationCount;
	Promise<UID> removeFailedServer;

	// WIGGLING if an address is under storage wiggling.
	// EXCLUDED if an address is in the excluded list in the database.
	// FAILED if an address is permanently failed.
	// NONE by default.  Updated asynchronously (eventually)
	AsyncMap<AddressExclusion, Status> excludedServers;

	Reference<EventCacheHolder> ddTrackerStartingEventHolder;
	Reference<EventCacheHolder> teamCollectionInfoEventHolder;
	Reference<EventCacheHolder> storageServerRecruitmentEventHolder;

	bool primary;
	UID distributorId;

	LocalityMap<UID> machineLocalityMap; // locality info of machines

	Reference<DDConfiguration::RangeConfigMapSnapshot> userRangeConfig;
	CoalescedKeyRangeMap<bool> underReplication;

	// A mechanism to tell actors that reference a DDTeamCollection object through a direct
	// pointer (without doing reference counting) that the object is being destroyed.
	// (Introduced to solve the problem of "self" getting destroyed from underneath the
	// "storageRecruiter" actor).
	Promise<Void> shutdown;

	// Randomly choose one machine team that has chosenServer and has the correct size
	// When configuration is changed, we may have machine teams with old storageTeamSize
	Reference<TCMachineTeamInfo> findOneRandomMachineTeam(TCServerInfo const& chosenServer) const;

	// Returns a server team from given "servers", empty team if not found.
	// When "wantHealthy" is true, only return if the team is healthy.
	Optional<Reference<IDataDistributionTeam>> findTeamFromServers(const std::vector<UID>& servers, bool wantHealthy);

	Future<Void> logOnCompletion(Future<Void> signal);

	void resetLocalitySet();

	bool satisfiesPolicy(const std::vector<Reference<TCServerInfo>>& team, int amount = -1) const;

	Future<Void> interruptableBuildTeams();

	Future<Void> checkBuildTeams();

	Future<Void> addSubsetOfEmergencyTeams();

	// Check if server or machine has a valid locality based on configured replication policy
	bool isValidLocality(Reference<IReplicationPolicy> storagePolicy, const LocalityData& locality) const;

	void evaluateTeamQuality() const;

	int overlappingMembers(const std::vector<UID>& team) const;

	int overlappingMachineMembers(std::vector<Standalone<StringRef>> const& team) const;

	Reference<TCMachineTeamInfo> findMachineTeam(std::vector<Standalone<StringRef>> const& machineIDs) const;

	// Add a machine team specified by input machines
	Reference<TCMachineTeamInfo> addMachineTeam(std::vector<Reference<TCMachineInfo>> machines);

	// Add a machine team by using the machineIDs from begin to end
	Reference<TCMachineTeamInfo> addMachineTeam(std::vector<Standalone<StringRef>>::iterator begin,
	                                            std::vector<Standalone<StringRef>>::iterator end);

	void traceConfigInfo() const;

	void traceServerInfo() const;

	void traceServerTeamInfo() const;

	void traceMachineInfo() const;

	void traceMachineTeamInfo() const;

	// Locality string is hashed into integer, used as KeyIndex
	// For better understand which KeyIndex is used for locality, we print this info in trace.
	void traceLocalityArrayIndexName() const;

	void traceMachineLocalityMap() const;

	// We must rebuild machine locality map whenever the entry in the map is inserted or removed
	void rebuildMachineLocalityMap();

	bool isMachineTeamHealthy(std::vector<Standalone<StringRef>> const& machineIDs) const;

	bool isMachineTeamHealthy(TCMachineTeamInfo const& machineTeam) const;

	bool isMachineHealthy(Reference<TCMachineInfo> const& machine) const;

	// Return the healthy server with the least number of correct-size server teams
	Reference<TCServerInfo> findOneLeastUsedServer() const;

	// A server team should always come from servers on a machine team
	// Check if it is true
	bool isOnSameMachineTeam(TCTeamInfo const& team) const;

	int calculateHealthyServerCount() const;

	int calculateHealthyMachineCount() const;

	std::pair<int64_t, int64_t> calculateMinMaxServerTeamsOnServer() const;

	std::pair<int64_t, int64_t> calculateMinMaxMachineTeamsOnMachine() const;

	// Sanity check
	bool isServerTeamCountCorrect(Reference<TCMachineTeamInfo> const& mt) const;

	// Find the machine team with the least number of server teams
	std::pair<Reference<TCMachineTeamInfo>, int> getMachineTeamWithLeastProcessTeams() const;

	// Find the machine team whose members are on the most number of machine teams, same logic as serverTeamRemover
	std::pair<Reference<TCMachineTeamInfo>, int> getMachineTeamWithMostMachineTeams() const;

	// Find the server team whose members are on the most number of server teams
	std::pair<Reference<TCTeamInfo>, int> getServerTeamWithMostProcessTeams() const;

	int getHealthyMachineTeamCount() const;

	// Each machine is expected to have targetMachineTeamNumPerMachine
	// Return true if there exists a machine that does not have enough teams.
	bool notEnoughMachineTeamsForAMachine() const;

	// Each server is expected to have targetTeamNumPerServer teams.
	// Return true if there exists a server that does not have enough teams.
	bool notEnoughTeamsForAServer() const;

	// Use the current set of known processes (from server_info) to compute an optimized set of storage server teams.
	// The following are guarantees of the process:
	//   - Each newly-built team will meet the replication policy
	//   - All newly-built teams will have exactly teamSize machines
	//
	// buildTeams() only ever adds teams to the list of teams. Teams are only removed from the list when all data has
	// been removed.
	//
	// buildTeams will not count teams larger than teamSize against the desired teams.
	Future<Void> buildTeams();

	bool shouldHandleServer(const StorageServerInterface& newServer) const;

	// Check if the serverTeam belongs to a machine team; If not, create the machine team
	// Note: This function may make the machine team number larger than the desired machine team number
	Reference<TCMachineTeamInfo> checkAndCreateMachineTeam(Reference<TCTeamInfo> serverTeam);

	// Remove the removedMachineInfo machine and any related machine team
	void removeMachine(Reference<TCMachineInfo> removedMachineInfo);

	// Invariant: Remove a machine team only when the server teams on it has been removed
	// We never actively remove a machine team.
	// A machine team is removed when a machine is removed,
	// which is caused by the event when all servers on the machine is removed.
	// NOTE: When this function is called in the loop of iterating machineTeams, make sure NOT increase the index
	// in the next iteration of the loop. Otherwise, you may miss checking some elements in machineTeams
	bool removeMachineTeam(Reference<TCMachineTeamInfo> targetMT);

	// Adds storage servers held on process of which the Process id is “id” into excludeServers which prevent
	// recruiting the wiggling storage servers and let teamTracker start to move data off the affected teams;
	// Return a vector of futures wait for all data is moved to other teams.
	Future<Void> excludeStorageServersForWiggle(const UID& id);

	// Include wiggled storage servers by setting their status from `WIGGLING`
	// to `NONE`. The storage recruiter will recruit them as new storage servers
	void includeStorageServersForWiggle();

	// Track a team and issue RelocateShards when the level of degradation changes
	// A bad team can be unhealthy or just a redundant team removed by machineTeamRemover() or serverTeamRemover()
	Future<Void> teamTracker(Reference<TCTeamInfo> team, IsBadTeam, IsRedundantTeam);

	// Check the status of a storage server.
	// Apply all requirements to the server and mark it as excluded if it fails to satisfies these requirements
	Future<Void> storageServerTracker(TCServerInfo* server,
	                                  Promise<Void> errorOut,
	                                  Version addedVersion,
	                                  DDEnabledState const& ddEnabledState,
	                                  bool isTss);

	bool teamContainsFailedServer(Reference<TCTeamInfo> team) const;

	// NOTE: this actor returns when the cluster is healthy and stable (no server is expected to be removed in a period)
	// processingWiggle and processingUnhealthy indicate that some servers are going to be removed.
	Future<Void> waitUntilHealthy(double extraDelay = 0, WaitWiggle = WaitWiggle::False) const;

	bool isCorrectDC(TCServerInfo const& server) const;

	Future<Void> storageServerFailureTracker(TCServerInfo* server, ServerStatus* status, Version addedVersion);

	Future<Void> waitForAllDataRemoved(UID serverID, Version addedVersion) const;

	// calculate minLoadBytes / avgLoadBytes among servers. An unhealthy server's load is considered as 0. If the
	// average load of each storage server is less than smallLoadThreshold, return 1 always.
	double loadBytesBalanceRatio(int64_t smallLoadThreshold) const;

	// Create a transaction updating `perpetualStorageWiggleIDPrefix` to the next serverID according to a sorted
	// wiggle_pq maintained by the wiggler.
	Future<Void> updateNextWigglingStorageID();

	// Iterate over each storage process to do storage wiggle. After initializing the first Process ID, it waits a
	// signal from `perpetualStorageWiggler` indicating the wiggling of current process is finished. Then it writes the
	// next Process ID to a system key: `perpetualStorageWiggleIDPrefix` to show the next process to wiggle.
	Future<Void> perpetualStorageWiggleIterator(AsyncVar<bool>& stopSignal,
	                                            FutureStream<Void> finishStorageWiggleSignal);

	// periodically check whether the cluster is healthy if we continue perpetual wiggle
	Future<Void> clusterHealthCheckForPerpetualWiggle(int& extraTeamCount);

	// Watches the value change of `perpetualStorageWiggleIDPrefix`, and adds the storage server into excludeServers
	// which prevent recruiting the wiggling storage servers and let teamTracker start to move data off the affected
	// teams. The wiggling process of current storage servers will be paused if the cluster is unhealthy and restarted
	// once the cluster is healthy again.
	Future<Void> perpetualStorageWiggler(AsyncVar<bool>& stopSignal, PromiseStream<Void> finishStorageWiggleSignal);

	int numExistingSSOnAddr(const AddressExclusion& addr) const;

	Future<Void> initializeStorage(RecruitStorageReply candidateWorker,
	                               DDEnabledState const& ddEnabledState,
	                               bool recruitTss,
	                               Reference<TSSPairState> tssState);

	// return the next ServerID in storageWiggler
	Future<UID> getNextWigglingServerID();

	// read the current map of `perpetualStorageWiggleIDPrefix`, then restore wigglingId.
	Future<Void> readStorageWiggleMap();

	auto eraseStorageWiggleMap(KeyBackedObjectMap<UID, StorageWiggleValue, decltype(IncludeVersion())>* metadataMap,
	                           UID id) {
		return runRYWTransaction(dbContext(),
		                         [metadataMap, id](Reference<ReadYourWritesTransaction> tr) -> Future<Void> {
			                         tr->setOption(FDBTransactionOptions::LOCK_AWARE);
			                         tr->setOption(FDBTransactionOptions::ACCESS_SYSTEM_KEYS);
			                         metadataMap->erase(tr, id);
			                         return Void();
		                         });
	}

	// Read storage metadata from database, get the server's storeType, and do necessary updates. Error is caught by the
	// caller
<<<<<<< HEAD
	Future<Void> updateStorageMetadata(TCServerInfo* server,
	                                   bool isTss,
	                                   bool needReplacement = false,
	                                   std::vector<std::string> needReplacementParams = {},
	                                   std::vector<std::string> noNeedReplacementParams = {});
=======
	Future<Void> updateStorageMetadata(TCServerInfo* server);
>>>>>>> 22155c84

	Future<Void> serverGetTeamRequests(TeamCollectionInterface tci);

	Future<Void> removeBadTeams();

	Future<Void> machineTeamRemover();

	// Remove the server team whose members have the most number of process teams
	// until the total number of server teams is no larger than the desired number
	Future<Void> serverTeamRemover();

	Future<Void> removeWrongStoreType();

	Future<Void> fixUnderReplicationLoop();

	void fixUnderReplication();

	// Check if the number of server (and machine teams) is larger than the maximum allowed number
	void traceTeamCollectionInfo() const;

	Future<Void> updateReplicasKey(Optional<Key> dcId);

	Future<Void> storageRecruiter(Reference<IAsyncListener<RequestStream<RecruitStorageRequest>>> recruitStorage,
	                              DDEnabledState const& ddEnabledState);

	// Monitor whether or not storage servers are being recruited.  If so, then a database cannot be considered quiet
	Future<Void> monitorStorageServerRecruitment();

	// The serverList system keyspace keeps the StorageServerInterface for each serverID. Storage server's storeType
	// and serverID are decided by the server's filename. By parsing storage server file's filename on each disk,
	// process on each machine creates the TCServer with the correct serverID and StorageServerInterface.
	Future<Void> waitServerListChange(FutureStream<Void> serverRemoved, DDEnabledState const& ddEnabledState);

	Future<Void> trackExcludedServers();

	Future<Void> monitorHealthyTeams();

	// This coroutine sets a watch to monitor the value change of `perpetualStorageWiggleKey` which is controlled by
	// command `configure perpetual_storage_wiggle=$value` if the value is 1, this actor start 2 actors,
	// `perpetualStorageWiggleIterator` and `perpetualStorageWiggler`. Otherwise, it sends stop signal to them.
	Future<Void> monitorPerpetualStorageWiggle(Promise<Void> initializedSignal);

	// Update the storage engine parameters using the params from the current DatabaseConfiguration
	// This is a call started everytime DD initiates and after storage wiggler initialized
	// It is safe to run as there won't be any changes if parameters are matched on storages and DatabaseConfiguration
	Future<Void> storageParamsUpdater(Future<Void> wigglerInitialized);
	// Same concept as above but for TSS
	Future<Void> tssStorageParamsUpdater();

	Future<Void> waitHealthyZoneChange();

	int64_t getDebugTotalDataInFlight() const;

	void noHealthyTeams() const;

	// To enable verbose debug info, set shouldPrint to true
	void traceAllInfo(bool shouldPrint = false) const;

	// Check if the server belongs to a machine; if not, create the machine.
	// Establish the two-direction link between server and machine
	Reference<TCMachineInfo> checkAndCreateMachine(Reference<TCServerInfo> server);

	// Group storage servers (process) based on their machineId in LocalityData
	// All created machines are healthy
	// Return The number of healthy servers we grouped into machines
	int constructMachinesFromServers();

	// Create machineTeamsToBuild number of machine teams
	// No operation if machineTeamsToBuild is 0
	// Note: The creation of machine teams should not depend on server teams:
	// No matter how server teams will be created, we will create the same set of machine teams;
	// We should never use server team number in building machine teams.
	//
	// Five steps to create each machine team, which are document in the function
	// Reuse ReplicationPolicy selectReplicas func to select machine team
	// return number of added machine teams
	int addBestMachineTeams(int machineTeamsToBuild);

	// Sanity check the property of teams in unit test
	// Return true if all server teams belong to machine teams
	bool sanityCheckTeams() const;

	void disableBuildingTeams() { doBuildTeams = false; }

	void setCheckTeamDelay() { this->checkTeamDelay = Void(); }

	// Assume begin to end is sorted by std::sort
	// Assume InputIt is iterator to UID
	// Note: We must allow creating empty teams because empty team is created when a remote DB is initialized.
	// The empty team is used as the starting point to move data to the remote DB
	// begin : the start of the team member ID
	// end : end of the team member ID
	// isIntialTeam : False when the team is added by addTeamsBestOf(); True otherwise, e.g.,
	// when the team added at init() when we recreate teams by looking up DB
	template <class InputIt>
	void addTeam(InputIt begin, InputIt end, IsInitialTeam isInitialTeam) {
		std::vector<Reference<TCServerInfo>> newTeamServers;
		for (auto i = begin; i != end; ++i) {
			if (server_info.find(*i) != server_info.end()) {
				newTeamServers.push_back(server_info[*i]);
			}
		}

		addTeam(newTeamServers, isInitialTeam);
	}

	void addTeam(const std::vector<Reference<TCServerInfo>>& newTeamServers,
	             IsInitialTeam,
	             IsRedundantTeam = IsRedundantTeam::False);

	void addTeam(std::set<UID> const& team, IsInitialTeam isInitialTeam) {
		addTeam(team.begin(), team.end(), isInitialTeam);
	}

	// Create server teams based on machine teams
	// Before the number of machine teams reaches the threshold, build a machine team for each server team
	// When it reaches the threshold, first try to build a server team with existing machine teams; if failed,
	// build an extra machine team and record the event in trace
	int addTeamsBestOf(int teamsToBuild, int desiredTeams, int maxTeams);

	void cleanupLargeTeams();

	int maxLargeTeamSize() const;

	Reference<TCTeamInfo> buildLargeTeam(int size);

	void updateTeamPivotValues();

	// get the min available space ratio from every healthy team and update the pivot ratio `pivotAvailableSpaceRatio`
	void updateAvailableSpacePivots();

	void updateCpuPivots();

	void updateTeamEligibility();

public:
	Reference<IDDTxnProcessor> db;

	DatabaseConfiguration configuration;

	ServerStatusMap server_status;
	std::map<UID, Reference<TCServerInfo>> server_info;

	// machine_info has all machines info; key must be unique across processes on the same machine
	std::map<Standalone<StringRef>, Reference<TCMachineInfo>> machine_info;
	std::vector<Reference<TCMachineTeamInfo>> machineTeams; // all machine teams

	std::vector<Reference<TCTeamInfo>> teams;

	std::vector<DDTeamCollection*> teamCollections;
	AsyncTrigger printDetailedTeamsInfo;
	Reference<LocalitySet> storageServerSet;

	DDTeamCollection(DDTeamCollectionInitParams const& params);

	~DDTeamCollection();

	void addLaggingStorageServer(Key zoneId);

	void removeLaggingStorageServer(Key zoneId);

	// whether server is under wiggling proces, but wiggle is paused for some healthy compliance.
	bool isWigglePausedServer(const UID& server) const;

	// Returns a random healthy team, which does not contain excludeServer.
	std::vector<UID> getRandomHealthyTeam(const UID& excludeServer);

	Future<Void> getTeam(GetTeamRequest);

	Future<Void> init(Reference<InitialDataDistribution> initTeams, DDEnabledState const& ddEnabledState);

	void addServer(StorageServerInterface newServer,
	               ProcessClass processClass,
	               Promise<Void> errorOut,
	               Version addedVersion,
	               DDEnabledState const& ddEnabledState);

	bool removeTeam(Reference<TCTeamInfo> team);

	void removeTSS(UID removedServer);

	void removeServer(UID removedServer);

	// Find size of set intersection of excludeServerIDs and serverIDs on each team and see if the leftover team is
	// valid
	bool exclusionSafetyCheck(std::vector<UID>& excludeServerIDs);

	bool isPrimary() const { return primary; }

	// state and last state change timestamp
	std::pair<StorageWiggler::State, double> getStorageWigglerState() const;

	UID getDistributorId() const { return distributorId; }

	// Divide TSS evenly in each DC if there are multiple
	// TODO would it be better to put all of them in primary DC?
	int32_t getTargetTSSInDC() const;

	bool reachTSSPairTarget() const;

	// Keep track of servers and teams -- serves requests for getRandomTeam
	static Future<Void> run(Reference<DDTeamCollection> teamCollection,
	                        Reference<InitialDataDistribution> initData,
	                        TeamCollectionInterface tci,
	                        Reference<IAsyncListener<RequestStream<RecruitStorageRequest>>> recruitStorage,
	                        DDEnabledState const& ddEnabledState);

	// Take a snapshot of necessary data structures from `DDTeamCollection` and print them out with yields to avoid slow
	// task on the run loop.
	static Future<Void> printSnapshotTeamsInfo(Reference<DDTeamCollection> self);

	// <addr> -> ParamsJsonString
	Future<StorageEngineParamSet> getStorageEngineParams();

	Database dbContext() const { return db->context(); }
};<|MERGE_RESOLUTION|>--- conflicted
+++ resolved
@@ -530,15 +530,10 @@
 
 	// Read storage metadata from database, get the server's storeType, and do necessary updates. Error is caught by the
 	// caller
-<<<<<<< HEAD
 	Future<Void> updateStorageMetadata(TCServerInfo* server,
-	                                   bool isTss,
 	                                   bool needReplacement = false,
 	                                   std::vector<std::string> needReplacementParams = {},
 	                                   std::vector<std::string> noNeedReplacementParams = {});
-=======
-	Future<Void> updateStorageMetadata(TCServerInfo* server);
->>>>>>> 22155c84
 
 	Future<Void> serverGetTeamRequests(TeamCollectionInterface tci);
 
