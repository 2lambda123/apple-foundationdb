/*
 * TagPartitionedLogSystem.actor.cpp
 *
 * This source file is part of the FoundationDB open source project
 *
 * Copyright 2013-2024 Apple Inc. and the FoundationDB project authors
 *
 * Licensed under the Apache License, Version 2.0 (the "License");
 * you may not use this file except in compliance with the License.
 * You may obtain a copy of the License at
 *
 *     http://www.apache.org/licenses/LICENSE-2.0
 *
 * Unless required by applicable law or agreed to in writing, software
 * distributed under the License is distributed on an "AS IS" BASIS,
 * WITHOUT WARRANTIES OR CONDITIONS OF ANY KIND, either express or implied.
 * See the License for the specific language governing permissions and
 * limitations under the License.
 */

#include "fdbserver/TagPartitionedLogSystem.actor.h"
#include <boost/dynamic_bitset.hpp>

#include <utility>

#include "flow/actorcompiler.h" // This must be the last #include.

ACTOR Future<Version> minVersionWhenReady(Future<Void> f,
                                          std::vector<std::pair<UID, Future<TLogCommitReply>>> replies) {
	try {
		wait(f);
		Version minVersion = std::numeric_limits<Version>::max();
		for (const auto& [_tlogID, reply] : replies) {
			if (reply.isReady() && !reply.isError()) {
				minVersion = std::min(minVersion, reply.get().version);
			}
		}
		return minVersion;
	} catch (Error& err) {
		if (err.code() == error_code_operation_cancelled) {
			TraceEvent(g_network->isSimulated() ? SevInfo : SevWarnAlways, "TLogPushCancelled");
			int index = 0;
			for (const auto& [tlogID, reply] : replies) {
				if (reply.isReady()) {
					continue;
				}
				std::string message;
				if (reply.isError()) {
					// FIXME Use C++20 format when it is available
					message = format("TLogPushRespondError%04d", index++);
				} else {
					message = format("TLogPushNoResponse%04d", index++);
				}
				TraceEvent(g_network->isSimulated() ? SevInfo : SevWarnAlways, message.c_str())
				    .detail("TLogID", tlogID);
			}
		}
		throw;
	}
}

LogSet::LogSet(const TLogSet& tLogSet)
  : tLogWriteAntiQuorum(tLogSet.tLogWriteAntiQuorum), tLogReplicationFactor(tLogSet.tLogReplicationFactor),
    tLogLocalities(tLogSet.tLogLocalities), tLogVersion(tLogSet.tLogVersion), tLogPolicy(tLogSet.tLogPolicy),
    isLocal(tLogSet.isLocal), locality(tLogSet.locality), startVersion(tLogSet.startVersion),
    satelliteTagLocations(tLogSet.satelliteTagLocations) {
	for (const auto& log : tLogSet.tLogs) {
		logServers.push_back(makeReference<AsyncVar<OptionalInterface<TLogInterface>>>(log));
	}
	for (const auto& log : tLogSet.logRouters) {
		logRouters.push_back(makeReference<AsyncVar<OptionalInterface<TLogInterface>>>(log));
	}
	for (const auto& log : tLogSet.backupWorkers) {
		backupWorkers.push_back(makeReference<AsyncVar<OptionalInterface<BackupInterface>>>(log));
	}
	filterLocalityDataForPolicy(tLogPolicy, &tLogLocalities);
	updateLocalitySet(tLogLocalities);
}

LogSet::LogSet(const CoreTLogSet& coreSet)
  : tLogWriteAntiQuorum(coreSet.tLogWriteAntiQuorum), tLogReplicationFactor(coreSet.tLogReplicationFactor),
    tLogLocalities(coreSet.tLogLocalities), tLogVersion(coreSet.tLogVersion), tLogPolicy(coreSet.tLogPolicy),
    isLocal(coreSet.isLocal), locality(coreSet.locality), startVersion(coreSet.startVersion),
    satelliteTagLocations(coreSet.satelliteTagLocations) {
	for (const auto& log : coreSet.tLogs) {
		logServers.push_back(
		    makeReference<AsyncVar<OptionalInterface<TLogInterface>>>(OptionalInterface<TLogInterface>(log)));
	}
	// Do NOT recover coreSet.backupWorkers, because master will recruit new ones.
	filterLocalityDataForPolicy(tLogPolicy, &tLogLocalities);
	updateLocalitySet(tLogLocalities);
}

TLogSet::TLogSet(const LogSet& rhs)
  : tLogWriteAntiQuorum(rhs.tLogWriteAntiQuorum), tLogReplicationFactor(rhs.tLogReplicationFactor),
    tLogLocalities(rhs.tLogLocalities), tLogVersion(rhs.tLogVersion), tLogPolicy(rhs.tLogPolicy), isLocal(rhs.isLocal),
    locality(rhs.locality), startVersion(rhs.startVersion), satelliteTagLocations(rhs.satelliteTagLocations) {
	for (const auto& tlog : rhs.logServers) {
		tLogs.push_back(tlog->get());
	}
	for (const auto& logRouter : rhs.logRouters) {
		logRouters.push_back(logRouter->get());
	}
	for (const auto& worker : rhs.backupWorkers) {
		backupWorkers.push_back(worker->get());
	}
}

OldTLogConf::OldTLogConf(const OldLogData& oldLogData)
  : epochBegin(oldLogData.epochBegin), epochEnd(oldLogData.epochEnd), recoverAt(oldLogData.recoverAt),
    logRouterTags(oldLogData.logRouterTags), txsTags(oldLogData.txsTags), pseudoLocalities(oldLogData.pseudoLocalities),
    epoch(oldLogData.epoch) {
	for (const Reference<LogSet>& logSet : oldLogData.tLogs) {
		tLogs.emplace_back(*logSet);
	}
}

CoreTLogSet::CoreTLogSet(const LogSet& logset)
  : tLogWriteAntiQuorum(logset.tLogWriteAntiQuorum), tLogReplicationFactor(logset.tLogReplicationFactor),
    tLogLocalities(logset.tLogLocalities), tLogPolicy(logset.tLogPolicy), isLocal(logset.isLocal),
    locality(logset.locality), startVersion(logset.startVersion), satelliteTagLocations(logset.satelliteTagLocations),
    tLogVersion(logset.tLogVersion) {
	for (const auto& log : logset.logServers) {
		tLogs.push_back(log->get().id());
	}
	// Do NOT store logset.backupWorkers, because master will recruit new ones.
}

OldTLogCoreData::OldTLogCoreData(const OldLogData& oldData)
  : logRouterTags(oldData.logRouterTags), txsTags(oldData.txsTags), epochBegin(oldData.epochBegin),
    epochEnd(oldData.epochEnd), recoverAt(oldData.recoverAt), pseudoLocalities(oldData.pseudoLocalities),
    epoch(oldData.epoch) {
	for (const Reference<LogSet>& logSet : oldData.tLogs) {
		if (logSet->logServers.size()) {
			tLogs.emplace_back(*logSet);
		}
	}
}

Future<Void> ILogSystem::recoverAndEndEpoch(Reference<AsyncVar<Reference<ILogSystem>>> const& outLogSystem,
                                            UID const& dbgid,
                                            DBCoreState const& oldState,
                                            FutureStream<TLogRejoinRequest> const& rejoins,
                                            LocalityData const& locality,
                                            bool* forceRecovery) {
	return TagPartitionedLogSystem::recoverAndEndEpoch(outLogSystem, dbgid, oldState, rejoins, locality, forceRecovery);
}

Reference<ILogSystem> ILogSystem::fromLogSystemConfig(UID const& dbgid,
                                                      struct LocalityData const& locality,
                                                      struct LogSystemConfig const& conf,
                                                      bool excludeRemote,
                                                      bool useRecoveredAt,
                                                      Optional<PromiseStream<Future<Void>>> addActor) {
	if (conf.logSystemType == LogSystemType::empty)
		return Reference<ILogSystem>();
	else if (conf.logSystemType == LogSystemType::tagPartitioned)
		return TagPartitionedLogSystem::fromLogSystemConfig(
		    dbgid, locality, conf, excludeRemote, useRecoveredAt, addActor);
	else
		throw internal_error();
}

Reference<ILogSystem> ILogSystem::fromOldLogSystemConfig(UID const& dbgid,
                                                         struct LocalityData const& locality,
                                                         struct LogSystemConfig const& conf) {
	if (conf.logSystemType == LogSystemType::empty)
		return Reference<ILogSystem>();
	else if (conf.logSystemType == LogSystemType::tagPartitioned)
		return TagPartitionedLogSystem::fromOldLogSystemConfig(dbgid, locality, conf);
	else
		throw internal_error();
}

Reference<ILogSystem> ILogSystem::fromServerDBInfo(UID const& dbgid,
                                                   ServerDBInfo const& dbInfo,
                                                   bool useRecoveredAt,
                                                   Optional<PromiseStream<Future<Void>>> addActor) {
	return fromLogSystemConfig(dbgid, dbInfo.myLocality, dbInfo.logSystemConfig, false, useRecoveredAt, addActor);
}

void TagPartitionedLogSystem::stopRejoins() {
	rejoins = Future<Void>();
}

void TagPartitionedLogSystem::addref() {
	ReferenceCounted<TagPartitionedLogSystem>::addref();
}

void TagPartitionedLogSystem::delref() {
	ReferenceCounted<TagPartitionedLogSystem>::delref();
}

std::string TagPartitionedLogSystem::describe() const {
	std::string result;
	for (int i = 0; i < tLogs.size(); i++) {
		result += format("%d: ", i);
		for (int j = 0; j < tLogs[i]->logServers.size(); j++) {
			result +=
			    tLogs[i]->logServers[j]->get().id().toString() + ((j == tLogs[i]->logServers.size() - 1) ? " " : ", ");
		}
	}
	return result;
}

UID TagPartitionedLogSystem::getDebugID() const {
	return dbgid;
}

void TagPartitionedLogSystem::addPseudoLocality(int8_t locality) {
	ASSERT(locality < 0);
	pseudoLocalities.insert(locality);
	for (uint16_t i = 0; i < logRouterTags; i++) {
		pseudoLocalityPopVersion[Tag(locality, i)] = 0;
	}
}

Tag TagPartitionedLogSystem::getPseudoPopTag(Tag tag, ProcessClass::ClassType type) const {
	switch (type) {
	case ProcessClass::LogRouterClass:
		if (tag.locality == tagLocalityLogRouter) {
			ASSERT(pseudoLocalities.count(tagLocalityLogRouterMapped) > 0);
			tag.locality = tagLocalityLogRouterMapped;
		}
		break;

	case ProcessClass::BackupClass:
		if (tag.locality == tagLocalityLogRouter) {
			ASSERT(pseudoLocalities.count(tagLocalityBackup) > 0);
			tag.locality = tagLocalityBackup;
		}
		break;

	default: // This should be an error at caller site.
		break;
	}
	return tag;
}

bool TagPartitionedLogSystem::hasPseudoLocality(int8_t locality) const {
	return pseudoLocalities.count(locality) > 0;
}

Version TagPartitionedLogSystem::popPseudoLocalityTag(Tag tag, Version upTo) {
	ASSERT(isPseudoLocality(tag.locality) && hasPseudoLocality(tag.locality));

	Version& localityVersion = pseudoLocalityPopVersion[tag];
	localityVersion = std::max(localityVersion, upTo);
	Version minVersion = localityVersion;
	// Why do we need to use the minimum popped version among all tags? Reason: for example,
	// 2 pseudo tags pop 100 or 150, respectively. It's only safe to pop min(100, 150),
	// because [101,150) is needed by another pseudo tag.
	for (const int8_t locality : pseudoLocalities) {
		minVersion = std::min(minVersion, pseudoLocalityPopVersion[Tag(locality, tag.id)]);
	}
	// TraceEvent("TLogPopPseudoTag", dbgid).detail("Tag", tag.toString()).detail("Version", upTo).detail("PopVersion", minVersion);
	return minVersion;
}

Future<Void> TagPartitionedLogSystem::recoverAndEndEpoch(Reference<AsyncVar<Reference<ILogSystem>>> const& outLogSystem,
                                                         UID const& dbgid,
                                                         DBCoreState const& oldState,
                                                         FutureStream<TLogRejoinRequest> const& rejoins,
                                                         LocalityData const& locality,
                                                         bool* forceRecovery) {
	return epochEnd(outLogSystem, dbgid, oldState, rejoins, locality, forceRecovery);
}

Reference<ILogSystem> TagPartitionedLogSystem::fromLogSystemConfig(UID const& dbgid,
                                                                   LocalityData const& locality,
                                                                   LogSystemConfig const& lsConf,
                                                                   bool excludeRemote,
                                                                   bool useRecoveredAt,
                                                                   Optional<PromiseStream<Future<Void>>> addActor) {
	ASSERT(lsConf.logSystemType == LogSystemType::tagPartitioned ||
	       (lsConf.logSystemType == LogSystemType::empty && !lsConf.tLogs.size()));
	// ASSERT(lsConf.epoch == epoch);  //< FIXME
	auto logSystem = makeReference<TagPartitionedLogSystem>(dbgid, locality, lsConf.epoch, addActor);

	logSystem->tLogs.reserve(lsConf.tLogs.size());
	logSystem->expectedLogSets = lsConf.expectedLogSets;
	logSystem->logRouterTags = lsConf.logRouterTags;
	logSystem->txsTags = lsConf.txsTags;
	logSystem->recruitmentID = lsConf.recruitmentID;
	logSystem->stopped = lsConf.stopped;
	if (useRecoveredAt) {
		logSystem->recoveredAt = lsConf.recoveredAt;
	}
	logSystem->pseudoLocalities = lsConf.pseudoLocalities;
	for (const TLogSet& tLogSet : lsConf.tLogs) {
		if (!excludeRemote || tLogSet.isLocal) {
			logSystem->tLogs.push_back(makeReference<LogSet>(tLogSet));
		}
	}

	for (const auto& oldTlogConf : lsConf.oldTLogs) {
		logSystem->oldLogData.emplace_back(oldTlogConf);
		//TraceEvent("BWFromLSConf")
		//    .detail("Epoch", logSystem->oldLogData.back().epoch)
		//    .detail("Version", logSystem->oldLogData.back().epochEnd);
	}

	logSystem->logSystemType = lsConf.logSystemType;
	logSystem->oldestBackupEpoch = lsConf.oldestBackupEpoch;
	return logSystem;
}

Reference<ILogSystem> TagPartitionedLogSystem::fromOldLogSystemConfig(UID const& dbgid,
                                                                      LocalityData const& locality,
                                                                      LogSystemConfig const& lsConf) {
	ASSERT(lsConf.logSystemType == LogSystemType::tagPartitioned ||
	       (lsConf.logSystemType == LogSystemType::empty && !lsConf.tLogs.size()));
	// ASSERT(lsConf.epoch == epoch);  //< FIXME
	const LogEpoch e = lsConf.oldTLogs.size() > 0 ? lsConf.oldTLogs[0].epoch : 0;
	auto logSystem = makeReference<TagPartitionedLogSystem>(dbgid, locality, e);

	if (lsConf.oldTLogs.size()) {
		for (const TLogSet& tLogSet : lsConf.oldTLogs[0].tLogs) {
			logSystem->tLogs.push_back(makeReference<LogSet>(tLogSet));
		}
		logSystem->logRouterTags = lsConf.oldTLogs[0].logRouterTags;
		logSystem->txsTags = lsConf.oldTLogs[0].txsTags;
		// logSystem->epochEnd = lsConf.oldTLogs[0].epochEnd;

		for (int i = 1; i < lsConf.oldTLogs.size(); i++) {
			logSystem->oldLogData.emplace_back(lsConf.oldTLogs[i]);
		}
	}
	logSystem->logSystemType = lsConf.logSystemType;
	logSystem->stopped = true;
	logSystem->pseudoLocalities = lsConf.pseudoLocalities;

	return logSystem;
}

void TagPartitionedLogSystem::purgeOldRecoveredGenerations() {
	Version oldestGenerationRecoverAtVersion = std::min(recoveredVersion->get(), remoteRecoveredVersion->get());
	TraceEvent("ToCoreStateOldestGenerationRecoverAtVersion")
	    .detail("RecoveredVersion", recoveredVersion->get())
	    .detail("RemoteRecoveredVersion", remoteRecoveredVersion->get())
	    .detail("OldestBackupEpoch", oldestBackupEpoch);
	for (int i = 0; i < oldLogData.size(); ++i) {
		const auto& oldData = oldLogData[i];
		// Remove earlier generation that TLog data are
		//  - consumed by all storage servers
		//  - no longer used by backup workers
		if (oldData.recoverAt < oldestGenerationRecoverAtVersion && oldData.epoch < oldestBackupEpoch) {
			if (g_network->isSimulated()) {
				for (int j = 0; j < oldLogData.size(); ++j) {
					TraceEvent("AllOldGenerations")
					    .detail("Index", j)
					    .detail("Purge", i + 1)
					    .detail("Begin", oldLogData[j].epochBegin)
					    .detail("RecoverAt", oldLogData[j].recoverAt);
				}
				for (int j = i + 1; j < oldLogData.size(); ++j) {
					ASSERT(oldLogData[j].recoverAt < oldestGenerationRecoverAtVersion);
					ASSERT(oldData.tLogs[0]->backupWorkers.size() == 0 || oldLogData[j].epoch < oldestBackupEpoch);
				}
			}
			for (int j = i; j < oldLogData.size(); ++j) {
				TraceEvent("PurgeOldTLogGeneration")
				    .detail("Begin", oldLogData[j].epochBegin)
				    .detail("End", oldLogData[j].epochEnd)
				    .detail("Epoch", oldLogData[j].epoch)
				    .detail("RecoverAt", oldLogData[j].recoverAt)
				    .detail("Index", j);
			}
			oldLogData.resize(i);
			break;
		}
	}
}

void TagPartitionedLogSystem::toCoreState(DBCoreState& newState) const {
	if (recoveryComplete.isValid() && recoveryComplete.isError())
		throw recoveryComplete.getError();

	if (remoteRecoveryComplete.isValid() && remoteRecoveryComplete.isError())
		throw remoteRecoveryComplete.getError();

	newState.tLogs.clear();
	newState.logRouterTags = logRouterTags;
	newState.txsTags = txsTags;
	newState.pseudoLocalities = pseudoLocalities;
	for (const auto& t : tLogs) {
		if (t->logServers.size()) {
			newState.tLogs.emplace_back(*t);
			newState.tLogs.back().tLogLocalities.clear();
			for (const auto& log : t->logServers) {
				newState.tLogs.back().tLogLocalities.push_back(log->get().interf().filteredLocality);
			}
		}
	}

	newState.oldTLogData.clear();
	if (!recoveryComplete.isValid() || !recoveryComplete.isReady() ||
	    (repopulateRegionAntiQuorum == 0 && (!remoteRecoveryComplete.isValid() || !remoteRecoveryComplete.isReady())) ||
	    epoch != oldestBackupEpoch) {
		for (const auto& oldData : oldLogData) {
			newState.oldTLogData.emplace_back(oldData);
			TraceEvent("BWToCore")
			    .detail("Epoch", newState.oldTLogData.back().epoch)
			    .detail("TotalTags", newState.oldTLogData.back().logRouterTags)
			    .detail("BeginVersion", newState.oldTLogData.back().epochBegin)
			    .detail("EndVersion", newState.oldTLogData.back().epochEnd);
		}
	}

	newState.logSystemType = logSystemType;
}

bool TagPartitionedLogSystem::remoteStorageRecovered() const {
	return remoteRecoveryComplete.isValid() && remoteRecoveryComplete.isReady();
}

Future<Void> TagPartitionedLogSystem::onCoreStateChanged() const {
	std::vector<Future<Void>> changes;
	changes.push_back(Never());
	if (recoveryComplete.isValid() && !recoveryComplete.isReady()) {
		changes.push_back(recoveryComplete);
	}
	if (remoteRecovery.isValid() && !remoteRecovery.isReady()) {
		changes.push_back(remoteRecovery);
	}
	if (remoteRecoveryComplete.isValid() && !remoteRecoveryComplete.isReady()) {
		changes.push_back(remoteRecoveryComplete);
	}
	changes.push_back(backupWorkerChanged.onTrigger()); // changes to oldestBackupEpoch
	changes.push_back(recoveredVersion->onChange());
	changes.push_back(remoteRecoveredVersion->onChange());
	return waitForAny(changes);
}

void TagPartitionedLogSystem::coreStateWritten(DBCoreState const& newState) {
	if (!newState.oldTLogData.size()) {
		recoveryCompleteWrittenToCoreState.set(true);
	}
	for (auto& t : newState.tLogs) {
		if (!t.isLocal) {
			TraceEvent("RemoteLogsWritten", dbgid).log();
			remoteLogsWrittenToCoreState = true;
			break;
		}
	}
}

Future<Void> TagPartitionedLogSystem::onError() const {
	return onError_internal(this);
}

ACTOR Future<Void> TagPartitionedLogSystem::onError_internal(TagPartitionedLogSystem const* self) {
	// Never returns normally, but throws an error if the subsystem stops working
	loop {
		std::vector<Future<Void>> failed;
		std::vector<Future<Void>> backupFailed(1, Never());
		std::vector<Future<Void>> changes;

		for (auto& it : self->tLogs) {
			for (auto& t : it->logServers) {
				if (t->get().present()) {
					failed.push_back(
					    waitFailureClient(t->get().interf().waitFailure,
					                      SERVER_KNOBS->TLOG_TIMEOUT,
					                      -SERVER_KNOBS->TLOG_TIMEOUT / SERVER_KNOBS->SECONDS_BEFORE_NO_FAILURE_DELAY,
					                      /*trace=*/true));
				} else {
					changes.push_back(t->onChange());
				}
			}
			for (auto& t : it->logRouters) {
				if (t->get().present()) {
					failed.push_back(
					    waitFailureClient(t->get().interf().waitFailure,
					                      SERVER_KNOBS->TLOG_TIMEOUT,
					                      -SERVER_KNOBS->TLOG_TIMEOUT / SERVER_KNOBS->SECONDS_BEFORE_NO_FAILURE_DELAY,
					                      /*trace=*/true));
				} else {
					changes.push_back(t->onChange());
				}
			}
			for (const auto& worker : it->backupWorkers) {
				if (worker->get().present()) {
					backupFailed.push_back(
					    waitFailureClient(worker->get().interf().waitFailure,
					                      SERVER_KNOBS->BACKUP_TIMEOUT,
					                      -SERVER_KNOBS->BACKUP_TIMEOUT / SERVER_KNOBS->SECONDS_BEFORE_NO_FAILURE_DELAY,
					                      /*trace=*/true));
				} else {
					changes.push_back(worker->onChange());
				}
			}
		}

		if (!self->recoveryCompleteWrittenToCoreState.get()) {
			for (auto& old : self->oldLogData) {
				for (auto& it : old.tLogs) {
					for (auto& t : it->logRouters) {
						if (t->get().present()) {
							failed.push_back(waitFailureClient(t->get().interf().waitFailure,
							                                   SERVER_KNOBS->TLOG_TIMEOUT,
							                                   -SERVER_KNOBS->TLOG_TIMEOUT /
							                                       SERVER_KNOBS->SECONDS_BEFORE_NO_FAILURE_DELAY,
							                                   /*trace=*/true));
						} else {
							changes.push_back(t->onChange());
						}
					}
				}
				// Monitor changes of backup workers for old epochs.
				for (const auto& worker : old.tLogs[0]->backupWorkers) {
					if (worker->get().present()) {
						backupFailed.push_back(waitFailureClient(worker->get().interf().waitFailure,
						                                         SERVER_KNOBS->BACKUP_TIMEOUT,
						                                         -SERVER_KNOBS->BACKUP_TIMEOUT /
						                                             SERVER_KNOBS->SECONDS_BEFORE_NO_FAILURE_DELAY,
						                                         /*trace=*/true));
					} else {
						changes.push_back(worker->onChange());
					}
				}
			}
		}

		if (self->hasRemoteServers && (!self->remoteRecovery.isReady() || self->remoteRecovery.isError())) {
			changes.push_back(self->remoteRecovery);
		}

		changes.push_back(self->recoveryCompleteWrittenToCoreState.onChange());
		changes.push_back(self->backupWorkerChanged.onTrigger());

		ASSERT(failed.size() >= 1);
		wait(quorum(changes, 1) || tagError<Void>(quorum(failed, 1), tlog_failed()) ||
		     tagError<Void>(quorum(backupFailed, 1), backup_worker_failed()));
	}
}

ACTOR Future<Void> TagPartitionedLogSystem::pushResetChecker(Reference<ConnectionResetInfo> self, NetworkAddress addr) {
	self->slowReplies = 0;
	self->fastReplies = 0;
	wait(delay(SERVER_KNOBS->PUSH_STATS_INTERVAL));
	TraceEvent("SlowPushStats")
	    .detail("PeerAddress", addr)
	    .detail("SlowReplies", self->slowReplies)
	    .detail("FastReplies", self->fastReplies);
	if (self->slowReplies >= SERVER_KNOBS->PUSH_STATS_SLOW_AMOUNT &&
	    self->slowReplies / double(self->slowReplies + self->fastReplies) >= SERVER_KNOBS->PUSH_STATS_SLOW_RATIO) {
		FlowTransport::transport().resetConnection(addr);
		self->lastReset = now();
	}
	return Void();
}

ACTOR Future<TLogCommitReply> TagPartitionedLogSystem::recordPushMetrics(Reference<ConnectionResetInfo> self,
                                                                         Reference<Histogram> dist,
                                                                         NetworkAddress addr,
                                                                         Future<TLogCommitReply> in) {
	state double startTime = now();
	TLogCommitReply t = wait(in);
	if (now() - self->lastReset > SERVER_KNOBS->PUSH_RESET_INTERVAL) {
		if (now() - startTime > SERVER_KNOBS->PUSH_MAX_LATENCY) {
			if (self->resetCheck.isReady()) {
				self->resetCheck = TagPartitionedLogSystem::pushResetChecker(self, addr);
			}
			self->slowReplies++;
		} else {
			self->fastReplies++;
		}
	}
	dist->sampleSeconds(now() - startTime);
	return t;
}

Future<Version> TagPartitionedLogSystem::push(const ILogSystem::PushVersionSet& versionSet,
                                              LogPushData& data,
                                              SpanContext const& spanContext,
                                              Optional<UID> debugID,
                                              Optional<std::unordered_map<uint16_t, Version>> tpcvMap) {
	// FIXME: Randomize request order as in LegacyLogSystem?
	Version prevVersion = versionSet.prevVersion; // this might be updated when version vector unicast is enabled
	Version seqPrevVersion = versionSet.prevVersion; // a copy of the prevVersion provided by the sequencer

	std::unordered_map<uint8_t, uint16_t> tLogCount;
	std::unordered_map<uint8_t, std::vector<uint16_t>> tLogLocIds;
	if (SERVER_KNOBS->ENABLE_VERSION_VECTOR_TLOG_UNICAST) {
		uint16_t location = 0;
		uint8_t logGroupLocal = 0;
		const auto& tpcvMapRef = tpcvMap.get();
		for (const auto& it : tLogs) {
			if (!it->isLocal) {
				continue;
			}
			for (size_t loc = 0; loc < it->logServers.size(); loc++) {
				if (tpcvMapRef.contains(location)) {
					tLogCount[logGroupLocal]++;
					tLogLocIds[logGroupLocal].push_back(location);
				}
				location++;
			}
			logGroupLocal++;
		}
	}

	uint16_t location = 0;
	uint8_t logGroupLocal = 0;
	std::vector<Future<Void>> quorumResults;
	std::vector<std::pair<UID, Future<TLogCommitReply>>> allReplies;
	const Span span("TPLS:push"_loc, spanContext);
	for (auto& it : tLogs) {
		if (!it->isLocal) {
			// Remote TLogs should read from LogRouter
			continue;
		}
		if (it->logServers.size() == 0) {
			// Empty TLog set
			continue;
		}

		if (it->connectionResetTrackers.size() == 0) {
			for (int i = 0; i < it->logServers.size(); i++) {
				it->connectionResetTrackers.push_back(makeReference<ConnectionResetInfo>());
			}
		}
		if (it->tlogPushDistTrackers.empty()) {
			for (int i = 0; i < it->logServers.size(); i++) {
				it->tlogPushDistTrackers.push_back(
				    Histogram::getHistogram("ToTlog_" + it->logServers[i]->get().interf().uniqueID.toString(),
				                            it->logServers[i]->get().interf().address().toString(),
				                            Histogram::Unit::milliseconds));
			}
		}

		std::vector<Future<Void>> tLogCommitResults;
		for (size_t loc = 0; loc < it->logServers.size(); loc++) {
			Standalone<StringRef> msg = data.getMessages(location);
			data.recordEmptyMessage(location, msg);
			if (SERVER_KNOBS->ENABLE_VERSION_VECTOR_TLOG_UNICAST) {
				if (tpcvMap.get().contains(location)) {
					prevVersion = tpcvMap.get()[location];
				} else {
					location++;
					continue;
				}
			}

			const auto& interface = it->logServers[loc]->get().interf();
			const auto request = TLogCommitRequest(spanContext,
			                                       msg.arena(),
			                                       prevVersion,
			                                       versionSet.version,
			                                       versionSet.knownCommittedVersion,
			                                       versionSet.minKnownCommittedVersion,
			                                       seqPrevVersion,
			                                       msg,
			                                       tLogCount[logGroupLocal],
			                                       tLogLocIds[logGroupLocal],
			                                       debugID);
			auto tLogReply = recordPushMetrics(it->connectionResetTrackers[loc],
			                                   it->tlogPushDistTrackers[loc],
			                                   interface.address(),
			                                   interface.commit.getReply(request, TaskPriority::ProxyTLogCommitReply));

			allReplies.emplace_back(interface.id(), tLogReply);
			Future<Void> commitSuccess = success(tLogReply);
			addActor.get().send(commitSuccess);
			tLogCommitResults.push_back(commitSuccess);
			location++;
		}
		quorumResults.push_back(quorum(tLogCommitResults, tLogCommitResults.size() - it->tLogWriteAntiQuorum));
		logGroupLocal++;
	}

	return minVersionWhenReady(waitForAll(quorumResults), allReplies);
}

Reference<ILogSystem::IPeekCursor> TagPartitionedLogSystem::peekAll(UID dbgid,
                                                                    Version begin,
                                                                    Version end,
                                                                    Tag tag,
                                                                    bool parallelGetMore) {
	int bestSet = 0;
	std::vector<Reference<LogSet>> localSets;
	Version lastBegin = 0;
	bool foundSpecial = false;
	for (auto& log : tLogs) {
		if (log->locality == tagLocalitySpecial || log->locality == tagLocalityUpgraded) {
			foundSpecial = true;
		}
		if (log->isLocal && log->logServers.size() &&
		    (log->locality == tagLocalitySpecial || log->locality == tagLocalityUpgraded ||
		     log->locality == tag.locality || tag == txsTag || tag.locality == tagLocalityTxs ||
		     tag.locality == tagLocalityLogRouter ||
		     ((tag.locality == tagLocalityUpgraded || tag == cacheTag) && log->locality != tagLocalitySatellite))) {
			lastBegin = std::max(lastBegin, log->startVersion);
			localSets.push_back(log);
			if (log->locality != tagLocalitySatellite) {
				bestSet = localSets.size() - 1;
			}
		}
	}

	if (!localSets.size()) {
		lastBegin = end;
	}

	if (begin >= lastBegin && localSets.size()) {
		TraceEvent("TLogPeekAllCurrentOnly", dbgid)
		    .detail("Tag", tag.toString())
		    .detail("Begin", begin)
		    .detail("End", end)
		    .detail("BestLogs", localSets[bestSet]->logServerString());
		return makeReference<ILogSystem::SetPeekCursor>(
		    localSets, bestSet, localSets[bestSet]->bestLocationFor(tag), tag, begin, end, parallelGetMore);
	} else {
		std::vector<Reference<ILogSystem::IPeekCursor>> cursors;
		std::vector<LogMessageVersion> epochEnds;

		if (lastBegin < end && localSets.size()) {
			TraceEvent("TLogPeekAllAddingCurrent", dbgid)
			    .detail("Tag", tag.toString())
			    .detail("Begin", begin)
			    .detail("End", end)
			    .detail("BestLogs", localSets[bestSet]->logServerString());
			cursors.push_back(makeReference<ILogSystem::SetPeekCursor>(
			    localSets, bestSet, localSets[bestSet]->bestLocationFor(tag), tag, lastBegin, end, parallelGetMore));
		}
		for (int i = 0; begin < lastBegin; i++) {
			if (i == oldLogData.size()) {
				if (tag == txsTag || tag.locality == tagLocalityTxs || tag == cacheTag) {
					break;
				}
				TraceEvent("TLogPeekAllDead", dbgid)
				    .detail("Tag", tag.toString())
				    .detail("Begin", begin)
				    .detail("End", end)
				    .detail("LastBegin", lastBegin)
				    .detail("OldLogDataSize", oldLogData.size());
				return makeReference<ILogSystem::ServerPeekCursor>(
				    Reference<AsyncVar<OptionalInterface<TLogInterface>>>(), tag, begin, getPeekEnd(), false, false);
			}

			int bestOldSet = 0;
			std::vector<Reference<LogSet>> localOldSets;
			Version thisBegin = begin;
			bool thisSpecial = false;
			for (auto& log : oldLogData[i].tLogs) {
				if (log->locality == tagLocalitySpecial || log->locality == tagLocalityUpgraded) {
					thisSpecial = true;
				}
				if (log->isLocal && log->logServers.size() &&
				    (log->locality == tagLocalitySpecial || log->locality == tagLocalityUpgraded ||
				     log->locality == tag.locality || tag == txsTag || tag.locality == tagLocalityTxs ||
				     tag.locality == tagLocalityLogRouter ||
				     ((tag.locality == tagLocalityUpgraded || tag == cacheTag) &&
				      log->locality != tagLocalitySatellite))) {
					thisBegin = std::max(thisBegin, log->startVersion);
					localOldSets.push_back(log);
					if (log->locality != tagLocalitySatellite) {
						bestOldSet = localOldSets.size() - 1;
					}
				}
			}

			if (!localOldSets.size()) {
				TraceEvent("TLogPeekAllNoLocalSets", dbgid)
				    .detail("Tag", tag.toString())
				    .detail("Begin", begin)
				    .detail("End", end)
				    .detail("LastBegin", lastBegin);
				if (!cursors.size() && !foundSpecial) {
					continue;
				}
				return makeReference<ILogSystem::ServerPeekCursor>(
				    Reference<AsyncVar<OptionalInterface<TLogInterface>>>(), tag, begin, getPeekEnd(), false, false);
			}
			if (thisSpecial) {
				foundSpecial = true;
			}

			if (thisBegin < lastBegin) {
				if (thisBegin < end) {
					TraceEvent("TLogPeekAllAddingOld", dbgid)
					    .detail("Tag", tag.toString())
					    .detail("Begin", begin)
					    .detail("End", end)
					    .detail("BestLogs", localOldSets[bestOldSet]->logServerString())
					    .detail("LastBegin", lastBegin)
					    .detail("ThisBegin", thisBegin);
					cursors.push_back(
					    makeReference<ILogSystem::SetPeekCursor>(localOldSets,
					                                             bestOldSet,
					                                             localOldSets[bestOldSet]->bestLocationFor(tag),
					                                             tag,
					                                             thisBegin,
					                                             std::min(lastBegin, end),
					                                             parallelGetMore));
					epochEnds.push_back(LogMessageVersion(std::min(lastBegin, end)));
				}
				lastBegin = thisBegin;
			}
		}

		return makeReference<ILogSystem::MultiCursor>(cursors, epochEnds);
	}
}

Reference<ILogSystem::IPeekCursor> TagPartitionedLogSystem::peekRemote(UID dbgid,
                                                                       Version begin,
                                                                       Optional<Version> end,
                                                                       Tag tag,
                                                                       bool parallelGetMore) {
	int bestSet = -1;
	Version lastBegin = recoveredAt.present() ? recoveredAt.get() + 1 : 0;
	for (int t = 0; t < tLogs.size(); t++) {
		if (tLogs[t]->isLocal) {
			lastBegin = std::max(lastBegin, tLogs[t]->startVersion);
		}

		if (tLogs[t]->logRouters.size()) {
			ASSERT(bestSet == -1);
			bestSet = t;
		}
	}
	if (bestSet == -1) {
		TraceEvent("TLogPeekRemoteNoBestSet", dbgid)
		    .detail("Tag", tag.toString())
		    .detail("Begin", begin)
		    .detail("End", end.present() ? end.get() : getPeekEnd());
		return makeReference<ILogSystem::ServerPeekCursor>(
		    Reference<AsyncVar<OptionalInterface<TLogInterface>>>(), tag, begin, getPeekEnd(), false, parallelGetMore);
	}
	if (begin >= lastBegin) {
		TraceEvent("TLogPeekRemoteBestOnly", dbgid)
		    .detail("Tag", tag.toString())
		    .detail("Begin", begin)
		    .detail("End", end.present() ? end.get() : getPeekEnd())
		    .detail("BestSet", bestSet)
		    .detail("BestSetStart", lastBegin)
		    .detail("LogRouterIds", tLogs[bestSet]->logRouterString());
		return makeReference<ILogSystem::BufferedCursor>(
		    tLogs[bestSet]->logRouters, tag, begin, end.present() ? end.get() + 1 : getPeekEnd(), parallelGetMore);
	} else {
		std::vector<Reference<ILogSystem::IPeekCursor>> cursors;
		std::vector<LogMessageVersion> epochEnds;
		TraceEvent("TLogPeekRemoteAddingBest", dbgid)
		    .detail("Tag", tag.toString())
		    .detail("Begin", begin)
		    .detail("End", end.present() ? end.get() : getPeekEnd())
		    .detail("BestSet", bestSet)
		    .detail("BestSetStart", lastBegin)
		    .detail("LogRouterIds", tLogs[bestSet]->logRouterString());
		cursors.push_back(makeReference<ILogSystem::BufferedCursor>(
		    tLogs[bestSet]->logRouters, tag, lastBegin, end.present() ? end.get() + 1 : getPeekEnd(), parallelGetMore));
		int i = 0;
		while (begin < lastBegin) {
			if (i == oldLogData.size()) {
				TraceEvent("TLogPeekRemoteDead", dbgid)
				    .detail("Tag", tag.toString())
				    .detail("Begin", begin)
				    .detail("End", end.present() ? end.get() : getPeekEnd())
				    .detail("LastBegin", lastBegin)
				    .detail("OldLogDataSize", oldLogData.size());
				return makeReference<ILogSystem::ServerPeekCursor>(
				    Reference<AsyncVar<OptionalInterface<TLogInterface>>>(),
				    tag,
				    begin,
				    getPeekEnd(),
				    false,
				    parallelGetMore);
			}

			int bestOldSet = -1;
			Version thisBegin = begin;
			for (int t = 0; t < oldLogData[i].tLogs.size(); t++) {
				if (oldLogData[i].tLogs[t]->isLocal) {
					thisBegin = std::max(thisBegin, oldLogData[i].tLogs[t]->startVersion);
				}

				if (oldLogData[i].tLogs[t]->logRouters.size()) {
					ASSERT(bestOldSet == -1);
					bestOldSet = t;
				}
			}
			if (bestOldSet == -1) {
				TraceEvent("TLogPeekRemoteNoOldBestSet", dbgid)
				    .detail("Tag", tag.toString())
				    .detail("Begin", begin)
				    .detail("End", end.present() ? end.get() : getPeekEnd());
				return makeReference<ILogSystem::ServerPeekCursor>(
				    Reference<AsyncVar<OptionalInterface<TLogInterface>>>(),
				    tag,
				    begin,
				    getPeekEnd(),
				    false,
				    parallelGetMore);
			}

			if (thisBegin < lastBegin) {
				TraceEvent("TLogPeekRemoteAddingOldBest", dbgid)
				    .detail("Tag", tag.toString())
				    .detail("Begin", begin)
				    .detail("End", end.present() ? end.get() : getPeekEnd())
				    .detail("BestOldSet", bestOldSet)
				    .detail("LogRouterIds", oldLogData[i].tLogs[bestOldSet]->logRouterString())
				    .detail("LastBegin", lastBegin)
				    .detail("ThisBegin", thisBegin)
				    .detail("BestStartVer", oldLogData[i].tLogs[bestOldSet]->startVersion);
				cursors.push_back(makeReference<ILogSystem::BufferedCursor>(
				    oldLogData[i].tLogs[bestOldSet]->logRouters, tag, thisBegin, lastBegin, parallelGetMore));
				epochEnds.emplace_back(lastBegin);
				lastBegin = thisBegin;
			}
			i++;
		}

		return makeReference<ILogSystem::MultiCursor>(cursors, epochEnds);
	}
}

Reference<ILogSystem::IPeekCursor> TagPartitionedLogSystem::peek(UID dbgid,
                                                                 Version begin,
                                                                 Optional<Version> end,
                                                                 Tag tag,
                                                                 bool parallelGetMore) {
	if (!tLogs.size()) {
		TraceEvent("TLogPeekNoLogSets", dbgid).detail("Tag", tag.toString()).detail("Begin", begin);
		return makeReference<ILogSystem::ServerPeekCursor>(
		    Reference<AsyncVar<OptionalInterface<TLogInterface>>>(), tag, begin, getPeekEnd(), false, false);
	}

	if (tag.locality == tagLocalityRemoteLog) {
		return peekRemote(dbgid, begin, end, tag, parallelGetMore);
	} else {
		return peekAll(dbgid, begin, getPeekEnd(), tag, parallelGetMore);
	}
}

Reference<ILogSystem::IPeekCursor> TagPartitionedLogSystem::peek(UID dbgid,
                                                                 Version begin,
                                                                 Optional<Version> end,
                                                                 std::vector<Tag> tags,
                                                                 bool parallelGetMore) {
	if (tags.empty()) {
		TraceEvent("TLogPeekNoTags", dbgid).detail("Begin", begin);
		return makeReference<ILogSystem::ServerPeekCursor>(
		    Reference<AsyncVar<OptionalInterface<TLogInterface>>>(), invalidTag, begin, getPeekEnd(), false, false);
	}

	if (tags.size() == 1) {
		return peek(dbgid, begin, end, tags[0], parallelGetMore);
	}

	std::vector<Reference<ILogSystem::IPeekCursor>> cursors;
	cursors.reserve(tags.size());
	for (auto tag : tags) {
		cursors.push_back(peek(dbgid, begin, end, tag, parallelGetMore));
	}
	return makeReference<ILogSystem::BufferedCursor>(cursors,
	                                                 begin,
	                                                 end.present() ? end.get() + 1 : getPeekEnd(),
	                                                 true,
	                                                 tLogs[0]->locality == tagLocalityUpgraded,
	                                                 false);
}

Reference<ILogSystem::IPeekCursor> TagPartitionedLogSystem::peekLocal(UID dbgid,
                                                                      Tag tag,
                                                                      Version begin,
                                                                      Version end,
                                                                      bool useMergePeekCursors,
                                                                      int8_t peekLocality) {
	if (tag.locality >= 0 || tag.locality == tagLocalityUpgraded || tag.locality == tagLocalitySpecial) {
		peekLocality = tag.locality;
	}
	ASSERT(peekLocality >= 0 || peekLocality == tagLocalityUpgraded || tag.locality == tagLocalitySpecial);

	int bestSet = -1;
	bool foundSpecial = false;
	int logCount = 0;
	for (int t = 0; t < tLogs.size(); t++) {
		if (tLogs[t]->logServers.size() && tLogs[t]->locality != tagLocalitySatellite) {
			logCount++;
		}
		if (tLogs[t]->logServers.size() &&
		    (tLogs[t]->locality == tagLocalitySpecial || tLogs[t]->locality == tagLocalityUpgraded ||
		     tLogs[t]->locality == peekLocality || peekLocality == tagLocalityUpgraded ||
		     peekLocality == tagLocalitySpecial)) {
			if (tLogs[t]->locality == tagLocalitySpecial || tLogs[t]->locality == tagLocalityUpgraded) {
				foundSpecial = true;
			}
			bestSet = t;
			break;
		}
	}
	if (bestSet == -1) {
		TraceEvent("TLogPeekLocalNoBestSet", dbgid)
		    .detail("Tag", tag.toString())
		    .detail("Begin", begin)
		    .detail("End", end)
		    .detail("LogCount", logCount);
		if (useMergePeekCursors || logCount > 1) {
			throw worker_removed();
		} else {
			return makeReference<ILogSystem::ServerPeekCursor>(
			    Reference<AsyncVar<OptionalInterface<TLogInterface>>>(), tag, begin, getPeekEnd(), false, false);
		}
	}

	if (begin >= tLogs[bestSet]->startVersion) {
		TraceEvent("TLogPeekLocalBestOnly", dbgid)
		    .detail("Tag", tag.toString())
		    .detail("Begin", begin)
		    .detail("End", end)
		    .detail("BestSet", bestSet)
		    .detail("BestSetStart", tLogs[bestSet]->startVersion)
		    .detail("LogId", tLogs[bestSet]->logServers[tLogs[bestSet]->bestLocationFor(tag)]->get().id());
		if (useMergePeekCursors) {
			return makeReference<ILogSystem::MergedPeekCursor>(tLogs[bestSet]->logServers,
			                                                   tLogs[bestSet]->bestLocationFor(tag),
			                                                   tLogs[bestSet]->logServers.size() + 1 -
			                                                       tLogs[bestSet]->tLogReplicationFactor,
			                                                   tag,
			                                                   begin,
			                                                   end,
			                                                   true,
			                                                   tLogs[bestSet]->tLogLocalities,
			                                                   tLogs[bestSet]->tLogPolicy,
			                                                   tLogs[bestSet]->tLogReplicationFactor);
		} else {
			return makeReference<ILogSystem::ServerPeekCursor>(
			    tLogs[bestSet]->logServers[tLogs[bestSet]->bestLocationFor(tag)], tag, begin, end, false, false);
		}
	} else {
		std::vector<Reference<ILogSystem::IPeekCursor>> cursors;
		std::vector<LogMessageVersion> epochEnds;

		if (tLogs[bestSet]->startVersion < end) {
			TraceEvent("TLogPeekLocalAddingBest", dbgid)
			    .detail("Tag", tag.toString())
			    .detail("Begin", begin)
			    .detail("End", end)
			    .detail("BestSet", bestSet)
			    .detail("BestSetStart", tLogs[bestSet]->startVersion)
			    .detail("LogId", tLogs[bestSet]->logServers[tLogs[bestSet]->bestLocationFor(tag)]->get().id());
			if (useMergePeekCursors) {
				cursors.push_back(makeReference<ILogSystem::MergedPeekCursor>(tLogs[bestSet]->logServers,
				                                                              tLogs[bestSet]->bestLocationFor(tag),
				                                                              tLogs[bestSet]->logServers.size() + 1 -
				                                                                  tLogs[bestSet]->tLogReplicationFactor,
				                                                              tag,
				                                                              tLogs[bestSet]->startVersion,
				                                                              end,
				                                                              true,
				                                                              tLogs[bestSet]->tLogLocalities,
				                                                              tLogs[bestSet]->tLogPolicy,
				                                                              tLogs[bestSet]->tLogReplicationFactor));
			} else {
				cursors.push_back(makeReference<ILogSystem::ServerPeekCursor>(
				    tLogs[bestSet]->logServers[tLogs[bestSet]->bestLocationFor(tag)],
				    tag,
				    tLogs[bestSet]->startVersion,
				    end,
				    false,
				    false));
			}
		}
		Version lastBegin = tLogs[bestSet]->startVersion;
		for (int i = 0; begin < lastBegin; i++) {
			if (i == oldLogData.size()) {
				if ((tag == txsTag || tag.locality == tagLocalityTxs) && cursors.size()) {
					break;
				}
				TraceEvent("TLogPeekLocalDead", dbgid)
				    .detail("Tag", tag.toString())
				    .detail("Begin", begin)
				    .detail("End", end)
				    .detail("LastBegin", lastBegin)
				    .detail("OldLogDataSize", oldLogData.size());
				throw worker_removed();
			}

			int bestOldSet = -1;
			logCount = 0;
			bool nextFoundSpecial = false;
			for (int t = 0; t < oldLogData[i].tLogs.size(); t++) {
				if (oldLogData[i].tLogs[t]->logServers.size() &&
				    oldLogData[i].tLogs[t]->locality != tagLocalitySatellite) {
					logCount++;
				}
				if (oldLogData[i].tLogs[t]->logServers.size() &&
				    (oldLogData[i].tLogs[t]->locality == tagLocalitySpecial ||
				     oldLogData[i].tLogs[t]->locality == tagLocalityUpgraded ||
				     oldLogData[i].tLogs[t]->locality == peekLocality || peekLocality == tagLocalityUpgraded ||
				     peekLocality == tagLocalitySpecial)) {
					if (oldLogData[i].tLogs[t]->locality == tagLocalitySpecial ||
					    oldLogData[i].tLogs[t]->locality == tagLocalityUpgraded) {
						nextFoundSpecial = true;
					}
					if (foundSpecial && !oldLogData[i].tLogs[t]->isLocal) {
						TraceEvent("TLogPeekLocalRemoteBeforeSpecial", dbgid)
						    .detail("Tag", tag.toString())
						    .detail("Begin", begin)
						    .detail("End", end)
						    .detail("LastBegin", lastBegin)
						    .detail("OldLogDataSize", oldLogData.size())
						    .detail("Idx", i);
						throw worker_removed();
					}
					bestOldSet = t;
					break;
				}
			}

			if (bestOldSet == -1) {
				TraceEvent("TLogPeekLocalNoBestSet", dbgid)
				    .detail("Tag", tag.toString())
				    .detail("Begin", begin)
				    .detail("End", end)
				    .detail("LastBegin", lastBegin)
				    .detail("OldLogDataSize", oldLogData.size())
				    .detail("Idx", i)
				    .detail("LogRouterTags", oldLogData[i].logRouterTags)
				    .detail("LogCount", logCount)
				    .detail("FoundSpecial", foundSpecial);
				if (oldLogData[i].logRouterTags == 0 || logCount > 1 || foundSpecial) {
					throw worker_removed();
				}
				continue;
			}

			foundSpecial = nextFoundSpecial;

			Version thisBegin = std::max(oldLogData[i].tLogs[bestOldSet]->startVersion, begin);
			if (thisBegin < lastBegin) {
				if (thisBegin < end) {
					TraceEvent("TLogPeekLocalAddingOldBest", dbgid)
					    .detail("Tag", tag.toString())
					    .detail("Begin", begin)
					    .detail("End", end)
					    .detail("BestOldSet", bestOldSet)
					    .detail("LogServers", oldLogData[i].tLogs[bestOldSet]->logServerString())
					    .detail("ThisBegin", thisBegin)
					    .detail("LastBegin", lastBegin);
					// detail("LogId",
					// oldLogData[i].tLogs[bestOldSet]->logServers[tLogs[bestOldSet]->bestLocationFor( tag
					// )]->get().id());
					cursors.push_back(makeReference<ILogSystem::MergedPeekCursor>(
					    oldLogData[i].tLogs[bestOldSet]->logServers,
					    oldLogData[i].tLogs[bestOldSet]->bestLocationFor(tag),
					    oldLogData[i].tLogs[bestOldSet]->logServers.size() + 1 -
					        oldLogData[i].tLogs[bestOldSet]->tLogReplicationFactor,
					    tag,
					    thisBegin,
					    std::min(lastBegin, end),
					    useMergePeekCursors,
					    oldLogData[i].tLogs[bestOldSet]->tLogLocalities,
					    oldLogData[i].tLogs[bestOldSet]->tLogPolicy,
					    oldLogData[i].tLogs[bestOldSet]->tLogReplicationFactor));
					epochEnds.emplace_back(std::min(lastBegin, end));
				}
				lastBegin = thisBegin;
			}
		}

		return makeReference<ILogSystem::MultiCursor>(cursors, epochEnds);
	}
}

Reference<ILogSystem::IPeekCursor> TagPartitionedLogSystem::peekTxs(UID dbgid,
                                                                    Version begin,
                                                                    int8_t peekLocality,
                                                                    Version localEnd,
                                                                    bool canDiscardPopped) {
	Version end = getEnd();
	if (!tLogs.size()) {
		TraceEvent("TLogPeekTxsNoLogs", dbgid).log();
		return makeReference<ILogSystem::ServerPeekCursor>(
		    Reference<AsyncVar<OptionalInterface<TLogInterface>>>(), txsTag, begin, end, false, false);
	}
	TraceEvent("TLogPeekTxs", dbgid)
	    .detail("Begin", begin)
	    .detail("End", end)
	    .detail("LocalEnd", localEnd)
	    .detail("PeekLocality", peekLocality)
	    .detail("CanDiscardPopped", canDiscardPopped);

	int maxTxsTags = txsTags;
	bool needsOldTxs = tLogs[0]->tLogVersion < TLogVersion::V4;
	for (auto& it : oldLogData) {
		maxTxsTags = std::max<int>(maxTxsTags, it.txsTags);
		needsOldTxs = needsOldTxs || it.tLogs[0]->tLogVersion < TLogVersion::V4;
	}

	if (peekLocality < 0 || localEnd == invalidVersion || localEnd <= begin) {
		std::vector<Reference<ILogSystem::IPeekCursor>> cursors;
		cursors.reserve(maxTxsTags);
		for (int i = 0; i < maxTxsTags; i++) {
			cursors.push_back(peekAll(dbgid, begin, end, Tag(tagLocalityTxs, i), true));
		}
		// SOMEDAY: remove once upgrades from 6.2 are no longer supported
		if (needsOldTxs) {
			cursors.push_back(peekAll(dbgid, begin, end, txsTag, true));
		}

		return makeReference<ILogSystem::BufferedCursor>(cursors, begin, end, false, false, canDiscardPopped);
	}

	try {
		if (localEnd >= end) {
			std::vector<Reference<ILogSystem::IPeekCursor>> cursors;
			cursors.reserve(maxTxsTags);
			for (int i = 0; i < maxTxsTags; i++) {
				cursors.push_back(peekLocal(dbgid, Tag(tagLocalityTxs, i), begin, end, true, peekLocality));
			}
			// SOMEDAY: remove once upgrades from 6.2 are no longer supported
			if (needsOldTxs) {
				cursors.push_back(peekLocal(dbgid, txsTag, begin, end, true, peekLocality));
			}

			return makeReference<ILogSystem::BufferedCursor>(cursors, begin, end, false, false, canDiscardPopped);
		}

		std::vector<Reference<ILogSystem::IPeekCursor>> cursors;
		std::vector<LogMessageVersion> epochEnds;

		cursors.resize(2);

		std::vector<Reference<ILogSystem::IPeekCursor>> localCursors;
		std::vector<Reference<ILogSystem::IPeekCursor>> allCursors;
		for (int i = 0; i < maxTxsTags; i++) {
			localCursors.push_back(peekLocal(dbgid, Tag(tagLocalityTxs, i), begin, localEnd, true, peekLocality));
			allCursors.push_back(peekAll(dbgid, localEnd, end, Tag(tagLocalityTxs, i), true));
		}
		// SOMEDAY: remove once upgrades from 6.2 are no longer supported
		if (needsOldTxs) {
			localCursors.push_back(peekLocal(dbgid, txsTag, begin, localEnd, true, peekLocality));
			allCursors.push_back(peekAll(dbgid, localEnd, end, txsTag, true));
		}

		cursors[1] =
		    makeReference<ILogSystem::BufferedCursor>(localCursors, begin, localEnd, false, false, canDiscardPopped);
		cursors[0] = makeReference<ILogSystem::BufferedCursor>(allCursors, localEnd, end, false, false, false);
		epochEnds.emplace_back(localEnd);

		return makeReference<ILogSystem::MultiCursor>(cursors, epochEnds);
	} catch (Error& e) {
		if (e.code() == error_code_worker_removed) {
			std::vector<Reference<ILogSystem::IPeekCursor>> cursors;
			cursors.reserve(maxTxsTags);
			for (int i = 0; i < maxTxsTags; i++) {
				cursors.push_back(peekAll(dbgid, begin, end, Tag(tagLocalityTxs, i), true));
			}
			// SOMEDAY: remove once upgrades from 6.2 are no longer supported
			if (needsOldTxs) {
				cursors.push_back(peekAll(dbgid, begin, end, txsTag, true));
			}

			return makeReference<ILogSystem::BufferedCursor>(cursors, begin, end, false, false, canDiscardPopped);
		}
		throw;
	}
}

Reference<ILogSystem::IPeekCursor> TagPartitionedLogSystem::peekSingle(UID dbgid,
                                                                       Version begin,
                                                                       Tag tag,
                                                                       std::vector<std::pair<Version, Tag>> history) {
	while (history.size() && begin >= history.back().first) {
		history.pop_back();
	}

	if (history.size() == 0) {
		TraceEvent("TLogPeekSingleNoHistory", dbgid).detail("Tag", tag.toString()).detail("Begin", begin);
		return peekLocal(dbgid, tag, begin, getPeekEnd(), false);
	} else {
		std::vector<Reference<ILogSystem::IPeekCursor>> cursors;
		std::vector<LogMessageVersion> epochEnds;

		TraceEvent("TLogPeekSingleAddingLocal", dbgid).detail("Tag", tag.toString()).detail("Begin", history[0].first);
		cursors.push_back(peekLocal(dbgid, tag, history[0].first, getPeekEnd(), false));

		for (int i = 0; i < history.size(); i++) {
			TraceEvent("TLogPeekSingleAddingOld", dbgid)
			    .detail("Tag", tag.toString())
			    .detail("HistoryTag", history[i].second.toString())
			    .detail("Begin", i + 1 == history.size() ? begin : std::max(history[i + 1].first, begin))
			    .detail("End", history[i].first);
			cursors.push_back(peekLocal(dbgid,
			                            history[i].second,
			                            i + 1 == history.size() ? begin : std::max(history[i + 1].first, begin),
			                            history[i].first,
			                            false));
			epochEnds.emplace_back(history[i].first);
		}

		return makeReference<ILogSystem::MultiCursor>(cursors, epochEnds);
	}
}

Reference<ILogSystem::IPeekCursor> TagPartitionedLogSystem::peekLogRouter(UID dbgid,
                                                                          Version begin,
                                                                          Tag tag,
                                                                          bool useSatellite) {
	bool found = false;
	for (const auto& log : tLogs) {
		found = log->hasLogRouter(dbgid) || log->hasBackupWorker(dbgid);
		if (found) {
			break;
		}
	}
	if (found) {
		if (stopped) {
			std::vector<Reference<LogSet>> localSets;
			int bestPrimarySet = 0;
			int bestSatelliteSet = -1;
			for (auto& log : tLogs) {
				if (log->isLocal && log->logServers.size()) {
					TraceEvent("TLogPeekLogRouterLocalSet", dbgid)
					    .detail("Tag", tag.toString())
					    .detail("Begin", begin)
					    .detail("LogServers", log->logServerString());
					localSets.push_back(log);
					if (log->locality == tagLocalitySatellite) {
						bestSatelliteSet = localSets.size() - 1;
					} else {
						bestPrimarySet = localSets.size() - 1;
					}
				}
			}
			int bestSet = bestPrimarySet;
			if (useSatellite && bestSatelliteSet != -1 && tLogs[bestSatelliteSet]->tLogVersion >= TLogVersion::V4) {
				bestSet = bestSatelliteSet;
			}

			TraceEvent("TLogPeekLogRouterSets", dbgid).detail("Tag", tag.toString()).detail("Begin", begin);
			// FIXME: do this merge on one of the logs in the other data center to avoid sending multiple copies
			// across the WAN
			return makeReference<ILogSystem::SetPeekCursor>(
			    localSets, bestSet, localSets[bestSet]->bestLocationFor(tag), tag, begin, getPeekEnd(), true);
		} else {
			int bestPrimarySet = -1;
			int bestSatelliteSet = -1;
			for (int i = 0; i < tLogs.size(); i++) {
				const auto& log = tLogs[i];
				if (log->logServers.size() && log->isLocal) {
					if (log->locality == tagLocalitySatellite) {
						bestSatelliteSet = i;
						break;
					} else {
						if (bestPrimarySet == -1)
							bestPrimarySet = i;
					}
				}
			}
			int bestSet = bestPrimarySet;
			if (useSatellite && bestSatelliteSet != -1 && tLogs[bestSatelliteSet]->tLogVersion >= TLogVersion::V4) {
				bestSet = bestSatelliteSet;
			}
			const auto& log = tLogs[bestSet];
			TraceEvent("TLogPeekLogRouterBestOnly", dbgid)
			    .detail("Tag", tag.toString())
			    .detail("Begin", begin)
			    .detail("LogId", log->logServers[log->bestLocationFor(tag)]->get().id());
			return makeReference<ILogSystem::ServerPeekCursor>(
			    log->logServers[log->bestLocationFor(tag)], tag, begin, getPeekEnd(), false, true);
		}
	}
	bool firstOld = true;
	for (const auto& old : oldLogData) {
		found = false;
		for (const auto& log : old.tLogs) {
			found = log->hasLogRouter(dbgid) || log->hasBackupWorker(dbgid);
			if (found) {
				break;
			}
		}
		if (found) {
			int bestPrimarySet = 0;
			int bestSatelliteSet = -1;
			std::vector<Reference<LogSet>> localSets;
			for (auto& log : old.tLogs) {
				if (log->isLocal && log->logServers.size()) {
					TraceEvent("TLogPeekLogRouterOldLocalSet", dbgid)
					    .detail("Tag", tag.toString())
					    .detail("Begin", begin)
					    .detail("LogServers", log->logServerString());
					localSets.push_back(log);
					if (log->locality == tagLocalitySatellite) {
						bestSatelliteSet = localSets.size() - 1;
					} else {
						bestPrimarySet = localSets.size() - 1;
					}
				}
			}
			int bestSet = bestPrimarySet;
			if (useSatellite && bestSatelliteSet != -1 && old.tLogs[bestSatelliteSet]->tLogVersion >= TLogVersion::V4) {
				bestSet = bestSatelliteSet;
			}

			TraceEvent("TLogPeekLogRouterOldSets", dbgid)
			    .detail("Tag", tag.toString())
			    .detail("Begin", begin)
			    .detail("OldEpoch", old.epochEnd)
			    .detail("RecoveredAt", recoveredAt.present() ? recoveredAt.get() : -1)
			    .detail("FirstOld", firstOld);
			// FIXME: do this merge on one of the logs in the other data center to avoid sending multiple copies
			// across the WAN
			return makeReference<ILogSystem::SetPeekCursor>(localSets,
			                                                bestSet,
			                                                localSets[bestSet]->bestLocationFor(tag),
			                                                tag,
			                                                begin,
			                                                firstOld && recoveredAt.present() ? recoveredAt.get() + 1
			                                                                                  : old.epochEnd,
			                                                true);
		}
		firstOld = false;
	}
	return makeReference<ILogSystem::ServerPeekCursor>(
	    Reference<AsyncVar<OptionalInterface<TLogInterface>>>(), tag, begin, getPeekEnd(), false, false);
}

Version TagPartitionedLogSystem::getKnownCommittedVersion() {
	Version result = invalidVersion;
	for (auto& it : lockResults) {
		auto versions = TagPartitionedLogSystem::getDurableVersion(dbgid, it);
		if (versions.present()) {
			result = std::max(result, std::get<0>(versions.get()));
		}
	}
	return result;
}

Future<Void> TagPartitionedLogSystem::onKnownCommittedVersionChange() {
	std::vector<Future<Void>> result;
	for (auto& it : lockResults) {
		result.push_back(TagPartitionedLogSystem::getDurableVersionChanged(it));
	}
	if (!result.size()) {
		return Never();
	}
	return waitForAny(result);
}

void TagPartitionedLogSystem::popLogRouter(Version upTo,
                                           Tag tag,
                                           Version durableKnownCommittedVersion,
                                           int8_t popLocality) {
	if (!upTo)
		return;

	Version lastGenerationStartVersion = TagPartitionedLogSystem::getMaxLocalStartVersion(tLogs);
	if (upTo >= lastGenerationStartVersion) {
		for (auto& t : tLogs) {
			if (t->locality == popLocality) {
				for (auto& log : t->logRouters) {
					Version prev = outstandingPops[std::make_pair(log->get().id(), tag)].first;
					if (prev < upTo) {
						outstandingPops[std::make_pair(log->get().id(), tag)] =
						    std::make_pair(upTo, durableKnownCommittedVersion);
					}
					if (prev == 0) {
						popActors.add(popFromLog(this,
						                         log,
						                         tag,
						                         /*delayBeforePop=*/0.0,
						                         /*popLogRouter=*/true)); // Fast pop time because log routers can only
						                                                  // hold 5 seconds of data.
					}
				}
			}
		}
	}

	Version nextGenerationStartVersion = lastGenerationStartVersion;
	for (const auto& old : oldLogData) {
		Version generationStartVersion = TagPartitionedLogSystem::getMaxLocalStartVersion(old.tLogs);
		if (generationStartVersion <= upTo) {
			for (auto& t : old.tLogs) {
				if (t->locality == popLocality) {
					for (auto& log : t->logRouters) {
						auto logRouterIdTagPair = std::make_pair(log->get().id(), tag);

						// We pop the log router only if the popped version is within this generation's version range.
						// That is between the current generation's start version and the next generation's start
						// version.
						if (logRouterLastPops.find(logRouterIdTagPair) == logRouterLastPops.end() ||
						    logRouterLastPops[logRouterIdTagPair] < nextGenerationStartVersion) {
							Version prev = outstandingPops[logRouterIdTagPair].first;
							if (prev < upTo) {
								outstandingPops[logRouterIdTagPair] =
								    std::make_pair(upTo, durableKnownCommittedVersion);
							}
							if (prev == 0) {
								popActors.add(
								    popFromLog(this, log, tag, /*delayBeforePop=*/0.0, /*popLogRouter=*/true));
							}
						}
					}
				}
			}
		}

		nextGenerationStartVersion = generationStartVersion;
	}
}

void TagPartitionedLogSystem::popTxs(Version upTo, int8_t popLocality) {
	if (getTLogVersion() < TLogVersion::V4) {
		pop(upTo, txsTag, 0, popLocality);
	} else {
		for (int i = 0; i < txsTags; i++) {
			pop(upTo, Tag(tagLocalityTxs, i), 0, popLocality);
		}
	}
}

void TagPartitionedLogSystem::pop(Version upTo, Tag tag, Version durableKnownCommittedVersion, int8_t popLocality) {
	if (upTo <= 0)
		return;
	if (tag.locality == tagLocalityRemoteLog) {
		popLogRouter(upTo, tag, durableKnownCommittedVersion, popLocality);
		return;
	}
	for (auto& t : tLogs) {
		if (t->locality == tagLocalitySpecial || t->locality == tag.locality || tag.locality == tagLocalityUpgraded ||
		    (tag.locality < 0 && ((popLocality == tagLocalityInvalid) == t->isLocal))) {
			for (auto& log : t->logServers) {
				Version prev = outstandingPops[std::make_pair(log->get().id(), tag)].first;
				if (prev < upTo) {
					// update pop version for popFromLog actor
					outstandingPops[std::make_pair(log->get().id(), tag)] =
					    std::make_pair(upTo, durableKnownCommittedVersion);
				}
				if (prev == 0) {
					// pop tag from log upto version defined in outstandingPops[].first
					popActors.add(popFromLog(this, log, tag, SERVER_KNOBS->POP_FROM_LOG_DELAY, /*popLogRouter=*/false));
				}
			}
		}
	}
}

ACTOR Future<Void> TagPartitionedLogSystem::popFromLog(TagPartitionedLogSystem* self,
                                                       Reference<AsyncVar<OptionalInterface<TLogInterface>>> log,
                                                       Tag tag,
                                                       double delayBeforePop,
                                                       bool popLogRouter) {
	state Version last = 0;
	loop {
		wait(delay(delayBeforePop, TaskPriority::TLogPop));

		// to: first is upto version, second is durableKnownComittedVersion
		state std::pair<Version, Version> to = self->outstandingPops[std::make_pair(log->get().id(), tag)];

		if (to.first <= last) {
			self->outstandingPops.erase(std::make_pair(log->get().id(), tag));
			return Void();
		}

		try {
			if (!log->get().present())
				return Void();
			wait(log->get().interf().popMessages.getReply(TLogPopRequest(to.first, to.second, tag),
			                                              TaskPriority::TLogPop));

			if (popLogRouter) {
				self->logRouterLastPops[std::make_pair(log->get().id(), tag)] = to.first;
			}

			last = to.first;
		} catch (Error& e) {
			if (e.code() == error_code_actor_cancelled)
				throw;
			TraceEvent((e.code() == error_code_broken_promise) ? SevInfo : SevError, "LogPopError", self->dbgid)
			    .error(e)
			    .detail("Log", log->get().id());
			return Void(); // Leaving outstandingPops filled in means no further pop requests to this tlog from this
			// logSystem
		}
	}
}

ACTOR Future<Version> TagPartitionedLogSystem::getPoppedFromTLog(
    Reference<AsyncVar<OptionalInterface<TLogInterface>>> log,
    Tag tag) {

	loop {
		choose {
			when(TLogPeekReply rep =
			         wait(log->get().present() ? brokenPromiseToNever(log->get().interf().peekMessages.getReply(
			                                         TLogPeekRequest(-1, tag, false, false)))
			                                   : Never())) {
				ASSERT(rep.popped.present());
				return rep.popped.get();
			}
			when(wait(log->onChange())) {}
		}
	}
}

ACTOR Future<Version> TagPartitionedLogSystem::getPoppedTxs(TagPartitionedLogSystem* self) {
	state std::vector<std::vector<Future<Version>>> poppedFutures;
	state std::vector<Future<Void>> poppedReady;
	if (self->tLogs.size()) {
		poppedFutures.push_back(std::vector<Future<Version>>());
		for (auto& it : self->tLogs) {
			for (auto& log : it->logServers) {
				poppedFutures.back().push_back(TagPartitionedLogSystem::getPoppedFromTLog(
				    log, self->tLogs[0]->tLogVersion < TLogVersion::V4 ? txsTag : Tag(tagLocalityTxs, 0)));
			}
		}
		poppedReady.push_back(waitForAny(poppedFutures.back()));
	}

	for (auto& old : self->oldLogData) {
		if (old.tLogs.size()) {
			poppedFutures.push_back(std::vector<Future<Version>>());
			for (auto& it : old.tLogs) {
				for (auto& log : it->logServers) {
					poppedFutures.back().push_back(TagPartitionedLogSystem::getPoppedFromTLog(
					    log, old.tLogs[0]->tLogVersion < TLogVersion::V4 ? txsTag : Tag(tagLocalityTxs, 0)));
				}
			}
			poppedReady.push_back(waitForAny(poppedFutures.back()));
		}
	}

	state UID dbgid = self->dbgid;
	state Future<Void> maxGetPoppedDuration = delay(SERVER_KNOBS->TXS_POPPED_MAX_DELAY);
	wait(waitForAll(poppedReady) || maxGetPoppedDuration);

	if (maxGetPoppedDuration.isReady()) {
		TraceEvent(SevWarnAlways, "PoppedTxsNotReady", dbgid).log();
	}

	Version maxPopped = 1;
	for (auto& it : poppedFutures) {
		for (auto& v : it) {
			if (v.isReady()) {
				maxPopped = std::max(maxPopped, v.get());
			}
		}
	}
	return maxPopped;
}

Future<Version> TagPartitionedLogSystem::getTxsPoppedVersion() {
	return getPoppedTxs(this);
}

ACTOR Future<Void> TagPartitionedLogSystem::confirmEpochLive_internal(Reference<LogSet> logSet, Optional<UID> debugID) {
	state std::vector<Future<Void>> alive;
	int numPresent = 0;
	for (auto& t : logSet->logServers) {
		if (t->get().present()) {
			alive.push_back(brokenPromiseToNever(t->get().interf().confirmRunning.getReply(
			    TLogConfirmRunningRequest(debugID), TaskPriority::TLogConfirmRunningReply)));
			numPresent++;
		} else {
			alive.push_back(Never());
		}
	}

	wait(quorum(alive, std::min(logSet->tLogReplicationFactor, numPresent - logSet->tLogWriteAntiQuorum)));

	state std::vector<LocalityEntry> aliveEntries;
	state std::vector<bool> responded(alive.size(), false);
	loop {
		for (int i = 0; i < alive.size(); i++) {
			if (!responded[i] && alive[i].isReady() && !alive[i].isError()) {
				aliveEntries.push_back(logSet->logEntryArray[i]);
				responded[i] = true;
			}
		}

		if (logSet->satisfiesPolicy(aliveEntries)) {
			return Void();
		}

		// The current set of responders that we have weren't enough to form a quorum, so we must
		// wait for more responses and try again.
		std::vector<Future<Void>> changes;
		for (int i = 0; i < alive.size(); i++) {
			if (!alive[i].isReady()) {
				changes.push_back(ready(alive[i]));
			} else if (alive[i].isReady() && alive[i].isError() &&
			           alive[i].getError().code() == error_code_tlog_stopped) {
				// All commits must go to all TLogs.  If any TLog is stopped, then our epoch has ended.
				return Never();
			}
		}
		ASSERT(changes.size() != 0);
		wait(waitForAny(changes));
	}
}

Future<Void> TagPartitionedLogSystem::confirmEpochLive(Optional<UID> debugID) {
	std::vector<Future<Void>> quorumResults;
	for (auto& it : tLogs) {
		if (it->isLocal && it->logServers.size()) {
			quorumResults.push_back(confirmEpochLive_internal(it, debugID));
		}
	}

	return waitForAll(quorumResults);
}

Future<Void> TagPartitionedLogSystem::endEpoch() {
	std::vector<Future<Void>> lockResults;
	for (auto& logSet : tLogs) {
		for (auto& log : logSet->logServers) {
			lockResults.push_back(success(lockTLog(dbgid, log)));
		}
	}
	return waitForAll(lockResults);
}

Future<Reference<ILogSystem>> TagPartitionedLogSystem::newEpoch(
    RecruitFromConfigurationReply const& recr,
    Future<RecruitRemoteFromConfigurationReply> const& fRemoteWorkers,
    DatabaseConfiguration const& config,
    LogEpoch recoveryCount,
    Version recoveryTransactionVersion,
    int8_t primaryLocality,
    int8_t remoteLocality,
    std::vector<Tag> const& allTags,
    Reference<AsyncVar<bool>> const& recruitmentStalled) {
	return newEpoch(Reference<TagPartitionedLogSystem>::addRef(this),
	                recr,
	                fRemoteWorkers,
	                config,
	                recoveryCount,
	                recoveryTransactionVersion,
	                primaryLocality,
	                remoteLocality,
	                allTags,
	                recruitmentStalled);
}

LogSystemType TagPartitionedLogSystem::getLogSystemType() const {
	return logSystemType;
}

LogSystemConfig TagPartitionedLogSystem::getLogSystemConfig() const {
	LogSystemConfig logSystemConfig(epoch);
	logSystemConfig.logSystemType = logSystemType;
	logSystemConfig.expectedLogSets = expectedLogSets;
	logSystemConfig.logRouterTags = logRouterTags;
	logSystemConfig.txsTags = txsTags;
	logSystemConfig.recruitmentID = recruitmentID;
	logSystemConfig.stopped = stopped;
	logSystemConfig.recoveredAt = recoveredAt;
	logSystemConfig.pseudoLocalities = pseudoLocalities;
	logSystemConfig.oldestBackupEpoch = oldestBackupEpoch;
	for (const Reference<LogSet>& logSet : tLogs) {
		if (logSet->isLocal || remoteLogsWrittenToCoreState) {
			logSystemConfig.tLogs.emplace_back(*logSet);
		}
	}

	if (!recoveryCompleteWrittenToCoreState.get()) {
		for (const auto& oldData : oldLogData) {
			logSystemConfig.oldTLogs.emplace_back(oldData);
		}
	}
	return logSystemConfig;
}

Standalone<StringRef> TagPartitionedLogSystem::getLogsValue() const {
	std::vector<std::pair<UID, NetworkAddress>> logs;
	std::vector<std::pair<UID, NetworkAddress>> oldLogs;
	for (auto& t : tLogs) {
		if (t->isLocal || remoteLogsWrittenToCoreState) {
			for (int i = 0; i < t->logServers.size(); i++) {
				logs.emplace_back(t->logServers[i]->get().id(),
				                  t->logServers[i]->get().present() ? t->logServers[i]->get().interf().address()
				                                                    : NetworkAddress());
			}
		}
	}
	if (!recoveryCompleteWrittenToCoreState.get()) {
		for (int i = 0; i < oldLogData.size(); i++) {
			for (auto& t : oldLogData[i].tLogs) {
				for (int j = 0; j < t->logServers.size(); j++) {
					oldLogs.emplace_back(t->logServers[j]->get().id(),
					                     t->logServers[j]->get().present() ? t->logServers[j]->get().interf().address()
					                                                       : NetworkAddress());
				}
			}
		}
	}
	return logsValue(logs, oldLogs);
}

Future<Void> TagPartitionedLogSystem::onLogSystemConfigChange() {
	std::vector<Future<Void>> changes;
	changes.push_back(logSystemConfigChanged.onTrigger());
	for (auto& t : tLogs) {
		for (int i = 0; i < t->logServers.size(); i++) {
			changes.push_back(t->logServers[i]->onChange());
		}
	}
	for (int i = 0; i < oldLogData.size(); i++) {
		for (auto& t : oldLogData[i].tLogs) {
			for (int j = 0; j < t->logServers.size(); j++) {
				changes.push_back(t->logServers[j]->onChange());
			}
		}
	}

	if (hasRemoteServers && !remoteRecovery.isReady()) {
		changes.push_back(remoteRecovery);
	}

	return waitForAny(changes);
}

Version TagPartitionedLogSystem::getEnd() const {
	ASSERT(recoverAt.present());
	return recoverAt.get() + 1;
}

Version TagPartitionedLogSystem::getPeekEnd() const {
	if (recoverAt.present())
		return getEnd();
	else
		return std::numeric_limits<Version>::max();
}

void TagPartitionedLogSystem::getPushLocations(VectorRef<Tag> tags,
                                               std::vector<int>& locations,
                                               bool allLocations) const {
	int locationOffset = 0;
	for (auto& log : tLogs) {
		if (log->isLocal && log->logServers.size()) {
			log->getPushLocations(tags, locations, locationOffset, allLocations);
			locationOffset += log->logServers.size();
		}
	}
}

bool TagPartitionedLogSystem::hasRemoteLogs() const {
	return logRouterTags > 0 || pseudoLocalities.size() > 0;
}

Tag TagPartitionedLogSystem::getRandomRouterTag() const {
	return Tag(tagLocalityLogRouter, deterministicRandom()->randomInt(0, logRouterTags));
}

Tag TagPartitionedLogSystem::getRandomTxsTag() const {
	return Tag(tagLocalityTxs, deterministicRandom()->randomInt(0, txsTags));
}

TLogVersion TagPartitionedLogSystem::getTLogVersion() const {
	return tLogs[0]->tLogVersion;
}

int TagPartitionedLogSystem::getLogRouterTags() const {
	return logRouterTags;
}

Version TagPartitionedLogSystem::getBackupStartVersion() const {
	ASSERT(tLogs.size() > 0);
	return backupStartVersion;
}

std::map<LogEpoch, ILogSystem::EpochTagsVersionsInfo> TagPartitionedLogSystem::getOldEpochTagsVersionsInfo() const {
	std::map<LogEpoch, EpochTagsVersionsInfo> epochInfos;
	for (const auto& old : oldLogData) {
		epochInfos.insert(
		    { old.epoch, ILogSystem::EpochTagsVersionsInfo(old.logRouterTags, old.epochBegin, old.epochEnd) });
		TraceEvent("OldEpochTagsVersions", dbgid)
		    .detail("Epoch", old.epoch)
		    .detail("Tags", old.logRouterTags)
		    .detail("BeginVersion", old.epochBegin)
		    .detail("EndVersion", old.epochEnd);
	}
	return epochInfos;
}

inline Reference<LogSet> TagPartitionedLogSystem::getEpochLogSet(LogEpoch epoch) const {
	for (const auto& old : oldLogData) {
		if (epoch == old.epoch)
			return old.tLogs[0];
	}
	return Reference<LogSet>(nullptr);
}

void TagPartitionedLogSystem::setBackupWorkers(const std::vector<InitializeBackupReply>& replies) {
	ASSERT(tLogs.size() > 0);

	Reference<LogSet> logset = tLogs[0]; // Master recruits this epoch's worker first.
	LogEpoch logsetEpoch = this->epoch;
	oldestBackupEpoch = this->epoch;
	for (const auto& reply : replies) {
		if (removedBackupWorkers.count(reply.interf.id()) > 0) {
			removedBackupWorkers.erase(reply.interf.id());
			continue;
		}
		auto worker = makeReference<AsyncVar<OptionalInterface<BackupInterface>>>(
		    OptionalInterface<BackupInterface>(reply.interf));
		if (reply.backupEpoch != logsetEpoch) {
			// find the logset from oldLogData
			logsetEpoch = reply.backupEpoch;
			oldestBackupEpoch = std::min(oldestBackupEpoch, logsetEpoch);
			logset = getEpochLogSet(logsetEpoch);
			ASSERT(logset.isValid());
		}
		logset->backupWorkers.push_back(worker);
		TraceEvent("AddBackupWorker", dbgid).detail("Epoch", logsetEpoch).detail("BackupWorkerID", reply.interf.id());
	}
	TraceEvent("SetOldestBackupEpoch", dbgid).detail("Epoch", oldestBackupEpoch);
	backupWorkerChanged.trigger();
}

bool TagPartitionedLogSystem::removeBackupWorker(const BackupWorkerDoneRequest& req) {
	bool removed = false;
	Reference<LogSet> logset = getEpochLogSet(req.backupEpoch);
	if (logset.isValid()) {
		for (auto it = logset->backupWorkers.begin(); it != logset->backupWorkers.end(); it++) {
			if (it->getPtr()->get().interf().id() == req.workerUID) {
				logset->backupWorkers.erase(it);
				removed = true;
				break;
			}
		}
	}

	if (removed) {
		oldestBackupEpoch = epoch;
		for (const auto& old : oldLogData) {
			if (old.epoch < oldestBackupEpoch && old.tLogs[0]->backupWorkers.size() > 0) {
				oldestBackupEpoch = old.epoch;
			}
		}
		backupWorkerChanged.trigger();
	} else {
		removedBackupWorkers.insert(req.workerUID);
	}

	TraceEvent("RemoveBackupWorker", dbgid)
	    .detail("Removed", removed)
	    .detail("BackupEpoch", req.backupEpoch)
	    .detail("WorkerID", req.workerUID)
	    .detail("OldestBackupEpoch", oldestBackupEpoch);
	return removed;
}

LogEpoch TagPartitionedLogSystem::getOldestBackupEpoch() const {
	return oldestBackupEpoch;
}

void TagPartitionedLogSystem::setOldestBackupEpoch(LogEpoch epoch) {
	oldestBackupEpoch = epoch;
	backupWorkerChanged.trigger();
}

ACTOR Future<Void> TagPartitionedLogSystem::monitorLog(Reference<AsyncVar<OptionalInterface<TLogInterface>>> logServer,
                                                       Reference<AsyncVar<bool>> failed) {
	state Future<Void> waitFailure;
	loop {
		if (logServer->get().present())
			waitFailure = waitFailureTracker(logServer->get().interf().waitFailure, failed);
		else
			failed->set(true);
		wait(logServer->onChange());
	}
}

Optional<std::tuple<Version, Version, std::vector<TLogLockResult>>> TagPartitionedLogSystem::getDurableVersion(
    UID dbgid,
    LogLockInfo lockInfo,
    std::vector<Reference<AsyncVar<bool>>> failed,
    Optional<Version> lastEnd) {

	Reference<LogSet> logSet = lockInfo.logSet;
	// To ensure consistent recovery, the number of servers NOT in the write quorum plus the number of servers NOT
	// in the read quorum have to be strictly less than the replication factor.  Otherwise there could be a replica
	// set consistent entirely of servers that are out of date due to not being in the write quorum or unavailable
	// due to not being in the read quorum. So with N = # of tlogs, W = antiquorum, R = required count, F =
	// replication factor, W + (N - R) < F, and optimally (N-W)+(N-R)=F-1.  Thus R=N+1-F+W.
	int requiredCount =
	    (int)logSet->logServers.size() + 1 - logSet->tLogReplicationFactor + logSet->tLogWriteAntiQuorum;
	ASSERT(requiredCount > 0 && requiredCount <= logSet->logServers.size());
	ASSERT(logSet->tLogReplicationFactor >= 1 && logSet->tLogReplicationFactor <= logSet->logServers.size());
	ASSERT(logSet->tLogWriteAntiQuorum >= 0 && logSet->tLogWriteAntiQuorum < logSet->logServers.size());

	std::vector<LocalityData> availableItems, badCombo;
	std::vector<TLogLockResult> results;
	std::string sServerState;
	LocalityGroup unResponsiveSet;
	for (int t = 0; t < logSet->logServers.size(); t++) {
		if (lockInfo.replies[t].isReady() && !lockInfo.replies[t].isError() && (!failed.size() || !failed[t]->get())) {
			results.push_back(lockInfo.replies[t].get());
			availableItems.push_back(logSet->tLogLocalities[t]);
			sServerState += 'a';
		} else {
			unResponsiveSet.add(logSet->tLogLocalities[t]);
			TraceEvent("GetDurableResultNoResponse").detail("TLog", logSet->logServers[t]->get().id());
			sServerState += 'f';
		}
	}

	// Check if the list of results is not larger than the anti quorum
	bool bTooManyFailures = (results.size() <= logSet->tLogWriteAntiQuorum);

	// Check if failed logs complete the policy
	bTooManyFailures = bTooManyFailures || ((unResponsiveSet.size() >= logSet->tLogReplicationFactor) &&
	                                        (unResponsiveSet.validate(logSet->tLogPolicy)));

	// Check all combinations of the AntiQuorum within the failed
	if (!bTooManyFailures && (logSet->tLogWriteAntiQuorum) &&
	    (!validateAllCombinations(
	        badCombo, unResponsiveSet, logSet->tLogPolicy, availableItems, logSet->tLogWriteAntiQuorum, false))) {
		TraceEvent("EpochEndBadCombo", dbgid)
		    .detail("Required", requiredCount)
		    .detail("Present", results.size())
		    .detail("ServerState", sServerState);
		bTooManyFailures = true;
	}

	ASSERT(logSet->logServers.size() == lockInfo.replies.size());
	if (!bTooManyFailures) {
		std::sort(results.begin(), results.end(), [](const TLogLockResult& a, const TLogLockResult& b) -> bool {
			return a.end < b.end;
		});
		int absent = logSet->logServers.size() - results.size();
		int safe_range_begin = logSet->tLogWriteAntiQuorum;
		int new_safe_range_begin = std::min(logSet->tLogWriteAntiQuorum, (int)(results.size() - 1));
		int safe_range_end = std::max(logSet->tLogReplicationFactor - absent, 1);

		if (!lastEnd.present() || ((safe_range_end > 0) && (safe_range_end - 1 < results.size()) &&
		                           results[safe_range_end - 1].end < lastEnd.get())) {
			Version knownCommittedVersion = 0;
			for (int i = 0; i < results.size(); i++) {
				knownCommittedVersion = std::max(knownCommittedVersion, results[i].knownCommittedVersion);
			}

			if (knownCommittedVersion > results[new_safe_range_begin].end) {
				knownCommittedVersion = results[new_safe_range_begin].end;
			}

			TraceEvent("GetDurableResult", dbgid)
			    .detail("Required", requiredCount)
			    .detail("Present", results.size())
			    .detail("Anti", logSet->tLogWriteAntiQuorum)
			    .detail("ServerState", sServerState)
			    .detail("RecoveryVersion",
			            ((safe_range_end > 0) && (safe_range_end - 1 < results.size()))
			                ? results[safe_range_end - 1].end
			                : -1)
			    .detail("EndVersion", results[new_safe_range_begin].end)
			    .detail("SafeBegin", safe_range_begin)
			    .detail("SafeEnd", safe_range_end)
			    .detail("NewSafeBegin", new_safe_range_begin)
			    .detail("KnownCommittedVersion", knownCommittedVersion)
			    .detail("EpochEnd", lockInfo.epochEnd);

			return std::make_tuple(knownCommittedVersion, results[new_safe_range_begin].end, results);
		}
	}
	TraceEvent("GetDurableResultWaiting", dbgid)
	    .detail("Required", requiredCount)
	    .detail("Present", results.size())
	    .detail("ServerState", sServerState);
	return Optional<std::tuple<Version, Version, std::vector<TLogLockResult>>>();
}

ACTOR Future<Void> TagPartitionedLogSystem::getDurableVersionChanged(LogLockInfo lockInfo,
                                                                     std::vector<Reference<AsyncVar<bool>>> failed) {
	// Wait for anything relevant to change
	std::vector<Future<Void>> changes;
	for (int j = 0; j < lockInfo.logSet->logServers.size(); j++) {
		if (!lockInfo.replies[j].isReady())
			changes.push_back(ready(lockInfo.replies[j]));
		else {
			changes.push_back(lockInfo.logSet->logServers[j]->onChange());
			if (failed.size()) {
				changes.push_back(failed[j]->onChange());
			}
		}
	}
	ASSERT(changes.size());
	wait(waitForAny(changes));
	return Void();
}

void getTLogLocIds(std::vector<Reference<LogSet>>& tLogs,
                   std::vector<std::tuple<int, std::vector<TLogLockResult>>>& logGroupResults,
                   std::vector<std::vector<uint16_t>>& tLogLocIds,
                   uint16_t& maxTLogLocId) {
	// Initialization.
	tLogLocIds.clear();
	tLogLocIds.resize(logGroupResults.size());
	maxTLogLocId = 0;

	// Map the interfaces of all (local) tLogs to their corresponding locations in LogSets.
	std::map<UID, uint16_t> interfLocMap;
	uint16_t location = 0;
	for (auto& it : tLogs) {
		if (!it->isLocal) {
			continue;
		}
		for (uint16_t i = 0; i < it->logServers.size(); i++) {
			interfLocMap[it->logServers[i]->get().interf().id()] = location++;
		}
	}

	// Find the locations of tLogs in "logGroupResults".
	uint8_t logGroupId = 0;
	for (auto& logGroupResult : logGroupResults) {
		for (auto& tLogResult : std::get<1>(logGroupResult)) {
			ASSERT(interfLocMap.find(tLogResult.logId) != interfLocMap.end());
			tLogLocIds[logGroupId].push_back(interfLocMap[tLogResult.logId]);
			maxTLogLocId = std::max(maxTLogLocId, interfLocMap[tLogResult.logId]);
		}
		logGroupId++;
	}
}

void populateBitset(boost::dynamic_bitset<>& bs, std::vector<uint16_t>& ids) {
	for (auto& id : ids) {
		bs.set(id);
	}
}

// If VERSION_VECTOR_UNICAST is enabled, one tLog's DV may advance beyond the min(DV) over all tLogs.
// This function finds the highest recoverable version for each tLog group over all log groups.
// All prior versions to the chosen RV must also be recoverable.
// TODO: unit tests to stress UNICAST
Version getRecoverVersionUnicast(std::vector<Reference<LogSet>>& logServers,
                                 std::vector<std::tuple<int, std::vector<TLogLockResult>>>& logGroupResults,
                                 Version minDVEnd,
                                 Version minKCVEnd) {
	std::vector<std::vector<uint16_t>> tLogLocIds;
	uint16_t maxTLogLocId;
	getTLogLocIds(logServers, logGroupResults, tLogLocIds, maxTLogLocId);
	uint16_t bsSize = maxTLogLocId + 1; // bitset size, used below

	// NOTE: We think the unicast recovery version is always greater than or equal to
	// "min(DV)" (= "minDVEnd"). To be conservative we use "min(KCV)" (= "minKCVEnd")
	// as the default (starting) recovery version and later verify that the computed
	// recovery version is greater than or equal to "minDVEnd".
	// @todo modify code to use "minDVEnd" as the default (starting) recovery version
	Version minEnd = minKCVEnd;
	std::vector<Version> RVs(maxTLogLocId + 1, minEnd); // recovery versions of various tLogs

	uint8_t tLogGroupIdx = 0;
	Version minLogGroup = std::numeric_limits<Version>::max();
	for (auto& logGroupResult : logGroupResults) {
		uint16_t tLogIdx = 0;
		boost::dynamic_bitset<> availableTLogs(bsSize);
		// version -> tLogs (that are avaiable) that have received the version
		std::unordered_map<Version, boost::dynamic_bitset<>> versionAvailableTLogs;
		// version -> all tLogs that the version was sent to (by the commit proxy)
		std::map<Version, boost::dynamic_bitset<>> versionAllTLogs;
		// version -> prevVersion (that was given out by the sequencer) map
		std::map<Version, Version> prevVersionMap;
		int replicationFactor = std::get<0>(logGroupResult);
		for (auto& tLogResult : std::get<1>(logGroupResult)) {
			uint16_t tLogLocId = tLogLocIds[tLogGroupIdx][tLogIdx];
			availableTLogs.set(tLogLocId);
			bool logGroupCandidate = false;
			for (auto& unknownCommittedVersion : tLogResult.unknownCommittedVersions) {
				Version k = std::get<0>(unknownCommittedVersion);
				if (k > minEnd) {
					if (versionAvailableTLogs[k].empty()) {
						versionAvailableTLogs[k].resize(bsSize);
					}
					versionAvailableTLogs[k].set(tLogLocId);
					prevVersionMap[k] = std::get<1>(unknownCommittedVersion);
					if (versionAllTLogs[k].empty()) {
						versionAllTLogs[k].resize(bsSize);
					}
					populateBitset(versionAllTLogs[k], std::get<2>(unknownCommittedVersion));
					logGroupCandidate = true;
				}
			}
			if (!logGroupCandidate) {
				return minEnd;
			}
			tLogIdx++;
		}
		Version minTLogs = minEnd;
		Version prevVersion = minEnd;
		for (auto const& [version, tLogs] : versionAllTLogs) {
			if (!(prevVersion == minEnd || prevVersion == prevVersionMap[version])) {
				break;
			}
			// This version is not recoverable if there is a log server (LS) such that:
			// - the commit proxy sent this version to LS (i.e., LS is present in "versionAllTLogs[version]")
			// - LS is available (i.e., LS is present in "availableTLogs")
			// - LS didn't receive this version (i.e., LS is not present in "versionAvailableTLogs[version]")
			if (((tLogs & availableTLogs) & ~versionAvailableTLogs[version]).any()) {
				break;
			}
			// If the commit proxy sent this version to "N" log servers then at least
			// (N - replicationFactor + 1) log servers must be available.
			if (!(versionAvailableTLogs[version].size() >= tLogs.size() - replicationFactor + 1)) {
				break;
			}
			// Update RV.
			minTLogs = version;
			// Update recovery version vector.
			for (boost::dynamic_bitset<>::size_type id = 0; id < versionAvailableTLogs[version].size(); id++) {
				if (versionAvailableTLogs[version][id]) {
					RVs[id] = version;
				}
			}
			// Update prevVersion.
			prevVersion = version;
		}
		minLogGroup = std::min(minLogGroup, minTLogs);
		tLogGroupIdx++;
	}
	ASSERT_WE_THINK(minLogGroup >= minDVEnd && minLogGroup != std::numeric_limits<Version>::max());
	return minLogGroup;
}

ACTOR Future<Void> TagPartitionedLogSystem::epochEnd(Reference<AsyncVar<Reference<ILogSystem>>> outLogSystem,
                                                     UID dbgid,
                                                     DBCoreState prevState,
                                                     FutureStream<TLogRejoinRequest> rejoinRequests,
                                                     LocalityData locality,
                                                     bool* forceRecovery) {
	// Stops a co-quorum of tlogs so that no further versions can be committed until the DBCoreState coordination
	// state is changed Creates a new logSystem representing the (now frozen) epoch No other important side effects.
	// The writeQuorum in the master info is from the previous configuration

	if (!prevState.tLogs.size()) {
		// This is a brand new database
		auto logSystem = makeReference<TagPartitionedLogSystem>(dbgid, locality, 0);
		logSystem->logSystemType = prevState.logSystemType;
		logSystem->recoverAt = 0;
		logSystem->knownCommittedVersion = 0;
		logSystem->stopped = true;
		outLogSystem->set(logSystem);
		wait(Future<Void>(Never()));
		throw internal_error();
	}

	if (*forceRecovery) {
		DBCoreState modifiedState = prevState;

		int8_t primaryLocality = -1;
		for (auto& coreSet : modifiedState.tLogs) {
			if (coreSet.isLocal && coreSet.locality >= 0 && coreSet.tLogLocalities[0].dcId() != locality.dcId()) {
				primaryLocality = coreSet.locality;
				break;
			}
		}

		bool foundRemote = false;
		int8_t remoteLocality = -1;
		int modifiedLogSets = 0;
		int removedLogSets = 0;
		if (primaryLocality >= 0) {
			auto copiedLogs = modifiedState.tLogs;
			for (auto& coreSet : copiedLogs) {
				if (coreSet.locality != primaryLocality && coreSet.locality >= 0) {
					foundRemote = true;
					remoteLocality = coreSet.locality;
					modifiedState.tLogs.clear();
					modifiedState.tLogs.push_back(coreSet);
					modifiedState.tLogs[0].isLocal = true;
					modifiedState.logRouterTags = 0;
					modifiedLogSets++;
					break;
				}
			}

			while (!foundRemote && modifiedState.oldTLogData.size()) {
				for (auto& coreSet : modifiedState.oldTLogData[0].tLogs) {
					if (coreSet.locality != primaryLocality && coreSet.locality >= tagLocalitySpecial) {
						foundRemote = true;
						remoteLocality = coreSet.locality;
						modifiedState.tLogs.clear();
						modifiedState.tLogs.push_back(coreSet);
						modifiedState.tLogs[0].isLocal = true;
						modifiedState.logRouterTags = 0;
						modifiedState.txsTags = modifiedState.oldTLogData[0].txsTags;
						modifiedLogSets++;
						break;
					}
				}
				modifiedState.oldTLogData.erase(modifiedState.oldTLogData.begin());
				removedLogSets++;
			}

			if (foundRemote) {
				for (int i = 0; i < modifiedState.oldTLogData.size(); i++) {
					bool found = false;
					auto copiedLogs = modifiedState.oldTLogData[i].tLogs;
					for (auto& coreSet : copiedLogs) {
						if (coreSet.locality == remoteLocality || coreSet.locality == tagLocalitySpecial) {
							found = true;
							if (!coreSet.isLocal || copiedLogs.size() > 1) {
								modifiedState.oldTLogData[i].tLogs.clear();
								modifiedState.oldTLogData[i].tLogs.push_back(coreSet);
								modifiedState.oldTLogData[i].tLogs[0].isLocal = true;
								modifiedState.oldTLogData[i].logRouterTags = 0;
								modifiedState.oldTLogData[i].epochBegin =
								    modifiedState.oldTLogData[i].tLogs[0].startVersion;
								modifiedState.oldTLogData[i].epochEnd =
								    (i == 0 ? modifiedState.tLogs[0].startVersion
								            : modifiedState.oldTLogData[i - 1].tLogs[0].startVersion);
								modifiedLogSets++;
							}
							break;
						}
					}
					if (!found) {
						modifiedState.oldTLogData.erase(modifiedState.oldTLogData.begin() + i);
						removedLogSets++;
						i--;
					}
				}
				prevState = modifiedState;
			} else {
				*forceRecovery = false;
			}
		} else {
			*forceRecovery = false;
		}
		TraceEvent(SevWarnAlways, "ForcedRecovery", dbgid)
		    .detail("PrimaryLocality", primaryLocality)
		    .detail("RemoteLocality", remoteLocality)
		    .detail("FoundRemote", foundRemote)
		    .detail("Modified", modifiedLogSets)
		    .detail("Removed", removedLogSets);
		for (int i = 0; i < prevState.tLogs.size(); i++) {
			TraceEvent("ForcedRecoveryTLogs", dbgid)
			    .detail("I", i)
			    .detail("Log", ::describe(prevState.tLogs[i].tLogs))
			    .detail("Loc", prevState.tLogs[i].locality)
			    .detail("Txs", prevState.txsTags);
		}
		for (int i = 0; i < prevState.oldTLogData.size(); i++) {
			for (int j = 0; j < prevState.oldTLogData[i].tLogs.size(); j++) {
				TraceEvent("ForcedRecoveryTLogs", dbgid)
				    .detail("I", i)
				    .detail("J", j)
				    .detail("Log", ::describe(prevState.oldTLogData[i].tLogs[j].tLogs))
				    .detail("Loc", prevState.oldTLogData[i].tLogs[j].locality)
				    .detail("Txs", prevState.oldTLogData[i].txsTags);
			}
		}
	}

	CODE_PROBE(true, "Master recovery from pre-existing database");

	// trackRejoins listens for rejoin requests from the tLogs that we are recovering from, to learn their
	// TLogInterfaces
	state std::vector<LogLockInfo> lockResults;
	state std::map<UID, TLogInterface> lockResultsInterf;
	state std::vector<std::pair<Reference<AsyncVar<OptionalInterface<TLogInterface>>>, Reference<IReplicationPolicy>>>
	    allLogServers;
	state std::vector<Reference<LogSet>> logServers;
	state std::vector<OldLogData> oldLogData;
	state std::vector<std::vector<Reference<AsyncVar<bool>>>> logFailed;
	state std::vector<Future<Void>> failureTrackers;

	for (const CoreTLogSet& coreSet : prevState.tLogs) {
		logServers.push_back(makeReference<LogSet>(coreSet));
		std::vector<Reference<AsyncVar<bool>>> failed;

		for (const auto& logVar : logServers.back()->logServers) {
			allLogServers.emplace_back(logVar, coreSet.tLogPolicy);
			failed.push_back(makeReference<AsyncVar<bool>>());
			failureTrackers.push_back(TagPartitionedLogSystem::monitorLog(logVar, failed.back()));
		}
		logFailed.push_back(failed);
	}

	for (const auto& oldTlogData : prevState.oldTLogData) {
		oldLogData.emplace_back(oldTlogData);

		for (const auto& logSet : oldLogData.back().tLogs) {
			for (const auto& logVar : logSet->logServers) {
				allLogServers.emplace_back(logVar, logSet->tLogPolicy);
			}
		}
	}
	state Future<Void> rejoins = TagPartitionedLogSystem::trackRejoins(dbgid, allLogServers, rejoinRequests);

	lockResults.resize(logServers.size());
	std::set<int8_t> lockedLocalities;
	bool foundSpecial = false;
	for (int i = 0; i < logServers.size(); i++) {
		if (logServers[i]->locality == tagLocalitySpecial || logServers[i]->locality == tagLocalityUpgraded) {
			foundSpecial = true;
		}
		lockedLocalities.insert(logServers[i]->locality);
		lockResults[i].isCurrent = true;
		lockResults[i].logSet = logServers[i];
		for (int t = 0; t < logServers[i]->logServers.size(); t++) {
			lockResults[i].replies.push_back(
			    TagPartitionedLogSystem::lockTLog(dbgid, logServers[i]->logServers[t], lockResultsInterf));
		}
	}

	for (auto& old : oldLogData) {
		if (foundSpecial) {
			break;
		}
		for (auto& log : old.tLogs) {
			if (log->locality == tagLocalitySpecial || log->locality == tagLocalityUpgraded) {
				foundSpecial = true;
				break;
			}
			if (!lockedLocalities.count(log->locality)) {
				TraceEvent("EpochEndLockExtra").detail("Locality", log->locality);
				CODE_PROBE(true, "locking old generations for version information");
				lockedLocalities.insert(log->locality);
				LogLockInfo lockResult;
				lockResult.epochEnd = old.epochEnd;
				lockResult.logSet = log;
				for (int t = 0; t < log->logServers.size(); t++) {
					lockResult.replies.push_back(
					    TagPartitionedLogSystem::lockTLog(dbgid, log->logServers[t], lockResultsInterf));
				}
				lockResults.push_back(lockResult);
			}
		}
	}
	if (*forceRecovery) {
		state std::vector<LogLockInfo> allLockResults;
		ASSERT(lockResults.size() == 1);
		allLockResults.push_back(lockResults[0]);
		for (auto& old : oldLogData) {
			ASSERT(old.tLogs.size() == 1);
			LogLockInfo lockResult;
			lockResult.epochEnd = old.epochEnd;
			lockResult.logSet = old.tLogs[0];
			for (int t = 0; t < old.tLogs[0]->logServers.size(); t++) {
				lockResult.replies.push_back(
				    TagPartitionedLogSystem::lockTLog(dbgid, old.tLogs[0]->logServers[t], lockResultsInterf));
			}
			allLockResults.push_back(lockResult);
		}
		state int lockNum = 0;
		state Version maxRecoveryVersion = 0;
		state int maxRecoveryIndex = 0;
		while (lockNum < allLockResults.size()) {

			auto versions = TagPartitionedLogSystem::getDurableVersion(dbgid, allLockResults[lockNum]);
			if (versions.present()) {
				if (std::get<1>(versions.get()) > maxRecoveryVersion) {
					TraceEvent("HigherRecoveryVersion", dbgid)
					    .detail("Idx", lockNum)
					    .detail("Ver", std::get<1>(versions.get()));
					maxRecoveryVersion = std::get<1>(versions.get());
					maxRecoveryIndex = lockNum;
				}
				lockNum++;
			} else {
				wait(TagPartitionedLogSystem::getDurableVersionChanged(allLockResults[lockNum]));
			}
		}
		if (maxRecoveryIndex > 0) {
			logServers = oldLogData[maxRecoveryIndex - 1].tLogs;
			prevState.txsTags = oldLogData[maxRecoveryIndex - 1].txsTags;
			lockResults[0] = allLockResults[maxRecoveryIndex];
			lockResults[0].isCurrent = true;

			std::vector<Reference<AsyncVar<bool>>> failed;
			for (auto& log : logServers[0]->logServers) {
				failed.push_back(makeReference<AsyncVar<bool>>());
				failureTrackers.push_back(TagPartitionedLogSystem::monitorLog(log, failed.back()));
			}
			ASSERT(logFailed.size() == 1);
			logFailed[0] = failed;
			oldLogData.erase(oldLogData.begin(), oldLogData.begin() + maxRecoveryIndex);
		}
	}

	state Optional<Version> lastEnd;
	state Version knownCommittedVersion = 0;
	loop {
		Version minEnd = std::numeric_limits<Version>::max();
		Version minKCVEnd = std::numeric_limits<Version>::max();
		Version maxEnd = 0;
		state std::vector<Future<Void>> changes;
		state std::vector<std::tuple<int, std::vector<TLogLockResult>>> logGroupResults;
		for (int log = 0; log < logServers.size(); log++) {
			if (!logServers[log]->isLocal) {
				continue;
			}
			auto versions =
			    TagPartitionedLogSystem::getDurableVersion(dbgid, lockResults[log], logFailed[log], lastEnd);
			if (versions.present()) {
				knownCommittedVersion = std::max(knownCommittedVersion, std::get<0>(versions.get()));
				logGroupResults.emplace_back(logServers[log]->tLogReplicationFactor, std::get<2>(versions.get()));
				maxEnd = std::max(maxEnd, std::get<1>(versions.get()));
				minEnd = std::min(minEnd, std::get<1>(versions.get()));
				minKCVEnd = std::min(minKCVEnd, std::get<0>(versions.get()));
			}
			changes.push_back(TagPartitionedLogSystem::getDurableVersionChanged(lockResults[log], logFailed[log]));
		}
		if (maxEnd > 0 && (!lastEnd.present() || maxEnd < lastEnd.get())) {
			CODE_PROBE(lastEnd.present(), "Restarting recovery at an earlier point");

			state Reference<TagPartitionedLogSystem> logSystem =
			    makeReference<TagPartitionedLogSystem>(dbgid, locality, prevState.recoveryCount);

			logSystem->recoverAt = minEnd;
<<<<<<< HEAD
=======
			if (SERVER_KNOBS->ENABLE_VERSION_VECTOR_TLOG_UNICAST) {
				logSystem->recoverAt = getRecoverVersionUnicast(logServers, logGroupResults, minEnd, minKCVEnd);
				TraceEvent("RecoveryVersionInfo").detail("RecoverAt", logSystem->recoverAt);
			}
>>>>>>> 7efbf9f0

			lastEnd = minEnd;

			logSystem->tLogs = logServers;
			logSystem->logRouterTags = prevState.logRouterTags;
			logSystem->txsTags = prevState.txsTags;
			logSystem->oldLogData = oldLogData;
			logSystem->logSystemType = prevState.logSystemType;
			logSystem->rejoins = rejoins;
			logSystem->lockResults = lockResults;
			if (knownCommittedVersion > minEnd) {
				knownCommittedVersion = minEnd;
			}
			logSystem->knownCommittedVersion = knownCommittedVersion;
			TraceEvent(SevDebug, "FinalRecoveryVersionInfo")
			    .detail("KCV", knownCommittedVersion)
			    .detail("MinEnd", minEnd);
			logSystem->remoteLogsWrittenToCoreState = true;
			logSystem->stopped = true;
			logSystem->pseudoLocalities = prevState.pseudoLocalities;

			if (SERVER_KNOBS->ENABLE_VERSION_VECTOR_TLOG_UNICAST) {
				logSystem->recoverAt = getRecoverVersionUnicast(logGroupResults, minEnd);
				TraceEvent("RecoveryVersionInfo").detail("RecoverAt", logSystem->recoverAt);
				// When a new log system is created, inform the surviving tLogs of the RV.
				// SOMEDAY: Assert surviving tLogs use the RV from the latest log system.
				for (auto logGroupResult : logGroupResults) {
					state std::vector<TLogLockResult> tLogResults = std::get<1>(logGroupResult);
					for (auto& tLogResult : tLogResults) {
						wait(transformErrors(
						    throwErrorOr(
						        lockResultsInterf[tLogResult.id].setClusterRecoveryVersion.getReplyUnlessFailedFor(
						            setClusterRecoveryVersionRequest(logSystem->recoverAt.get()),
						            SERVER_KNOBS->TLOG_TIMEOUT,
						            SERVER_KNOBS->MASTER_FAILURE_SLOPE_DURING_RECOVERY)),
						    cluster_recovery_failed()));
					}
				}
			}

			outLogSystem->set(logSystem);
		}

		wait(waitForAny(changes));
	}
}

ACTOR Future<Void> TagPartitionedLogSystem::recruitOldLogRouters(TagPartitionedLogSystem* self,
                                                                 std::vector<WorkerInterface> workers,
                                                                 LogEpoch recoveryCount,
                                                                 int8_t locality,
                                                                 Version startVersion,
                                                                 std::vector<LocalityData> tLogLocalities,
                                                                 Reference<IReplicationPolicy> tLogPolicy,
                                                                 bool forRemote) {
	state std::vector<std::vector<Future<TLogInterface>>> logRouterInitializationReplies;
	state std::vector<Future<TLogInterface>> allReplies;
	int nextRouter = 0;
	state Version lastStart = std::numeric_limits<Version>::max();

	if (!forRemote) {
		Version maxStart = TagPartitionedLogSystem::getMaxLocalStartVersion(self->tLogs);

		lastStart = std::max(startVersion, maxStart);
		if (self->logRouterTags == 0) {
			ASSERT_WE_THINK(false);
			self->logSystemConfigChanged.trigger();
			return Void();
		}

		bool found = false;
		for (auto& tLogs : self->tLogs) {
			if (tLogs->locality == locality) {
				found = true;
			}

			tLogs->logRouters.clear();
		}

		if (!found) {
			TraceEvent("RecruitingOldLogRoutersAddingLocality")
			    .detail("Locality", locality)
			    .detail("LastStart", lastStart);
			auto newLogSet = makeReference<LogSet>();
			newLogSet->locality = locality;
			newLogSet->startVersion = lastStart;
			newLogSet->isLocal = false;
			self->tLogs.push_back(newLogSet);
		}

		for (auto& tLogs : self->tLogs) {
			// Recruit log routers for old generations of the primary locality
			if (tLogs->locality == locality) {
				logRouterInitializationReplies.emplace_back();
				for (int i = 0; i < self->logRouterTags; i++) {
					InitializeLogRouterRequest req;
					req.recoveryCount = recoveryCount;
					req.routerTag = Tag(tagLocalityLogRouter, i);
					req.startVersion = lastStart;
					req.tLogLocalities = tLogLocalities;
					req.tLogPolicy = tLogPolicy;
					req.locality = locality;
					auto reply = transformErrors(
					    throwErrorOr(workers[nextRouter].logRouter.getReplyUnlessFailedFor(
					        req, SERVER_KNOBS->TLOG_TIMEOUT, SERVER_KNOBS->MASTER_FAILURE_SLOPE_DURING_RECOVERY)),
					    cluster_recovery_failed());
					logRouterInitializationReplies.back().push_back(reply);
					allReplies.push_back(reply);
					nextRouter = (nextRouter + 1) % workers.size();
				}
			}
		}
	}

	for (auto& old : self->oldLogData) {
		Version maxStart = TagPartitionedLogSystem::getMaxLocalStartVersion(old.tLogs);

		if (old.logRouterTags == 0 || maxStart >= lastStart) {
			break;
		}
		lastStart = std::max(startVersion, maxStart);
		bool found = false;
		for (auto& tLogs : old.tLogs) {
			if (tLogs->locality == locality) {
				found = true;
			}
			tLogs->logRouters.clear();
		}

		if (!found) {
			TraceEvent("RecruitingOldLogRoutersAddingLocality")
			    .detail("Locality", locality)
			    .detail("LastStart", lastStart);
			auto newLogSet = makeReference<LogSet>();
			newLogSet->locality = locality;
			newLogSet->startVersion = lastStart;
			old.tLogs.push_back(newLogSet);
		}

		for (auto& tLogs : old.tLogs) {
			// Recruit log routers for old generations of the primary locality
			if (tLogs->locality == locality) {
				logRouterInitializationReplies.emplace_back();
				for (int i = 0; i < old.logRouterTags; i++) {
					InitializeLogRouterRequest req;
					req.recoveryCount = recoveryCount;
					req.routerTag = Tag(tagLocalityLogRouter, i);
					req.startVersion = lastStart;
					req.tLogLocalities = tLogLocalities;
					req.tLogPolicy = tLogPolicy;
					req.locality = locality;
					auto reply = transformErrors(
					    throwErrorOr(workers[nextRouter].logRouter.getReplyUnlessFailedFor(
					        req, SERVER_KNOBS->TLOG_TIMEOUT, SERVER_KNOBS->MASTER_FAILURE_SLOPE_DURING_RECOVERY)),
					    cluster_recovery_failed());
					logRouterInitializationReplies.back().push_back(reply);
					allReplies.push_back(reply);
					nextRouter = (nextRouter + 1) % workers.size();
				}
			}
		}
	}

	wait(waitForAll(allReplies));

	int nextReplies = 0;
	lastStart = std::numeric_limits<Version>::max();
	std::vector<Future<Void>> failed;

	if (!forRemote) {
		Version maxStart = TagPartitionedLogSystem::getMaxLocalStartVersion(self->tLogs);

		lastStart = std::max(startVersion, maxStart);
		for (auto& tLogs : self->tLogs) {
			if (tLogs->locality == locality) {
				for (int i = 0; i < logRouterInitializationReplies[nextReplies].size(); i++) {
					tLogs->logRouters.push_back(makeReference<AsyncVar<OptionalInterface<TLogInterface>>>(
					    OptionalInterface<TLogInterface>(logRouterInitializationReplies[nextReplies][i].get())));
					failed.push_back(
					    waitFailureClient(logRouterInitializationReplies[nextReplies][i].get().waitFailure,
					                      SERVER_KNOBS->TLOG_TIMEOUT,
					                      -SERVER_KNOBS->TLOG_TIMEOUT / SERVER_KNOBS->SECONDS_BEFORE_NO_FAILURE_DELAY,
					                      /*trace=*/true));
				}
				nextReplies++;
			}
		}
	}

	for (auto& old : self->oldLogData) {
		Version maxStart = TagPartitionedLogSystem::getMaxLocalStartVersion(old.tLogs);
		if (old.logRouterTags == 0 || maxStart >= lastStart) {
			break;
		}
		lastStart = std::max(startVersion, maxStart);
		for (auto& tLogs : old.tLogs) {
			if (tLogs->locality == locality) {
				for (int i = 0; i < logRouterInitializationReplies[nextReplies].size(); i++) {
					tLogs->logRouters.push_back(makeReference<AsyncVar<OptionalInterface<TLogInterface>>>(
					    OptionalInterface<TLogInterface>(logRouterInitializationReplies[nextReplies][i].get())));
					if (!forRemote) {
						failed.push_back(waitFailureClient(
						    logRouterInitializationReplies[nextReplies][i].get().waitFailure,
						    SERVER_KNOBS->TLOG_TIMEOUT,
						    -SERVER_KNOBS->TLOG_TIMEOUT / SERVER_KNOBS->SECONDS_BEFORE_NO_FAILURE_DELAY,
						    /*trace=*/true));
					}
				}
				nextReplies++;
			}
		}
	}

	if (!forRemote) {
		self->logSystemConfigChanged.trigger();
		wait(failed.size() ? tagError<Void>(quorum(failed, 1), tlog_failed()) : Future<Void>(Never()));
		throw internal_error();
	}
	return Void();
}

Version TagPartitionedLogSystem::getMaxLocalStartVersion(const std::vector<Reference<LogSet>>& tLogs) {
	Version maxStart = 0;
	for (const auto& logSet : tLogs) {
		if (logSet->isLocal) {
			maxStart = std::max(maxStart, logSet->startVersion);
		}
	}
	return maxStart;
}

std::vector<Tag> TagPartitionedLogSystem::getLocalTags(int8_t locality, const std::vector<Tag>& allTags) {
	std::vector<Tag> localTags;
	for (const auto& tag : allTags) {
		if (locality == tagLocalitySpecial || locality == tag.locality || tag.locality < 0) {
			localTags.push_back(tag);
		}
	}
	return localTags;
}

ACTOR Future<Void> TagPartitionedLogSystem::newRemoteEpoch(TagPartitionedLogSystem* self,
                                                           Reference<TagPartitionedLogSystem> oldLogSystem,
                                                           Future<RecruitRemoteFromConfigurationReply> fRemoteWorkers,
                                                           DatabaseConfiguration configuration,
                                                           LogEpoch recoveryCount,
                                                           Version recoveryTransactionVersion,
                                                           int8_t remoteLocality,
                                                           std::vector<Tag> allTags,
                                                           std::vector<Version> oldGenerationRecoverAtVersions) {
	TraceEvent("RemoteLogRecruitment_WaitingForWorkers").log();
	state RecruitRemoteFromConfigurationReply remoteWorkers = wait(fRemoteWorkers);
	TraceEvent("RecruitedRemoteLogWorkers")
	    .detail("TLogs", remoteWorkers.remoteTLogs.size())
	    .detail("LogRouter", remoteWorkers.logRouters.size());

	state Reference<LogSet> logSet(new LogSet());
	logSet->tLogReplicationFactor = configuration.getRemoteTLogReplicationFactor();
	logSet->tLogVersion = configuration.tLogVersion;
	logSet->tLogPolicy = configuration.getRemoteTLogPolicy();
	logSet->isLocal = false;
	logSet->locality = remoteLocality;

	logSet->startVersion = oldLogSystem->knownCommittedVersion + 1;
	state int lockNum = 0;
	while (lockNum < oldLogSystem->lockResults.size()) {
		if (oldLogSystem->lockResults[lockNum].logSet->locality == remoteLocality) {

			loop {
				auto versions =
				    TagPartitionedLogSystem::getDurableVersion(self->dbgid, oldLogSystem->lockResults[lockNum]);
				if (versions.present()) {
					logSet->startVersion =
					    std::min(std::min(std::get<0>(versions.get()) + 1, oldLogSystem->lockResults[lockNum].epochEnd),
					             logSet->startVersion);
					break;
				}
				wait(TagPartitionedLogSystem::getDurableVersionChanged(oldLogSystem->lockResults[lockNum]));
			}
			break;
		}
		lockNum++;
	}

	std::vector<LocalityData> localities;
	localities.resize(remoteWorkers.remoteTLogs.size());
	for (int i = 0; i < remoteWorkers.remoteTLogs.size(); i++) {
		localities[i] = remoteWorkers.remoteTLogs[i].locality;
	}

	state Future<Void> oldRouterRecruitment = Void();
	if (logSet->startVersion < oldLogSystem->knownCommittedVersion + 1) {
		ASSERT(oldLogSystem->logRouterTags > 0);
		oldRouterRecruitment = TagPartitionedLogSystem::recruitOldLogRouters(self,
		                                                                     remoteWorkers.logRouters,
		                                                                     recoveryCount,
		                                                                     remoteLocality,
		                                                                     logSet->startVersion,
		                                                                     localities,
		                                                                     logSet->tLogPolicy,
		                                                                     true);
	}

	state std::vector<Future<TLogInterface>> logRouterInitializationReplies;
	const Version startVersion = oldLogSystem->logRouterTags == 0
	                                 ? oldLogSystem->recoverAt.get() + 1
	                                 : std::max(self->tLogs[0]->startVersion, logSet->startVersion);
	for (int i = 0; i < self->logRouterTags; i++) {
		InitializeLogRouterRequest req;
		req.recoveryCount = recoveryCount;
		req.routerTag = Tag(tagLocalityLogRouter, i);
		req.startVersion = startVersion;
		req.tLogLocalities = localities;
		req.tLogPolicy = logSet->tLogPolicy;
		req.locality = remoteLocality;
		TraceEvent("RemoteTLogRouterReplies", self->dbgid)
		    .detail("WorkerID", remoteWorkers.logRouters[i % remoteWorkers.logRouters.size()].id());
		logRouterInitializationReplies.push_back(transformErrors(
		    throwErrorOr(
		        remoteWorkers.logRouters[i % remoteWorkers.logRouters.size()].logRouter.getReplyUnlessFailedFor(
		            req, SERVER_KNOBS->TLOG_TIMEOUT, SERVER_KNOBS->MASTER_FAILURE_SLOPE_DURING_RECOVERY)),
		    cluster_recovery_failed()));
	}

	std::vector<Tag> localTags = TagPartitionedLogSystem::getLocalTags(remoteLocality, allTags);
	LogSystemConfig oldLogSystemConfig = oldLogSystem->getLogSystemConfig();

	logSet->tLogLocalities.resize(remoteWorkers.remoteTLogs.size());
	logSet->logServers.resize(
	    remoteWorkers.remoteTLogs
	        .size()); // Dummy interfaces, so that logSystem->getPushLocations() below uses the correct size
	logSet->updateLocalitySet(localities);

	state std::vector<Future<TLogInterface>> remoteTLogInitializationReplies;
	std::vector<InitializeTLogRequest> remoteTLogReqs(remoteWorkers.remoteTLogs.size());
	state std::vector<Reference<AsyncVar<OptionalInterface<TLogInterface>>>> allRemoteTLogServers;

	bool nonShardedTxs = self->getTLogVersion() < TLogVersion::V4;
	if (oldLogSystem->logRouterTags == 0) {
		std::vector<int> locations;
		for (Tag tag : localTags) {
			locations.clear();
			logSet->getPushLocations(VectorRef<Tag>(&tag, 1), locations, 0);
			for (int loc : locations)
				remoteTLogReqs[loc].recoverTags.push_back(tag);
		}

		if (oldLogSystem->tLogs.size()) {
			int maxTxsTags = oldLogSystem->txsTags;
			bool needsOldTxs = oldLogSystem->tLogs[0]->tLogVersion < TLogVersion::V4;
			for (auto& it : oldLogSystem->oldLogData) {
				maxTxsTags = std::max<int>(maxTxsTags, it.txsTags);
				needsOldTxs = needsOldTxs || it.tLogs[0]->tLogVersion < TLogVersion::V4;
			}
			for (int i = needsOldTxs ? -1 : 0; i < maxTxsTags; i++) {
				Tag tag = i == -1 ? txsTag : Tag(tagLocalityTxs, i);
				Tag pushTag = (i == -1 || nonShardedTxs) ? txsTag : Tag(tagLocalityTxs, i % self->txsTags);
				locations.clear();
				logSet->getPushLocations(VectorRef<Tag>(&pushTag, 1), locations, 0);
				for (int loc : locations)
					remoteTLogReqs[loc].recoverTags.push_back(tag);
			}
		}
	}

	if (oldLogSystem->tLogs.size()) {
		if (nonShardedTxs) {
			localTags.push_back(txsTag);
		} else {
			for (int i = 0; i < self->txsTags; i++) {
				localTags.push_back(Tag(tagLocalityTxs, i));
			}
		}
	}

	for (int i = 0; i < remoteWorkers.remoteTLogs.size(); i++) {
		InitializeTLogRequest& req = remoteTLogReqs[i];
		req.recruitmentID = self->recruitmentID;
		req.logVersion = configuration.tLogVersion;
		req.storeType = configuration.tLogDataStoreType;
		req.spillType = configuration.tLogSpillType;
		req.recoverFrom = oldLogSystemConfig;
		req.recoverAt = oldLogSystem->recoverAt.get();
		req.knownCommittedVersion = oldLogSystem->knownCommittedVersion;
		req.epoch = recoveryCount;
		req.remoteTag = Tag(tagLocalityRemoteLog, i);
		req.locality = remoteLocality;
		req.isPrimary = false;
		req.allTags = localTags;
		req.startVersion = logSet->startVersion;
		req.logRouterTags = 0;
		req.txsTags = self->txsTags;
		req.recoveryTransactionVersion = recoveryTransactionVersion;
		req.oldGenerationRecoverAtVersions = oldGenerationRecoverAtVersions;
	}

	remoteTLogInitializationReplies.reserve(remoteWorkers.remoteTLogs.size());
	for (int i = 0; i < remoteWorkers.remoteTLogs.size(); i++) {
		TraceEvent("RemoteTLogReplies", self->dbgid).detail("WorkerID", remoteWorkers.remoteTLogs[i].id());
		remoteTLogInitializationReplies.push_back(transformErrors(
		    throwErrorOr(remoteWorkers.remoteTLogs[i].tLog.getReplyUnlessFailedFor(
		        remoteTLogReqs[i], SERVER_KNOBS->TLOG_TIMEOUT, SERVER_KNOBS->MASTER_FAILURE_SLOPE_DURING_RECOVERY)),
		    cluster_recovery_failed()));
	}

	TraceEvent("RemoteLogRecruitment_InitializingRemoteLogs")
	    .detail("StartVersion", logSet->startVersion)
	    .detail("LocalStart", self->tLogs[0]->startVersion)
	    .detail("LogRouterTags", self->logRouterTags);
	wait(waitForAll(remoteTLogInitializationReplies) && waitForAll(logRouterInitializationReplies) &&
	     oldRouterRecruitment);

	for (int i = 0; i < logRouterInitializationReplies.size(); i++) {
		logSet->logRouters.push_back(makeReference<AsyncVar<OptionalInterface<TLogInterface>>>(
		    OptionalInterface<TLogInterface>(logRouterInitializationReplies[i].get())));
	}

	for (int i = 0; i < remoteTLogInitializationReplies.size(); i++) {
		logSet->logServers[i] = makeReference<AsyncVar<OptionalInterface<TLogInterface>>>(
		    OptionalInterface<TLogInterface>(remoteTLogInitializationReplies[i].get()));
		logSet->tLogLocalities[i] = remoteWorkers.remoteTLogs[i].locality;
	}
	filterLocalityDataForPolicy(logSet->tLogPolicy, &logSet->tLogLocalities);

	std::vector<Future<Void>> recoveryComplete;
	recoveryComplete.reserve(logSet->logServers.size());
	for (int i = 0; i < logSet->logServers.size(); i++) {
		recoveryComplete.push_back(
		    transformErrors(throwErrorOr(logSet->logServers[i]->get().interf().recoveryFinished.getReplyUnlessFailedFor(
		                        TLogRecoveryFinishedRequest(),
		                        SERVER_KNOBS->TLOG_TIMEOUT,
		                        SERVER_KNOBS->MASTER_FAILURE_SLOPE_DURING_RECOVERY)),
		                    cluster_recovery_failed()));
		allRemoteTLogServers.push_back(logSet->logServers[i]);
	}

	self->remoteRecoveryComplete = waitForAll(recoveryComplete);
	self->remoteTrackTLogRecovery =
	    TagPartitionedLogSystem::trackTLogRecoveryActor(allRemoteTLogServers, self->remoteRecoveredVersion);
	self->tLogs.push_back(logSet);
	TraceEvent("RemoteLogRecruitment_CompletingRecovery").log();
	return Void();
}

ACTOR Future<Reference<ILogSystem>> TagPartitionedLogSystem::newEpoch(
    Reference<TagPartitionedLogSystem> oldLogSystem,
    RecruitFromConfigurationReply recr,
    Future<RecruitRemoteFromConfigurationReply> fRemoteWorkers,
    DatabaseConfiguration configuration,
    LogEpoch recoveryCount,
    Version recoveryTransactionVersion,
    int8_t primaryLocality,
    int8_t remoteLocality,
    std::vector<Tag> allTags,
    Reference<AsyncVar<bool>> recruitmentStalled) {
	state double startTime = now();
	state Reference<TagPartitionedLogSystem> logSystem(
	    new TagPartitionedLogSystem(oldLogSystem->getDebugID(), oldLogSystem->locality, recoveryCount));
	logSystem->logSystemType = LogSystemType::tagPartitioned;
	logSystem->expectedLogSets = 1;
	logSystem->recoveredAt = oldLogSystem->recoverAt;
	logSystem->repopulateRegionAntiQuorum = configuration.repopulateRegionAntiQuorum;
	logSystem->recruitmentID = deterministicRandom()->randomUniqueID();
	logSystem->txsTags = configuration.tLogVersion >= TLogVersion::V4 ? recr.tLogs.size() : 0;
	oldLogSystem->recruitmentID = logSystem->recruitmentID;

	if (configuration.usableRegions > 1) {
		logSystem->logRouterTags =
		    recr.tLogs.size() *
		    std::max<int>(1, configuration.desiredLogRouterCount / std::max<int>(1, recr.tLogs.size()));
		logSystem->expectedLogSets++;
		logSystem->addPseudoLocality(tagLocalityLogRouterMapped);
		TraceEvent e("AddPseudoLocality", logSystem->getDebugID());
		e.detail("Locality1", "LogRouterMapped");
		if (configuration.backupWorkerEnabled) {
			logSystem->addPseudoLocality(tagLocalityBackup);
			e.detail("Locality2", "Backup");
		}
	} else if (configuration.backupWorkerEnabled) {
		// Single region uses log router tag for backup workers.
		logSystem->logRouterTags =
		    recr.tLogs.size() *
		    std::max<int>(1, configuration.desiredLogRouterCount / std::max<int>(1, recr.tLogs.size()));
		logSystem->addPseudoLocality(tagLocalityBackup);
		TraceEvent("AddPseudoLocality", logSystem->getDebugID()).detail("Locality", "Backup");
	}

	logSystem->tLogs.push_back(makeReference<LogSet>());
	logSystem->tLogs[0]->tLogVersion = configuration.tLogVersion;
	logSystem->tLogs[0]->tLogWriteAntiQuorum = configuration.tLogWriteAntiQuorum;
	logSystem->tLogs[0]->tLogReplicationFactor = configuration.tLogReplicationFactor;
	logSystem->tLogs[0]->tLogPolicy = configuration.tLogPolicy;
	logSystem->tLogs[0]->isLocal = true;
	logSystem->tLogs[0]->locality = primaryLocality;

	state RegionInfo region = configuration.getRegion(recr.dcId);

	state int maxTxsTags = oldLogSystem->txsTags;
	state bool needsOldTxs = oldLogSystem->tLogs.size() && oldLogSystem->getTLogVersion() < TLogVersion::V4;
	for (auto& it : oldLogSystem->oldLogData) {
		maxTxsTags = std::max<int>(maxTxsTags, it.txsTags);
		needsOldTxs = needsOldTxs || it.tLogs[0]->tLogVersion < TLogVersion::V4;
	}

	if (region.satelliteTLogReplicationFactor > 0 && configuration.usableRegions > 1) {
		logSystem->tLogs.push_back(makeReference<LogSet>());
		if (recr.satelliteFallback) {
			logSystem->tLogs[1]->tLogWriteAntiQuorum = region.satelliteTLogWriteAntiQuorumFallback;
			logSystem->tLogs[1]->tLogReplicationFactor = region.satelliteTLogReplicationFactorFallback;
			logSystem->tLogs[1]->tLogPolicy = region.satelliteTLogPolicyFallback;
		} else {
			logSystem->tLogs[1]->tLogWriteAntiQuorum = region.satelliteTLogWriteAntiQuorum;
			logSystem->tLogs[1]->tLogReplicationFactor = region.satelliteTLogReplicationFactor;
			logSystem->tLogs[1]->tLogPolicy = region.satelliteTLogPolicy;
		}
		logSystem->tLogs[1]->isLocal = true;
		logSystem->tLogs[1]->locality = tagLocalitySatellite;
		logSystem->tLogs[1]->tLogVersion = configuration.tLogVersion;
		logSystem->tLogs[1]->startVersion = oldLogSystem->knownCommittedVersion + 1;

		logSystem->tLogs[1]->tLogLocalities.resize(recr.satelliteTLogs.size());
		for (int i = 0; i < recr.satelliteTLogs.size(); i++) {
			logSystem->tLogs[1]->tLogLocalities[i] = recr.satelliteTLogs[i].locality;
		}
		filterLocalityDataForPolicy(logSystem->tLogs[1]->tLogPolicy, &logSystem->tLogs[1]->tLogLocalities);

		logSystem->tLogs[1]->logServers.resize(
		    recr.satelliteTLogs
		        .size()); // Dummy interfaces, so that logSystem->getPushLocations() below uses the correct size
		logSystem->tLogs[1]->updateLocalitySet(logSystem->tLogs[1]->tLogLocalities);
		logSystem->tLogs[1]->populateSatelliteTagLocations(
		    logSystem->logRouterTags, oldLogSystem->logRouterTags, logSystem->txsTags, maxTxsTags);
		logSystem->expectedLogSets++;
	}

	if (oldLogSystem->tLogs.size()) {
		logSystem->oldLogData.emplace_back();
		logSystem->oldLogData[0].tLogs = oldLogSystem->tLogs;
		logSystem->oldLogData[0].epochBegin = oldLogSystem->tLogs[0]->startVersion;
		logSystem->oldLogData[0].epochEnd = oldLogSystem->knownCommittedVersion + 1;
		logSystem->oldLogData[0].recoverAt = oldLogSystem->recoverAt.get();
		logSystem->oldLogData[0].logRouterTags = oldLogSystem->logRouterTags;
		logSystem->oldLogData[0].txsTags = oldLogSystem->txsTags;
		logSystem->oldLogData[0].pseudoLocalities = oldLogSystem->pseudoLocalities;
		logSystem->oldLogData[0].epoch = oldLogSystem->epoch;
	}
	logSystem->oldLogData.insert(
	    logSystem->oldLogData.end(), oldLogSystem->oldLogData.begin(), oldLogSystem->oldLogData.end());

	logSystem->tLogs[0]->startVersion = oldLogSystem->knownCommittedVersion + 1;
	logSystem->backupStartVersion = oldLogSystem->knownCommittedVersion + 1;
	state int lockNum = 0;
	while (lockNum < oldLogSystem->lockResults.size()) {
		if (oldLogSystem->lockResults[lockNum].logSet->locality == primaryLocality) {
			if (oldLogSystem->lockResults[lockNum].isCurrent && oldLogSystem->lockResults[lockNum].logSet->isLocal) {
				break;
			}
			state Future<Void> stalledAfter = setAfter(recruitmentStalled, SERVER_KNOBS->MAX_RECOVERY_TIME, true);
			loop {
				auto versions =
				    TagPartitionedLogSystem::getDurableVersion(logSystem->dbgid, oldLogSystem->lockResults[lockNum]);
				if (versions.present()) {
					logSystem->tLogs[0]->startVersion =
					    std::min(std::min(std::get<0>(versions.get()) + 1, oldLogSystem->lockResults[lockNum].epochEnd),
					             logSystem->tLogs[0]->startVersion);
					break;
				}
				wait(TagPartitionedLogSystem::getDurableVersionChanged(oldLogSystem->lockResults[lockNum]));
			}
			stalledAfter.cancel();
			break;
		}
		lockNum++;
	}

	std::vector<LocalityData> localities;
	localities.resize(recr.tLogs.size());
	for (int i = 0; i < recr.tLogs.size(); i++) {
		localities[i] = recr.tLogs[i].locality;
	}

	state Future<Void> oldRouterRecruitment = Never();
	TraceEvent("NewEpochStartVersion", oldLogSystem->getDebugID())
	    .detail("StartVersion", logSystem->tLogs[0]->startVersion)
	    .detail("EpochEnd", oldLogSystem->knownCommittedVersion + 1)
	    .detail("Locality", primaryLocality)
	    .detail("OldLogRouterTags", oldLogSystem->logRouterTags);
	if (oldLogSystem->logRouterTags > 0 ||
	    logSystem->tLogs[0]->startVersion < oldLogSystem->knownCommittedVersion + 1) {
		// Use log routers to recover [knownCommittedVersion, recoveryVersion] from the old generation.
		oldRouterRecruitment = TagPartitionedLogSystem::recruitOldLogRouters(oldLogSystem.getPtr(),
		                                                                     recr.oldLogRouters,
		                                                                     recoveryCount,
		                                                                     primaryLocality,
		                                                                     logSystem->tLogs[0]->startVersion,
		                                                                     localities,
		                                                                     logSystem->tLogs[0]->tLogPolicy,
		                                                                     false);
		if (oldLogSystem->knownCommittedVersion - logSystem->tLogs[0]->startVersion >
		    SERVER_KNOBS->MAX_RECOVERY_VERSIONS) {
			// make sure we can recover in the other DC.
			for (auto& lockResult : oldLogSystem->lockResults) {
				if (lockResult.logSet->locality == remoteLocality) {
					if (TagPartitionedLogSystem::getDurableVersion(logSystem->dbgid, lockResult).present()) {
						recruitmentStalled->set(true);
					}
				}
			}
		}
	} else {
		oldLogSystem->logSystemConfigChanged.trigger();
	}

	std::vector<Tag> localTags = TagPartitionedLogSystem::getLocalTags(primaryLocality, allTags);
	state LogSystemConfig oldLogSystemConfig = oldLogSystem->getLogSystemConfig();

	state std::vector<Future<TLogInterface>> initializationReplies;
	std::vector<InitializeTLogRequest> reqs(recr.tLogs.size());

	logSystem->tLogs[0]->tLogLocalities.resize(recr.tLogs.size());
	logSystem->tLogs[0]->logServers.resize(
	    recr.tLogs.size()); // Dummy interfaces, so that logSystem->getPushLocations() below uses the correct size
	logSystem->tLogs[0]->updateLocalitySet(localities);

	std::vector<int> locations;
	for (Tag tag : localTags) {
		locations.clear();
		logSystem->tLogs[0]->getPushLocations(VectorRef<Tag>(&tag, 1), locations, 0);
		for (int loc : locations)
			reqs[loc].recoverTags.push_back(tag);
	}
	for (int i = 0; i < oldLogSystem->logRouterTags; i++) {
		Tag tag = Tag(tagLocalityLogRouter, i);
		reqs[logSystem->tLogs[0]->bestLocationFor(tag)].recoverTags.push_back(tag);
	}
	bool nonShardedTxs = logSystem->getTLogVersion() < TLogVersion::V4;
	if (oldLogSystem->tLogs.size()) {
		for (int i = needsOldTxs ? -1 : 0; i < maxTxsTags; i++) {
			Tag tag = i == -1 ? txsTag : Tag(tagLocalityTxs, i);
			Tag pushTag = (i == -1 || nonShardedTxs) ? txsTag : Tag(tagLocalityTxs, i % logSystem->txsTags);
			locations.clear();
			logSystem->tLogs[0]->getPushLocations(VectorRef<Tag>(&pushTag, 1), locations, 0);
			for (int loc : locations)
				reqs[loc].recoverTags.push_back(tag);
		}
		if (nonShardedTxs) {
			localTags.push_back(txsTag);
		} else {
			for (int i = 0; i < logSystem->txsTags; i++) {
				localTags.push_back(Tag(tagLocalityTxs, i));
			}
		}
	}

	// Should be sorted by descending orders of versions.
	state std::vector<Version> oldGenerationRecoverAtVersions;
	for (const auto& oldLogGen : logSystem->oldLogData) {
		if (oldLogGen.recoverAt <= 0) {
			// When we have an invalid recover at value, it's possible that the previous generations' recover at is not
			// properly recorded in cstate. Therefore, we skip tracking old tlog generation recovery.
			oldGenerationRecoverAtVersions.clear();
			TraceEvent("DisableTrackingOldGenerationRecovery").log();
			break;
		}
		oldGenerationRecoverAtVersions.push_back(oldLogGen.recoverAt);
	}

	for (int i = 0; i < recr.tLogs.size(); i++) {
		InitializeTLogRequest& req = reqs[i];
		req.recruitmentID = logSystem->recruitmentID;
		req.logVersion = configuration.tLogVersion;
		req.storeType = configuration.tLogDataStoreType;
		req.spillType = configuration.tLogSpillType;
		req.recoverFrom = oldLogSystemConfig;
		req.recoverAt = oldLogSystem->recoverAt.get();
		req.knownCommittedVersion = oldLogSystem->knownCommittedVersion;
		req.epoch = recoveryCount;
		req.locality = primaryLocality;
		req.remoteTag = Tag(tagLocalityRemoteLog, i);
		req.isPrimary = true;
		req.allTags = localTags;
		req.startVersion = logSystem->tLogs[0]->startVersion;
		req.logRouterTags = logSystem->logRouterTags;
		req.txsTags = logSystem->txsTags;
		req.recoveryTransactionVersion = recoveryTransactionVersion;
		req.oldGenerationRecoverAtVersions = oldGenerationRecoverAtVersions;
	}

	initializationReplies.reserve(recr.tLogs.size());
	for (int i = 0; i < recr.tLogs.size(); i++) {
		TraceEvent("PrimaryTLogReplies", logSystem->getDebugID()).detail("WorkerID", recr.tLogs[i].id());
		initializationReplies.push_back(transformErrors(
		    throwErrorOr(recr.tLogs[i].tLog.getReplyUnlessFailedFor(
		        reqs[i], SERVER_KNOBS->TLOG_TIMEOUT, SERVER_KNOBS->MASTER_FAILURE_SLOPE_DURING_RECOVERY)),
		    cluster_recovery_failed()));
	}

	state std::vector<Future<Void>> recoveryComplete;
	state std::vector<Reference<AsyncVar<OptionalInterface<TLogInterface>>>> allTLogServers;

	if (region.satelliteTLogReplicationFactor > 0 && configuration.usableRegions > 1) {
		state std::vector<Future<TLogInterface>> satelliteInitializationReplies;
		std::vector<InitializeTLogRequest> sreqs(recr.satelliteTLogs.size());
		std::vector<Tag> satelliteTags;

		if (logSystem->logRouterTags) {
			for (int i = 0; i < oldLogSystem->logRouterTags; i++) {
				Tag tag = Tag(tagLocalityLogRouter, i);
				// Satellite logs will index a mutation with tagLocalityLogRouter with an id greater than
				// the number of log routers as having an id mod the number of log routers.  We thus need
				// to make sure that if we're going from more log routers in the previous generation to
				// less log routers in the newer one, that we map the log router tags onto satellites that
				// are the preferred location for id%logRouterTags.
				Tag pushLocation = Tag(tagLocalityLogRouter, i % logSystem->logRouterTags);
				locations.clear();
				logSystem->tLogs[1]->getPushLocations(VectorRef<Tag>(&pushLocation, 1), locations, 0);
				for (int loc : locations)
					sreqs[loc].recoverTags.push_back(tag);
			}
		}
		if (oldLogSystem->tLogs.size()) {
			for (int i = needsOldTxs ? -1 : 0; i < maxTxsTags; i++) {
				Tag tag = i == -1 ? txsTag : Tag(tagLocalityTxs, i);
				Tag pushTag = (i == -1 || nonShardedTxs) ? txsTag : Tag(tagLocalityTxs, i % logSystem->txsTags);
				locations.clear();
				logSystem->tLogs[1]->getPushLocations(VectorRef<Tag>(&pushTag, 1), locations, 0);
				for (int loc : locations)
					sreqs[loc].recoverTags.push_back(tag);
			}
			if (nonShardedTxs) {
				satelliteTags.push_back(txsTag);
			} else {
				for (int i = 0; i < logSystem->txsTags; i++) {
					satelliteTags.push_back(Tag(tagLocalityTxs, i));
				}
			}
		}

		for (int i = 0; i < recr.satelliteTLogs.size(); i++) {
			InitializeTLogRequest& req = sreqs[i];
			req.recruitmentID = logSystem->recruitmentID;
			req.logVersion = configuration.tLogVersion;
			req.storeType = configuration.tLogDataStoreType;
			req.spillType = configuration.tLogSpillType;
			req.recoverFrom = oldLogSystemConfig;
			req.recoverAt = oldLogSystem->recoverAt.get();
			req.knownCommittedVersion = oldLogSystem->knownCommittedVersion;
			req.epoch = recoveryCount;
			req.locality = tagLocalitySatellite;
			req.remoteTag = Tag();
			req.isPrimary = true;
			req.allTags = satelliteTags;
			req.startVersion = oldLogSystem->knownCommittedVersion + 1;
			req.logRouterTags = logSystem->logRouterTags;
			req.txsTags = logSystem->txsTags;
			req.recoveryTransactionVersion = recoveryTransactionVersion;
			req.oldGenerationRecoverAtVersions = oldGenerationRecoverAtVersions;
		}

		satelliteInitializationReplies.reserve(recr.satelliteTLogs.size());
		for (int i = 0; i < recr.satelliteTLogs.size(); i++) {
			TraceEvent("PrimarySatelliteTLogReplies", logSystem->getDebugID())
			    .detail("WorkerID", recr.satelliteTLogs[i].id());
			satelliteInitializationReplies.push_back(transformErrors(
			    throwErrorOr(recr.satelliteTLogs[i].tLog.getReplyUnlessFailedFor(
			        sreqs[i], SERVER_KNOBS->TLOG_TIMEOUT, SERVER_KNOBS->MASTER_FAILURE_SLOPE_DURING_RECOVERY)),
			    cluster_recovery_failed()));
		}

		wait(waitForAll(satelliteInitializationReplies) || oldRouterRecruitment);
		TraceEvent("PrimarySatelliteTLogInitializationComplete").log();

		for (int i = 0; i < satelliteInitializationReplies.size(); i++) {
			logSystem->tLogs[1]->logServers[i] = makeReference<AsyncVar<OptionalInterface<TLogInterface>>>(
			    OptionalInterface<TLogInterface>(satelliteInitializationReplies[i].get()));
		}

		for (int i = 0; i < logSystem->tLogs[1]->logServers.size(); i++) {
			recoveryComplete.push_back(transformErrors(
			    throwErrorOr(
			        logSystem->tLogs[1]->logServers[i]->get().interf().recoveryFinished.getReplyUnlessFailedFor(
			            TLogRecoveryFinishedRequest(),
			            SERVER_KNOBS->TLOG_TIMEOUT,
			            SERVER_KNOBS->MASTER_FAILURE_SLOPE_DURING_RECOVERY)),
			    cluster_recovery_failed()));
			allTLogServers.push_back(logSystem->tLogs[1]->logServers[i]);
		}
	}

	wait(waitForAll(initializationReplies) || oldRouterRecruitment);
	TraceEvent("PrimaryTLogInitializationComplete", logSystem->getDebugID()).log();

	for (int i = 0; i < initializationReplies.size(); i++) {
		logSystem->tLogs[0]->logServers[i] = makeReference<AsyncVar<OptionalInterface<TLogInterface>>>(
		    OptionalInterface<TLogInterface>(initializationReplies[i].get()));
		logSystem->tLogs[0]->tLogLocalities[i] = recr.tLogs[i].locality;
	}
	filterLocalityDataForPolicy(logSystem->tLogs[0]->tLogPolicy, &logSystem->tLogs[0]->tLogLocalities);

	// Don't force failure of recovery if it took us a long time to recover. This avoids multiple long running
	// recoveries causing tests to timeout
	if (BUGGIFY && now() - startTime < 300 && g_network->isSimulated() && g_simulator->speedUpSimulation)
		throw cluster_recovery_failed();

	for (int i = 0; i < logSystem->tLogs[0]->logServers.size(); i++) {
		recoveryComplete.push_back(transformErrors(
		    throwErrorOr(logSystem->tLogs[0]->logServers[i]->get().interf().recoveryFinished.getReplyUnlessFailedFor(
		        TLogRecoveryFinishedRequest(),
		        SERVER_KNOBS->TLOG_TIMEOUT,
		        SERVER_KNOBS->MASTER_FAILURE_SLOPE_DURING_RECOVERY)),
		    cluster_recovery_failed()));
		allTLogServers.push_back(logSystem->tLogs[0]->logServers[i]);
	}
	logSystem->trackTLogRecovery =
	    TagPartitionedLogSystem::trackTLogRecoveryActor(allTLogServers, logSystem->recoveredVersion);
	logSystem->recoveryComplete = waitForAll(recoveryComplete);

	if (configuration.usableRegions > 1) {
		logSystem->hasRemoteServers = true;
		logSystem->remoteRecovery = TagPartitionedLogSystem::newRemoteEpoch(logSystem.getPtr(),
		                                                                    oldLogSystem,
		                                                                    fRemoteWorkers,
		                                                                    configuration,
		                                                                    recoveryCount,
		                                                                    recoveryTransactionVersion,
		                                                                    remoteLocality,
		                                                                    allTags,
		                                                                    oldGenerationRecoverAtVersions);
		if (oldLogSystem->tLogs.size() > 0 && oldLogSystem->tLogs[0]->locality == tagLocalitySpecial) {
			// The wait is required so that we know both primary logs and remote logs have copied the data between
			// the known committed version and the recovery version.
			// FIXME: we can remove this wait once we are able to have log routers which can ship data to the remote
			// logs without using log router tags.
			wait(logSystem->remoteRecovery);
		}
	} else {
		logSystem->hasRemoteServers = false;
		logSystem->remoteRecovery = logSystem->recoveryComplete;
		logSystem->remoteRecoveryComplete = logSystem->recoveryComplete;
		logSystem->remoteRecoveredVersion->set(MAX_VERSION);
	}

	return logSystem;
}

ACTOR Future<Void> TagPartitionedLogSystem::trackRejoins(
    UID dbgid,
    std::vector<std::pair<Reference<AsyncVar<OptionalInterface<TLogInterface>>>, Reference<IReplicationPolicy>>>
        logServers,
    FutureStream<struct TLogRejoinRequest> rejoinRequests) {
	state std::map<UID, ReplyPromise<TLogRejoinReply>> lastReply;
	state std::set<UID> logsWaiting;
	state double startTime = now();
	state Future<Void> warnTimeout = delay(SERVER_KNOBS->TLOG_SLOW_REJOIN_WARN_TIMEOUT_SECS);

	for (const auto& log : logServers) {
		logsWaiting.insert(log.first->get().id());
	}

	try {
		loop choose {
			when(TLogRejoinRequest req = waitNext(rejoinRequests)) {
				int pos = -1;
				for (int i = 0; i < logServers.size(); i++) {
					if (logServers[i].first->get().id() == req.myInterface.id()) {
						pos = i;
						logsWaiting.erase(logServers[i].first->get().id());
						break;
					}
				}
				if (pos != -1) {
					TraceEvent("TLogJoinedMe", dbgid)
					    .detail("TLog", req.myInterface.id())
					    .detail("Address", req.myInterface.commit.getEndpoint().getPrimaryAddress().toString());
					if (!logServers[pos].first->get().present() ||
					    req.myInterface.commit.getEndpoint() !=
					        logServers[pos].first->get().interf().commit.getEndpoint()) {
						TLogInterface interf = req.myInterface;
						filterLocalityDataForPolicyDcAndProcess(logServers[pos].second, &interf.filteredLocality);
						logServers[pos].first->setUnconditional(OptionalInterface<TLogInterface>(interf));
					}
					lastReply[req.myInterface.id()].send(TLogRejoinReply{ false });
					lastReply[req.myInterface.id()] = req.reply;
				} else {
					TraceEvent("TLogJoinedMeUnknown", dbgid)
					    .detail("TLog", req.myInterface.id())
					    .detail("Address", req.myInterface.commit.getEndpoint().getPrimaryAddress().toString());
					req.reply.send(true);
				}
			}
			when(wait(warnTimeout)) {
				for (const auto& logId : logsWaiting) {
					TraceEvent(SevWarnAlways, "TLogRejoinSlow", dbgid)
					    .detail("Elapsed", startTime - now())
					    .detail("LogId", logId);
				}
				warnTimeout = Never();
			}
		}
	} catch (...) {
		for (auto it = lastReply.begin(); it != lastReply.end(); ++it)
			it->second.send(TLogRejoinReply{ true });
		throw;
	}
}

ACTOR Future<TLogLockResult> TagPartitionedLogSystem::lockTLog(
    UID myID,
    Reference<AsyncVar<OptionalInterface<TLogInterface>>> tlog,
    Optional<std::map<UID, TLogInterface>> lockInterf) {

	TraceEvent("TLogLockStarted", myID).detail("TLog", tlog->get().id()).detail("InfPresent", tlog->get().present());
	loop {
		choose {
			when(TLogLockResult data = wait(
			         tlog->get().present() ? brokenPromiseToNever(tlog->get().interf().lock.getReply<TLogLockResult>())
			                               : Never())) {
				TraceEvent("TLogLocked", myID).detail("TLog", tlog->get().id()).detail("End", data.end);
				if (lockInterf.present()) {
					lockInterf.get()[tlog->get().id()] = tlog->get().interf();
				}
				return data;
			}
			when(wait(tlog->onChange())) {}
		}
	}
}

ACTOR Future<Void> TagPartitionedLogSystem::trackTLogRecoveryActor(
    std::vector<Reference<AsyncVar<OptionalInterface<TLogInterface>>>> tlogs,
    Reference<AsyncVar<Version>> recoveredVersion) {
	if (!SERVER_KNOBS->TRACK_TLOG_RECOVERY) {
		return Never();
	}

	state std::vector<Future<TrackTLogRecoveryReply>> individualTLogRecovery;
	loop {
		individualTLogRecovery.clear();
		individualTLogRecovery.reserve(tlogs.size());
		TrackTLogRecoveryRequest req(recoveredVersion->get());
		for (int i = 0; i < tlogs.size(); ++i) {
			TraceEvent("WaitingForTLogRecovery")
			    .detail("Tlog", tlogs[i]->get().id())
			    .detail("PrevRecoveredVersion", recoveredVersion->get());
			individualTLogRecovery.push_back(transformErrors(
			    throwErrorOr(tlogs[i]->get().interf().trackRecovery.getReplyUnlessFailedFor(
			        req, SERVER_KNOBS->TLOG_TIMEOUT, SERVER_KNOBS->MASTER_FAILURE_SLOPE_DURING_RECOVERY)),
			    cluster_recovery_failed()));
		}

		wait(waitForAll(individualTLogRecovery));

		Version currentRecoveredVersion = MAX_VERSION;
		for (int i = 0; i < individualTLogRecovery.size(); ++i) {
			currentRecoveredVersion =
			    std::min(individualTLogRecovery[i].get().oldestUnrecoveredStartVersion, currentRecoveredVersion);
		}

		TraceEvent("TLogRecoveredVersion").detail("RecoveredVersion", currentRecoveredVersion);
		recoveredVersion->set(currentRecoveredVersion);
	}
}<|MERGE_RESOLUTION|>--- conflicted
+++ resolved
@@ -2505,13 +2505,6 @@
 			    makeReference<TagPartitionedLogSystem>(dbgid, locality, prevState.recoveryCount);
 
 			logSystem->recoverAt = minEnd;
-<<<<<<< HEAD
-=======
-			if (SERVER_KNOBS->ENABLE_VERSION_VECTOR_TLOG_UNICAST) {
-				logSystem->recoverAt = getRecoverVersionUnicast(logServers, logGroupResults, minEnd, minKCVEnd);
-				TraceEvent("RecoveryVersionInfo").detail("RecoverAt", logSystem->recoverAt);
-			}
->>>>>>> 7efbf9f0
 
 			lastEnd = minEnd;
 
