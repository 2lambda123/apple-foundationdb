/*
 * CommitProxyServer.actor.cpp
 *
 * This source file is part of the FoundationDB open source project
 *
 * Copyright 2013-2022 Apple Inc. and the FoundationDB project authors
 *
 * Licensed under the Apache License, Version 2.0 (the "License");
 * you may not use this file except in compliance with the License.
 * You may obtain a copy of the License at
 *
 *     http://www.apache.org/licenses/LICENSE-2.0
 *
 * Unless required by applicable law or agreed to in writing, software
 * distributed under the License is distributed on an "AS IS" BASIS,
 * WITHOUT WARRANTIES OR CONDITIONS OF ANY KIND, either express or implied.
 * See the License for the specific language governing permissions and
 * limitations under the License.
 */

#include <algorithm>
#include <tuple>
#include <variant>

#include "fdbclient/Atomic.h"
#include "fdbclient/BackupAgent.actor.h"
#include "fdbclient/BlobCipher.h"
#include "fdbclient/BuildIdempotencyIdMutations.h"
#include "fdbclient/CommitTransaction.h"
#include "fdbclient/DatabaseContext.h"
#include "fdbclient/FDBTypes.h"
#include "fdbclient/IdempotencyId.actor.h"
#include "fdbclient/Knobs.h"
#include "fdbclient/CommitProxyInterface.h"
#include "fdbclient/NativeAPI.actor.h"
#include "fdbclient/SystemData.h"
#include "fdbclient/Tenant.h"
#include "fdbclient/TenantManagement.actor.h"
#include "fdbclient/TransactionLineage.h"
#include "fdbrpc/TenantInfo.h"
#include "fdbrpc/sim_validation.h"
#include "fdbserver/ApplyMetadataMutation.h"
#include "fdbserver/ConflictSet.h"
#include "fdbserver/DataDistributorInterface.h"
#include "fdbserver/EncryptionOpsUtils.h"
#include "fdbserver/FDBExecHelper.actor.h"
#include "fdbclient/GetEncryptCipherKeys.actor.h"
#include "fdbserver/IKeyValueStore.h"
#include "fdbserver/Knobs.h"
#include "fdbserver/LogSystem.h"
#include "fdbserver/LogSystemDiskQueueAdapter.h"
#include "fdbserver/MasterInterface.h"
#include "fdbserver/MutationTracking.h"
#include "fdbserver/ProxyCommitData.actor.h"
#include "fdbserver/RatekeeperInterface.h"
#include "fdbserver/RecoveryState.h"
#include "fdbserver/RestoreUtil.h"
#include "fdbserver/ServerDBInfo.actor.h"
#include "fdbserver/WaitFailure.h"
#include "fdbserver/WorkerInterface.actor.h"
#include "flow/ActorCollection.h"
#include "flow/CodeProbe.h"
#include "flow/EncryptUtils.h"
#include "flow/Error.h"
#include "flow/IRandom.h"
#include "flow/Knobs.h"
#include "flow/Trace.h"
#include "fdbclient/Tracing.h"

#include "flow/actorcompiler.h" // This must be the last #include.
#include "flow/network.h"

using WriteMutationRefVar = std::variant<MutationRef, VectorRef<MutationRef>>;

ACTOR Future<Void> broadcastTxnRequest(TxnStateRequest req, int sendAmount, bool sendReply) {
	state ReplyPromise<Void> reply = req.reply;
	resetReply(req);
	std::vector<Future<Void>> replies;
	int currentStream = 0;
	std::vector<Endpoint> broadcastEndpoints = req.broadcastInfo;
	for (int i = 0; i < sendAmount && currentStream < broadcastEndpoints.size(); i++) {
		std::vector<Endpoint> endpoints;
		RequestStream<TxnStateRequest> cur(broadcastEndpoints[currentStream++]);
		while (currentStream < broadcastEndpoints.size() * (i + 1) / sendAmount) {
			endpoints.push_back(broadcastEndpoints[currentStream++]);
		}
		req.broadcastInfo = endpoints;
		replies.push_back(brokenPromiseToNever(cur.getReply(req)));
		resetReply(req);
	}
	wait(waitForAll(replies));
	if (sendReply) {
		reply.send(Void());
	}
	return Void();
}

ACTOR void discardCommit(UID id, Future<LogSystemDiskQueueAdapter::CommitMessage> fcm, Future<Void> dummyCommitState) {
	ASSERT(!dummyCommitState.isReady());
	LogSystemDiskQueueAdapter::CommitMessage cm = wait(fcm);
	TraceEvent("Discarding", id).detail("Count", cm.messages.size());
	cm.acknowledge.send(Void());
	ASSERT(dummyCommitState.isReady());
}

struct ResolutionRequestBuilder {
	const ProxyCommitData* self;

	// One request per resolver.
	std::vector<ResolveTransactionBatchRequest> requests;

	// Txn i to resolvers that have i'th data sent
	std::vector<std::vector<int>> transactionResolverMap;
	std::vector<CommitTransactionRef*> outTr;

	// Used to report conflicting keys, the format is
	// [CommitTransactionRef_Index][Resolver_Index][Read_Conflict_Range_Index_on_Resolver]
	// -> read_conflict_range's original index in the commitTransactionRef
	std::vector<std::vector<std::vector<int>>> txReadConflictRangeIndexMap;

	ResolutionRequestBuilder(ProxyCommitData* self,
	                         Version version,
	                         Version prevVersion,
	                         Version lastReceivedVersion,
	                         Span& parentSpan)
	  : self(self), requests(self->resolvers.size()) {
		for (auto& req : requests) {
			req.spanContext = parentSpan.context;
			req.prevVersion = prevVersion;
			req.version = version;
			req.lastReceivedVersion = lastReceivedVersion;
		}
	}

	CommitTransactionRef& getOutTransaction(int resolver, Version read_snapshot) {
		CommitTransactionRef*& out = outTr[resolver];
		if (!out) {
			ResolveTransactionBatchRequest& request = requests[resolver];
			request.transactions.resize(request.arena, request.transactions.size() + 1);
			out = &request.transactions.back();
			out->read_snapshot = read_snapshot;
		}
		return *out;
	}

	// Returns a read conflict index map: [resolver_index][read_conflict_range_index_on_the_resolver]
	// -> read_conflict_range's original index
	std::vector<std::vector<int>> addReadConflictRanges(CommitTransactionRef& trIn) {
		std::vector<std::vector<int>> rCRIndexMap(requests.size());
		for (int idx = 0; idx < trIn.read_conflict_ranges.size(); ++idx) {
			const auto& r = trIn.read_conflict_ranges[idx];
			auto ranges = self->keyResolvers.intersectingRanges(r);
			std::set<int> resolvers;
			for (auto& ir : ranges) {
				auto& version_resolver = ir.value();
				for (int i = version_resolver.size() - 1; i >= 0; i--) {
					resolvers.insert(version_resolver[i].second);
					if (version_resolver[i].first < trIn.read_snapshot)
						break;
				}
			}
			if (SERVER_KNOBS->PROXY_USE_RESOLVER_PRIVATE_MUTATIONS && systemKeys.intersects(r)) {
				for (int k = 0; k < self->resolvers.size(); k++) {
					resolvers.insert(k);
				}
			}
			ASSERT(resolvers.size());
			for (int resolver : resolvers) {
				getOutTransaction(resolver, trIn.read_snapshot)
				    .read_conflict_ranges.push_back(requests[resolver].arena, r);
				rCRIndexMap[resolver].push_back(idx);
			}
		}
		return rCRIndexMap;
	}

	void addWriteConflictRanges(CommitTransactionRef& trIn) {
		for (auto& r : trIn.write_conflict_ranges) {
			auto ranges = self->keyResolvers.intersectingRanges(r);
			std::set<int> resolvers;
			for (auto& ir : ranges) {
				auto& version_resolver = ir.value();
				if (!version_resolver.empty()) {
					resolvers.insert(version_resolver.back().second);
				}
			}
			if (SERVER_KNOBS->PROXY_USE_RESOLVER_PRIVATE_MUTATIONS && systemKeys.intersects(r)) {
				for (int k = 0; k < self->resolvers.size(); k++) {
					resolvers.insert(k);
				}
			}
			ASSERT(resolvers.size());
			for (int resolver : resolvers)
				getOutTransaction(resolver, trIn.read_snapshot)
				    .write_conflict_ranges.push_back(requests[resolver].arena, r);
		}
	}

	void addTransaction(CommitTransactionRequest& trRequest, Version ver, int transactionNumberInBatch) {
		auto& trIn = trRequest.transaction;
		// SOMEDAY: There are a couple of unnecessary O( # resolvers ) steps here
		outTr.assign(requests.size(), nullptr);
		ASSERT(transactionNumberInBatch >= 0 && transactionNumberInBatch < 32768);

		bool isTXNStateTransaction = false;
		for (auto& m : trIn.mutations) {
			DEBUG_MUTATION("AddTr", ver, m, self->dbgid).detail("Idx", transactionNumberInBatch);
			if (m.type == MutationRef::SetVersionstampedKey) {
				transformVersionstampMutation(m, &MutationRef::param1, requests[0].version, transactionNumberInBatch);
				trIn.write_conflict_ranges.push_back(requests[0].arena, singleKeyRange(m.param1, requests[0].arena));
			} else if (m.type == MutationRef::SetVersionstampedValue) {
				transformVersionstampMutation(m, &MutationRef::param2, requests[0].version, transactionNumberInBatch);
			}
			if (isMetadataMutation(m)) {
				isTXNStateTransaction = true;
				auto& tr = getOutTransaction(0, trIn.read_snapshot);
				tr.mutations.push_back(requests[0].arena, m);
				tr.lock_aware = trRequest.isLockAware();
			}
		}
		if (isTXNStateTransaction && !trRequest.isLockAware()) {
			// This mitigates https://github.com/apple/foundationdb/issues/3647. Since this transaction is not lock
			// aware, if this transaction got a read version then \xff/dbLocked must not have been set at this
			// transaction's read snapshot. If that changes by commit time, then it won't commit on any proxy because of
			// a conflict. A client could set a read version manually so this isn't totally bulletproof.
			trIn.read_conflict_ranges.push_back(trRequest.arena, KeyRangeRef(databaseLockedKey, databaseLockedKeyEnd));
		}

		std::vector<std::vector<int>> rCRIndexMap = addReadConflictRanges(trIn);
		txReadConflictRangeIndexMap.push_back(std::move(rCRIndexMap));

		addWriteConflictRanges(trIn);

		if (isTXNStateTransaction) {
			for (int r = 0; r < requests.size(); r++) {
				int transactionNumberInRequest =
				    &getOutTransaction(r, trIn.read_snapshot) - requests[r].transactions.begin();
				requests[r].txnStateTransactions.push_back(requests[r].arena, transactionNumberInRequest);
			}
			// Note only Resolver 0 got the correct spanContext, which means
			// the reply from Resolver 0 has the right one back.
			getOutTransaction(0, trIn.read_snapshot).spanContext = trRequest.spanContext;
		}

		std::vector<int> resolversUsed;
		for (int r = 0; r < outTr.size(); r++)
			if (outTr[r]) {
				resolversUsed.push_back(r);
				outTr[r]->report_conflicting_keys = trIn.report_conflicting_keys;
			}
		transactionResolverMap.emplace_back(std::move(resolversUsed));
	}
};

<<<<<<< HEAD
ErrorOr<int64_t> lookupTenant(ProxyCommitData* commitData, TenantNameRef tenant, bool logOnFailure) {
	auto itr = commitData->tenantNameIndex.find(tenant);
	if (itr == commitData->tenantNameIndex.end()) {
		if (logOnFailure) {
			TraceEvent(SevWarn, "CommitProxyTenantNotFound", commitData->dbgid).detail("TenantName", tenant);
		}

		return tenant_not_found();
	}

	return itr->second;
}

Optional<TenantLockState> checkTenant(ProxyCommitData* commitData, int64_t tenant, Optional<TenantNameRef> tenantName) {
	if (tenant != TenantInfo::INVALID_TENANT) {
		auto itr = commitData->tenantMap.find(tenant);
		if (itr == commitData->tenantMap.end()) {
			TraceEvent(SevWarn, "CommitProxyTenantNotFound", commitData->dbgid).detail("Tenant", tenant);
			return {};
		} else if (tenantName.present() && itr->second.tenantName != tenantName.get()) {
			// This is temporary and will be removed when the client stops caching the tenant name -> ID mapping
			TraceEvent(SevWarn, "CommitProxyTenantNotFound", commitData->dbgid).detail("Tenant", tenant);
			return {};
=======
bool checkTenantNoWait(ProxyCommitData* commitData, int64_t tenant, const char* context, bool logOnFailure) {
	if (tenant != TenantInfo::INVALID_TENANT) {
		auto itr = commitData->tenantMap.find(tenant);
		if (itr == commitData->tenantMap.end()) {
			if (logOnFailure) {
				TraceEvent(SevWarn, "CommitProxyTenantNotFound", commitData->dbgid)
				    .detail("Tenant", tenant)
				    .detail("Context", context);
			}
			return false;
>>>>>>> d47a2ab6
		}

		return itr->second.tenantLockState;
	}

	return TenantLockState::UNLOCKED;
}

ACTOR Future<bool> checkTenant(ProxyCommitData* commitData, int64_t tenant, Version minVersion, const char* context) {
	loop {
		state Version currentVersion = commitData->version.get();
		if (checkTenantNoWait(commitData, tenant, context, currentVersion >= minVersion)) {
			return true;
		} else if (currentVersion >= minVersion) {
			return false;
		} else {
			wait(commitData->version.whenAtLeast(currentVersion + 1));
		}
	}
}

bool verifyTenantPrefix(ProxyCommitData* const commitData, const CommitTransactionRequest& req) {
	if (req.tenantInfo.hasTenant()) {
		KeyRef tenantPrefix = req.tenantInfo.prefix.get();
		for (auto& m : req.transaction.mutations) {
			if (m.param1 != metadataVersionKey) {
				if (!m.param1.startsWith(tenantPrefix)) {
					TraceEvent(SevWarnAlways, "TenantPrefixMismatch")
					    .detail("Tenant", req.tenantInfo.tenantId)
					    .detail("Prefix", tenantPrefix)
					    .detail("Key", m.param1);
					return false;
				}

				if (m.type == MutationRef::ClearRange && !m.param2.startsWith(tenantPrefix)) {
					TraceEvent(SevWarnAlways, "TenantClearRangePrefixMismatch")
					    .suppressFor(60)
					    .detail("Tenant", req.tenantInfo.tenantId)
					    .detail("Prefix", tenantPrefix)
					    .detail("Key", m.param2);
					return false;
				} else if (m.type == MutationRef::SetVersionstampedKey) {
					ASSERT(m.param1.size() >= 4);
					uint8_t* key = const_cast<uint8_t*>(m.param1.begin());
					int* offset = reinterpret_cast<int*>(&key[m.param1.size() - 4]);
					if (*offset < tenantPrefix.size()) {
						TraceEvent(SevWarnAlways, "TenantVersionstampInvalidOffset")
						    .suppressFor(60)
						    .detail("Tenant", req.tenantInfo.tenantId)
						    .detail("Prefix", tenantPrefix)
						    .detail("Key", m.param1)
						    .detail("Offset", *offset);
						return false;
					}
				}
			}
		}

		for (auto& rc : req.transaction.read_conflict_ranges) {
			if (rc.begin != metadataVersionKey &&
			    (!rc.begin.startsWith(tenantPrefix) || !rc.end.startsWith(tenantPrefix))) {
				TraceEvent(SevWarnAlways, "TenantReadConflictPrefixMismatch")
				    .suppressFor(60)
				    .detail("Tenant", req.tenantInfo.tenantId)
				    .detail("Prefix", tenantPrefix)
				    .detail("BeginKey", rc.begin)
				    .detail("EndKey", rc.end);
				return false;
			}
		}

		for (auto& wc : req.transaction.write_conflict_ranges) {
			if (wc.begin != metadataVersionKey &&
			    (!wc.begin.startsWith(tenantPrefix) || !wc.end.startsWith(tenantPrefix))) {
				TraceEvent(SevWarnAlways, "TenantWriteConflictPrefixMismatch")
				    .suppressFor(60)
				    .detail("Tenant", req.tenantInfo.tenantId)
				    .detail("Prefix", tenantPrefix)
				    .detail("BeginKey", wc.begin)
				    .detail("EndKey", wc.end);
				return false;
			}
		}
	}

	return true;
}

ACTOR Future<Void> commitBatcher(ProxyCommitData* commitData,
                                 PromiseStream<std::pair<std::vector<CommitTransactionRequest>, int>> out,
                                 FutureStream<CommitTransactionRequest> in,
                                 int desiredBytes,
                                 int64_t memBytesLimit) {
	wait(delayJittered(commitData->commitBatchInterval, TaskPriority::ProxyCommitBatcher));

	state double lastBatch = 0;

	loop {
		state Future<Void> timeout;
		state std::vector<CommitTransactionRequest> batch;
		state int batchBytes = 0;
		// TODO: Enable this assertion (currently failing with gcc)
		// static_assert(std::is_nothrow_move_constructible_v<CommitTransactionRequest>);

		if (SERVER_KNOBS->MAX_COMMIT_BATCH_INTERVAL <= 0) {
			timeout = Never();
		} else {
			timeout = delayJittered(SERVER_KNOBS->MAX_COMMIT_BATCH_INTERVAL, TaskPriority::ProxyCommitBatcher);
		}

		while (!timeout.isReady() &&
		       !(batch.size() == SERVER_KNOBS->COMMIT_TRANSACTION_BATCH_COUNT_MAX || batchBytes >= desiredBytes)) {
			choose {
				when(CommitTransactionRequest req = waitNext(in)) {
					// WARNING: this code is run at a high priority, so it needs to do as little work as possible
					int bytes = getBytes(req);

					// Drop requests if memory is under severe pressure
					if (commitData->commitBatchesMemBytesCount + bytes > memBytesLimit) {
						++commitData->stats.txnCommitErrors;
						req.reply.sendError(commit_proxy_memory_limit_exceeded());
						TraceEvent(SevWarnAlways, "ProxyCommitBatchMemoryThresholdExceeded")
						    .suppressFor(60)
						    .detail("MemBytesCount", commitData->commitBatchesMemBytesCount)
						    .detail("MemLimit", memBytesLimit);
						continue;
					}

					if (bytes > FLOW_KNOBS->PACKET_WARNING) {
						TraceEvent(SevWarn, "LargeTransaction")
						    .suppressFor(1.0)
						    .detail("Size", bytes)
						    .detail("Client", req.reply.getEndpoint().getPrimaryAddress());
					}

					if (!verifyTenantPrefix(commitData, req)) {
						++commitData->stats.txnCommitErrors;
						req.reply.sendError(illegal_tenant_access());
						continue;
					}

					Optional<TenantNameRef> const& tenantName = req.tenantInfo.name;
					if (SERVER_KNOBS->STORAGE_QUOTA_ENABLED && !req.bypassStorageQuota() && tenantName.present() &&
					    commitData->tenantsOverStorageQuota.count(tenantName.get()) > 0) {
						req.reply.sendError(storage_quota_exceeded());
						continue;
					}

					++commitData->stats.txnCommitIn;

					if (req.debugID.present()) {
						g_traceBatch.addEvent("CommitDebug", req.debugID.get().first(), "CommitProxyServer.batcher");
					}

					if (!batch.size()) {
						if (now() - lastBatch > commitData->commitBatchInterval) {
							timeout = delayJittered(SERVER_KNOBS->COMMIT_TRANSACTION_BATCH_INTERVAL_FROM_IDLE,
							                        TaskPriority::ProxyCommitBatcher);
						} else {
							timeout = delayJittered(commitData->commitBatchInterval - (now() - lastBatch),
							                        TaskPriority::ProxyCommitBatcher);
						}
					}

					if ((batchBytes + bytes > CLIENT_KNOBS->TRANSACTION_SIZE_LIMIT || req.firstInBatch()) &&
					    batch.size()) {
						commitData->triggerCommit.set(false);
						out.send({ std::move(batch), batchBytes });
						lastBatch = now();
						timeout = delayJittered(commitData->commitBatchInterval, TaskPriority::ProxyCommitBatcher);
						batch.clear();
						batchBytes = 0;
					}

					batch.push_back(req);
					batchBytes += bytes;
					commitData->commitBatchesMemBytesCount += bytes;
				}
				when(wait(timeout)) {}
				when(wait(commitData->triggerCommit.onChange())) {
					ASSERT(commitData->triggerCommit.get());
					double commitTime = lastBatch + SERVER_KNOBS->COMMIT_TRIGGER_DELAY;
					if (now() > commitTime) {
						break;
					}

					timeout = timeout || delayJittered(commitTime - now(), TaskPriority::ProxyCommitBatcher);
				}
			}
		}
		commitData->triggerCommit.set(false);
		out.send({ std::move(batch), batchBytes });
		lastBatch = now();
	}
}

void createWhitelistBinPathVec(const std::string& binPath, std::vector<Standalone<StringRef>>& binPathVec) {
	TraceEvent(SevDebug, "BinPathConverter").detail("Input", binPath);
	StringRef input(binPath);
	while (input != StringRef()) {
		StringRef token = input.eat(","_sr);
		if (token != StringRef()) {
			const uint8_t* ptr = token.begin();
			while (ptr != token.end() && *ptr == ' ') {
				ptr++;
			}
			if (ptr != token.end()) {
				Standalone<StringRef> newElement(token.substr(ptr - token.begin()));
				TraceEvent(SevDebug, "BinPathItem").detail("Element", newElement);
				binPathVec.push_back(newElement);
			}
		}
	}
	return;
}

bool isWhitelisted(const std::vector<Standalone<StringRef>>& binPathVec, StringRef binPath) {
	TraceEvent("BinPath").detail("Value", binPath);
	for (const auto& item : binPathVec) {
		TraceEvent("Element").detail("Value", item);
	}
	return std::find(binPathVec.begin(), binPathVec.end(), binPath) != binPathVec.end();
}

ACTOR Future<Void> addBackupMutations(ProxyCommitData* self,
                                      const std::map<Key, MutationListRef>* logRangeMutations,
                                      LogPushData* toCommit,
                                      Version commitVersion,
                                      double* computeDuration,
                                      double* computeStart) {
	state std::map<Key, MutationListRef>::const_iterator logRangeMutation = logRangeMutations->cbegin();
	state int32_t version = commitVersion / CLIENT_KNOBS->LOG_RANGE_BLOCK_SIZE;
	state int yieldBytes = 0;
	state BinaryWriter valueWriter(Unversioned());

	toCommit->addTransactionInfo(SpanContext());

	// Serialize the log range mutations within the map
	for (; logRangeMutation != logRangeMutations->cend(); ++logRangeMutation) {
		// FIXME: this is re-implementing the serialize function of MutationListRef in order to have a yield
		valueWriter = BinaryWriter(IncludeVersion(ProtocolVersion::withBackupMutations()));
		valueWriter << logRangeMutation->second.totalSize();

		state MutationListRef::Blob* blobIter = logRangeMutation->second.blob_begin;
		while (blobIter) {
			if (yieldBytes > SERVER_KNOBS->DESIRED_TOTAL_BYTES) {
				yieldBytes = 0;
				if (g_network->check_yield(TaskPriority::ProxyCommitYield1)) {
					*computeDuration += g_network->timer() - *computeStart;
					wait(delay(0, TaskPriority::ProxyCommitYield1));
					*computeStart = g_network->timer();
				}
			}
			valueWriter.serializeBytes(blobIter->data);
			yieldBytes += blobIter->data.size();
			blobIter = blobIter->next;
		}

		Key val = valueWriter.toValue();

		BinaryWriter wr(Unversioned());

		// Serialize the log destination
		wr.serializeBytes(logRangeMutation->first);

		// Write the log keys and version information
		wr << (uint8_t)hashlittle(&version, sizeof(version), 0);
		wr << bigEndian64(commitVersion);

		MutationRef backupMutation;
		backupMutation.type = MutationRef::SetValue;
		uint32_t* partBuffer = nullptr;

		for (int part = 0; part * CLIENT_KNOBS->MUTATION_BLOCK_SIZE < val.size(); part++) {

			// Assign the second parameter as the part
			backupMutation.param2 = val.substr(
			    part * CLIENT_KNOBS->MUTATION_BLOCK_SIZE,
			    std::min(val.size() - part * CLIENT_KNOBS->MUTATION_BLOCK_SIZE, CLIENT_KNOBS->MUTATION_BLOCK_SIZE));

			// Write the last part of the mutation to the serialization, if the buffer is not defined
			if (!partBuffer) {
				// Serialize the part to the writer
				wr << bigEndian32(part);

				// Define the last buffer part
				partBuffer = (uint32_t*)((char*)wr.getData() + wr.getLength() - sizeof(uint32_t));
			} else {
				*partBuffer = bigEndian32(part);
			}

			// Define the mutation type and and location
			backupMutation.param1 = wr.toValue();
			ASSERT(backupMutation.param1.startsWith(
			    logRangeMutation->first)); // We are writing into the configured destination

			auto& tags = self->tagsForKey(backupMutation.param1);
			toCommit->addTags(tags);
			toCommit->writeTypedMessage(backupMutation);

			//			if (DEBUG_MUTATION("BackupProxyCommit", commitVersion, backupMutation)) {
			//				TraceEvent("BackupProxyCommitTo", self->dbgid).detail("To",
			// describe(tags)).detail("BackupMutation", backupMutation.toString())
			// .detail("BackupMutationSize", val.size()).detail("Version", commitVersion).detail("DestPath",
			// logRangeMutation.first) 					.detail("PartIndex", part).detail("PartIndexEndian",
			// bigEndian32(part)).detail("PartData", backupMutation.param1);
			//			}
		}
	}
	return Void();
}

ACTOR Future<Void> releaseResolvingAfter(ProxyCommitData* self, Future<Void> releaseDelay, int64_t localBatchNumber) {
	wait(releaseDelay);
	ASSERT(self->latestLocalCommitBatchResolving.get() == localBatchNumber - 1);
	self->latestLocalCommitBatchResolving.set(localBatchNumber);
	return Void();
}

ACTOR static Future<ResolveTransactionBatchReply> trackResolutionMetrics(Reference<Histogram> dist,
                                                                         Future<ResolveTransactionBatchReply> in) {
	state double startTime = now();
	ResolveTransactionBatchReply reply = wait(in);
	dist->sampleSeconds(now() - startTime);
	return reply;
}

namespace CommitBatch {

struct CommitBatchContext {
	using StoreCommit_t = std::vector<std::pair<Future<LogSystemDiskQueueAdapter::CommitMessage>, Future<Void>>>;

	ProxyCommitData* const pProxyCommitData;
	std::vector<CommitTransactionRequest> trs;
	int currentBatchMemBytesCount;

	double startTime;

	Optional<UID> debugID;

	bool forceRecovery = false;
	bool rejected = false; // If rejected due to long queue length

	int64_t localBatchNumber;
	LogPushData toCommit;

	int batchOperations = 0;

	Span span;

	int64_t batchBytes = 0;

	int latencyBucket = 0;

	Version commitVersion;
	Version prevVersion;

	int64_t maxTransactionBytes;
	std::vector<std::vector<int>> transactionResolverMap;
	std::vector<std::vector<std::vector<int>>> txReadConflictRangeIndexMap;

	Future<Void> releaseDelay;
	Future<Void> releaseFuture;

	std::vector<ResolveTransactionBatchReply> resolution;

	double computeStart;
	double computeDuration = 0;

	Arena arena;

	/// true if the batch is the 1st batch for this proxy, additional metadata
	/// processing is involved for this batch.
	bool isMyFirstBatch;
	bool firstStateMutations;

	Optional<Value> previousCoordinators;

	StoreCommit_t storeCommits;

	std::vector<uint8_t> committed;

	Optional<Key> lockedKey;
	bool locked;

	int commitCount = 0;

	std::vector<int> nextTr;

	bool lockedAfter;

	Optional<Value> metadataVersionAfter;

	int mutationCount = 0;
	int mutationBytes = 0;

	std::map<Key, MutationListRef> logRangeMutations;
	Arena logRangeMutationsArena;

	int transactionNum = 0;
	int yieldBytes = 0;

	LogSystemDiskQueueAdapter::CommitMessage msg;

	Future<Version> loggingComplete;

	double commitStartTime;

	std::unordered_map<uint16_t, Version> tpcvMap; // obtained from resolver
	std::set<Tag> writtenTags; // final set tags written to in the batch
	std::set<Tag> writtenTagsPreResolution; // tags written to in the batch not including any changes from the resolver.

	// Cipher keys to be used to encrypt mutations
	std::unordered_map<EncryptCipherDomainId, Reference<BlobCipherKey>> cipherKeys;

	IdempotencyIdKVBuilder idempotencyKVBuilder;

	CommitBatchContext(ProxyCommitData*, const std::vector<CommitTransactionRequest>*, const int);

	void setupTraceBatch();

	std::set<Tag> getWrittenTagsPreResolution();

private:
	void evaluateBatchSize();
};

std::set<Tag> CommitBatchContext::getWrittenTagsPreResolution() {
	std::set<Tag> transactionTags;
	std::vector<Tag> cacheVector = { cacheTag };
	for (int transactionNum = 0; transactionNum < trs.size(); transactionNum++) {
		int mutationNum = 0;
		VectorRef<MutationRef>* pMutations = &trs[transactionNum].transaction.mutations;
		for (; mutationNum < pMutations->size(); mutationNum++) {
			auto& m = (*pMutations)[mutationNum];
			if (isSingleKeyMutation((MutationRef::Type)m.type)) {
				auto& tags = pProxyCommitData->tagsForKey(m.param1);
				transactionTags.insert(tags.begin(), tags.end());
				if (pProxyCommitData->cacheInfo[m.param1]) {
					transactionTags.insert(cacheTag);
				}
			} else if (m.type == MutationRef::ClearRange) {
				KeyRangeRef clearRange(KeyRangeRef(m.param1, m.param2));
				auto ranges = pProxyCommitData->keyInfo.intersectingRanges(clearRange);
				auto firstRange = ranges.begin();
				++firstRange;
				if (firstRange == ranges.end()) {
					std::set<Tag> filteredTags;
					ranges.begin().value().populateTags();
					filteredTags.insert(ranges.begin().value().tags.begin(), ranges.begin().value().tags.end());
					transactionTags.insert(ranges.begin().value().tags.begin(), ranges.begin().value().tags.end());
				} else {
					std::set<Tag> allSources;
					for (auto r : ranges) {
						r.value().populateTags();
						allSources.insert(r.value().tags.begin(), r.value().tags.end());
						transactionTags.insert(r.value().tags.begin(), r.value().tags.end());
					}
				}
				if (pProxyCommitData->needsCacheTag(clearRange)) {
					transactionTags.insert(cacheTag);
				}
			} else {
				UNREACHABLE();
			}
		}
	}

	return transactionTags;
}

CommitBatchContext::CommitBatchContext(ProxyCommitData* const pProxyCommitData_,
                                       const std::vector<CommitTransactionRequest>* trs_,
                                       const int currentBatchMemBytesCount)
  : pProxyCommitData(pProxyCommitData_), trs(std::move(*const_cast<std::vector<CommitTransactionRequest>*>(trs_))),
    currentBatchMemBytesCount(currentBatchMemBytesCount), startTime(g_network->now()),
    localBatchNumber(++pProxyCommitData->localCommitBatchesStarted),
    toCommit(pProxyCommitData->logSystem, pProxyCommitData->localTLogCount), span("MP:commitBatch"_loc),
    committed(trs.size()) {

	evaluateBatchSize();

	if (batchOperations != 0) {
		latencyBucket =
		    std::min<int>(SERVER_KNOBS->PROXY_COMPUTE_BUCKETS - 1,
		                  SERVER_KNOBS->PROXY_COMPUTE_BUCKETS * batchBytes /
		                      (batchOperations * (CLIENT_KNOBS->VALUE_SIZE_LIMIT + CLIENT_KNOBS->KEY_SIZE_LIMIT)));
	}

	// since we are using just the former to limit the number of versions actually in flight!
	ASSERT(SERVER_KNOBS->MAX_READ_TRANSACTION_LIFE_VERSIONS <= SERVER_KNOBS->MAX_VERSIONS_IN_FLIGHT);
}

void CommitBatchContext::setupTraceBatch() {
	for (const auto& tr : trs) {
		if (tr.debugID.present()) {
			if (!debugID.present()) {
				debugID = nondeterministicRandom()->randomUniqueID();
			}

			g_traceBatch.addAttach("CommitAttachID", tr.debugID.get().first(), debugID.get().first());
		}
		span.addLink(tr.spanContext);
	}

	if (debugID.present()) {
		g_traceBatch.addEvent("CommitDebug", debugID.get().first(), "CommitProxyServer.commitBatch.Before");
	}
}

void CommitBatchContext::evaluateBatchSize() {
	for (const auto& tr : trs) {
		const auto& mutations = tr.transaction.mutations;
		batchOperations += mutations.size();
		batchBytes += mutations.expectedSize();
	}
}

// Try to identify recovery transaction and backup's apply mutations (blind writes).
// Both cannot be rejected and are approximated by looking at first mutation
// starting with 0xff.
bool canReject(const std::vector<CommitTransactionRequest>& trs) {
	for (const auto& tr : trs) {
		if (tr.transaction.mutations.empty())
			continue;
		if (!tr.tenantInfo.hasTenant() &&
		    (tr.transaction.mutations[0].param1.startsWith("\xff"_sr) || tr.transaction.read_conflict_ranges.empty())) {
			return false;
		}
	}
	return true;
}

double computeReleaseDelay(CommitBatchContext* self, double latencyBucket) {
	return std::min(SERVER_KNOBS->MAX_PROXY_COMPUTE,
	                self->batchOperations * self->pProxyCommitData->commitComputePerOperation[latencyBucket]);
}

ACTOR Future<Void> preresolutionProcessing(CommitBatchContext* self) {

	state ProxyCommitData* const pProxyCommitData = self->pProxyCommitData;
	state std::vector<CommitTransactionRequest>& trs = self->trs;
	state const int64_t localBatchNumber = self->localBatchNumber;
	state const int latencyBucket = self->latencyBucket;
	state const Optional<UID>& debugID = self->debugID;
	state Span span("MP:preresolutionProcessing"_loc, self->span.context);
	state double timeStart = now();

	if (self->localBatchNumber - self->pProxyCommitData->latestLocalCommitBatchResolving.get() >
	        SERVER_KNOBS->RESET_MASTER_BATCHES &&
	    now() - self->pProxyCommitData->lastMasterReset > SERVER_KNOBS->RESET_MASTER_DELAY) {
		TraceEvent(SevWarnAlways, "ResetMasterNetwork", self->pProxyCommitData->dbgid)
		    .detail("CurrentBatch", self->localBatchNumber)
		    .detail("InProcessBatch", self->pProxyCommitData->latestLocalCommitBatchResolving.get());
		FlowTransport::transport().resetConnection(self->pProxyCommitData->master.address());
		self->pProxyCommitData->lastMasterReset = now();
	}

	// Pre-resolution the commits
	CODE_PROBE(pProxyCommitData->latestLocalCommitBatchResolving.get() < localBatchNumber - 1, "Wait for local batch");
	wait(pProxyCommitData->latestLocalCommitBatchResolving.whenAtLeast(localBatchNumber - 1));
	pProxyCommitData->stats.computeLatency.addMeasurement(now() - timeStart);
	double queuingDelay = g_network->now() - timeStart;
	pProxyCommitData->stats.commitBatchQueuingDist->sampleSeconds(queuingDelay);
	if ((queuingDelay > (double)SERVER_KNOBS->MAX_READ_TRANSACTION_LIFE_VERSIONS / SERVER_KNOBS->VERSIONS_PER_SECOND ||
	     (g_network->isSimulated() && BUGGIFY_WITH_PROB(0.01))) &&
	    SERVER_KNOBS->PROXY_REJECT_BATCH_QUEUED_TOO_LONG && canReject(trs)) {
		// Disabled for the recovery transaction. otherwise, recovery can't finish and keeps doing more recoveries.
		CODE_PROBE(true, "Reject transactions in the batch");
		TraceEvent(g_network->isSimulated() ? SevInfo : SevWarnAlways, "ProxyReject", pProxyCommitData->dbgid)
		    .suppressFor(0.1)
		    .detail("QDelay", queuingDelay)
		    .detail("Transactions", trs.size())
		    .detail("BatchNumber", localBatchNumber);
		ASSERT(pProxyCommitData->latestLocalCommitBatchResolving.get() == localBatchNumber - 1);
		pProxyCommitData->latestLocalCommitBatchResolving.set(localBatchNumber);

		wait(pProxyCommitData->latestLocalCommitBatchLogging.whenAtLeast(localBatchNumber - 1));
		ASSERT(pProxyCommitData->latestLocalCommitBatchLogging.get() == localBatchNumber - 1);
		pProxyCommitData->latestLocalCommitBatchLogging.set(localBatchNumber);
		for (const auto& tr : trs) {
			tr.reply.sendError(transaction_too_old());
		}
		++pProxyCommitData->stats.commitBatchOut;
		pProxyCommitData->stats.txnCommitOut += trs.size();
		pProxyCommitData->stats.txnRejectedForQueuedTooLong += trs.size();
		self->rejected = true;
		return Void();
	}

	self->releaseDelay = delay(computeReleaseDelay(self, latencyBucket), TaskPriority::ProxyMasterVersionReply);

	if (debugID.present()) {
		g_traceBatch.addEvent(
		    "CommitDebug", debugID.get().first(), "CommitProxyServer.commitBatch.GettingCommitVersion");
	}

	if (SERVER_KNOBS->ENABLE_VERSION_VECTOR_TLOG_UNICAST) {
		self->writtenTagsPreResolution = self->getWrittenTagsPreResolution();
	}
	GetCommitVersionRequest req(span.context,
	                            pProxyCommitData->commitVersionRequestNumber++,
	                            pProxyCommitData->mostRecentProcessedRequestNumber,
	                            pProxyCommitData->dbgid);
	state double beforeGettingCommitVersion = now();
	GetCommitVersionReply versionReply = wait(brokenPromiseToNever(
	    pProxyCommitData->master.getCommitVersion.getReply(req, TaskPriority::ProxyMasterVersionReply)));

	pProxyCommitData->mostRecentProcessedRequestNumber = versionReply.requestNum;

	pProxyCommitData->stats.txnCommitVersionAssigned += trs.size();
	pProxyCommitData->stats.lastCommitVersionAssigned = versionReply.version;
	pProxyCommitData->stats.getCommitVersionDist->sampleSeconds(now() - beforeGettingCommitVersion);

	self->commitVersion = versionReply.version;
	self->prevVersion = versionReply.prevVersion;

	//TraceEvent("CPGetVersion", pProxyCommitData->dbgid).detail("Master", pProxyCommitData->master.id().toString()).detail("CommitVersion", self->commitVersion).detail("PrvVersion", self->prevVersion);

	for (auto it : versionReply.resolverChanges) {
		auto rs = pProxyCommitData->keyResolvers.modify(it.range);
		for (auto r = rs.begin(); r != rs.end(); ++r)
			r->value().emplace_back(versionReply.resolverChangesVersion, it.dest);
	}

	//TraceEvent("ProxyGotVer", pProxyContext->dbgid).detail("Commit", commitVersion).detail("Prev", prevVersion);

	if (debugID.present()) {
		g_traceBatch.addEvent("CommitDebug", debugID.get().first(), "CommitProxyServer.commitBatch.GotCommitVersion");
	}

	return Void();
}

namespace {
EncryptCipherDomainId getEncryptDetailsFromMutationRef(ProxyCommitData* commitData, MutationRef m) {
	EncryptCipherDomainId domainId = INVALID_ENCRYPT_DOMAIN_ID;

	// Possible scenarios:
	// 1. Encryption domain (Tenant details) weren't explicitly provided, extract Tenant details using
	// TenantPrefix (first 8 bytes of FDBKey)
	// 2. Encryption domain isn't available, leverage 'default encryption domain'

	if (isSystemKey(m.param1)) {
		// Encryption domain == FDB SystemKeyspace encryption domain
		domainId = SYSTEM_KEYSPACE_ENCRYPT_DOMAIN_ID;
	} else if (commitData->tenantMap.empty() || commitData->encryptMode.mode == EncryptionAtRestMode::CLUSTER_AWARE) {
		// Cluster serves no-tenants; use 'default encryption domain'
	} else if (isSingleKeyMutation((MutationRef::Type)m.type)) {
		ASSERT_NE((MutationRef::Type)m.type, MutationRef::Type::ClearRange);

		if (m.param1.size() >= TenantAPI::PREFIX_SIZE) {
			// Parse mutation key to determine mutation encryption domain
			StringRef prefix = m.param1.substr(0, TenantAPI::PREFIX_SIZE);
			int64_t tenantId = TenantAPI::prefixToId(prefix, EnforceValidTenantId::False);
			if (commitData->tenantMap.count(tenantId)) {
				domainId = tenantId;
			} else {
				// Leverage 'default encryption domain'
			}
		}
	} else {
		// ClearRange is the 'only' MultiKey transaction allowed
		ASSERT_EQ((MutationRef::Type)m.type, MutationRef::Type::ClearRange);

		// FIXME: Handle Clear-range transaction, actions needed:
		// 1. Transaction range can spawn multiple encryption domains (tenants)
		// 2. Transaction can be a multi-key transaction spawning multiple tenants
		// For now fallback to 'default encryption domain'

		CODE_PROBE(true, "ClearRange mutation encryption");
	}

	// Unknown tenant, fallback to fdb default encryption domain
	if (domainId == INVALID_ENCRYPT_DOMAIN_ID) {
		domainId = FDB_DEFAULT_ENCRYPT_DOMAIN_ID;

		CODE_PROBE(true, "Default domain mutation encryption");
	}

	return domainId;
}

} // namespace

ACTOR Future<Void> getResolution(CommitBatchContext* self) {
	state double resolutionStart = now();
	// Sending these requests is the fuzzy border between phase 1 and phase 2; it could conceivably overlap with
	// resolution processing but is still using CPU
	state ProxyCommitData* pProxyCommitData = self->pProxyCommitData;
	std::vector<CommitTransactionRequest>& trs = self->trs;
	state Span span("MP:getResolution"_loc, self->span.context);

	ResolutionRequestBuilder requests(
	    pProxyCommitData, self->commitVersion, self->prevVersion, pProxyCommitData->version.get(), span);
	int conflictRangeCount = 0;
	self->maxTransactionBytes = 0;
	for (int t = 0; t < trs.size(); t++) {
		requests.addTransaction(trs[t], self->commitVersion, t);
		conflictRangeCount +=
		    trs[t].transaction.read_conflict_ranges.size() + trs[t].transaction.write_conflict_ranges.size();
		//TraceEvent("MPTransactionDump", self->dbgid).detail("Snapshot", trs[t].transaction.read_snapshot);
		// for(auto& m : trs[t].transaction.mutations)
		self->maxTransactionBytes = std::max<int64_t>(self->maxTransactionBytes, trs[t].transaction.expectedSize());
		//	TraceEvent("MPTransactionsDump", self->dbgid).detail("Mutation", m.toString());
	}
	pProxyCommitData->stats.conflictRanges += conflictRangeCount;

	for (int r = 1; r < pProxyCommitData->resolvers.size(); r++)
		ASSERT(requests.requests[r].txnStateTransactions.size() == requests.requests[0].txnStateTransactions.size());

	pProxyCommitData->stats.txnCommitResolving += trs.size();
	std::vector<Future<ResolveTransactionBatchReply>> replies;
	for (int r = 0; r < pProxyCommitData->resolvers.size(); r++) {
		requests.requests[r].debugID = self->debugID;
		requests.requests[r].writtenTags = self->writtenTagsPreResolution;
		replies.push_back(trackResolutionMetrics(pProxyCommitData->stats.resolverDist[r],
		                                         brokenPromiseToNever(pProxyCommitData->resolvers[r].resolve.getReply(
		                                             requests.requests[r], TaskPriority::ProxyResolverReply))));
	}

	self->transactionResolverMap.swap(requests.transactionResolverMap);
	// Used to report conflicting keys
	self->txReadConflictRangeIndexMap.swap(requests.txReadConflictRangeIndexMap);

	// Fetch cipher keys if needed.
	state Future<std::unordered_map<EncryptCipherDomainId, Reference<BlobCipherKey>>> getCipherKeys;
	if (pProxyCommitData->encryptMode.isEncryptionEnabled()) {
		static const std::unordered_set<EncryptCipherDomainId> defaultDomainIds = { SYSTEM_KEYSPACE_ENCRYPT_DOMAIN_ID,
			                                                                        ENCRYPT_HEADER_DOMAIN_ID,
			                                                                        FDB_DEFAULT_ENCRYPT_DOMAIN_ID };
		std::unordered_set<EncryptCipherDomainId> encryptDomainIds = defaultDomainIds;
		// For cluster aware encryption only the default domain id is needed
		if (pProxyCommitData->encryptMode.mode == EncryptionAtRestMode::DOMAIN_AWARE) {
			for (int t = 0; t < trs.size(); t++) {
				TenantInfo const& tenantInfo = trs[t].tenantInfo;
				int64_t tenantId = tenantInfo.tenantId;
				if (tenantId != TenantInfo::INVALID_TENANT) {
					encryptDomainIds.emplace(tenantId);
				} else {
					// Optimization: avoid enumerating mutations if cluster only serves default encryption domains
					if (pProxyCommitData->tenantMap.size() > 0) {
						for (auto m : trs[t].transaction.mutations) {
							EncryptCipherDomainId domainId = getEncryptDetailsFromMutationRef(pProxyCommitData, m);
							encryptDomainIds.emplace(domainId);
						}
					} else {
						// Ensure default encryption domain-ids are present.
						ASSERT_EQ(encryptDomainIds.count(SYSTEM_KEYSPACE_ENCRYPT_DOMAIN_ID), 1);
						ASSERT_EQ(encryptDomainIds.count(FDB_DEFAULT_ENCRYPT_DOMAIN_ID), 1);
					}
				}
			}
		}
		getCipherKeys = getLatestEncryptCipherKeys(pProxyCommitData->db, encryptDomainIds, BlobCipherMetrics::TLOG);
	}

	self->releaseFuture = releaseResolvingAfter(pProxyCommitData, self->releaseDelay, self->localBatchNumber);

	if (self->localBatchNumber - self->pProxyCommitData->latestLocalCommitBatchLogging.get() >
	        SERVER_KNOBS->RESET_RESOLVER_BATCHES &&
	    now() - self->pProxyCommitData->lastResolverReset > SERVER_KNOBS->RESET_RESOLVER_DELAY) {
		for (int r = 0; r < self->pProxyCommitData->resolvers.size(); r++) {
			TraceEvent(SevWarnAlways, "ResetResolverNetwork", self->pProxyCommitData->dbgid)
			    .detail("PeerAddr", self->pProxyCommitData->resolvers[r].address())
			    .detail("CurrentBatch", self->localBatchNumber)
			    .detail("InProcessBatch", self->pProxyCommitData->latestLocalCommitBatchLogging.get());
			FlowTransport::transport().resetConnection(self->pProxyCommitData->resolvers[r].address());
		}
		self->pProxyCommitData->lastResolverReset = now();
	}

	// Wait for the final resolution
	std::vector<ResolveTransactionBatchReply> resolutionResp = wait(getAll(replies));
	self->resolution.swap(*const_cast<std::vector<ResolveTransactionBatchReply>*>(&resolutionResp));

	self->pProxyCommitData->stats.resolutionDist->sampleSeconds(now() - resolutionStart);
	if (self->debugID.present()) {
		g_traceBatch.addEvent(
		    "CommitDebug", self->debugID.get().first(), "CommitProxyServer.commitBatch.AfterResolution");
	}
	if (pProxyCommitData->encryptMode.isEncryptionEnabled()) {
		std::unordered_map<EncryptCipherDomainId, Reference<BlobCipherKey>> cipherKeys = wait(getCipherKeys);
		self->cipherKeys = cipherKeys;
	}

	return Void();
}

void assertResolutionStateMutationsSizeConsistent(const std::vector<ResolveTransactionBatchReply>& resolution) {
	for (int r = 1; r < resolution.size(); r++) {
		ASSERT(resolution[r].stateMutations.size() == resolution[0].stateMutations.size());
		if (SERVER_KNOBS->ENABLE_VERSION_VECTOR_TLOG_UNICAST) {
			ASSERT_EQ(resolution[0].tpcvMap.size(), resolution[r].tpcvMap.size());
		}
		for (int s = 0; s < resolution[r].stateMutations.size(); s++) {
			ASSERT(resolution[r].stateMutations[s].size() == resolution[0].stateMutations[s].size());
		}
	}
}

// Compute and apply "metadata" effects of each other proxy's most recent batch
void applyMetadataEffect(CommitBatchContext* self) {
	bool initialState = self->isMyFirstBatch;
	self->firstStateMutations = self->isMyFirstBatch;
	for (int versionIndex = 0; versionIndex < self->resolution[0].stateMutations.size(); versionIndex++) {
		// pProxyCommitData->logAdapter->setNextVersion( ??? );  << Ideally we would be telling the log adapter that the
		// pushes in this commit will be in the version at which these state mutations were committed by another proxy,
		// but at present we don't have that information here.  So the disk queue may be unnecessarily conservative
		// about popping.

		for (int transactionIndex = 0;
		     transactionIndex < self->resolution[0].stateMutations[versionIndex].size() && !self->forceRecovery;
		     transactionIndex++) {
			bool committed = true;
			for (int resolver = 0; resolver < self->resolution.size(); resolver++)
				committed =
				    committed && self->resolution[resolver].stateMutations[versionIndex][transactionIndex].committed;
			if (committed) {
				// Note: since we are not to commit, we don't need to pass cipherKeys for encryption.
				applyMetadataMutations(SpanContext(),
				                       *self->pProxyCommitData,
				                       self->arena,
				                       self->pProxyCommitData->logSystem,
				                       self->resolution[0].stateMutations[versionIndex][transactionIndex].mutations,
				                       /* pToCommit= */ nullptr,
				                       /* pCipherKeys= */ nullptr,
				                       EncryptionAtRestMode::DISABLED,
				                       self->forceRecovery,
				                       /* version= */ self->commitVersion,
				                       /* popVersion= */ 0,
				                       /* initialCommit */ false,
				                       /* provisionalCommitProxy */ self->pProxyCommitData->provisional);
			}
			if (self->resolution[0].stateMutations[versionIndex][transactionIndex].mutations.size() &&
			    self->firstStateMutations) {
				ASSERT(committed);
				self->firstStateMutations = false;
				self->forceRecovery = false;
			}
		}

		// These changes to txnStateStore will be committed by the other proxy, so we simply discard the commit message
		auto fcm = self->pProxyCommitData->logAdapter->getCommitMessage();
		self->storeCommits.emplace_back(fcm, self->pProxyCommitData->txnStateStore->commit());

		if (initialState) {
			initialState = false;
			self->forceRecovery = false;
			self->pProxyCommitData->txnStateStore->resyncLog();

			for (auto& p : self->storeCommits) {
				ASSERT(!p.second.isReady());
				p.first.get().acknowledge.send(Void());
				ASSERT(p.second.isReady());
			}
			self->storeCommits.clear();
		}
	}
}

/// Determine which transactions actually committed (conservatively) by combining results from the resolvers
void determineCommittedTransactions(CommitBatchContext* self) {
	auto pProxyCommitData = self->pProxyCommitData;
	const auto& trs = self->trs;

	ASSERT(self->transactionResolverMap.size() == self->committed.size());
	// For each commitTransactionRef, it is only sent to resolvers specified in transactionResolverMap
	// Thus, we use this nextTr to track the correct transaction index on each resolver.
	self->nextTr.resize(self->resolution.size());
	for (int t = 0; t < trs.size(); t++) {
		uint8_t commit = ConflictBatch::TransactionCommitted;
		for (int r : self->transactionResolverMap[t]) {
			commit = std::min(self->resolution[r].committed[self->nextTr[r]++], commit);
		}
		self->committed[t] = commit;
	}
	for (int r = 0; r < self->resolution.size(); r++)
		ASSERT(self->nextTr[r] == self->resolution[r].committed.size());

	pProxyCommitData->logAdapter->setNextVersion(self->commitVersion);

	self->lockedKey = pProxyCommitData->txnStateStore->readValue(databaseLockedKey).get();
	self->locked = self->lockedKey.present() && self->lockedKey.get().size();

	const Optional<Value> mustContainSystemKey =
	    pProxyCommitData->txnStateStore->readValue(mustContainSystemMutationsKey).get();
	if (mustContainSystemKey.present() && mustContainSystemKey.get().size()) {
		for (int t = 0; t < trs.size(); t++) {
			if (self->committed[t] == ConflictBatch::TransactionCommitted) {
				bool foundSystem = false;
				for (auto& m : trs[t].transaction.mutations) {
					if ((m.type == MutationRef::ClearRange ? m.param2 : m.param1) >= nonMetadataSystemKeys.end) {
						foundSystem = true;
						break;
					}
				}
				if (!foundSystem) {
					self->committed[t] = ConflictBatch::TransactionConflict;
				}
			}
		}
	}
}

// Return true if a single-key mutation is associated with a valid tenant id or a system key
bool validTenantAccess(MutationRef m) {
	if (isSystemKey(m.param1))
		return true;

	if (isSingleKeyMutation((MutationRef::Type)m.type)) {
		auto tenantId = TenantAPI::extractTenantIdFromMutation(m);
		// throw exception for invalid raw access
		if (tenantId == TenantInfo::INVALID_TENANT) {
			return false;
		}
	} else {
		// For clear range, we allow raw access
		ASSERT_EQ(m.type, MutationRef::Type::ClearRange);
		auto beginTenantId = TenantAPI::extractTenantIdFromKeyRef(m.param1);
		auto endTenantId = TenantAPI::extractTenantIdFromKeyRef(m.param2);
		CODE_PROBE(beginTenantId != endTenantId, "Clear Range raw access or cross multiple tenants");
	}
	return true;
}

// Return true if all tenant check pass. Otherwise, return false and send error back
bool validTenantAccess(const CommitTransactionRequest& tr, ProxyCommitData* const pProxyCommitData) {
	bool isValid = checkTenantNoWait(pProxyCommitData, tr.tenantInfo.tenantId, "Commit", true);
	if (!isValid) {
		tr.reply.sendError(tenant_not_found());
		return false;
	}

	// only do the mutation check when the transaction use raw_access option and the tenant mode is required
	if (pProxyCommitData->getTenantMode() != TenantMode::REQUIRED || tr.tenantInfo.hasTenant()) {
		return true;
	}

	for (auto& mutation : tr.transaction.mutations) {
		if (!validTenantAccess(mutation)) {
			tr.reply.sendError(illegal_tenant_access());
			return false;
		}
	}
	return true;
}

// This first pass through committed transactions deals with "metadata" effects (modifications of txnStateStore, changes
// to storage servers' responsibilities)
ACTOR Future<Void> applyMetadataToCommittedTransactions(CommitBatchContext* self) {
	auto pProxyCommitData = self->pProxyCommitData;
	const auto& trs = self->trs;

	int t;
	for (t = 0; t < trs.size() && !self->forceRecovery; t++) {
		if (self->committed[t] == ConflictBatch::TransactionCommitted && (!self->locked || trs[t].isLockAware())) {
<<<<<<< HEAD
			auto lState = checkTenant(pProxyCommitData, trs[t].tenantInfo.tenantId, trs[t].tenantInfo.name);

			if (!lState.present()) {
				self->committed[t] = ConflictBatch::TransactionTenantFailure;
				trs[t].reply.sendError(unknown_tenant());
			} else if (lState.get() != TenantLockState::UNLOCKED && !trs[t].isLockAware()) {
				self->committed[t] = ConflictBatch::TransactionTenantLocked;
=======
			if (!validTenantAccess(trs[t], pProxyCommitData)) {
				self->committed[t] = ConflictBatch::TransactionTenantFailure;
>>>>>>> d47a2ab6
			} else {
				self->commitCount++;
				applyMetadataMutations(trs[t].spanContext,
				                       *pProxyCommitData,
				                       self->arena,
				                       pProxyCommitData->logSystem,
				                       trs[t].transaction.mutations,
				                       SERVER_KNOBS->PROXY_USE_RESOLVER_PRIVATE_MUTATIONS ? nullptr : &self->toCommit,
				                       pProxyCommitData->encryptMode.isEncryptionEnabled() ? &self->cipherKeys
				                                                                           : nullptr,
				                       pProxyCommitData->encryptMode,
				                       self->forceRecovery,
				                       self->commitVersion,
				                       self->commitVersion + 1,
				                       /* initialCommit= */ false,
				                       /* provisionalCommitProxy */ self->pProxyCommitData->provisional);
			}

			if (self->firstStateMutations) {
				ASSERT(self->committed[t] == ConflictBatch::TransactionCommitted);
				self->firstStateMutations = false;
				self->forceRecovery = false;
			}
		}
	}

	if (self->forceRecovery) {
		for (; t < trs.size(); t++)
			self->committed[t] = ConflictBatch::TransactionConflict;
		TraceEvent(SevWarn, "RestartingTxnSubsystem", pProxyCommitData->dbgid).detail("Stage", "AwaitCommit");
	}
	if (SERVER_KNOBS->PROXY_USE_RESOLVER_PRIVATE_MUTATIONS) {
		// Resolver also calculates forceRecovery and only applies metadata mutations
		// in the same set of transactions as this proxy.
		ResolveTransactionBatchReply& reply = self->resolution[0];
		self->toCommit.setMutations(reply.privateMutationCount, reply.privateMutations);
		if (SERVER_KNOBS->ENABLE_VERSION_VECTOR_TLOG_UNICAST) {
			// TraceEvent("ResolverReturn").detail("ReturnTags",reply.writtenTags).detail("TPCVsize",reply.tpcvMap.size()).detail("ReqTags",self->writtenTagsPreResolution);
			self->tpcvMap = reply.tpcvMap;
		}
		self->toCommit.addWrittenTags(reply.writtenTags);
	}

	self->lockedKey = pProxyCommitData->txnStateStore->readValue(databaseLockedKey).get();
	self->lockedAfter = self->lockedKey.present() && self->lockedKey.get().size();

	self->metadataVersionAfter = pProxyCommitData->txnStateStore->readValue(metadataVersionKey).get();

	auto fcm = pProxyCommitData->logAdapter->getCommitMessage();
	self->storeCommits.emplace_back(fcm, pProxyCommitData->txnStateStore->commit());
	pProxyCommitData->version.set(self->commitVersion);
	if (!pProxyCommitData->validState.isSet())
		pProxyCommitData->validState.send(Void());
	ASSERT(self->commitVersion);

	if (!self->isMyFirstBatch &&
	    pProxyCommitData->txnStateStore->readValue(coordinatorsKey).get().get() != self->previousCoordinators.get()) {
		wait(brokenPromiseToNever(pProxyCommitData->db->get().clusterInterface.changeCoordinators.getReply(
		    ChangeCoordinatorsRequest(pProxyCommitData->txnStateStore->readValue(coordinatorsKey).get().get(),
		                              self->pProxyCommitData->master.id()))));
		ASSERT(false); // ChangeCoordinatorsRequest should always throw
	}

	return Void();
}

ACTOR Future<WriteMutationRefVar> writeMutationEncryptedMutation(CommitBatchContext* self,
                                                                 int64_t tenantId,
                                                                 const MutationRef* mutation,
                                                                 Optional<MutationRef>* encryptedMutationOpt,
                                                                 Arena* arena) {
	state MutationRef encryptedMutation = encryptedMutationOpt->get();
	state const BlobCipherEncryptHeader* header;

	static_assert(TenantInfo::INVALID_TENANT == INVALID_ENCRYPT_DOMAIN_ID);
	ASSERT(self->pProxyCommitData->encryptMode.isEncryptionEnabled());
	ASSERT(g_network && g_network->isSimulated());

	ASSERT(encryptedMutation.isEncrypted());
	Reference<AsyncVar<ServerDBInfo> const> dbInfo = self->pProxyCommitData->db;
	header = encryptedMutation.encryptionHeader();
	TextAndHeaderCipherKeys cipherKeys = wait(getEncryptCipherKeys(dbInfo, *header, BlobCipherMetrics::TLOG));
	MutationRef decryptedMutation = encryptedMutation.decrypt(cipherKeys, *arena, BlobCipherMetrics::TLOG);

	ASSERT(decryptedMutation.param1 == mutation->param1 && decryptedMutation.param2 == mutation->param2 &&
	       decryptedMutation.type == mutation->type);
	CODE_PROBE(true, "encrypting non-metadata mutations");
	self->toCommit.writeTypedMessage(encryptedMutation);
	return encryptedMutation;
}

ACTOR Future<WriteMutationRefVar> writeMutationFetchEncryptKey(CommitBatchContext* self,
                                                               int64_t tenantId,
                                                               const MutationRef* mutation,
                                                               Arena* arena) {

	state EncryptCipherDomainId domainId = tenantId;
	state MutationRef encryptedMutation;

	static_assert(TenantInfo::INVALID_TENANT == INVALID_ENCRYPT_DOMAIN_ID);
	ASSERT(self->pProxyCommitData->encryptMode.isEncryptionEnabled());
	ASSERT_NE((MutationRef::Type)mutation->type, MutationRef::Type::ClearRange);

	domainId = getEncryptDetailsFromMutationRef(self->pProxyCommitData, *mutation);
	Reference<BlobCipherKey> cipherKey =
	    wait(getLatestEncryptCipherKey(self->pProxyCommitData->db, domainId, BlobCipherMetrics::TLOG));
	self->cipherKeys[domainId] = cipherKey;

	CODE_PROBE(true, "Raw access mutation encryption", probe::decoration::rare);
	ASSERT_NE(domainId, INVALID_ENCRYPT_DOMAIN_ID);
	encryptedMutation = mutation->encrypt(self->cipherKeys, domainId, *arena, BlobCipherMetrics::TLOG);
	self->toCommit.writeTypedMessage(encryptedMutation);
	return encryptedMutation;
}

Future<WriteMutationRefVar> writeMutation(CommitBatchContext* self,
                                          int64_t domainId,
                                          const MutationRef* mutation,
                                          Optional<MutationRef>* encryptedMutationOpt,
                                          Arena* arena) {
	static_assert(TenantInfo::INVALID_TENANT == INVALID_ENCRYPT_DOMAIN_ID);

	// WriteMutation routine is responsible for appending mutations to be persisted in TLog, the operation
	// isn't a 'blocking' operation, except for few cases when Encryption is supported by the cluster such
	// as:
	// 1. Fetch encryption keys to encrypt the mutation.
	// 2. Split ClearRange mutation to respect Encryption domain boundaries.
	// 3. Ensure sanity of already encrypted mutation - simulation limited check.
	//
	// Approach optimizes "fast" path by avoiding alloc/dealloc overhead due to be ACTOR framework support,
	// the penalty happens iff any of above conditions are met. Otherwise, corresponding handle routine (ACTOR
	// compliant) gets invoked ("slow path").

	if (self->pProxyCommitData->encryptMode.isEncryptionEnabled()) {
		if (self->pProxyCommitData->encryptMode.mode == EncryptionAtRestMode::CLUSTER_AWARE) {
			ASSERT(domainId == FDB_DEFAULT_ENCRYPT_DOMAIN_ID || domainId == SYSTEM_KEYSPACE_ENCRYPT_DOMAIN_ID);
		}
		MutationRef encryptedMutation;
		CODE_PROBE(self->pProxyCommitData->getTenantMode() == TenantMode::DISABLED, "using disabled tenant mode");
		CODE_PROBE(self->pProxyCommitData->getTenantMode() == TenantMode::OPTIONAL_TENANT,
		           "using optional tenant mode");
		CODE_PROBE(self->pProxyCommitData->getTenantMode() == TenantMode::REQUIRED, "using required tenant mode");

		if (encryptedMutationOpt && encryptedMutationOpt->present()) {
			CODE_PROBE(true, "using already encrypted mutation");
			encryptedMutation = encryptedMutationOpt->get();
			ASSERT(encryptedMutation.isEncrypted());
			// During simulation check whether the encrypted mutation matches the decrpyted mutation
			if (g_network && g_network->isSimulated()) {
				return writeMutationEncryptedMutation(self, domainId, mutation, encryptedMutationOpt, arena);
			}
		} else {
			if (domainId == INVALID_ENCRYPT_DOMAIN_ID) {
				domainId = getEncryptDetailsFromMutationRef(self->pProxyCommitData, *mutation);
				if (self->cipherKeys.find(domainId) == self->cipherKeys.end()) {
					return writeMutationFetchEncryptKey(self, domainId, mutation, arena);
				}

				CODE_PROBE(true, "Raw access mutation encryption");
			}

			ASSERT_NE(domainId, INVALID_ENCRYPT_DOMAIN_ID);
			encryptedMutation = mutation->encrypt(self->cipherKeys, domainId, *arena, BlobCipherMetrics::TLOG);
		}
		ASSERT(encryptedMutation.isEncrypted());
		CODE_PROBE(true, "encrypting non-metadata mutations");
		self->toCommit.writeTypedMessage(encryptedMutation);
		return std::variant<MutationRef, VectorRef<MutationRef>>{ encryptedMutation };
	} else {
		self->toCommit.writeTypedMessage(*mutation);
		return std::variant<MutationRef, VectorRef<MutationRef>>{ *mutation };
	}
}

/// This second pass through committed transactions assigns the actual mutations to the appropriate storage servers'
/// tags
ACTOR Future<Void> assignMutationsToStorageServers(CommitBatchContext* self) {
	state ProxyCommitData* const pProxyCommitData = self->pProxyCommitData;
	state std::vector<CommitTransactionRequest>& trs = self->trs;

	for (; self->transactionNum < trs.size(); self->transactionNum++) {
		if (!(self->committed[self->transactionNum] == ConflictBatch::TransactionCommitted &&
		      (!self->locked || trs[self->transactionNum].isLockAware()))) {
			continue;
		}

		state bool checkSample = trs[self->transactionNum].commitCostEstimation.present();
		state Optional<ClientTrCommitCostEstimation>* trCost = &trs[self->transactionNum].commitCostEstimation;
		state int mutationNum = 0;
		state VectorRef<MutationRef>* pMutations = &trs[self->transactionNum].transaction.mutations;
		state VectorRef<Optional<MutationRef>>* encryptedMutations =
		    &trs[self->transactionNum].transaction.encryptedMutations;
		ASSERT(encryptedMutations->size() == 0 || encryptedMutations->size() == pMutations->size());
		state int64_t encryptDomain = trs[self->transactionNum].tenantInfo.tenantId;
		if (self->pProxyCommitData->encryptMode.mode == EncryptionAtRestMode::CLUSTER_AWARE &&
		    encryptDomain != SYSTEM_KEYSPACE_ENCRYPT_DOMAIN_ID) {
			encryptDomain = FDB_DEFAULT_ENCRYPT_DOMAIN_ID;
		}

		self->toCommit.addTransactionInfo(trs[self->transactionNum].spanContext);

		for (; mutationNum < pMutations->size(); mutationNum++) {
			if (self->yieldBytes > SERVER_KNOBS->DESIRED_TOTAL_BYTES) {
				self->yieldBytes = 0;
				if (g_network->check_yield(TaskPriority::ProxyCommitYield1)) {
					self->computeDuration += g_network->timer() - self->computeStart;
					wait(delay(0, TaskPriority::ProxyCommitYield1));
					self->computeStart = g_network->timer();
				}
			}

			state MutationRef m = (*pMutations)[mutationNum];
			state Optional<MutationRef> encryptedMutation =
			    encryptedMutations->size() > 0 ? (*encryptedMutations)[mutationNum] : Optional<MutationRef>();
			state Arena arena;
			state MutationRef writtenMutation;
			self->mutationCount++;
			self->mutationBytes += m.expectedSize();
			self->yieldBytes += m.expectedSize();
			ASSERT(!m.isEncrypted());
			// Determine the set of tags (responsible storage servers) for the mutation, splitting it
			// if necessary.  Serialize (splits of) the mutation into the message buffer and add the tags.
			if (isSingleKeyMutation((MutationRef::Type)m.type)) {
				auto& tags = pProxyCommitData->tagsForKey(m.param1);

				// sample single key mutation based on cost
				// the expectation of sampling is every COMMIT_SAMPLE_COST sample once
				if (checkSample) {
					double totalCosts = trCost->get().writeCosts;
					double cost = getWriteOperationCost(m.expectedSize());
					double mul = std::max(1.0, totalCosts / std::max(1.0, (double)CLIENT_KNOBS->COMMIT_SAMPLE_COST));
					ASSERT(totalCosts > 0);
					double prob = mul * cost / totalCosts;

					if (deterministicRandom()->random01() < prob) {
						const auto& storageServers = pProxyCommitData->keyInfo[m.param1].src_info;
						for (const auto& ssInfo : storageServers) {
							auto id = ssInfo->interf.id();
							// scale cost
							cost = cost < CLIENT_KNOBS->COMMIT_SAMPLE_COST ? CLIENT_KNOBS->COMMIT_SAMPLE_COST : cost;
							pProxyCommitData->updateSSTagCost(
							    id, trs[self->transactionNum].tagSet.get(), m, cost / storageServers.size());
						}
					}
				}

				if (pProxyCommitData->singleKeyMutationEvent->enabled) {
					KeyRangeRef shard = pProxyCommitData->keyInfo.rangeContaining(m.param1).range();
					pProxyCommitData->singleKeyMutationEvent->tag1 = (int64_t)tags[0].id;
					pProxyCommitData->singleKeyMutationEvent->tag2 = (int64_t)tags[1].id;
					pProxyCommitData->singleKeyMutationEvent->tag3 = (int64_t)tags[2].id;
					pProxyCommitData->singleKeyMutationEvent->shardBegin = shard.begin;
					pProxyCommitData->singleKeyMutationEvent->shardEnd = shard.end;
					pProxyCommitData->singleKeyMutationEvent->log();
				}

				DEBUG_MUTATION("ProxyCommit", self->commitVersion, m, pProxyCommitData->dbgid).detail("To", tags);
				self->toCommit.addTags(tags);
				if (pProxyCommitData->cacheInfo[m.param1]) {
					self->toCommit.addTag(cacheTag);
				}
				if (encryptedMutation.present()) {
					ASSERT(encryptedMutation.get().isEncrypted());
				}
				WriteMutationRefVar var = wait(writeMutation(self, encryptDomain, &m, &encryptedMutation, &arena));
				// FIXME: Remove assert once ClearRange RAW_ACCESS usecase handling is done
				ASSERT(std::holds_alternative<MutationRef>(var));
				writtenMutation = std::get<MutationRef>(var);
			} else if (m.type == MutationRef::ClearRange) {
				KeyRangeRef clearRange(KeyRangeRef(m.param1, m.param2));
				auto ranges = pProxyCommitData->keyInfo.intersectingRanges(clearRange);
				auto firstRange = ranges.begin();
				++firstRange;
				if (firstRange == ranges.end()) {
					// Fast path
					DEBUG_MUTATION("ProxyCommit", self->commitVersion, m, pProxyCommitData->dbgid)
					    .detail("To", ranges.begin().value().tags);
					ranges.begin().value().populateTags();
					self->toCommit.addTags(ranges.begin().value().tags);

					// check whether clear is sampled
					if (checkSample && !trCost->get().clearIdxCosts.empty() &&
					    trCost->get().clearIdxCosts[0].first == mutationNum) {
						for (const auto& ssInfo : ranges.begin().value().src_info) {
							auto id = ssInfo->interf.id();
							pProxyCommitData->updateSSTagCost(
							    id, trs[self->transactionNum].tagSet.get(), m, trCost->get().clearIdxCosts[0].second);
						}
						trCost->get().clearIdxCosts.pop_front();
					}
				} else {
					CODE_PROBE(true, "A clear range extends past a shard boundary");
					std::set<Tag> allSources;
					for (auto r : ranges) {
						r.value().populateTags();
						allSources.insert(r.value().tags.begin(), r.value().tags.end());

						// check whether clear is sampled
						if (checkSample && !trCost->get().clearIdxCosts.empty() &&
						    trCost->get().clearIdxCosts[0].first == mutationNum) {
							for (const auto& ssInfo : r.value().src_info) {
								auto id = ssInfo->interf.id();
								pProxyCommitData->updateSSTagCost(id,
								                                  trs[self->transactionNum].tagSet.get(),
								                                  m,
								                                  trCost->get().clearIdxCosts[0].second);
							}
							trCost->get().clearIdxCosts.pop_front();
						}
					}

					DEBUG_MUTATION("ProxyCommit", self->commitVersion, m)
					    .detail("Dbgid", pProxyCommitData->dbgid)
					    .detail("To", allSources);
					self->toCommit.addTags(allSources);
				}

				if (pProxyCommitData->needsCacheTag(clearRange)) {
					self->toCommit.addTag(cacheTag);
				}
				WriteMutationRefVar var = wait(writeMutation(self, encryptDomain, &m, &encryptedMutation, &arena));
				// FIXME: Remove assert once ClearRange RAW_ACCESS usecase handling is done
				ASSERT(std::holds_alternative<MutationRef>(var));
				writtenMutation = std::get<MutationRef>(var);
			} else {
				UNREACHABLE();
			}

			if (pProxyCommitData->vecBackupKeys.size() <= 1) {
				continue;
			}

			// Check whether the mutation intersects any legal backup ranges
			// If so, it will be clamped to the intersecting range(s) later
			bool hasCandidateBackupKeys = false;
			if (normalKeys.contains(m.param1) || m.param1 == metadataVersionKey) {
				hasCandidateBackupKeys = true;
			} else if (m.type != MutationRef::Type::ClearRange) {
				hasCandidateBackupKeys = systemBackupMutationMask().rangeContaining(m.param1).value();
			} else {
				for (auto& r : systemBackupMutationMask().intersectingRanges(KeyRangeRef(m.param1, m.param2))) {
					if (r->value()) {
						hasCandidateBackupKeys = true;
						break;
					}
				}
			}
			if (!hasCandidateBackupKeys) {
				continue;
			}
			if (m.type != MutationRef::Type::ClearRange) {
				// Add the mutation to the relevant backup tag
				for (auto backupName : pProxyCommitData->vecBackupKeys[m.param1]) {
					// If encryption is enabled make sure the mutation we are writing is also encrypted
					ASSERT(!self->pProxyCommitData->encryptMode.isEncryptionEnabled() || writtenMutation.isEncrypted());
					CODE_PROBE(writtenMutation.isEncrypted(), "using encrypted backup mutation");
					self->logRangeMutations[backupName].push_back_deep(self->logRangeMutationsArena, writtenMutation);
				}
			} else {
				KeyRangeRef mutationRange(m.param1, m.param2);
				KeyRangeRef intersectionRange;

				// Identify and add the intersecting ranges of the mutation to the array of mutations to serialize
				for (auto backupRange : pProxyCommitData->vecBackupKeys.intersectingRanges(mutationRange)) {
					// Get the backup sub range
					const auto& backupSubrange = backupRange.range();

					// Determine the intersecting range
					intersectionRange = mutationRange & backupSubrange;

					// Create the custom mutation for the specific backup tag
					MutationRef backupMutation(
					    MutationRef::Type::ClearRange, intersectionRange.begin, intersectionRange.end);

					// TODO (Nim): Currently clear ranges are encrypted using the default encryption key, this must
					// be changed to account for clear ranges which span tenant boundaries
					if (self->pProxyCommitData->encryptMode.isEncryptionEnabled()) {
						CODE_PROBE(true, "encrypting clear range backup mutation");
						if (backupMutation.param1 == m.param1 && backupMutation.param2 == m.param2 &&
						    encryptedMutation.present()) {
							backupMutation = encryptedMutation.get();
						} else {
							EncryptCipherDomainId domainId =
							    getEncryptDetailsFromMutationRef(self->pProxyCommitData, backupMutation);
							backupMutation =
							    backupMutation.encrypt(self->cipherKeys, domainId, arena, BlobCipherMetrics::BACKUP);
						}
						ASSERT(backupMutation.isEncrypted());
					}

					// Add the mutation to the relevant backup tag
					for (auto backupName : backupRange.value()) {
						self->logRangeMutations[backupName].push_back_deep(self->logRangeMutationsArena,
						                                                   backupMutation);
					}
				}
			}
		}

		if (checkSample) {
			self->pProxyCommitData->stats.txnExpensiveClearCostEstCount +=
			    trs[self->transactionNum].commitCostEstimation.get().expensiveCostEstCount;
		}
	}

	return Void();
}

ACTOR Future<Void> postResolution(CommitBatchContext* self) {
	state double postResolutionStart = now();
	state ProxyCommitData* const pProxyCommitData = self->pProxyCommitData;
	state std::vector<CommitTransactionRequest>& trs = self->trs;
	state const int64_t localBatchNumber = self->localBatchNumber;
	state const Optional<UID>& debugID = self->debugID;
	state Span span("MP:postResolution"_loc, self->span.context);

	bool queuedCommits = pProxyCommitData->latestLocalCommitBatchLogging.get() < localBatchNumber - 1;
	CODE_PROBE(queuedCommits, "Queuing post-resolution commit processing");
	wait(pProxyCommitData->latestLocalCommitBatchLogging.whenAtLeast(localBatchNumber - 1));
	state double postResolutionQueuing = now();
	pProxyCommitData->stats.postResolutionDist->sampleSeconds(postResolutionQueuing - postResolutionStart);
	wait(yield(TaskPriority::ProxyCommitYield1));

	self->computeStart = g_network->timer();

	pProxyCommitData->stats.txnCommitResolved += trs.size();

	if (debugID.present()) {
		g_traceBatch.addEvent(
		    "CommitDebug", debugID.get().first(), "CommitProxyServer.commitBatch.ProcessingMutations");
	}

	self->isMyFirstBatch = !pProxyCommitData->version.get();
	self->previousCoordinators = pProxyCommitData->txnStateStore->readValue(coordinatorsKey).get();

	assertResolutionStateMutationsSizeConsistent(self->resolution);

	applyMetadataEffect(self);

	if (debugID.present()) {
		g_traceBatch.addEvent("CommitDebug", debugID.get().first(), "CommitProxyServer.commitBatch.ApplyMetadaEffect");
	}

	determineCommittedTransactions(self);

	if (debugID.present()) {
		g_traceBatch.addEvent("CommitDebug", debugID.get().first(), "CommitProxyServer.commitBatch.ApplyMetadaEffect");
	}

	if (self->forceRecovery) {
		wait(Future<Void>(Never()));
	}

	// First pass
	wait(applyMetadataToCommittedTransactions(self));

	if (debugID.present()) {
		g_traceBatch.addEvent(
		    "CommitDebug", debugID.get().first(), "CommitProxyServer.commitBatch.ApplyMetadaToCommittedTxn");
	}

	// Second pass
	wait(assignMutationsToStorageServers(self));

	if (debugID.present()) {
		g_traceBatch.addEvent("CommitDebug", debugID.get().first(), "CommitProxyServer.commitBatch.AssignMutationToSS");
	}

	// Serialize and backup the mutations as a single mutation
	if ((pProxyCommitData->vecBackupKeys.size() > 1) && self->logRangeMutations.size()) {
		wait(addBackupMutations(pProxyCommitData,
		                        &self->logRangeMutations,
		                        &self->toCommit,
		                        self->commitVersion,
		                        &self->computeDuration,
		                        &self->computeStart));
	}

	buildIdempotencyIdMutations(self->trs,
	                            self->idempotencyKVBuilder,
	                            self->commitVersion,
	                            self->committed,
	                            ConflictBatch::TransactionCommitted,
	                            self->locked,
	                            [&](const KeyValue& kv) {
		                            MutationRef idempotencyIdSet;
		                            idempotencyIdSet.type = MutationRef::Type::SetValue;
		                            idempotencyIdSet.param1 = kv.key;
		                            idempotencyIdSet.param2 = kv.value;
		                            auto& tags = pProxyCommitData->tagsForKey(kv.key);
		                            self->toCommit.addTags(tags);
		                            if (self->pProxyCommitData->encryptMode.isEncryptionEnabled()) {
			                            CODE_PROBE(true, "encrypting idempotency mutation");
			                            EncryptCipherDomainId domainId =
			                                getEncryptDetailsFromMutationRef(self->pProxyCommitData, idempotencyIdSet);
			                            MutationRef encryptedMutation = idempotencyIdSet.encrypt(
			                                self->cipherKeys, domainId, self->arena, BlobCipherMetrics::TLOG);
			                            self->toCommit.writeTypedMessage(encryptedMutation);
		                            } else {
			                            self->toCommit.writeTypedMessage(idempotencyIdSet);
		                            }
	                            });
	state int i = 0;
	for (i = 0; i < pProxyCommitData->idempotencyClears.size(); i++) {
		auto& tags = pProxyCommitData->tagsForKey(pProxyCommitData->idempotencyClears[i].param1);
		self->toCommit.addTags(tags);
		// We already have an arena with an appropriate lifetime handy
		Arena& arena = pProxyCommitData->idempotencyClears.arena();
		WriteMutationRefVar var = wait(writeMutation(
		    self, SYSTEM_KEYSPACE_ENCRYPT_DOMAIN_ID, &pProxyCommitData->idempotencyClears[i], nullptr, &arena));
		ASSERT(std::holds_alternative<MutationRef>(var));
	}
	pProxyCommitData->idempotencyClears = Standalone<VectorRef<MutationRef>>();

	self->toCommit.saveTags(self->writtenTags);

	pProxyCommitData->stats.mutations += self->mutationCount;
	pProxyCommitData->stats.mutationBytes += self->mutationBytes;

	// Storage servers mustn't make durable versions which are not fully committed (because then they are impossible
	// to roll back) We prevent this by limiting the number of versions which are semi-committed but not fully
	// committed to be less than the MVCC window
	if (pProxyCommitData->committedVersion.get() <
	    self->commitVersion - SERVER_KNOBS->MAX_READ_TRANSACTION_LIFE_VERSIONS) {
		self->computeDuration += g_network->timer() - self->computeStart;
		state Span waitVersionSpan;
		while (pProxyCommitData->committedVersion.get() <
		       self->commitVersion - SERVER_KNOBS->MAX_READ_TRANSACTION_LIFE_VERSIONS) {
			// This should be *extremely* rare in the real world, but knob buggification should make it happen in
			// simulation
			CODE_PROBE(true, "Semi-committed pipeline limited by MVCC window");
			//TraceEvent("ProxyWaitingForCommitted", pProxyCommitData->dbgid).detail("CommittedVersion", pProxyCommitData->committedVersion.get()).detail("NeedToCommit", commitVersion);
			waitVersionSpan = Span("MP:overMaxReadTransactionLifeVersions"_loc, span.context);
			choose {
				when(wait(pProxyCommitData->committedVersion.whenAtLeast(
				    self->commitVersion - SERVER_KNOBS->MAX_READ_TRANSACTION_LIFE_VERSIONS))) {
					wait(yield());
					break;
				}
				when(wait(pProxyCommitData->cx->onProxiesChanged())) {}
				// @todo probably there is no need to get the (entire) version vector from the sequencer
				// in this case, and if so, consider adding a flag to the request to tell the sequencer
				// to not send the version vector information.
				when(GetRawCommittedVersionReply v = wait(pProxyCommitData->master.getLiveCommittedVersion.getReply(
				         GetRawCommittedVersionRequest(waitVersionSpan.context, debugID, invalidVersion),
				         TaskPriority::GetLiveCommittedVersionReply))) {
					if (v.version > pProxyCommitData->committedVersion.get()) {
						pProxyCommitData->locked = v.locked;
						pProxyCommitData->metadataVersion = v.metadataVersion;
						pProxyCommitData->committedVersion.set(v.version);
					}

					if (pProxyCommitData->committedVersion.get() <
					    self->commitVersion - SERVER_KNOBS->MAX_READ_TRANSACTION_LIFE_VERSIONS)
						wait(delay(SERVER_KNOBS->PROXY_SPIN_DELAY));
				}
			}
		}
		waitVersionSpan = Span{};
		self->computeStart = g_network->timer();
	}

	self->msg = self->storeCommits.back().first.get();

	if (self->debugID.present())
		g_traceBatch.addEvent(
		    "CommitDebug", self->debugID.get().first(), "CommitProxyServer.commitBatch.AfterStoreCommits");

	// txnState (transaction subsystem state) tag: message extracted from log adapter
	bool firstMessage = true;
	for (auto m : self->msg.messages) {
		if (firstMessage) {
			self->toCommit.addTxsTag();
		}
		self->toCommit.writeMessage(StringRef(m.begin(), m.size()), !firstMessage);
		firstMessage = false;
	}

	if (self->prevVersion && self->commitVersion - self->prevVersion < SERVER_KNOBS->MAX_VERSIONS_IN_FLIGHT / 2)
		debug_advanceMaxCommittedVersion(UID(), self->commitVersion); //< Is this valid?

	// TraceEvent("ProxyPush", pProxyCommitData->dbgid)
	//     .detail("PrevVersion", self->prevVersion)
	//     .detail("Version", self->commitVersion)
	//     .detail("TransactionsSubmitted", trs.size())
	//     .detail("TransactionsCommitted", self->commitCount)
	//     .detail("TxsPopTo", self->msg.popTo);

	if (self->prevVersion && self->commitVersion - self->prevVersion < SERVER_KNOBS->MAX_VERSIONS_IN_FLIGHT / 2)
		debug_advanceMaxCommittedVersion(UID(), self->commitVersion);

	self->commitStartTime = now();
	pProxyCommitData->lastStartCommit = self->commitStartTime;
	Optional<std::unordered_map<uint16_t, Version>> tpcvMap = Optional<std::unordered_map<uint16_t, Version>>();
	if (SERVER_KNOBS->ENABLE_VERSION_VECTOR) {
		tpcvMap = self->tpcvMap;
	}
	self->loggingComplete = pProxyCommitData->logSystem->push(self->prevVersion,
	                                                          self->commitVersion,
	                                                          pProxyCommitData->committedVersion.get(),
	                                                          pProxyCommitData->minKnownCommittedVersion,
	                                                          self->toCommit,
	                                                          span.context,
	                                                          self->debugID,
	                                                          tpcvMap);

	float ratio = self->toCommit.getEmptyMessageRatio();
	pProxyCommitData->stats.commitBatchingEmptyMessageRatio.addMeasurement(ratio);

	if (!self->forceRecovery) {
		ASSERT(pProxyCommitData->latestLocalCommitBatchLogging.get() == self->localBatchNumber - 1);
		pProxyCommitData->latestLocalCommitBatchLogging.set(self->localBatchNumber);
	}

	self->computeDuration += g_network->timer() - self->computeStart;
	if (self->batchOperations > 0) {
		double estimatedDelay = computeReleaseDelay(self, self->latencyBucket);
		double computePerOperation =
		    std::min(SERVER_KNOBS->MAX_COMPUTE_PER_OPERATION, self->computeDuration / self->batchOperations);

		if (computePerOperation <= pProxyCommitData->commitComputePerOperation[self->latencyBucket]) {
			pProxyCommitData->commitComputePerOperation[self->latencyBucket] = computePerOperation;
		} else {
			pProxyCommitData->commitComputePerOperation[self->latencyBucket] =
			    SERVER_KNOBS->PROXY_COMPUTE_GROWTH_RATE * computePerOperation +
			    ((1.0 - SERVER_KNOBS->PROXY_COMPUTE_GROWTH_RATE) *
			     pProxyCommitData->commitComputePerOperation[self->latencyBucket]);
		}
		pProxyCommitData->stats.maxComputeNS =
		    std::max<int64_t>(pProxyCommitData->stats.maxComputeNS,
		                      1e9 * pProxyCommitData->commitComputePerOperation[self->latencyBucket]);
		pProxyCommitData->stats.minComputeNS =
		    std::min<int64_t>(pProxyCommitData->stats.minComputeNS,
		                      1e9 * pProxyCommitData->commitComputePerOperation[self->latencyBucket]);

		if (estimatedDelay >= SERVER_KNOBS->MAX_COMPUTE_DURATION_LOG_CUTOFF ||
		    self->computeDuration >= SERVER_KNOBS->MAX_COMPUTE_DURATION_LOG_CUTOFF) {
			TraceEvent(SevInfo, "LongComputeDuration", pProxyCommitData->dbgid)
			    .suppressFor(10.0)
			    .detail("EstimatedComputeDuration", estimatedDelay)
			    .detail("ComputeDuration", self->computeDuration)
			    .detail("ComputePerOperation", computePerOperation)
			    .detail("LatencyBucket", self->latencyBucket)
			    .detail("UpdatedComputePerOperationEstimate",
			            pProxyCommitData->commitComputePerOperation[self->latencyBucket])
			    .detail("BatchBytes", self->batchBytes)
			    .detail("BatchOperations", self->batchOperations);
		}
	}

	pProxyCommitData->stats.processingMutationDist->sampleSeconds(now() - postResolutionQueuing);
	return Void();
}

ACTOR Future<Void> transactionLogging(CommitBatchContext* self) {
	state double tLoggingStart = now();
	state ProxyCommitData* const pProxyCommitData = self->pProxyCommitData;
	state Span span("MP:transactionLogging"_loc, self->span.context);

	try {
		choose {
			when(Version ver = wait(self->loggingComplete)) {
				pProxyCommitData->minKnownCommittedVersion = std::max(pProxyCommitData->minKnownCommittedVersion, ver);
			}
			when(wait(pProxyCommitData->committedVersion.whenAtLeast(self->commitVersion + 1))) {}
		}
	} catch (Error& e) {
		if (e.code() == error_code_broken_promise) {
			throw tlog_failed();
		}
		throw;
	}

	pProxyCommitData->lastCommitLatency = now() - self->commitStartTime;
	pProxyCommitData->lastCommitTime = std::max(pProxyCommitData->lastCommitTime.get(), self->commitStartTime);

	wait(yield(TaskPriority::ProxyCommitYield2));

	if (pProxyCommitData->popRemoteTxs &&
	    self->msg.popTo > (pProxyCommitData->txsPopVersions.size() ? pProxyCommitData->txsPopVersions.back().second
	                                                               : pProxyCommitData->lastTxsPop)) {
		if (pProxyCommitData->txsPopVersions.size() >= SERVER_KNOBS->MAX_TXS_POP_VERSION_HISTORY) {
			TraceEvent(SevWarnAlways, "DiscardingTxsPopHistory").suppressFor(1.0);
			pProxyCommitData->txsPopVersions.pop_front();
		}

		pProxyCommitData->txsPopVersions.emplace_back(self->commitVersion, self->msg.popTo);
	}
	pProxyCommitData->logSystem->popTxs(self->msg.popTo);
	pProxyCommitData->stats.tlogLoggingDist->sampleSeconds(now() - tLoggingStart);
	return Void();
}

ACTOR Future<Void> reply(CommitBatchContext* self) {
	state double replyStart = now();
	state ProxyCommitData* const pProxyCommitData = self->pProxyCommitData;
	state Span span("MP:reply"_loc, self->span.context);

	state const Optional<UID>& debugID = self->debugID;

	if (self->prevVersion && self->commitVersion - self->prevVersion < SERVER_KNOBS->MAX_VERSIONS_IN_FLIGHT / 2) {
		//TraceEvent("CPAdvanceMinVersion", self->pProxyCommitData->dbgid).detail("PrvVersion", self->prevVersion).detail("CommitVersion", self->commitVersion).detail("Master", self->pProxyCommitData->master.id().toString()).detail("TxSize", self->trs.size());
		debug_advanceMinCommittedVersion(UID(), self->commitVersion);
	}

	// TraceEvent("ProxyPushed", pProxyCommitData->dbgid)
	//     .detail("PrevVersion", self->prevVersion)
	//     .detail("Version", self->commitVersion);
	if (debugID.present())
		g_traceBatch.addEvent("CommitDebug", debugID.get().first(), "CommitProxyServer.commitBatch.AfterLogPush");

	for (auto& p : self->storeCommits) {
		ASSERT(!p.second.isReady());
		p.first.get().acknowledge.send(Void());
		ASSERT(p.second.isReady());
	}

	// After logging finishes, we report the commit version to master so that every other proxy can get the most
	// up-to-date live committed version. We also maintain the invariant that master's committed version >=
	// self->committedVersion by reporting commit version first before updating self->committedVersion. Otherwise, a
	// client may get a commit version that the master is not aware of, and next GRV request may get a version less
	// than self->committedVersion.

	CODE_PROBE(pProxyCommitData->committedVersion.get() > self->commitVersion,
	           "later version was reported committed first");

	if (self->commitVersion >= pProxyCommitData->committedVersion.get()) {
		state Optional<std::set<Tag>> writtenTags;
		if (SERVER_KNOBS->ENABLE_VERSION_VECTOR) {
			writtenTags = self->writtenTags;
		}
		wait(pProxyCommitData->master.reportLiveCommittedVersion.getReply(
		    ReportRawCommittedVersionRequest(self->commitVersion,
		                                     self->lockedAfter,
		                                     self->metadataVersionAfter,
		                                     pProxyCommitData->minKnownCommittedVersion,
		                                     self->prevVersion,
		                                     writtenTags),
		    TaskPriority::ProxyMasterVersionReply));
	}

	if (debugID.present()) {
		g_traceBatch.addEvent(
		    "CommitDebug", debugID.get().first(), "CommitProxyServer.commitBatch.AfterReportRawCommittedVersion");
	}

	if (self->commitVersion > pProxyCommitData->committedVersion.get()) {
		pProxyCommitData->locked = self->lockedAfter;
		pProxyCommitData->metadataVersion = self->metadataVersionAfter;
		pProxyCommitData->committedVersion.set(self->commitVersion);
	}

	if (self->forceRecovery) {
		TraceEvent(SevWarn, "RestartingTxnSubsystem", pProxyCommitData->dbgid).detail("Stage", "ProxyShutdown");
		throw worker_removed();
	}

	// Send replies to clients
	double endTime = g_network->timer();
	// Reset all to zero, used to track the correct index of each commitTransacitonRef on each resolver

	std::fill(self->nextTr.begin(), self->nextTr.end(), 0);
	std::unordered_map<uint8_t, int16_t> idCountsForKey;
	for (int t = 0; t < self->trs.size(); t++) {
		auto& tr = self->trs[t];
		if (self->committed[t] == ConflictBatch::TransactionCommitted && (!self->locked || tr.isLockAware())) {
			ASSERT_WE_THINK(self->commitVersion != invalidVersion);
			if (self->trs[t].idempotencyId.valid()) {
				idCountsForKey[uint8_t(t >> 8)] += 1;
			}
			tr.reply.send(CommitID(self->commitVersion, t, self->metadataVersionAfter));
		} else if (self->committed[t] == ConflictBatch::TransactionTooOld) {
			tr.reply.sendError(transaction_too_old());
		} else if (self->committed[t] == ConflictBatch::TransactionTenantFailure) {
			// We already sent the error
			ASSERT(tr.reply.isSet());
		} else {
			// If enable the option to report conflicting keys from resolvers, we send back all keyranges' indices
			// through CommitID
			if (tr.transaction.report_conflicting_keys) {
				Standalone<VectorRef<int>> conflictingKRIndices;
				for (int resolverInd : self->transactionResolverMap[t]) {
					auto const& cKRs =
					    self->resolution[resolverInd]
					        .conflictingKeyRangeMap[self->nextTr[resolverInd]]; // nextTr[resolverInd] -> index of
					                                                            // this trs[t] on the resolver
					for (auto const& rCRIndex : cKRs)
						// read_conflict_range can change when sent to resolvers, mapping the index from
						// resolver-side to original index in commitTransactionRef
						conflictingKRIndices.push_back(conflictingKRIndices.arena(),
						                               self->txReadConflictRangeIndexMap[t][resolverInd][rCRIndex]);
				}
				// At least one keyRange index should be returned
				ASSERT(conflictingKRIndices.size());
				tr.reply.send(CommitID(
				    invalidVersion, t, Optional<Value>(), Optional<Standalone<VectorRef<int>>>(conflictingKRIndices)));
			} else {
				tr.reply.sendError(not_committed());
			}
		}

		// Update corresponding transaction indices on each resolver
		for (int resolverInd : self->transactionResolverMap[t])
			self->nextTr[resolverInd]++;

		// TODO: filter if pipelined with large commit
		const double duration = endTime - tr.requestTime();
		pProxyCommitData->stats.commitLatencySample.addMeasurement(duration);
		if (pProxyCommitData->latencyBandConfig.present()) {
			bool filter = self->maxTransactionBytes >
			              pProxyCommitData->latencyBandConfig.get().commitConfig.maxCommitBytes.orDefault(
			                  std::numeric_limits<int>::max());
			pProxyCommitData->stats.commitLatencyBands.addMeasurement(duration, 1, Filtered(filter));
		}
	}

	for (auto [highOrderBatchIndex, count] : idCountsForKey) {
		pProxyCommitData->expectedIdempotencyIdCountForKey.send(
		    ExpectedIdempotencyIdCountForKey{ self->commitVersion, count, highOrderBatchIndex });
	}

	++pProxyCommitData->stats.commitBatchOut;
	pProxyCommitData->stats.txnCommitOut += self->trs.size();
	pProxyCommitData->stats.txnConflicts += self->trs.size() - self->commitCount;
	pProxyCommitData->stats.txnCommitOutSuccess += self->commitCount;

	if (now() - pProxyCommitData->lastCoalesceTime > SERVER_KNOBS->RESOLVER_COALESCE_TIME) {
		pProxyCommitData->lastCoalesceTime = now();
		int lastSize = pProxyCommitData->keyResolvers.size();
		auto rs = pProxyCommitData->keyResolvers.ranges();
		Version oldestVersion = self->prevVersion - SERVER_KNOBS->MAX_WRITE_TRANSACTION_LIFE_VERSIONS;
		for (auto r = rs.begin(); r != rs.end(); ++r) {
			while (r->value().size() > 1 && r->value()[1].first < oldestVersion)
				r->value().pop_front();
			if (r->value().size() && r->value().front().first < oldestVersion)
				r->value().front().first = 0;
		}
		if (SERVER_KNOBS->PROXY_USE_RESOLVER_PRIVATE_MUTATIONS) {
			// Only normal key space, because \xff key space is processed by all resolvers.
			pProxyCommitData->keyResolvers.coalesce(normalKeys);
			auto& versions = pProxyCommitData->systemKeyVersions;
			while (versions.size() > 1 && versions[1] < oldestVersion) {
				versions.pop_front();
			}
			if (!versions.empty() && versions[0] < oldestVersion) {
				versions[0] = 0;
			}
		} else {
			pProxyCommitData->keyResolvers.coalesce(allKeys);
		}
		if (pProxyCommitData->keyResolvers.size() != lastSize)
			TraceEvent("KeyResolverSize", pProxyCommitData->dbgid)
			    .detail("Size", pProxyCommitData->keyResolvers.size());
	}

	// Dynamic batching for commits
	double target_latency =
	    (now() - self->startTime) * SERVER_KNOBS->COMMIT_TRANSACTION_BATCH_INTERVAL_LATENCY_FRACTION;
	pProxyCommitData->commitBatchInterval =
	    std::max(SERVER_KNOBS->COMMIT_TRANSACTION_BATCH_INTERVAL_MIN,
	             std::min(SERVER_KNOBS->COMMIT_TRANSACTION_BATCH_INTERVAL_MAX,
	                      target_latency * SERVER_KNOBS->COMMIT_TRANSACTION_BATCH_INTERVAL_SMOOTHER_ALPHA +
	                          pProxyCommitData->commitBatchInterval *
	                              (1 - SERVER_KNOBS->COMMIT_TRANSACTION_BATCH_INTERVAL_SMOOTHER_ALPHA)));

	pProxyCommitData->stats.commitBatchingWindowSize.addMeasurement(pProxyCommitData->commitBatchInterval);
	pProxyCommitData->commitBatchesMemBytesCount -= self->currentBatchMemBytesCount;
	ASSERT_ABORT(pProxyCommitData->commitBatchesMemBytesCount >= 0);
	wait(self->releaseFuture);
	pProxyCommitData->stats.replyCommitDist->sampleSeconds(now() - replyStart);
	return Void();
}

} // namespace CommitBatch

// Commit one batch of transactions trs
ACTOR Future<Void> commitBatch(ProxyCommitData* self,
                               std::vector<CommitTransactionRequest>* trs,
                               int currentBatchMemBytesCount) {
	// WARNING: this code is run at a high priority (until the first delay(0)), so it needs to do as little work as
	// possible
	state CommitBatch::CommitBatchContext context(self, trs, currentBatchMemBytesCount);
	getCurrentLineage()->modify(&TransactionLineage::operation) = TransactionLineage::Operation::Commit;

	// Active load balancing runs at a very high priority (to obtain accurate estimate of memory used by commit batches)
	// so we need to downgrade here
	wait(delay(0, TaskPriority::ProxyCommit));

	context.pProxyCommitData->lastVersionTime = context.startTime;
	++context.pProxyCommitData->stats.commitBatchIn;
	context.setupTraceBatch();

	/////// Phase 1: Pre-resolution processing (CPU bound except waiting for a version # which is separately pipelined
	/// and *should* be available by now (unless empty commit); ordered; currently atomic but could yield)
	wait(CommitBatch::preresolutionProcessing(&context));
	if (context.rejected) {
		self->commitBatchesMemBytesCount -= currentBatchMemBytesCount;
		return Void();
	}

	/////// Phase 2: Resolution (waiting on the network; pipelined)
	wait(CommitBatch::getResolution(&context));

	////// Phase 3: Post-resolution processing (CPU bound except for very rare situations; ordered; currently atomic but
	/// doesn't need to be)
	wait(CommitBatch::postResolution(&context));

	/////// Phase 4: Logging (network bound; pipelined up to MAX_READ_TRANSACTION_LIFE_VERSIONS (limited by loop above))
	wait(CommitBatch::transactionLogging(&context));

	/////// Phase 5: Replies (CPU bound; no particular order required, though ordered execution would be best for
	/// latency)
	wait(CommitBatch::reply(&context));

	return Void();
}

// Add tss mapping data to the reply, if any of the included storage servers have a TSS pair
void maybeAddTssMapping(GetKeyServerLocationsReply& reply,
                        ProxyCommitData* commitData,
                        std::unordered_set<UID>& included,
                        UID ssId) {
	if (!included.count(ssId)) {
		auto mappingItr = commitData->tssMapping.find(ssId);
		if (mappingItr != commitData->tssMapping.end()) {
			reply.resultsTssMapping.push_back(*mappingItr);
		}
		included.insert(ssId);
	}
}

void addTagMapping(GetKeyServerLocationsReply& reply, ProxyCommitData* commitData) {
	for (const auto& [_, shard] : reply.results) {
		for (auto& ssi : shard) {
			auto iter = commitData->storageCache.find(ssi.id());
			ASSERT_WE_THINK(iter != commitData->storageCache.end());
			reply.resultsTagMapping.emplace_back(ssi.id(), iter->second->tag);
		}
	}
}

ACTOR static Future<Void> doTenantIdRequest(GetTenantIdRequest req, ProxyCommitData* commitData) {
	// We can't respond to these requests until we have valid txnStateStore
	wait(commitData->validState.getFuture());
	wait(delay(0, TaskPriority::DefaultEndpoint));

	state ErrorOr<int64_t> tenantId;
	state Version minTenantVersion =
	    req.minTenantVersion == latestVersion ? commitData->stats.lastCommitVersionAssigned + 1 : req.minTenantVersion;

	// If a large minTenantVersion is specified, we limit how long we wait for it to be available
	state Future<Void> futureVersionDelay = minTenantVersion > commitData->stats.lastCommitVersionAssigned + 1
	                                            ? delay(SERVER_KNOBS->FUTURE_VERSION_DELAY)
	                                            : Never();

	if (minTenantVersion > commitData->version.get()) {
		commitData->triggerCommit.set(true);
	}

	choose {
		// Wait until we are sure that we've received metadata updates through minTenantVersion
		// If latestVersion is specified, this will wait until we have definitely received
		// updates through the version at the time we received the request
		when(wait(commitData->version.whenAtLeast(minTenantVersion))) {}
		when(wait(futureVersionDelay)) {
			req.reply.sendError(future_version());
			++commitData->stats.tenantIdRequestOut;
			++commitData->stats.tenantIdRequestErrors;
			return Void();
		}
	}

	auto itr = commitData->tenantNameIndex.find(req.tenantName);
	if (itr != commitData->tenantNameIndex.end()) {
		req.reply.send(GetTenantIdReply(itr->second));
	} else {
		TraceEvent(SevWarn, "CommitProxyTenantNotFound", commitData->dbgid).detail("TenantName", req.tenantName);
		++commitData->stats.tenantIdRequestErrors;
		req.reply.sendError(tenant_not_found());
	}

	++commitData->stats.tenantIdRequestOut;
	return Void();
}

ACTOR static Future<Void> tenantIdServer(CommitProxyInterface proxy,
                                         PromiseStream<Future<Void>> addActor,
                                         ProxyCommitData* commitData) {
	loop {
		GetTenantIdRequest req = waitNext(proxy.getTenantId.getFuture());
		// WARNING: this code is run at a high priority, so it needs to do as little work as possible
		if (commitData->stats.tenantIdRequestIn.getValue() - commitData->stats.tenantIdRequestOut.getValue() >
		    SERVER_KNOBS->TENANT_ID_REQUEST_MAX_QUEUE_SIZE) {
			++commitData->stats.tenantIdRequestErrors;
			req.reply.sendError(commit_proxy_memory_limit_exceeded());
			TraceEvent(SevWarnAlways, "ProxyGetTenantRequestThresholdExceeded").suppressFor(60);
		} else {
			++commitData->stats.tenantIdRequestIn;
			addActor.send(doTenantIdRequest(req, commitData));
		}
	}
}

ACTOR static Future<Void> doKeyServerLocationRequest(GetKeyServerLocationsRequest req, ProxyCommitData* commitData) {
	// We can't respond to these requests until we have valid txnStateStore
	getCurrentLineage()->modify(&TransactionLineage::operation) = TransactionLineage::Operation::GetKeyServersLocations;
	getCurrentLineage()->modify(&TransactionLineage::txID) = req.spanContext.traceID;

	wait(commitData->validState.getFuture());

	state Version minVersion =
	    req.minTenantVersion == latestVersion ? commitData->stats.lastCommitVersionAssigned + 1 : req.minTenantVersion;

	wait(delay(0, TaskPriority::DefaultEndpoint));

	bool validTenant = wait(checkTenant(commitData, req.tenant.tenantId, minVersion, "GetKeyServerLocation"));

	if (!validTenant) {
		++commitData->stats.keyServerLocationOut;
		req.reply.sendError(tenant_not_found());
		return Void();
	}

	std::unordered_set<UID> tssMappingsIncluded;
	GetKeyServerLocationsReply rep;

	if (req.tenant.hasTenant()) {
		req.begin = req.begin.withPrefix(req.tenant.prefix.get(), req.arena);
		if (req.end.present()) {
			req.end = req.end.get().withPrefix(req.tenant.prefix.get(), req.arena);
		}
	}

	if (!req.end.present()) {
		auto r = req.reverse ? commitData->keyInfo.rangeContainingKeyBefore(req.begin)
		                     : commitData->keyInfo.rangeContaining(req.begin);
		std::vector<StorageServerInterface> ssis;
		ssis.reserve(r.value().src_info.size());
		for (auto& it : r.value().src_info) {
			ssis.push_back(it->interf);
			maybeAddTssMapping(rep, commitData, tssMappingsIncluded, it->interf.id());
		}
		rep.results.emplace_back(r.range(), ssis);
	} else if (!req.reverse) {
		int count = 0;
		for (auto r = commitData->keyInfo.rangeContaining(req.begin);
		     r != commitData->keyInfo.ranges().end() && count < req.limit && r.begin() < req.end.get();
		     ++r) {
			std::vector<StorageServerInterface> ssis;
			ssis.reserve(r.value().src_info.size());
			for (auto& it : r.value().src_info) {
				ssis.push_back(it->interf);
				maybeAddTssMapping(rep, commitData, tssMappingsIncluded, it->interf.id());
			}
			rep.results.emplace_back(r.range(), ssis);
			count++;
		}
	} else {
		int count = 0;
		auto r = commitData->keyInfo.rangeContainingKeyBefore(req.end.get());
		while (count < req.limit && req.begin < r.end()) {
			std::vector<StorageServerInterface> ssis;
			ssis.reserve(r.value().src_info.size());
			for (auto& it : r.value().src_info) {
				ssis.push_back(it->interf);
				maybeAddTssMapping(rep, commitData, tssMappingsIncluded, it->interf.id());
			}
			rep.results.emplace_back(r.range(), ssis);
			if (r == commitData->keyInfo.ranges().begin()) {
				break;
			}
			count++;
			--r;
		}
	}
	addTagMapping(rep, commitData);
	req.reply.send(rep);
	++commitData->stats.keyServerLocationOut;
	return Void();
}

ACTOR static Future<Void> readRequestServer(CommitProxyInterface proxy,
                                            PromiseStream<Future<Void>> addActor,
                                            ProxyCommitData* commitData) {
	loop {
		GetKeyServerLocationsRequest req = waitNext(proxy.getKeyServersLocations.getFuture());
		// WARNING: this code is run at a high priority, so it needs to do as little work as possible
		if (req.limit != CLIENT_KNOBS->STORAGE_METRICS_SHARD_LIMIT && // Always do data distribution requests
		    commitData->stats.keyServerLocationIn.getValue() - commitData->stats.keyServerLocationOut.getValue() >
		        SERVER_KNOBS->KEY_LOCATION_MAX_QUEUE_SIZE) {
			++commitData->stats.keyServerLocationErrors;
			req.reply.sendError(commit_proxy_memory_limit_exceeded());
			TraceEvent(SevWarnAlways, "ProxyLocationRequestThresholdExceeded").suppressFor(60);
		} else {
			++commitData->stats.keyServerLocationIn;
			addActor.send(doKeyServerLocationRequest(req, commitData));
		}
	}
}

ACTOR static Future<Void> rejoinServer(CommitProxyInterface proxy, ProxyCommitData* commitData) {
	// We can't respond to these requests until we have valid txnStateStore
	wait(commitData->validState.getFuture());

	TraceEvent("ProxyReadyForReads", proxy.id()).log();

	loop {
		GetStorageServerRejoinInfoRequest req = waitNext(proxy.getStorageServerRejoinInfo.getFuture());
		if (commitData->txnStateStore->readValue(serverListKeyFor(req.id)).get().present()) {
			GetStorageServerRejoinInfoReply rep;
			rep.version = commitData->version.get();
			rep.tag = decodeServerTagValue(commitData->txnStateStore->readValue(serverTagKeyFor(req.id)).get().get());
			RangeResult history = commitData->txnStateStore->readRange(serverTagHistoryRangeFor(req.id)).get();
			for (int i = history.size() - 1; i >= 0; i--) {
				rep.history.push_back(
				    std::make_pair(decodeServerTagHistoryKey(history[i].key), decodeServerTagValue(history[i].value)));
			}
			auto localityKey = commitData->txnStateStore->readValue(tagLocalityListKeyFor(req.dcId)).get();
			rep.newLocality = false;
			if (localityKey.present()) {
				int8_t locality = decodeTagLocalityListValue(localityKey.get());
				if (rep.tag.locality != tagLocalityUpgraded && locality != rep.tag.locality) {
					TraceEvent(SevWarnAlways, "SSRejoinedWithChangedLocality")
					    .detail("Tag", rep.tag.toString())
					    .detail("DcId", req.dcId)
					    .detail("NewLocality", locality);
				} else if (locality != rep.tag.locality) {
					uint16_t tagId = 0;
					std::vector<uint16_t> usedTags;
					auto tagKeys = commitData->txnStateStore->readRange(serverTagKeys).get();
					for (auto& kv : tagKeys) {
						Tag t = decodeServerTagValue(kv.value);
						if (t.locality == locality) {
							usedTags.push_back(t.id);
						}
					}
					auto historyKeys = commitData->txnStateStore->readRange(serverTagHistoryKeys).get();
					for (auto& kv : historyKeys) {
						Tag t = decodeServerTagValue(kv.value);
						if (t.locality == locality) {
							usedTags.push_back(t.id);
						}
					}
					std::sort(usedTags.begin(), usedTags.end());

					int usedIdx = 0;
					for (; usedTags.size() > 0 && tagId <= usedTags.end()[-1]; tagId++) {
						if (tagId < usedTags[usedIdx]) {
							break;
						} else {
							usedIdx++;
						}
					}
					rep.newTag = Tag(locality, tagId);
				}
			} else if (rep.tag.locality != tagLocalityUpgraded) {
				TraceEvent(SevWarnAlways, "SSRejoinedWithUnknownLocality")
				    .detail("Tag", rep.tag.toString())
				    .detail("DcId", req.dcId);
			} else {
				rep.newLocality = true;
				int8_t maxTagLocality = -1;
				auto localityKeys = commitData->txnStateStore->readRange(tagLocalityListKeys).get();
				for (auto& kv : localityKeys) {
					maxTagLocality = std::max(maxTagLocality, decodeTagLocalityListValue(kv.value));
				}
				rep.newTag = Tag(maxTagLocality + 1, 0);
			}
			req.reply.send(rep);
		} else {
			req.reply.sendError(worker_removed());
		}
	}
}

ACTOR Future<Void> ddMetricsRequestServer(CommitProxyInterface proxy, Reference<AsyncVar<ServerDBInfo> const> db) {
	loop {
		choose {
			when(state GetDDMetricsRequest req = waitNext(proxy.getDDMetrics.getFuture())) {
				if (!db->get().distributor.present()) {
					req.reply.sendError(dd_not_found());
					continue;
				}
				ErrorOr<GetDataDistributorMetricsReply> reply =
				    wait(errorOr(db->get().distributor.get().dataDistributorMetrics.getReply(
				        GetDataDistributorMetricsRequest(req.keys, req.shardLimit))));
				if (reply.isError()) {
					req.reply.sendError(reply.getError());
				} else {
					GetDDMetricsReply newReply;
					newReply.storageMetricsList = reply.get().storageMetricsList;
					req.reply.send(newReply);
				}
			}
		}
	}
}

ACTOR Future<Void> monitorRemoteCommitted(ProxyCommitData* self) {
	loop {
		wait(delay(0)); // allow this actor to be cancelled if we are removed after db changes.
		state Optional<std::vector<OptionalInterface<TLogInterface>>> remoteLogs;
		if (self->db->get().recoveryState >= RecoveryState::ALL_LOGS_RECRUITED) {
			for (auto& logSet : self->db->get().logSystemConfig.tLogs) {
				if (!logSet.isLocal) {
					remoteLogs = logSet.tLogs;
					for (auto& tLog : logSet.tLogs) {
						if (!tLog.present()) {
							remoteLogs = Optional<std::vector<OptionalInterface<TLogInterface>>>();
							break;
						}
					}
					break;
				}
			}
		}

		if (!remoteLogs.present()) {
			wait(self->db->onChange());
			continue;
		}
		self->popRemoteTxs = true;

		state Future<Void> onChange = self->db->onChange();
		loop {
			state std::vector<Future<TLogQueuingMetricsReply>> replies;
			for (auto& it : remoteLogs.get()) {
				replies.push_back(
				    brokenPromiseToNever(it.interf().getQueuingMetrics.getReply(TLogQueuingMetricsRequest())));
			}
			wait(waitForAll(replies) || onChange);

			if (onChange.isReady()) {
				break;
			}

			// FIXME: use the configuration to calculate a more precise minimum recovery version.
			Version minVersion = std::numeric_limits<Version>::max();
			for (auto& it : replies) {
				minVersion = std::min(minVersion, it.get().v);
			}

			while (self->txsPopVersions.size() && self->txsPopVersions.front().first <= minVersion) {
				self->lastTxsPop = self->txsPopVersions.front().second;
				self->logSystem->popTxs(self->txsPopVersions.front().second, tagLocalityRemoteLog);
				self->txsPopVersions.pop_front();
			}

			wait(delay(SERVER_KNOBS->UPDATE_REMOTE_LOG_VERSION_INTERVAL) || onChange);
			if (onChange.isReady()) {
				break;
			}
		}
	}
}

ACTOR Future<Void> proxySnapCreate(ProxySnapRequest snapReq, ProxyCommitData* commitData) {
	TraceEvent("SnapCommitProxy_SnapReqEnter")
	    .detail("SnapPayload", snapReq.snapPayload)
	    .detail("SnapUID", snapReq.snapUID);
	try {
		// whitelist check
		ExecCmdValueString execArg(snapReq.snapPayload);
		StringRef binPath = execArg.getBinaryPath();
		if (!isWhitelisted(commitData->whitelistedBinPathVec, binPath)) {
			TraceEvent("SnapCommitProxy_WhiteListCheckFailed")
			    .detail("SnapPayload", snapReq.snapPayload)
			    .detail("SnapUID", snapReq.snapUID);
			throw snap_path_not_whitelisted();
		}
		// db fully recovered check
		if (commitData->db->get().recoveryState != RecoveryState::FULLY_RECOVERED) {
			// Cluster is not fully recovered and needs TLogs
			// from previous generation for full recovery.
			// Currently, snapshot of old tlog generation is not
			// supported and hence failing the snapshot request until
			// cluster is fully_recovered.
			TraceEvent("SnapCommitProxy_ClusterNotFullyRecovered")
			    .detail("SnapPayload", snapReq.snapPayload)
			    .detail("SnapUID", snapReq.snapUID);
			throw snap_not_fully_recovered_unsupported();
		}

		auto result = commitData->txnStateStore->readValue("log_anti_quorum"_sr.withPrefix(configKeysPrefix)).get();
		int logAntiQuorum = 0;
		if (result.present()) {
			logAntiQuorum = atoi(result.get().toString().c_str());
		}
		// FIXME: logAntiQuorum not supported, remove it later,
		// In version2, we probably don't need this limtiation, but this needs to be tested.
		if (logAntiQuorum > 0) {
			TraceEvent("SnapCommitProxy_LogAntiQuorumNotSupported")
			    .detail("SnapPayload", snapReq.snapPayload)
			    .detail("SnapUID", snapReq.snapUID);
			throw snap_log_anti_quorum_unsupported();
		}

		state int snapReqRetry = 0;
		state double snapRetryBackoff = FLOW_KNOBS->PREVENT_FAST_SPIN_DELAY;
		loop {
			// send a snap request to DD
			if (!commitData->db->get().distributor.present()) {
				TraceEvent(SevWarnAlways, "DataDistributorNotPresent").detail("Operation", "SnapRequest");
				throw dd_not_found();
			}
			try {
				Future<ErrorOr<Void>> ddSnapReq =
				    commitData->db->get().distributor.get().distributorSnapReq.tryGetReply(
				        DistributorSnapRequest(snapReq.snapPayload, snapReq.snapUID));
				wait(throwErrorOr(ddSnapReq));
				break;
			} catch (Error& e) {
				TraceEvent("SnapCommitProxy_DDSnapResponseError")
				    .errorUnsuppressed(e)
				    .detail("SnapPayload", snapReq.snapPayload)
				    .detail("SnapUID", snapReq.snapUID)
				    .detail("Retry", snapReqRetry);
				// Retry if we have network issues
				if (e.code() != error_code_request_maybe_delivered ||
				    ++snapReqRetry > SERVER_KNOBS->SNAP_NETWORK_FAILURE_RETRY_LIMIT)
					throw e;
				wait(delay(snapRetryBackoff));
				snapRetryBackoff = snapRetryBackoff * 2; // exponential backoff
			}
		}
		snapReq.reply.send(Void());
	} catch (Error& e) {
		TraceEvent("SnapCommitProxy_SnapReqError")
		    .errorUnsuppressed(e)
		    .detail("SnapPayload", snapReq.snapPayload)
		    .detail("SnapUID", snapReq.snapUID);
		if (e.code() != error_code_operation_cancelled) {
			snapReq.reply.sendError(e);
		} else {
			throw e;
		}
	}
	TraceEvent("SnapCommitProxy_SnapReqExit")
	    .detail("SnapPayload", snapReq.snapPayload)
	    .detail("SnapUID", snapReq.snapUID);
	return Void();
}

ACTOR Future<Void> proxyCheckSafeExclusion(Reference<AsyncVar<ServerDBInfo> const> db,
                                           ExclusionSafetyCheckRequest req) {
	TraceEvent("SafetyCheckCommitProxyBegin").log();
	state ExclusionSafetyCheckReply reply(false);
	if (!db->get().distributor.present()) {
		TraceEvent(SevWarnAlways, "DataDistributorNotPresent").detail("Operation", "ExclusionSafetyCheck");
		req.reply.send(reply);
		return Void();
	}
	try {
		state Future<ErrorOr<DistributorExclusionSafetyCheckReply>> ddSafeFuture =
		    db->get().distributor.get().distributorExclCheckReq.tryGetReply(
		        DistributorExclusionSafetyCheckRequest(req.exclusions));
		DistributorExclusionSafetyCheckReply _reply = wait(throwErrorOr(ddSafeFuture));
		reply.safe = _reply.safe;
		if (db->get().blobManager.present()) {
			TraceEvent("SafetyCheckCommitProxyBM").detail("BMID", db->get().blobManager.get().id());
			state Future<ErrorOr<BlobManagerExclusionSafetyCheckReply>> bmSafeFuture =
			    db->get().blobManager.get().blobManagerExclCheckReq.tryGetReply(
			        BlobManagerExclusionSafetyCheckRequest(req.exclusions));
			BlobManagerExclusionSafetyCheckReply _reply = wait(throwErrorOr(bmSafeFuture));
			reply.safe &= _reply.safe;
		} else {
			TraceEvent("SafetyCheckCommitProxyNoBM");
		}
	} catch (Error& e) {
		TraceEvent("SafetyCheckCommitProxyResponseError").error(e);
		if (e.code() != error_code_operation_cancelled) {
			req.reply.sendError(e);
			return Void();
		} else {
			throw e;
		}
	}
	TraceEvent("SafetyCheckCommitProxyFinish").log();
	req.reply.send(reply);
	return Void();
}

ACTOR Future<Void> reportTxnTagCommitCost(UID myID,
                                          Reference<AsyncVar<ServerDBInfo> const> db,
                                          UIDTransactionTagMap<TransactionCommitCostEstimation>* ssTrTagCommitCost) {
	state Future<Void> nextRequestTimer = Never();
	state Future<Void> nextReply = Never();
	if (db->get().ratekeeper.present())
		nextRequestTimer = Void();
	loop choose {
		when(wait(db->onChange())) {
			if (db->get().ratekeeper.present()) {
				TraceEvent("ProxyRatekeeperChanged", myID).detail("RKID", db->get().ratekeeper.get().id());
				nextRequestTimer = Void();
			} else {
				TraceEvent("ProxyRatekeeperDied", myID).log();
				nextRequestTimer = Never();
			}
		}
		when(wait(nextRequestTimer)) {
			nextRequestTimer = Never();
			if (db->get().ratekeeper.present()) {
				nextReply = brokenPromiseToNever(db->get().ratekeeper.get().reportCommitCostEstimation.getReply(
				    ReportCommitCostEstimationRequest(std::move(*ssTrTagCommitCost))));
				ssTrTagCommitCost->clear();
			} else {
				nextReply = Never();
			}
		}
		when(wait(nextReply)) {
			nextReply = Never();
			nextRequestTimer = delay(SERVER_KNOBS->REPORT_TRANSACTION_COST_ESTIMATION_DELAY);
		}
	}
}

// Get the list of tenants that are over the storage quota from the data distributor for quota enforcement.
ACTOR Future<Void> monitorTenantsOverStorageQuota(UID myID,
                                                  Reference<AsyncVar<ServerDBInfo> const> db,
                                                  ProxyCommitData* commitData) {
	state Future<Void> nextRequestTimer = Never();
	state Future<TenantsOverStorageQuotaReply> nextReply = Never();
	if (db->get().distributor.present())
		nextRequestTimer = Void();
	loop choose {
		when(wait(db->onChange())) {
			if (db->get().distributor.present()) {
				CODE_PROBE(true, "ServerDBInfo changed during monitorTenantsOverStorageQuota");
				TraceEvent("ServerDBInfoChanged", myID).detail("DDID", db->get().distributor.get().id());
				nextRequestTimer = Void();
			} else {
				TraceEvent("DataDistributorDied", myID).log();
				nextRequestTimer = Never();
			}
		}
		when(wait(nextRequestTimer)) {
			nextRequestTimer = Never();
			if (db->get().distributor.present()) {
				nextReply = brokenPromiseToNever(
				    db->get().distributor.get().tenantsOverStorageQuota.getReply(TenantsOverStorageQuotaRequest()));
			} else {
				nextReply = Never();
			}
		}
		when(TenantsOverStorageQuotaReply reply = wait(nextReply)) {
			nextReply = Never();
			commitData->tenantsOverStorageQuota = reply.tenants;
			TraceEvent(SevDebug, "MonitorTenantsOverStorageQuota")
			    .detail("NumTenants", commitData->tenantsOverStorageQuota.size());
			nextRequestTimer = delay(SERVER_KNOBS->CP_FETCH_TENANTS_OVER_STORAGE_QUOTA_INTERVAL);
		}
	}
}

namespace {
struct ExpireServerEntry {
	int64_t timeReceived;
	int expectedCount = 0;
	int receivedCount = 0;
	bool initialized = false;
};

struct IdempotencyKey {
	Version version;
	uint8_t highOrderBatchIndex;
	bool operator==(const IdempotencyKey& other) const {
		return version == other.version && highOrderBatchIndex == other.highOrderBatchIndex;
	}
};

} // namespace

namespace std {
template <>
struct hash<IdempotencyKey> {
	std::size_t operator()(const IdempotencyKey& key) const {
		std::size_t seed = 0;
		boost::hash_combine(seed, std::hash<Version>{}(key.version));
		boost::hash_combine(seed, std::hash<uint8_t>{}(key.highOrderBatchIndex));
		return seed;
	}
};

} // namespace std

ACTOR static Future<Void> idempotencyIdsExpireServer(
    Database db,
    PublicRequestStream<ExpireIdempotencyIdRequest> expireIdempotencyId,
    PromiseStream<ExpectedIdempotencyIdCountForKey> expectedIdempotencyIdCountForKey,
    Standalone<VectorRef<MutationRef>>* idempotencyClears) {
	state std::unordered_map<IdempotencyKey, ExpireServerEntry> idStatus;
	state std::unordered_map<IdempotencyKey, ExpireServerEntry>::iterator iter;
	state int64_t purgeBefore;
	state IdempotencyKey key;
	state ExpireServerEntry* status = nullptr;
	state Future<Void> purgeOld = Void();
	loop {
		choose {
			when(ExpireIdempotencyIdRequest req = waitNext(expireIdempotencyId.getFuture())) {
				key = IdempotencyKey{ req.commitVersion, req.batchIndexHighByte };
				status = &idStatus[key];
				status->receivedCount += 1;
				CODE_PROBE(status->expectedCount == 0, "ExpireIdempotencyIdRequest received before count is known");
				if (status->expectedCount > 0) {
					ASSERT_LE(status->receivedCount, status->expectedCount);
				}
			}
			when(ExpectedIdempotencyIdCountForKey req = waitNext(expectedIdempotencyIdCountForKey.getFuture())) {
				key = IdempotencyKey{ req.commitVersion, req.batchIndexHighByte };
				status = &idStatus[key];
				ASSERT_EQ(status->expectedCount, 0);
				status->expectedCount = req.idempotencyIdCount;
			}
			when(wait(purgeOld)) {
				purgeOld = delay(SERVER_KNOBS->IDEMPOTENCY_ID_IN_MEMORY_LIFETIME);
				purgeBefore = now() - SERVER_KNOBS->IDEMPOTENCY_ID_IN_MEMORY_LIFETIME;
				for (iter = idStatus.begin(); iter != idStatus.end();) {
					// We have exclusive access to idStatus in this when block, so iter will still be valid after the
					// wait
					wait(yield());
					if (iter->second.timeReceived < purgeBefore) {
						iter = idStatus.erase(iter);
					} else {
						++iter;
					}
				}
				continue;
			}
		}
		if (status->initialized) {
			if (status->receivedCount == status->expectedCount) {
				auto keyRange =
				    makeIdempotencySingleKeyRange(idempotencyClears->arena(), key.version, key.highOrderBatchIndex);
				idempotencyClears->push_back(idempotencyClears->arena(),
				                             MutationRef(MutationRef::ClearRange, keyRange.begin, keyRange.end));
				idStatus.erase(key);
			}
		} else {
			status->timeReceived = now();
			status->initialized = true;
		}
	}
}

namespace {

struct TransactionStateResolveContext {
	// Maximum sequence for txnStateRequest, this is defined when the request last flag is set.
	Sequence maxSequence = std::numeric_limits<Sequence>::max();

	// Flags marks received transaction state requests, we only process the transaction request when *all* requests are
	// received.
	std::unordered_set<Sequence> receivedSequences;

	ProxyCommitData* pCommitData = nullptr;

	// Pointer to transaction state store, shortcut for commitData.txnStateStore
	IKeyValueStore* pTxnStateStore = nullptr;

	Future<Void> txnRecovery;

	// Actor streams
	PromiseStream<Future<Void>>* pActors = nullptr;

	// Flag reports if the transaction state request is complete. This request should only happen during recover, i.e.
	// once per commit proxy.
	bool processed = false;

	TransactionStateResolveContext() = default;

	TransactionStateResolveContext(ProxyCommitData* pCommitData_, PromiseStream<Future<Void>>* pActors_)
	  : pCommitData(pCommitData_), pTxnStateStore(pCommitData_->txnStateStore), pActors(pActors_) {
		ASSERT(pTxnStateStore != nullptr);
	}
};

ACTOR Future<Void> processCompleteTransactionStateRequest(TransactionStateResolveContext* pContext) {
	state KeyRange txnKeys = allKeys;
	state std::map<Tag, UID> tag_uid;

	RangeResult UIDtoTagMap = pContext->pTxnStateStore->readRange(serverTagKeys).get();
	for (const KeyValueRef& kv : UIDtoTagMap) {
		tag_uid[decodeServerTagValue(kv.value)] = decodeServerTagKey(kv.key);
	}

	state std::unordered_map<EncryptCipherDomainId, Reference<BlobCipherKey>> cipherKeys;
	if (pContext->pCommitData->encryptMode.isEncryptionEnabled()) {
		static const std::unordered_set<EncryptCipherDomainId> metadataDomainIds = { SYSTEM_KEYSPACE_ENCRYPT_DOMAIN_ID,
			                                                                         ENCRYPT_HEADER_DOMAIN_ID };
		std::unordered_map<EncryptCipherDomainId, Reference<BlobCipherKey>> cks =
		    wait(getLatestEncryptCipherKeys(pContext->pCommitData->db, metadataDomainIds, BlobCipherMetrics::TLOG));
		cipherKeys = cks;
	}

	loop {
		wait(yield());

		RangeResult data =
		    pContext->pTxnStateStore
		        ->readRange(txnKeys, SERVER_KNOBS->BUGGIFIED_ROW_LIMIT, SERVER_KNOBS->APPLY_MUTATION_BYTES)
		        .get();
		if (!data.size())
			break;

		((KeyRangeRef&)txnKeys) = KeyRangeRef(keyAfter(data.back().key, txnKeys.arena()), txnKeys.end);

		MutationsVec mutations;
		std::vector<std::pair<MapPair<Key, ServerCacheInfo>, int>> keyInfoData;
		std::vector<UID> src, dest;
		ServerCacheInfo info;
		// NOTE: An ACTOR will be compiled into several classes, the this pointer is from one of them.
		auto updateTagInfo = [pContext = pContext](const std::vector<UID>& uids,
		                                           std::vector<Tag>& tags,
		                                           std::vector<Reference<StorageInfo>>& storageInfoItems) {
			for (const auto& id : uids) {
				auto storageInfo = getStorageInfo(id, &pContext->pCommitData->storageCache, pContext->pTxnStateStore);
				ASSERT(storageInfo->tag != invalidTag);
				tags.push_back(storageInfo->tag);
				storageInfoItems.push_back(storageInfo);
			}
		};
		for (auto& kv : data) {
			if (!kv.key.startsWith(keyServersPrefix)) {
				mutations.emplace_back(mutations.arena(), MutationRef::SetValue, kv.key, kv.value);
				continue;
			}

			KeyRef k = kv.key.removePrefix(keyServersPrefix);
			if (k == allKeys.end) {
				continue;
			}
			decodeKeyServersValue(tag_uid, kv.value, src, dest);

			info.tags.clear();

			info.src_info.clear();
			updateTagInfo(src, info.tags, info.src_info);

			info.dest_info.clear();
			updateTagInfo(dest, info.tags, info.dest_info);

			uniquify(info.tags);
			keyInfoData.emplace_back(MapPair<Key, ServerCacheInfo>(k, info), 1);
		}

		// insert keyTag data separately from metadata mutations so that we can do one bulk insert which
		// avoids a lot of map lookups.
		pContext->pCommitData->keyInfo.rawInsert(keyInfoData);

		Arena arena;
		bool confChanges;
		CODE_PROBE(
		    pContext->pCommitData->encryptMode.isEncryptionEnabled(),
		    "Commit proxy apply metadata mutations from txnStateStore on recovery, with encryption-at-rest enabled");
		applyMetadataMutations(SpanContext(),
		                       *pContext->pCommitData,
		                       arena,
		                       Reference<ILogSystem>(),
		                       mutations,
		                       /* pToCommit= */ nullptr,
		                       pContext->pCommitData->encryptMode.isEncryptionEnabled() ? &cipherKeys : nullptr,
		                       pContext->pCommitData->encryptMode,
		                       confChanges,
		                       /* version= */ 0,
		                       /* popVersion= */ 0,
		                       /* initialCommit= */ true,
		                       /* provisionalCommitProxy */ pContext->pCommitData->provisional);
	} // loop

	auto lockedKey = pContext->pTxnStateStore->readValue(databaseLockedKey).get();
	pContext->pCommitData->locked = lockedKey.present() && lockedKey.get().size();
	pContext->pCommitData->metadataVersion = pContext->pTxnStateStore->readValue(metadataVersionKey).get();

	pContext->pTxnStateStore->enableSnapshot();

	return Void();
}

ACTOR Future<Void> processTransactionStateRequestPart(TransactionStateResolveContext* pContext,
                                                      TxnStateRequest request) {
	ASSERT(pContext->pCommitData != nullptr);
	ASSERT(pContext->pActors != nullptr);

	if (pContext->receivedSequences.count(request.sequence)) {
		if (pContext->receivedSequences.size() == pContext->maxSequence) {
			wait(pContext->txnRecovery);
		}
		// This part is already received. Still we will re-broadcast it to other CommitProxies
		pContext->pActors->send(broadcastTxnRequest(request, SERVER_KNOBS->TXN_STATE_SEND_AMOUNT, true));
		wait(yield());
		return Void();
	}

	if (request.last) {
		// This is the last piece of subsequence, yet other pieces might still on the way.
		pContext->maxSequence = request.sequence + 1;
	}
	pContext->receivedSequences.insert(request.sequence);

	// Although we may receive the CommitTransactionRequest for the recovery transaction before all of the
	// TxnStateRequest, we will not get a resolution result from any resolver until the master has submitted its initial
	// (sequence 0) resolution request, which it doesn't do until we have acknowledged all TxnStateRequests
	ASSERT(!pContext->pCommitData->validState.isSet());

	for (auto& kv : request.data) {
		pContext->pTxnStateStore->set(kv, &request.arena);
	}
	pContext->pTxnStateStore->commit(true);

	if (pContext->receivedSequences.size() == pContext->maxSequence) {
		// Received all components of the txnStateRequest
		ASSERT(!pContext->processed);
		pContext->txnRecovery = processCompleteTransactionStateRequest(pContext);
		wait(pContext->txnRecovery);
		pContext->processed = true;
	}

	pContext->pActors->send(broadcastTxnRequest(request, SERVER_KNOBS->TXN_STATE_SEND_AMOUNT, true));
	wait(yield());
	return Void();
}

} // anonymous namespace

ACTOR Future<Void> commitProxyServerCore(CommitProxyInterface proxy,
                                         MasterInterface master,
                                         LifetimeToken masterLifetime,
                                         Reference<AsyncVar<ServerDBInfo> const> db,
                                         LogEpoch epoch,
                                         Version recoveryTransactionVersion,
                                         bool firstProxy,
                                         std::string whitelistBinPaths,
                                         EncryptionAtRestMode encryptMode,
                                         bool provisional) {
	state ProxyCommitData commitData(proxy.id(),
	                                 master,
	                                 proxy.getConsistentReadVersion,
	                                 recoveryTransactionVersion,
	                                 proxy.commit,
	                                 db,
	                                 firstProxy,
	                                 encryptMode,
	                                 provisional);

	state Future<Sequence> sequenceFuture = (Sequence)0;
	state PromiseStream<std::pair<std::vector<CommitTransactionRequest>, int>> batchedCommits;
	state Future<Void> commitBatcherActor;
	state Future<Void> lastCommitComplete = Void();

	state PromiseStream<Future<Void>> addActor;
	state Future<Void> onError = transformError(actorCollection(addActor.getFuture()), broken_promise(), tlog_failed());

	state GetHealthMetricsReply healthMetricsReply;
	state GetHealthMetricsReply detailedHealthMetricsReply;

	TraceEvent("CPEncryptionAtRestMode").detail("Mode", commitData.encryptMode.toString());

	addActor.send(waitFailureServer(proxy.waitFailure.getFuture()));
	addActor.send(traceRole(Role::COMMIT_PROXY, proxy.id()));

	//TraceEvent("CommitProxyInit1", proxy.id());

	// Wait until we can load the "real" logsystem, since we don't support switching them currently
	while (!(masterLifetime.isEqual(commitData.db->get().masterLifetime) &&
	         commitData.db->get().recoveryState >= RecoveryState::RECOVERY_TRANSACTION &&
	         (!commitData.encryptMode.isEncryptionEnabled() || commitData.db->get().encryptKeyProxy.present()))) {
		//TraceEvent("ProxyInit2", proxy.id()).detail("LSEpoch", db->get().logSystemConfig.epoch).detail("Need", epoch);
		wait(commitData.db->onChange());
	}
	state Future<Void> dbInfoChange = commitData.db->onChange();
	//TraceEvent("ProxyInit3", proxy.id());

	commitData.resolvers = commitData.db->get().resolvers;
	commitData.localTLogCount = commitData.db->get().logSystemConfig.numLogs();
	ASSERT(commitData.resolvers.size() != 0);
	for (int i = 0; i < commitData.resolvers.size(); ++i) {
		commitData.stats.resolverDist.push_back(Histogram::getHistogram(
		    "CommitProxy"_sr, "ToResolver_" + commitData.resolvers[i].id().toString(), Histogram::Unit::milliseconds));
	}

	// Initialize keyResolvers map
	auto rs = commitData.keyResolvers.modify(SERVER_KNOBS->PROXY_USE_RESOLVER_PRIVATE_MUTATIONS ? normalKeys : allKeys);
	for (auto r = rs.begin(); r != rs.end(); ++r)
		r->value().emplace_back(0, 0);
	commitData.systemKeyVersions.push_back(0);

	commitData.logSystem = ILogSystem::fromServerDBInfo(proxy.id(), commitData.db->get(), false, addActor);
	commitData.logAdapter =
	    new LogSystemDiskQueueAdapter(commitData.logSystem, Reference<AsyncVar<PeekTxsInfo>>(), 1, false);
	// TODO: Pass the encrypt mode once supported in IKeyValueStore
	commitData.txnStateStore = keyValueStoreLogSystem(
	    commitData.logAdapter, commitData.db, proxy.id(), 2e9, true, true, true, encryptMode.isEncryptionEnabled());
	createWhitelistBinPathVec(whitelistBinPaths, commitData.whitelistedBinPathVec);

	commitData.updateLatencyBandConfig(commitData.db->get().latencyBandConfig);

	// ((SERVER_MEM_LIMIT * COMMIT_BATCHES_MEM_FRACTION_OF_TOTAL) / COMMIT_BATCHES_MEM_TO_TOTAL_MEM_SCALE_FACTOR) is
	// only a approximate formula for limiting the memory used. COMMIT_BATCHES_MEM_TO_TOTAL_MEM_SCALE_FACTOR is an
	// estimate based on experiments and not an accurate one.
	state int64_t commitBatchesMemoryLimit = SERVER_KNOBS->COMMIT_BATCHES_MEM_BYTES_HARD_LIMIT;
	if (SERVER_KNOBS->SERVER_MEM_LIMIT > 0) {
		commitBatchesMemoryLimit = std::min(
		    commitBatchesMemoryLimit,
		    static_cast<int64_t>((SERVER_KNOBS->SERVER_MEM_LIMIT * SERVER_KNOBS->COMMIT_BATCHES_MEM_FRACTION_OF_TOTAL) /
		                         SERVER_KNOBS->COMMIT_BATCHES_MEM_TO_TOTAL_MEM_SCALE_FACTOR));
	}
	TraceEvent(SevInfo, "CommitBatchesMemoryLimit").detail("BytesLimit", commitBatchesMemoryLimit);

	addActor.send(monitorRemoteCommitted(&commitData));
	addActor.send(tenantIdServer(proxy, addActor, &commitData));
	addActor.send(readRequestServer(proxy, addActor, &commitData));
	addActor.send(rejoinServer(proxy, &commitData));
	addActor.send(ddMetricsRequestServer(proxy, db));
	addActor.send(reportTxnTagCommitCost(proxy.id(), db, &commitData.ssTrTagCommitCost));

	auto openDb = openDBOnServer(db);

	if (firstProxy) {
		addActor.send(recurringAsync(
		    [openDb = openDb]() { return cleanIdempotencyIds(openDb, SERVER_KNOBS->IDEMPOTENCY_IDS_MIN_AGE_SECONDS); },
		    SERVER_KNOBS->IDEMPOTENCY_IDS_CLEANER_POLLING_INTERVAL,
		    true,
		    SERVER_KNOBS->IDEMPOTENCY_IDS_CLEANER_POLLING_INTERVAL));
	}
	addActor.send(idempotencyIdsExpireServer(
	    openDb, proxy.expireIdempotencyId, commitData.expectedIdempotencyIdCountForKey, &commitData.idempotencyClears));

	if (SERVER_KNOBS->STORAGE_QUOTA_ENABLED) {
		addActor.send(monitorTenantsOverStorageQuota(proxy.id(), db, &commitData));
	}

	// wait for txnStateStore recovery
	wait(success(commitData.txnStateStore->readValue(StringRef())));

	int commitBatchByteLimit =
	    (int)std::min<double>(SERVER_KNOBS->COMMIT_TRANSACTION_BATCH_BYTES_MAX,
	                          std::max<double>(SERVER_KNOBS->COMMIT_TRANSACTION_BATCH_BYTES_MIN,
	                                           SERVER_KNOBS->COMMIT_TRANSACTION_BATCH_BYTES_SCALE_BASE *
	                                               pow(commitData.db->get().client.commitProxies.size(),
	                                                   SERVER_KNOBS->COMMIT_TRANSACTION_BATCH_BYTES_SCALE_POWER)));

	commitBatcherActor = commitBatcher(
	    &commitData, batchedCommits, proxy.commit.getFuture(), commitBatchByteLimit, commitBatchesMemoryLimit);

	// This has to be declared after the commitData.txnStateStore get initialized
	state TransactionStateResolveContext transactionStateResolveContext(&commitData, &addActor);

	loop choose {
		when(wait(dbInfoChange)) {
			dbInfoChange = commitData.db->onChange();
			if (masterLifetime.isEqual(commitData.db->get().masterLifetime) &&
			    commitData.db->get().recoveryState >= RecoveryState::RECOVERY_TRANSACTION) {
				commitData.logSystem = ILogSystem::fromServerDBInfo(proxy.id(), commitData.db->get(), false, addActor);
				for (auto it : commitData.tag_popped) {
					commitData.logSystem->pop(it.second, it.first);
				}
				commitData.logSystem->popTxs(commitData.lastTxsPop, tagLocalityRemoteLog);
			}

			commitData.updateLatencyBandConfig(commitData.db->get().latencyBandConfig);
		}
		when(wait(onError)) {}
		when(std::pair<std::vector<CommitTransactionRequest>, int> batchedRequests =
		         waitNext(batchedCommits.getFuture())) {
			// WARNING: this code is run at a high priority, so it needs to do as little work as possible
			const std::vector<CommitTransactionRequest>& trs = batchedRequests.first;
			int batchBytes = batchedRequests.second;
			//TraceEvent("CommitProxyCTR", proxy.id()).detail("CommitTransactions", trs.size()).detail("TransactionRate", transactionRate).detail("TransactionQueue", transactionQueue.size()).detail("ReleasedTransactionCount", transactionCount);
			//TraceEvent("CommitProxyCore", commitData.dbgid).detail("TxSize", trs.size()).detail("MasterLifetime", masterLifetime.toString()).detail("DbMasterLifetime", commitData.db->get().masterLifetime.toString()).detail("RecoveryState", commitData.db->get().recoveryState).detail("CCInf", commitData.db->get().clusterInterface.id().toString());
			if (trs.size() || (commitData.db->get().recoveryState >= RecoveryState::ACCEPTING_COMMITS &&
			                   masterLifetime.isEqual(commitData.db->get().masterLifetime))) {

				if (trs.size() || lastCommitComplete.isReady()) {
					lastCommitComplete = transformError(
					    timeoutError(
					        commitBatch(&commitData,
					                    const_cast<std::vector<CommitTransactionRequest>*>(&batchedRequests.first),
					                    batchBytes),
					        SERVER_KNOBS->COMMIT_PROXY_LIVENESS_TIMEOUT),
					    timed_out(),
					    failed_to_progress());
					addActor.send(lastCommitComplete);
				}
			}
		}
		when(ProxySnapRequest snapReq = waitNext(proxy.proxySnapReq.getFuture())) {
			TraceEvent(SevDebug, "SnapMasterEnqueue").log();
			addActor.send(proxySnapCreate(snapReq, &commitData));
		}
		when(ExclusionSafetyCheckRequest exclCheckReq = waitNext(proxy.exclusionSafetyCheckReq.getFuture())) {
			addActor.send(proxyCheckSafeExclusion(db, exclCheckReq));
		}
		when(TxnStateRequest request = waitNext(proxy.txnState.getFuture())) {
			addActor.send(processTransactionStateRequestPart(&transactionStateResolveContext, request));
		}
	}
}

ACTOR Future<Void> checkRemoved(Reference<AsyncVar<ServerDBInfo> const> db,
                                uint64_t recoveryCount,
                                CommitProxyInterface myInterface) {
	loop {
		if (db->get().recoveryCount >= recoveryCount &&
		    !std::count(db->get().client.commitProxies.begin(), db->get().client.commitProxies.end(), myInterface)) {
			throw worker_removed();
		}
		wait(db->onChange());
	}
}

ACTOR Future<Void> commitProxyServer(CommitProxyInterface proxy,
                                     InitializeCommitProxyRequest req,
                                     Reference<AsyncVar<ServerDBInfo> const> db,
                                     std::string whitelistBinPaths) {
	try {
		state Future<Void> core = commitProxyServerCore(proxy,
		                                                req.master,
		                                                req.masterLifetime,
		                                                db,
		                                                req.recoveryCount,
		                                                req.recoveryTransactionVersion,
		                                                req.firstProxy,
		                                                whitelistBinPaths,
		                                                req.encryptMode,
		                                                proxy.provisional);
		wait(core || checkRemoved(db, req.recoveryCount, proxy));
	} catch (Error& e) {
		TraceEvent("CommitProxyTerminated", proxy.id()).errorUnsuppressed(e);

		if (e.code() != error_code_worker_removed && e.code() != error_code_tlog_stopped &&
		    e.code() != error_code_tlog_failed && e.code() != error_code_coordinators_changed &&
		    e.code() != error_code_coordinated_state_conflict && e.code() != error_code_new_coordinators_timed_out &&
		    e.code() != error_code_failed_to_progress) {
			throw;
		}
		CODE_PROBE(e.code() == error_code_failed_to_progress, "Commit proxy failed to progress");
	}
	return Void();
}<|MERGE_RESOLUTION|>--- conflicted
+++ resolved
@@ -252,31 +252,6 @@
 	}
 };
 
-<<<<<<< HEAD
-ErrorOr<int64_t> lookupTenant(ProxyCommitData* commitData, TenantNameRef tenant, bool logOnFailure) {
-	auto itr = commitData->tenantNameIndex.find(tenant);
-	if (itr == commitData->tenantNameIndex.end()) {
-		if (logOnFailure) {
-			TraceEvent(SevWarn, "CommitProxyTenantNotFound", commitData->dbgid).detail("TenantName", tenant);
-		}
-
-		return tenant_not_found();
-	}
-
-	return itr->second;
-}
-
-Optional<TenantLockState> checkTenant(ProxyCommitData* commitData, int64_t tenant, Optional<TenantNameRef> tenantName) {
-	if (tenant != TenantInfo::INVALID_TENANT) {
-		auto itr = commitData->tenantMap.find(tenant);
-		if (itr == commitData->tenantMap.end()) {
-			TraceEvent(SevWarn, "CommitProxyTenantNotFound", commitData->dbgid).detail("Tenant", tenant);
-			return {};
-		} else if (tenantName.present() && itr->second.tenantName != tenantName.get()) {
-			// This is temporary and will be removed when the client stops caching the tenant name -> ID mapping
-			TraceEvent(SevWarn, "CommitProxyTenantNotFound", commitData->dbgid).detail("Tenant", tenant);
-			return {};
-=======
 bool checkTenantNoWait(ProxyCommitData* commitData, int64_t tenant, const char* context, bool logOnFailure) {
 	if (tenant != TenantInfo::INVALID_TENANT) {
 		auto itr = commitData->tenantMap.find(tenant);
@@ -287,13 +262,12 @@
 				    .detail("Context", context);
 			}
 			return false;
->>>>>>> d47a2ab6
-		}
-
-		return itr->second.tenantLockState;
-	}
-
-	return TenantLockState::UNLOCKED;
+		}
+
+		return true;
+	}
+
+	return true;
 }
 
 ACTOR Future<bool> checkTenant(ProxyCommitData* commitData, int64_t tenant, Version minVersion, const char* context) {
@@ -1245,18 +1219,8 @@
 	int t;
 	for (t = 0; t < trs.size() && !self->forceRecovery; t++) {
 		if (self->committed[t] == ConflictBatch::TransactionCommitted && (!self->locked || trs[t].isLockAware())) {
-<<<<<<< HEAD
-			auto lState = checkTenant(pProxyCommitData, trs[t].tenantInfo.tenantId, trs[t].tenantInfo.name);
-
-			if (!lState.present()) {
-				self->committed[t] = ConflictBatch::TransactionTenantFailure;
-				trs[t].reply.sendError(unknown_tenant());
-			} else if (lState.get() != TenantLockState::UNLOCKED && !trs[t].isLockAware()) {
-				self->committed[t] = ConflictBatch::TransactionTenantLocked;
-=======
 			if (!validTenantAccess(trs[t], pProxyCommitData)) {
 				self->committed[t] = ConflictBatch::TransactionTenantFailure;
->>>>>>> d47a2ab6
 			} else {
 				self->commitCount++;
 				applyMetadataMutations(trs[t].spanContext,
