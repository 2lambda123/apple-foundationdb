--- conflicted
+++ resolved
@@ -2847,27 +2847,6 @@
 
 } // anonymous namespace
 
-ACTOR Future<EncryptionAtRestMode> getEncryptionAtRestMode(Reference<AsyncVar<ServerDBInfo> const> db) {
-	loop {
-		state UID randomUID = deterministicRandom()->randomUniqueID();
-		state GetEncryptionAtRestModeRequest req(randomUID);
-		try {
-			choose {
-				when(wait(db->onChange())) {}
-				when(GetEncryptionAtRestModeResponse resp =
-				         wait(brokenPromiseToNever(db->get().clusterInterface.getEncryptionAtRestMode.getReply(req)))) {
-					EncryptionAtRestMode mode = (EncryptionAtRestMode::Mode)resp.mode;
-					TraceEvent(SevDebug, "CPEncryptionAtRestMode", randomUID).detail("Mode", mode.toString());
-					return mode;
-				}
-			}
-		} catch (Error& e) {
-			TraceEvent("GetEncryptionAtRestError", randomUID).error(e);
-			throw;
-		}
-	}
-}
-
 ACTOR Future<Void> commitProxyServerCore(CommitProxyInterface proxy,
                                          MasterInterface master,
                                          LifetimeToken masterLifetime,
@@ -2897,12 +2876,7 @@
 	state GetHealthMetricsReply healthMetricsReply;
 	state GetHealthMetricsReply detailedHealthMetricsReply;
 
-<<<<<<< HEAD
-	EncryptionAtRestMode mode = wait(getEncryptionAtRestMode(db));
-	commitData.encryptMode = mode;
-=======
 	TraceEvent("CPEncryptionAtRestMode").detail("Mode", commitData.encryptMode.toString());
->>>>>>> c9fd51d2
 
 	addActor.send(waitFailureServer(proxy.waitFailure.getFuture()));
 	addActor.send(traceRole(Role::COMMIT_PROXY, proxy.id()));
