--- conflicted
+++ resolved
@@ -1180,10 +1180,7 @@
 				                       SERVER_KNOBS->PROXY_USE_RESOLVER_PRIVATE_MUTATIONS ? nullptr : &self->toCommit,
 				                       pProxyCommitData->encryptMode.isEncryptionEnabled() ? &self->cipherKeys
 				                                                                           : nullptr,
-<<<<<<< HEAD
 				                       pProxyCommitData->encryptMode,
-=======
->>>>>>> f673fce9
 				                       self->forceRecovery,
 				                       self->commitVersion,
 				                       self->commitVersion + 1,
@@ -2791,10 +2788,7 @@
 		                       mutations,
 		                       /* pToCommit= */ nullptr,
 		                       pContext->pCommitData->encryptMode.isEncryptionEnabled() ? &cipherKeys : nullptr,
-<<<<<<< HEAD
 		                       pContext->pCommitData->encryptMode,
-=======
->>>>>>> f673fce9
 		                       confChanges,
 		                       /* version= */ 0,
 		                       /* popVersion= */ 0,
@@ -2920,13 +2914,8 @@
 	commitData.logAdapter =
 	    new LogSystemDiskQueueAdapter(commitData.logSystem, Reference<AsyncVar<PeekTxsInfo>>(), 1, false);
 	// TODO: Pass the encrypt mode once supported in IKeyValueStore
-<<<<<<< HEAD
-	commitData.txnStateStore =
-	    keyValueStoreLogSystem(commitData.logAdapter, commitData.db, proxy.id(), 2e9, true, true, true, encryptMode);
-=======
 	commitData.txnStateStore = keyValueStoreLogSystem(
 	    commitData.logAdapter, commitData.db, proxy.id(), 2e9, true, true, true, encryptMode.isEncryptionEnabled());
->>>>>>> f673fce9
 	createWhitelistBinPathVec(whitelistBinPaths, commitData.whitelistedBinPathVec);
 
 	commitData.updateLatencyBandConfig(commitData.db->get().latencyBandConfig);
