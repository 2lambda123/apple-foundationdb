--- conflicted
+++ resolved
@@ -1218,12 +1218,10 @@
 	                                                          span.context,
 	                                                          self->debugID,
 	                                                          tpcvMap);
-<<<<<<< HEAD
 
 	float ratio = self->toCommit.getEmptyMessageRatio();
 	pProxyCommitData->stats.commitBatchingEmptyMessageRatio.addMeasurement(ratio);
-=======
->>>>>>> 2d5e265e
+
 
 	if (!self->forceRecovery) {
 		ASSERT(pProxyCommitData->latestLocalCommitBatchLogging.get() == self->localBatchNumber - 1);
