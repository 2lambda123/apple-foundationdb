--- conflicted
+++ resolved
@@ -3931,26 +3931,14 @@
 		state Reference<ReadYourWritesTransaction> tr = makeReference<ReadYourWritesTransaction>(self->cx);
 		loop {
 			try {
-<<<<<<< HEAD
 				// This is done to provide an arbitrary logged transaction every ~10s.
 				// FIXME: replace or augment this with logging on the proxy which tracks
 				//       how long it is taking to hear responses from each other component.
 
 				UID debugID = deterministicRandom()->randomUniqueID();
-				TraceEvent("TimeKeeperCommit", debugID);
+				TraceEvent("TimeKeeperCommit", debugID).log();
 				tr->debugTransaction(debugID);
 
-=======
-				if (!g_network->isSimulated()) {
-					// This is done to provide an arbitrary logged transaction every ~10s.
-					// FIXME: replace or augment this with logging on the proxy which tracks
-					//       how long it is taking to hear responses from each other component.
-
-					UID debugID = deterministicRandom()->randomUniqueID();
-					TraceEvent("TimeKeeperCommit", debugID).log();
-					tr->debugTransaction(debugID);
-				}
->>>>>>> 9f571255
 				tr->setOption(FDBTransactionOptions::ACCESS_SYSTEM_KEYS);
 				tr->setOption(FDBTransactionOptions::LOCK_AWARE);
 				tr->setOption(FDBTransactionOptions::PRIORITY_SYSTEM_IMMEDIATE);
