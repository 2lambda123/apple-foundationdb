--- conflicted
+++ resolved
@@ -493,6 +493,7 @@
 			latestCipherReply.baseCipherDetails.emplace_back(domainId,
 			                                                 itr->second.baseCipherId,
 			                                                 itr->second.baseCipherKey,
+			                                                 itr->second.baseCipherKCV,
 			                                                 itr->second.refreshAt,
 			                                                 itr->second.expireAt);
 			numHits++;
@@ -551,43 +552,8 @@
 
 	// First, check if the requested information is already cached by the server.
 	// Ensure the cached information is within FLOW_KNOBS->ENCRYPT_CIPHER_KEY_CACHE_TTL time window.
-<<<<<<< HEAD
 	state std::unordered_set<EncryptCipherDomainId> lookupCipherDomainIds =
 	    getLookupDetailsLatest(ekpProxyData, dbgTrace, latestCipherReply, numHits, dedupedDomainIds);
-=======
-
-	state std::unordered_set<EncryptCipherDomainId> lookupCipherDomainIds;
-	for (const auto domainId : dedupedDomainIds) {
-		const auto itr = ekpProxyData->baseCipherDomainIdCache.find(domainId);
-		if (itr != ekpProxyData->baseCipherDomainIdCache.end() && itr->second.isValid()) {
-			latestCipherReply.baseCipherDetails.emplace_back(domainId,
-			                                                 itr->second.baseCipherId,
-			                                                 itr->second.baseCipherKey,
-			                                                 itr->second.baseCipherKCV,
-			                                                 itr->second.refreshAt,
-			                                                 itr->second.expireAt);
-			numHits++;
-
-			if (dbgTrace.present()) {
-				// {encryptDomainId, baseCipherId} forms a unique tuple across encryption domains
-				dbgTrace.get().detail(getEncryptDbgTraceKeyWithTS(ENCRYPT_DBG_TRACE_CACHED_PREFIX,
-				                                                  domainId,
-				                                                  itr->second.baseCipherId,
-				                                                  itr->second.refreshAt,
-				                                                  itr->second.expireAt),
-				                      "");
-			}
-		} else {
-			lookupCipherDomainIds.emplace(domainId);
-		}
-	}
-
-	ASSERT_EQ(numHits, latestCipherReply.baseCipherDetails.size());
-
-	ekpProxyData->baseCipherDomainIdCacheHits += numHits;
-	ekpProxyData->baseCipherDomainIdCacheMisses += lookupCipherDomainIds.size();
-
->>>>>>> fe0a4df0
 	if (!lookupCipherDomainIds.empty()) {
 		try {
 			KmsConnLookupEKsByDomainIdsReq keysByDomainIdReq;
@@ -990,11 +956,14 @@
 	EKPGetLatestBaseCipherKeysReply latestCipherReply;
 	std::unordered_set<EncryptCipherDomainId> dedupedDomainIds = { 1, 2, 3, 4 };
 	double startTime = now();
-	ekpProxyData->baseCipherDomainIdCache[1] = EncryptBaseCipherKey(1, 1, "dom1"_sr, startTime + 300, startTime + 300);
+	ekpProxyData->baseCipherDomainIdCache[1] =
+	    EncryptBaseCipherKey(1, 1, "dom1"_sr, 0, startTime + 300, startTime + 300);
 	// key needs refresh
-	ekpProxyData->baseCipherDomainIdCache[2] = EncryptBaseCipherKey(2, 2, "dom2"_sr, startTime - 10, startTime + 300);
+	ekpProxyData->baseCipherDomainIdCache[2] =
+	    EncryptBaseCipherKey(2, 2, "dom2"_sr, 0, startTime - 10, startTime + 300);
 	// key is expired
-	ekpProxyData->baseCipherDomainIdCache[3] = EncryptBaseCipherKey(3, 3, "dom3"_sr, startTime + 300, startTime - 10);
+	ekpProxyData->baseCipherDomainIdCache[3] =
+	    EncryptBaseCipherKey(3, 3, "dom3"_sr, 0, startTime + 300, startTime - 10);
 
 	std::unordered_set<EncryptCipherDomainId> lookupCipherDomainIds =
 	    getLookupDetailsLatest(ekpProxyData, dbgTrace, latestCipherReply, numHits, dedupedDomainIds);
@@ -1005,7 +974,7 @@
 		ASSERT(false);
 	}
 	EKPBaseCipherDetails expectedCipherDetails =
-	    EKPBaseCipherDetails(1, 1, "dom1"_sr, startTime + 300, startTime + 300);
+	    EKPBaseCipherDetails(1, 1, "dom1"_sr, 0, startTime + 300, startTime + 300);
 	ASSERT_EQ(latestCipherReply.baseCipherDetails.size(), 1);
 	ASSERT(latestCipherReply.baseCipherDetails[0] == expectedCipherDetails);
 	ASSERT_EQ(ekpProxyData->baseCipherDomainIdCacheHits.getValue(), 1);
@@ -1023,13 +992,13 @@
 	};
 	double startTime = now();
 	ekpProxyData->baseCipherDomainIdKeyIdCache[EncryptKeyProxyData::getBaseCipherDomainIdKeyIdCacheKey(1, 1)] =
-	    EncryptBaseCipherKey(1, 1, "dom1"_sr, startTime + 300, startTime + 300);
+	    EncryptBaseCipherKey(1, 1, "dom1"_sr, 0, startTime + 300, startTime + 300);
 	// key needs refresh
 	ekpProxyData->baseCipherDomainIdKeyIdCache[EncryptKeyProxyData::getBaseCipherDomainIdKeyIdCacheKey(2, 2)] =
-	    EncryptBaseCipherKey(2, 2, "dom2"_sr, startTime - 10, startTime + 300);
+	    EncryptBaseCipherKey(2, 2, "dom2"_sr, 0, startTime - 10, startTime + 300);
 	// key is expired
 	ekpProxyData->baseCipherDomainIdKeyIdCache[EncryptKeyProxyData::getBaseCipherDomainIdKeyIdCacheKey(3, 3)] =
-	    EncryptBaseCipherKey(3, 3, "dom3"_sr, startTime + 300, startTime - 10);
+	    EncryptBaseCipherKey(3, 3, "dom3"_sr, 0, startTime + 300, startTime - 10);
 
 	std::unordered_map<std::pair<EncryptCipherDomainId, EncryptCipherBaseKeyId>,
 	                   EKPGetBaseCipherKeysRequestInfo,
@@ -1039,10 +1008,10 @@
 	ASSERT(lookupCipherInfoMap.find({ 3, 3 }) != lookupCipherInfoMap.end());
 	ASSERT(lookupCipherInfoMap.find({ 4, 4 }) != lookupCipherInfoMap.end());
 	ASSERT_EQ(keyIdsReply.baseCipherDetails.size(), 2);
-	EKPBaseCipherDetails expectedCipherDetails1 =
-	    EKPBaseCipherDetails(1, 1, "dom1"_sr, std::numeric_limits<int64_t>::max(), std::numeric_limits<int64_t>::max());
-	EKPBaseCipherDetails expectedCipherDetails2 =
-	    EKPBaseCipherDetails(2, 2, "dom2"_sr, std::numeric_limits<int64_t>::max(), std::numeric_limits<int64_t>::max());
+	EKPBaseCipherDetails expectedCipherDetails1 = EKPBaseCipherDetails(
+	    1, 1, "dom1"_sr, 0, std::numeric_limits<int64_t>::max(), std::numeric_limits<int64_t>::max());
+	EKPBaseCipherDetails expectedCipherDetails2 = EKPBaseCipherDetails(
+	    2, 2, "dom2"_sr, 0, std::numeric_limits<int64_t>::max(), std::numeric_limits<int64_t>::max());
 	for (EKPBaseCipherDetails details : keyIdsReply.baseCipherDetails) {
 		if (details.encryptDomainId == 1) {
 			ASSERT(details == expectedCipherDetails1);
