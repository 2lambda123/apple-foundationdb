--- conflicted
+++ resolved
@@ -1046,20 +1046,12 @@
 					if (SERVER_KNOBS->ENABLE_DD_PHYSICAL_SHARD) {
 						rrs.dataMoveId = UID();
 					} else {
-<<<<<<< HEAD
 						const bool enabled =
 						    deterministicRandom()->random01() < SERVER_KNOBS->DD_PHYSICAL_SHARD_MOVE_PROBABILITY;
 						rrs.dataMoveId = newDataMoveId(deterministicRandom()->randomUInt64(),
 						                               AssignEmptyRange::False,
 						                               EnablePhysicalShardMove(enabled));
-						TraceEvent(SevInfo, "DDDataMoveInitiatedWithRandomDestID")
-=======
-						rrs.dataMoveId =
-						    newDataMoveId(deterministicRandom()->randomUInt64(),
-						                  AssignEmptyRange::False,
-						                  EnablePhysicalShardMove(SERVER_KNOBS->ENABLE_DD_PHYSICAL_SHARD_MOVE));
 						TraceEvent(SevInfo, "NewDataMoveWithRandomDestID")
->>>>>>> eaa934da
 						    .detail("DataMoveID", rrs.dataMoveId.toString())
 						    .detail("Range", rrs.keys)
 						    .detail("Reason", rrs.reason.toString())
@@ -1642,18 +1634,11 @@
 					} else {
 						self->moveCreateNewPhysicalShard++;
 					}
-<<<<<<< HEAD
 					const bool enabled =
 					    deterministicRandom()->random01() < SERVER_KNOBS->DD_PHYSICAL_SHARD_MOVE_PROBABILITY;
 					rd.dataMoveId = newDataMoveId(
 					    physicalShardIDCandidate, AssignEmptyRange::False, EnablePhysicalShardMove(enabled));
-					TraceEvent(SevInfo, "DDDataMoveInitiated")
-=======
-					rd.dataMoveId = newDataMoveId(physicalShardIDCandidate,
-					                              AssignEmptyRange::False,
-					                              EnablePhysicalShardMove(SERVER_KNOBS->ENABLE_DD_PHYSICAL_SHARD_MOVE));
 					TraceEvent(SevInfo, "NewDataMoveWithPhysicalShard")
->>>>>>> eaa934da
 					    .detail("DataMoveID", rd.dataMoveId.toString())
 					    .detail("Reason", rd.reason.toString())
 					    .detail("DataMoveReason", static_cast<int>(rd.dmReason));
