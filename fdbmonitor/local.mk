#
# local.mk
#
# This source file is part of the FoundationDB open source project
#
# Copyright 2013-2018 Apple Inc. and the FoundationDB project authors
#
# Licensed under the Apache License, Version 2.0 (the "License");
# you may not use this file except in compliance with the License.
# You may obtain a copy of the License at
#
#     http://www.apache.org/licenses/LICENSE-2.0
#
# Unless required by applicable law or agreed to in writing, software
# distributed under the License is distributed on an "AS IS" BASIS,
# WITHOUT WARRANTIES OR CONDITIONS OF ANY KIND, either express or implied.
# See the License for the specific language governing permissions and
# limitations under the License.
#

# -*- mode: makefile; -*-

# SimpleOpt.h lives here :-/
fdbmonitor_CFLAGS := -I.

ifeq ($(PLATFORM),linux)
<<<<<<< HEAD
  fdbmonitor_LDFLAGS := -static-libstdc++ -static-libgcc -lrt
else ifeq ($(PLATFORM),freebsd)
  fdbmonitor_LDFLAGS := -lc++ -lm
=======
  fdbmonitor_LDFLAGS := -static-libstdc++ -static-libgcc -pthread -lrt
>>>>>>> bb40023a
else ifeq ($(PLATFORM),osx)
  fdbmonitor_LDFLAGS := -lc++
endif

bin/fdbmonitor.debug: bin/fdbmonitor<|MERGE_RESOLUTION|>--- conflicted
+++ resolved
@@ -24,13 +24,9 @@
 fdbmonitor_CFLAGS := -I.
 
 ifeq ($(PLATFORM),linux)
-<<<<<<< HEAD
-  fdbmonitor_LDFLAGS := -static-libstdc++ -static-libgcc -lrt
+  fdbmonitor_LDFLAGS := -static-libstdc++ -static-libgcc -pthread -lrt
 else ifeq ($(PLATFORM),freebsd)
-  fdbmonitor_LDFLAGS := -lc++ -lm
-=======
-  fdbmonitor_LDFLAGS := -static-libstdc++ -static-libgcc -pthread -lrt
->>>>>>> bb40023a
+  fdbmonitor_LDFLAGS := -lc++ -lm -pthread
 else ifeq ($(PLATFORM),osx)
   fdbmonitor_LDFLAGS := -lc++
 endif
