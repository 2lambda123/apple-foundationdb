/*
 * FlowTransport.h
 *
 * This source file is part of the FoundationDB open source project
 *
 * Copyright 2013-2018 Apple Inc. and the FoundationDB project authors
 *
 * Licensed under the Apache License, Version 2.0 (the "License");
 * you may not use this file except in compliance with the License.
 * You may obtain a copy of the License at
 *
 *     http://www.apache.org/licenses/LICENSE-2.0
 *
 * Unless required by applicable law or agreed to in writing, software
 * distributed under the License is distributed on an "AS IS" BASIS,
 * WITHOUT WARRANTIES OR CONDITIONS OF ANY KIND, either express or implied.
 * See the License for the specific language governing permissions and
 * limitations under the License.
 */

#ifndef FLOW_TRANSPORT_H
#define FLOW_TRANSPORT_H
#pragma once

#include <algorithm>
#include "fdbrpc/HealthMonitor.h"
#include "flow/genericactors.actor.h"
#include "flow/network.h"
#include "flow/FileIdentifier.h"
#include "flow/ProtocolVersion.h"
#include "flow/Net2Packet.h"
#include "fdbrpc/ContinuousSample.h"

#pragma pack(push, 4)
class Endpoint {
public:
	// Endpoint represents a particular service (e.g. a serialized Promise<T> or PromiseStream<T>)
	// An endpoint is either "local" (used for receiving data) or "remote" (used for sending data)
	constexpr static FileIdentifier file_identifier = 10618805;
	typedef UID Token;
	NetworkAddressList addresses;
	Token token;

	Endpoint() {}
	Endpoint(const NetworkAddressList& addresses, Token token) : addresses(addresses), token(token) {
		choosePrimaryAddress();
	}

	void choosePrimaryAddress() {
		if(addresses.secondaryAddress.present() && 
		((!g_network->getLocalAddresses().secondaryAddress.present() && (addresses.address.isTLS() != g_network->getLocalAddresses().address.isTLS())) ||
		(g_network->getLocalAddresses().secondaryAddress.present() && !addresses.address.isTLS()))) {
			std::swap(addresses.address, addresses.secondaryAddress.get());
		}
	}

	bool isValid() const { return token.isValid(); }
	bool isLocal() const;

	// Return the primary network address, which is the first network address among
	// all addresses this endpoint listens to.
	const NetworkAddress& getPrimaryAddress() const {
		return addresses.address;
	}

	NetworkAddress getStableAddress() const {
		return addresses.getTLSAddress();
	}

	Endpoint getAdjustedEndpoint( uint32_t index ) {
		uint32_t newIndex = token.second();
		newIndex += index;
		return Endpoint( addresses, UID(token.first()+(uint64_t(index)<<32), (token.second()&0xffffffff00000000LL) | newIndex) );
	}

	bool operator == (Endpoint const& r) const {
		return token == r.token && getPrimaryAddress() == r.getPrimaryAddress();
	}
	bool operator != (Endpoint const& r) const {
		return !(*this == r);
	}
	bool operator < (Endpoint const& r) const {
		return addresses.address < r.addresses.address || (addresses.address == r.addresses.address && token < r.token);
	}

	template <class Ar>
	void serialize(Ar& ar) {
		if constexpr (is_fb_function<Ar>) {
			serializer(ar, addresses, token);
			if constexpr (Ar::isDeserializing) {
				choosePrimaryAddress();
			}
		} else {
			if (ar.isDeserializing && !ar.protocolVersion().hasEndpointAddrList()) {
				addresses.secondaryAddress = Optional<NetworkAddress>();
				serializer(ar, addresses.address, token);
			} else {
				serializer(ar, addresses, token);
				if (ar.isDeserializing) {
					choosePrimaryAddress();
				}
			}
		}
	}
};
#pragma pack(pop)

namespace std
{
	template <>
	struct hash<Endpoint>
	{
		size_t operator()(const Endpoint& ep) const
		{
			return  ep.token.hash() + ep.addresses.address.hash();
		}
	};
}

enum class RequirePeer { Exactly, AtLeast };

struct PeerCompatibilityPolicy {
	RequirePeer requirement;
	ProtocolVersion version;
};

class ArenaObjectReader;
class NetworkMessageReceiver {
public:
	virtual void receive(ArenaObjectReader&) = 0;
	virtual bool isStream() const { return false; }
	virtual PeerCompatibilityPolicy peerCompatibilityPolicy() const {
		return { RequirePeer::Exactly, g_network->protocolVersion() };
	}
};

struct TransportData;

struct Peer : public ReferenceCounted<Peer> {
	TransportData* transport;
	NetworkAddress destination;
	UnsentPacketQueue unsent;
	ReliablePacketList reliable;
	AsyncTrigger dataToSend;  // Triggered when unsent.empty() becomes false
	Future<Void> connect;
	AsyncTrigger resetPing;
	AsyncTrigger resetConnection;
	bool compatible;
	bool outgoingConnectionIdle;  // We don't actually have a connection open and aren't trying to open one because we don't have anything to send
	double lastConnectTime;
	double reconnectionDelay;
	int peerReferences;
	bool incompatibleProtocolVersionNewer;
	int64_t bytesReceived;
	int64_t bytesSent;
	double lastDataPacketSentTime;
	int outstandingReplies;
	ContinuousSample<double> pingLatencies;
	double lastLoggedTime;
	int64_t lastLoggedBytesReceived;
	int64_t lastLoggedBytesSent;
<<<<<<< HEAD
	Reference<AsyncVar<Optional<ProtocolVersion>>> protocolVersion;
=======
	// Cleared every time stats are logged for this peer.
	int connectOutgoingCount;
	int connectIncomingCount;
	int connectFailedCount;
	ContinuousSample<double> connectLatencies;
>>>>>>> 3239d8e1

	explicit Peer(TransportData* transport, NetworkAddress const& destination);

	void send(PacketBuffer* pb, ReliablePacket* rp, bool firstUnsent);

	void prependConnectPacket();

	void discardUnreliablePackets();

	void onIncomingConnection( Reference<Peer> self, Reference<IConnection> conn, Future<Void> reader );
};

class FlowTransport {
public:
	FlowTransport(uint64_t transportId);
	~FlowTransport();

	static void createInstance(bool isClient, uint64_t transportId);
	// Creates a new FlowTransport and makes FlowTransport::transport() return it.  This uses g_network->global() variables,
	// so it will be private to a simulation.

	static bool isClient() { return g_network->global(INetwork::enClientFailureMonitor) != nullptr; }

	void initMetrics();
	// Metrics must be initialized after FlowTransport::createInstance has been called

	Future<Void> bind( NetworkAddress publicAddress, NetworkAddress listenAddress );
	// Starts a server listening on the given listenAddress, and sets publicAddress to be the public
	// address of this server.  Returns only errors.

	NetworkAddress getLocalAddress() const;
	// Returns first local NetworkAddress.

	NetworkAddressList getLocalAddresses() const;
	// Returns all local NetworkAddress.

	std::map<NetworkAddress, std::pair<uint64_t, double>>* getIncompatiblePeers();
	// Returns the same of all peers that have attempted to connect, but have incompatible protocol versions

	Future<Void> onIncompatibleChanged();
	// Returns when getIncompatiblePeers has at least one peer which is incompatible.

	void addPeerReference(const Endpoint&, bool isStream);
	// Signal that a peer connection is being used, even if no messages are currently being sent to the peer

	void removePeerReference(const Endpoint&, bool isStream);
	// Signal that a peer connection is no longer being used

	void addEndpoint( Endpoint& endpoint, NetworkMessageReceiver*, TaskPriority taskID );
	// Sets endpoint to be a new local endpoint which delivers messages to the given receiver

	void addEndpoints( std::vector<std::pair<struct FlowReceiver*, TaskPriority>> const& streams );

	void removeEndpoint( const Endpoint&, NetworkMessageReceiver* );
	// The given local endpoint no longer delivers messages to the given receiver or uses resources

	void addWellKnownEndpoint( Endpoint& endpoint, NetworkMessageReceiver*, TaskPriority taskID );
	// Sets endpoint to a new local endpoint (without changing its token) which delivers messages to the given receiver
	// Implementations may have limitations on when this function is called and what endpoint.token may be!

	ReliablePacket* sendReliable( ISerializeSource const& what, const Endpoint& destination );
	// sendReliable will keep trying to deliver the data to the destination until cancelReliable is
	//   called.  It will retry sending if the connection is closed or the failure manager reports
	//   the destination become available (edge triggered).

	void cancelReliable( ReliablePacket* );
	// Makes Packet "unreliable" (either the data or a connection close event will be delivered
	//   eventually).  It can still be used safely to send a reply to a "reliable" request.

	Reference<AsyncVar<bool>> getDegraded();
	// This async var will be set to true when the process cannot connect to a public network address that the failure monitor thinks is healthy.

	void resetConnection( NetworkAddress address );
	// Forces the connection with this address to be reset

	Reference<Peer> sendUnreliable( ISerializeSource const& what, const Endpoint& destination, bool openConnection );// { cancelReliable(sendReliable(what,destination)); }

	bool incompatibleOutgoingConnectionsPresent();

	Reference<AsyncVar<Optional<ProtocolVersion>>> getPeerProtocolAsyncVar(NetworkAddress addr);

	static FlowTransport& transport() { return *static_cast<FlowTransport*>((void*) g_network->global(INetwork::enFlowTransport)); }
	static NetworkAddress getGlobalLocalAddress() { return transport().getLocalAddress(); }
	static NetworkAddressList getGlobalLocalAddresses() { return transport().getLocalAddresses(); }

	Endpoint loadedEndpoint(const UID& token);

	HealthMonitor* healthMonitor();

private:
	class TransportData* self;
};

inline bool Endpoint::isLocal() const {
	const auto& localAddrs = FlowTransport::transport().getLocalAddresses();
	return addresses.address == localAddrs.address || (localAddrs.secondaryAddress.present() && addresses.address == localAddrs.secondaryAddress.get());
}

#endif<|MERGE_RESOLUTION|>--- conflicted
+++ resolved
@@ -159,15 +159,13 @@
 	double lastLoggedTime;
 	int64_t lastLoggedBytesReceived;
 	int64_t lastLoggedBytesSent;
-<<<<<<< HEAD
 	Reference<AsyncVar<Optional<ProtocolVersion>>> protocolVersion;
-=======
+
 	// Cleared every time stats are logged for this peer.
 	int connectOutgoingCount;
 	int connectIncomingCount;
 	int connectFailedCount;
 	ContinuousSample<double> connectLatencies;
->>>>>>> 3239d8e1
 
 	explicit Peer(TransportData* transport, NetworkAddress const& destination);
 
