--- conflicted
+++ resolved
@@ -475,10 +475,6 @@
     file=outputFile,
 )
 print('#include "fdbrpc/ActorFuzz.h"\n', file=outputFile)
-<<<<<<< HEAD
-=======
-print("#ifndef WIN32\n", file=outputFile)
->>>>>>> 604e30ff
 
 actors = [randomActor(i) for i in range(testCaseCount)]
 
@@ -493,8 +489,4 @@
         file=outputFile,
     )
 print("\treturn std::make_pair(testsOK, %d);\n}" % len(actors), file=outputFile)
-<<<<<<< HEAD
-=======
-print("#endif // WIN32\n", file=outputFile)
->>>>>>> 604e30ff
 outputFile.close()