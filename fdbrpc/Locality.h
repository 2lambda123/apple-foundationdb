/*
 * Locality.h
 *
 * This source file is part of the FoundationDB open source project
 *
 * Copyright 2013-2018 Apple Inc. and the FoundationDB project authors
 *
 * Licensed under the Apache License, Version 2.0 (the "License");
 * you may not use this file except in compliance with the License.
 * You may obtain a copy of the License at
 *
 *     http://www.apache.org/licenses/LICENSE-2.0
 *
 * Unless required by applicable law or agreed to in writing, software
 * distributed under the License is distributed on an "AS IS" BASIS,
 * WITHOUT WARRANTIES OR CONDITIONS OF ANY KIND, either express or implied.
 * See the License for the specific language governing permissions and
 * limitations under the License.
 */

#ifndef FLOW_LOCALITY_H
#define FLOW_LOCALITY_H
#pragma once

#include "flow/flow.h"

struct ProcessClass {
	constexpr static FileIdentifier file_identifier = 6697257;
	// This enum is stored in restartInfo.ini for upgrade tests, so be very careful about changing the existing items!
	enum ClassType {
		UnsetClass,
		StorageClass,
		TransactionClass,
		ResolutionClass,
		TesterClass,
		CommitProxyClass,
		MasterClass,
		StatelessClass,
		LogClass,
		ClusterControllerClass,
		LogRouterClass,
		FastRestoreClass,
		DataDistributorClass,
		CoordinatorClass,
		RatekeeperClass,
		StorageCacheClass,
		BackupClass,
		GrvProxyClass,
<<<<<<< HEAD
		VersionIndexerClass,
=======
		BlobManagerClass,
		BlobWorkerClass,
>>>>>>> 45a66f9f
		InvalidClass = -1
	};

	enum Fitness {
		BestFit,
		GoodFit,
		UnsetFit,
		OkayFit,
		WorstFit,
		ExcludeFit,
		NeverAssign
	}; // cannot be larger than 7 because of leader election mask
	enum ClusterRole {
		Storage,
		TLog,
		CommitProxy,
		GrvProxy,
		Master,
		Resolver,
		LogRouter,
		ClusterController,
		DataDistributor,
		Ratekeeper,
		BlobManager,
		BlobWorker,
		StorageCache,
		Backup,
		VersionIndexer,
		Worker, // used for actor lineage tracking
		NoRole
	};
	enum ClassSource { CommandLineSource, AutoSource, DBSource, InvalidSource = -1 };
	int16_t _class;
	int16_t _source;

public:
	ProcessClass() : _class(UnsetClass), _source(CommandLineSource) {}
	ProcessClass(ClassType type, ClassSource source) : _class(type), _source(source) {}
	// clang-format off
	explicit ProcessClass( std::string s, ClassSource source ) : _source( source ) {
		if (s=="storage") _class = StorageClass;
		else if (s=="transaction") _class = TransactionClass;
		else if (s=="resolution") _class = ResolutionClass;
		else if (s=="commit_proxy") _class = CommitProxyClass;
		else if (s=="proxy") {
			_class = CommitProxyClass;
			printf("WARNING: 'proxy' machine class is deprecated and will be automatically converted "
					"'commit_proxy' machine class. Please use 'grv_proxy' or 'commit_proxy' specifically\n");
		}
		else if (s=="grv_proxy") _class = GrvProxyClass;
		else if (s=="master") _class = MasterClass;
		else if (s=="test") _class = TesterClass;
		else if (s=="unset") _class = UnsetClass;
		else if (s=="stateless") _class = StatelessClass;
		else if (s=="log") _class = LogClass;
		else if (s=="router") _class = LogRouterClass;
		else if (s=="cluster_controller") _class = ClusterControllerClass;
		else if (s=="fast_restore") _class = FastRestoreClass;
		else if (s=="data_distributor") _class = DataDistributorClass;
		else if (s=="coordinator") _class = CoordinatorClass;
		else if (s=="ratekeeper") _class = RatekeeperClass;
		else if (s=="blob_manager") _class = BlobManagerClass;
		else if (s=="blob_worker") _class = BlobWorkerClass;
		else if (s=="storage_cache") _class = StorageCacheClass;
		else if (s=="backup") _class = BackupClass;
		else if (s=="version_indexer") _class = VersionIndexerClass;
		else _class = InvalidClass;
	}

	ProcessClass( std::string classStr, std::string sourceStr ) {
		if (classStr=="storage") _class = StorageClass;
		else if (classStr=="transaction") _class = TransactionClass;
		else if (classStr=="resolution") _class = ResolutionClass;
		else if (classStr=="commit_proxy") _class = CommitProxyClass;
		else if (classStr=="proxy") {
			_class = CommitProxyClass;
			printf("WARNING: 'proxy' machine class is deprecated and will be automatically converted "
					"'commit_proxy' machine class. Please use 'grv_proxy' or 'commit_proxy' specifically\n");
		}
		else if (classStr=="grv_proxy") _class = GrvProxyClass;
		else if (classStr=="master") _class = MasterClass;
		else if (classStr=="test") _class = TesterClass;
		else if (classStr=="unset") _class = UnsetClass;
		else if (classStr=="stateless") _class = StatelessClass;
		else if (classStr=="log") _class = LogClass;
		else if (classStr=="router") _class = LogRouterClass;
		else if (classStr=="cluster_controller") _class = ClusterControllerClass;
		else if (classStr=="fast_restore") _class = FastRestoreClass;
		else if (classStr=="data_distributor") _class = DataDistributorClass;
		else if (classStr=="coordinator") _class = CoordinatorClass;
		else if (classStr=="ratekeeper") _class = RatekeeperClass;
		else if (classStr=="blob_manager") _class = BlobManagerClass;
		else if (classStr=="blob_worker") _class = BlobWorkerClass;
		else if (classStr=="storage_cache") _class = StorageCacheClass;
		else if (classStr=="backup") _class = BackupClass;
		else if (classStr=="version_indexer") _class = VersionIndexerClass;
		else _class = InvalidClass;

		if (sourceStr=="command_line") _source = CommandLineSource;
		else if (sourceStr=="configure_auto") _source = AutoSource;
		else if (sourceStr=="set_class") _source = DBSource;
		else _source = InvalidSource;
	}

	ClassType classType() const { return (ClassType)_class; }
	ClassSource classSource() const { return (ClassSource)_source; }

	bool operator == ( const ClassType& rhs ) const { return _class == rhs; }
	bool operator != ( const ClassType& rhs ) const { return _class != rhs; }

	bool operator == ( const ProcessClass& rhs ) const { return _class == rhs._class && _source == rhs._source; }
	bool operator != ( const ProcessClass& rhs ) const { return _class != rhs._class || _source != rhs._source; }

	std::string toString() const {
		switch (_class) {
			case UnsetClass: return "unset";
			case StorageClass: return "storage";
			case TransactionClass: return "transaction";
			case ResolutionClass: return "resolution";
			case CommitProxyClass: return "commit_proxy";
			case GrvProxyClass: return "grv_proxy";
			case MasterClass: return "master";
			case TesterClass: return "test";
			case StatelessClass: return "stateless";
			case LogClass: return "log";
			case LogRouterClass: return "router";
			case ClusterControllerClass: return "cluster_controller";
			case FastRestoreClass: return "fast_restore";
			case DataDistributorClass: return "data_distributor";
			case CoordinatorClass: return "coordinator";
			case RatekeeperClass: return "ratekeeper";
			case BlobManagerClass: return "blob_manager";
			case BlobWorkerClass: return "blob_worker";
			case StorageCacheClass: return "storage_cache";
			case BackupClass: return "backup";
			case VersionIndexerClass: return "version_indexer";
			default: return "invalid";
		}
	}
	// clang-format on

	std::string sourceString() const {
		switch (_source) {
		case CommandLineSource:
			return "command_line";
		case AutoSource:
			return "configure_auto";
		case DBSource:
			return "set_class";
		default:
			return "invalid";
		}
	}

	Fitness machineClassFitness(ClusterRole role) const;

	// To change this serialization, ProtocolVersion::ProcessClassValue must be updated, and downgrades need to be
	// considered
	template <class Ar>
	void serialize(Ar& ar) {
		serializer(ar, _class, _source);
	}
};

StringRef to_string(ProcessClass::ClusterRole role);

struct LocalityData {
	std::map<Standalone<StringRef>, Optional<Standalone<StringRef>>> _data;

	static const StringRef keyProcessId;
	static const StringRef keyZoneId;
	static const StringRef keyDcId;
	static const StringRef keyMachineId;
	static const StringRef keyDataHallId;

public:
	LocalityData() {}

	LocalityData(Optional<Standalone<StringRef>> processID,
	             Optional<Standalone<StringRef>> zoneID,
	             Optional<Standalone<StringRef>> MachineID,
	             Optional<Standalone<StringRef>> dcID) {
		_data[keyProcessId] = processID;
		_data[keyZoneId] = zoneID;
		_data[keyMachineId] = MachineID;
		_data[keyDcId] = dcID;
	}

	bool operator==(LocalityData const& rhs) const {
		return ((_data.size() == rhs._data.size()) && (std::equal(_data.begin(), _data.end(), rhs._data.begin())));
	}
	bool operator!=(LocalityData const& rhs) const { return !(*this == rhs); }

	Optional<Standalone<StringRef>> get(StringRef key) const {
		auto pos = _data.find(key);
		return (pos == _data.end()) ? Optional<Standalone<StringRef>>() : pos->second;
	}

	void set(StringRef key, Optional<Standalone<StringRef>> value) { _data[key] = value; }

	bool isPresent(StringRef key) const { return (_data.find(key) != _data.end()); }
	bool isPresent(StringRef key, Optional<Standalone<StringRef>> value) const {
		auto pos = _data.find(key);
		return (pos != _data.end()) ? false : (pos->second == value);
	}

	std::string describeValue(StringRef key) const {
		auto value = get(key);
		return (value.present()) ? value.get().toString() : "[unset]";
	}

	std::string describeZone() const { return describeValue(keyZoneId); }
	std::string describeDataHall() const { return describeValue(keyDataHallId); }
	std::string describeDcId() const { return describeValue(keyDcId); }
	std::string describeMachineId() const { return describeValue(keyMachineId); }
	std::string describeProcessId() const { return describeValue(keyProcessId); }

	Optional<Standalone<StringRef>> processId() const { return get(keyProcessId); }
	Optional<Standalone<StringRef>> zoneId() const { return get(keyZoneId); }
	Optional<Standalone<StringRef>> machineId() const { return get(keyMachineId); } // default is ""
	Optional<Standalone<StringRef>> dcId() const { return get(keyDcId); }
	Optional<Standalone<StringRef>> dataHallId() const { return get(keyDataHallId); }

	std::string toString() const {
		std::string infoString;
		for (auto it = _data.rbegin(); !(it == _data.rend()); ++it) {
			if (infoString.length()) {
				infoString += " ";
			}
			infoString += it->first.printable() + "=";
			infoString += (it->second.present()) ? it->second.get().printable() : "[unset]";
		}
		return infoString;
	}

	template <class Ar>
	void serialize(Ar& ar) {
		// Locality is persisted in the database inside StorageServerInterface, so changes here have to be
		// versioned carefully!
		if constexpr (is_fb_function<Ar>) {
			serializer(ar, _data);
		} else {
			if (ar.protocolVersion().hasLocality()) {
				Standalone<StringRef> key;
				Optional<Standalone<StringRef>> value;
				uint64_t mapSize = (uint64_t)_data.size();
				serializer(ar, mapSize);
				if (ar.isDeserializing) {
					for (size_t i = 0; i < mapSize; i++) {
						serializer(ar, key, value);
						_data[key] = value;
					}
				} else {
					for (auto it = _data.begin(); it != _data.end(); it++) {
						key = it->first;
						value = it->second;
						serializer(ar, key, value);
					}
				}
			} else {
				ASSERT(ar.isDeserializing);
				UID zoneId, dcId, processId;
				serializer(ar, zoneId, dcId);
				set(keyZoneId, Standalone<StringRef>(zoneId.toString()));
				set(keyDcId, Standalone<StringRef>(dcId.toString()));

				if (ar.protocolVersion().hasProcessID()) {
					serializer(ar, processId);
					set(keyProcessId, Standalone<StringRef>(processId.toString()));
				} else {
					int _machineClass = ProcessClass::UnsetClass;
					serializer(ar, _machineClass);
				}
			}
		}
	}

	std::map<std::string, std::string> getAllData() const {
		std::map<std::string, std::string> data;
		for (const auto& d : _data) {
			if (d.second.present()) {
				data[d.first.toString()] = d.second.get().toString();
			}
		}
		return data;
	}

	static const UID UNSET_ID;
	static const StringRef ExcludeLocalityKeyMachineIdPrefix;
	static const StringRef ExcludeLocalityPrefix;
};

static std::string describe(std::vector<LocalityData> const& items, StringRef const key, int max_items = -1) {
	if (!items.size())
		return "[no items]";
	std::string s;
	int count = 0;
	for (auto const& item : items) {
		if (++count > max_items && max_items >= 0)
			break;
		if (count > 1)
			s += ",";
		s += item.describeValue(key);
	}
	return s;
}
inline std::string describeZones(std::vector<LocalityData> const& items, int max_items = -1) {
	return describe(items, LocalityData::keyZoneId, max_items);
}
inline std::string describeDataHalls(std::vector<LocalityData> const& items, int max_items = -1) {
	return describe(items, LocalityData::keyDataHallId, max_items);
}

struct ProcessData {
	LocalityData locality;
	ProcessClass processClass;
	NetworkAddress address;

	ProcessData() {}
	ProcessData(LocalityData locality, ProcessClass processClass, NetworkAddress address)
	  : locality(locality), processClass(processClass), address(address) {}

	// To change this serialization, ProtocolVersion::WorkerListValue must be updated, and downgrades need to be
	// considered
	template <class Ar>
	void serialize(Ar& ar) {
		serializer(ar, locality, processClass, address);
	}

	struct sort_by_address {
		bool operator()(ProcessData const& a, ProcessData const& b) const { return a.address < b.address; }
	};
};

template <class Interface, class Enable = void>
struct LBLocalityData {
	enum { Present = 0 };
	static LocalityData getLocality(Interface const&) { return LocalityData(); }
	static NetworkAddress getAddress(Interface const&) { return NetworkAddress(); }
	static bool alwaysFresh() { return true; }
};

// Template specialization that only works for interfaces with a .locality member.
//   If an interface has a .locality it must also have a .address()
template <class Interface>
struct LBLocalityData<Interface, typename std::enable_if<Interface::LocationAwareLoadBalance>::type> {
	enum { Present = 1 };
	static LocalityData getLocality(Interface const& i) { return i.locality; }
	static NetworkAddress getAddress(Interface const& i) { return i.address(); }
	static bool alwaysFresh() { return Interface::AlwaysFresh; }
};

struct LBDistance {
	enum Type { SAME_MACHINE = 0, SAME_DC = 1, DISTANT = 2 };
};

LBDistance::Type loadBalanceDistance(LocalityData const& localLoc,
                                     LocalityData const& otherLoc,
                                     NetworkAddress const& otherAddr);

#endif<|MERGE_RESOLUTION|>--- conflicted
+++ resolved
@@ -46,12 +46,9 @@
 		StorageCacheClass,
 		BackupClass,
 		GrvProxyClass,
-<<<<<<< HEAD
 		VersionIndexerClass,
-=======
 		BlobManagerClass,
 		BlobWorkerClass,
->>>>>>> 45a66f9f
 		InvalidClass = -1
 	};
 
