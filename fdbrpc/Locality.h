--- conflicted
+++ resolved
@@ -51,9 +51,6 @@
 	};
 
 	enum Fitness { BestFit, GoodFit, UnsetFit, OkayFit, WorstFit, ExcludeFit, NeverAssign }; //cannot be larger than 7 because of leader election mask
-<<<<<<< HEAD
-	enum ClusterRole { Storage, TLog, Proxy, Master, Resolver, LogRouter, ClusterController, DataDistributor, Ratekeeper, StorageCache, Backup, RpcProxy, NoRole };
-=======
 	enum ClusterRole {
 		Storage,
 		TLog,
@@ -67,9 +64,9 @@
 		Ratekeeper,
 		StorageCache,
 		Backup,
+		RpcProxy,
 		NoRole
 	};
->>>>>>> 8b275550
 	enum ClassSource { CommandLineSource, AutoSource, DBSource, InvalidSource = -1 };
 	int16_t _class;
 	int16_t _source;
