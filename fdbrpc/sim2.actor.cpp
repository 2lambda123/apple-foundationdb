/*
 * sim2.actor.cpp
 *
 * This source file is part of the FoundationDB open source project
 *
 * Copyright 2013-2018 Apple Inc. and the FoundationDB project authors
 *
 * Licensed under the Apache License, Version 2.0 (the "License");
 * you may not use this file except in compliance with the License.
 * You may obtain a copy of the License at
 *
 *     http://www.apache.org/licenses/LICENSE-2.0
 *
 * Unless required by applicable law or agreed to in writing, software
 * distributed under the License is distributed on an "AS IS" BASIS,
 * WITHOUT WARRANTIES OR CONDITIONS OF ANY KIND, either express or implied.
 * See the License for the specific language governing permissions and
 * limitations under the License.
 */

#include <cinttypes>
#include <memory>

#include "contrib/fmt-8.0.1/include/fmt/format.h"
#include "fdbrpc/simulator.h"
#define BOOST_SYSTEM_NO_LIB
#define BOOST_DATE_TIME_NO_LIB
#define BOOST_REGEX_NO_LIB
#include "fdbrpc/SimExternalConnection.h"
#include "flow/ActorCollection.h"
#include "flow/IRandom.h"
#include "flow/IThreadPool.h"
#include "flow/ProtocolVersion.h"
#include "flow/Util.h"
#include "flow/WriteOnlySet.h"
#include "fdbrpc/IAsyncFile.h"
#include "fdbrpc/AsyncFileCached.actor.h"
#include "fdbrpc/AsyncFileEncrypted.h"
#include "fdbrpc/AsyncFileNonDurable.actor.h"
#include "fdbrpc/AsyncFileChaos.actor.h"
#include "flow/crc32c.h"
#include "fdbrpc/TraceFileIO.h"
#include "flow/FaultInjection.h"
#include "flow/flow.h"
#include "flow/genericactors.actor.h"
#include "flow/network.h"
#include "flow/TLSConfig.actor.h"
#include "fdbrpc/Net2FileSystem.h"
#include "fdbrpc/Replication.h"
#include "fdbrpc/ReplicationUtils.h"
#include "fdbrpc/AsyncFileWriteChecker.h"
#include "flow/FaultInjection.h"
#include "flow/actorcompiler.h" // This must be the last #include.

bool simulator_should_inject_fault(const char* context, const char* file, int line, int error_code) {
	if (!g_network->isSimulated() || !faultInjectionActivated)
		return false;

	auto p = g_simulator.getCurrentProcess();

	if (p->fault_injection_p2 && deterministicRandom()->random01() < p->fault_injection_p2 &&
	    !g_simulator.speedUpSimulation) {
		uint32_t h1 = line + (p->fault_injection_r >> 32);

		if (h1 < p->fault_injection_p1 * std::numeric_limits<uint32_t>::max()) {
			TEST(true); // A fault was injected
			TEST(error_code == error_code_io_timeout); // An io timeout was injected
			TEST(error_code == error_code_io_error); // An io error was injected
			TEST(error_code == error_code_platform_error); // A platform error was injected.
			TraceEvent(SevWarn, "FaultInjected")
			    .detail("Context", context)
			    .detail("File", file)
			    .detail("Line", line)
			    .detail("ErrorCode", error_code);
			if (error_code == error_code_io_timeout) {
				g_network->setGlobal(INetwork::enASIOTimedOut, (flowGlobalType) true);
			}
			return true;
		}
	}

	return false;
}

void ISimulator::displayWorkers() const {
	std::map<std::string, std::vector<ISimulator::ProcessInfo*>> machineMap;

	// Create a map of machine Id
	for (auto processInfo : getAllProcesses()) {
		std::string dataHall = processInfo->locality.dataHallId().present()
		                           ? processInfo->locality.dataHallId().get().printable()
		                           : "[unset]";
		std::string machineId = processInfo->locality.machineId().present()
		                            ? processInfo->locality.machineId().get().printable()
		                            : "[unset]";
		machineMap[format("%-8s  %s", dataHall.c_str(), machineId.c_str())].push_back(processInfo);
	}

	printf("DataHall  MachineId\n");
	printf("                  Address   Name      Class        Excluded Failed Rebooting Cleared Role                  "
	       "                            DataFolder\n");
	for (auto& machineRecord : machineMap) {
		printf("\n%s\n", machineRecord.first.c_str());
		for (auto& processInfo : machineRecord.second) {
			printf("                  %9s %-10s%-13s%-8s %-6s %-9s %-8s %-48s %-40s\n",
			       processInfo->address.toString().c_str(),
			       processInfo->name,
			       processInfo->startingClass.toString().c_str(),
			       (processInfo->isExcluded() ? "True" : "False"),
			       (processInfo->failed ? "True" : "False"),
			       (processInfo->rebooting ? "True" : "False"),
			       (processInfo->isCleared() ? "True" : "False"),
			       getRoles(processInfo->address).c_str(),
			       processInfo->dataFolder);
		}
	}

	return;
}

int openCount = 0;

struct SimClogging {
	double getSendDelay(NetworkAddress from, NetworkAddress to) const { return halfLatency(); }

	double getRecvDelay(NetworkAddress from, NetworkAddress to) {
		auto pair = std::make_pair(from.ip, to.ip);

		double tnow = now();
		double t = tnow + halfLatency();
		if (!g_simulator.speedUpSimulation)
			t += clogPairLatency[pair];

		if (!g_simulator.speedUpSimulation && clogPairUntil.count(pair))
			t = std::max(t, clogPairUntil[pair]);

		if (!g_simulator.speedUpSimulation && clogRecvUntil.count(to.ip))
			t = std::max(t, clogRecvUntil[to.ip]);

		return t - tnow;
	}

	void clogPairFor(const IPAddress& from, const IPAddress& to, double t) {
		auto& u = clogPairUntil[std::make_pair(from, to)];
		u = std::max(u, now() + t);
	}
	void clogSendFor(const IPAddress& from, double t) {
		auto& u = clogSendUntil[from];
		u = std::max(u, now() + t);
	}
	void clogRecvFor(const IPAddress& from, double t) {
		auto& u = clogRecvUntil[from];
		u = std::max(u, now() + t);
	}
	double setPairLatencyIfNotSet(const IPAddress& from, const IPAddress& to, double t) {
		auto i = clogPairLatency.find(std::make_pair(from, to));
		if (i == clogPairLatency.end())
			i = clogPairLatency.insert(std::make_pair(std::make_pair(from, to), t)).first;
		return i->second;
	}

private:
	std::map<IPAddress, double> clogSendUntil, clogRecvUntil;
	std::map<std::pair<IPAddress, IPAddress>, double> clogPairUntil;
	std::map<std::pair<IPAddress, IPAddress>, double> clogPairLatency;
	double halfLatency() const {
		double a = deterministicRandom()->random01();
		const double pFast = 0.999;
		if (a <= pFast) {
			a = a / pFast;
			return 0.5 * (FLOW_KNOBS->MIN_NETWORK_LATENCY * (1 - a) +
			              FLOW_KNOBS->FAST_NETWORK_LATENCY / pFast * a); // 0.5ms average
		} else {
			a = (a - pFast) / (1 - pFast); // uniform 0-1 again
			return 0.5 * (FLOW_KNOBS->MIN_NETWORK_LATENCY * (1 - a) +
			              FLOW_KNOBS->SLOW_NETWORK_LATENCY * a); // long tail up to X ms
		}
	}
};

SimClogging g_clogging;

struct Sim2Conn final : IConnection, ReferenceCounted<Sim2Conn> {
	Sim2Conn(ISimulator::ProcessInfo* process)
	  : opened(false), closedByCaller(false), process(process), dbgid(deterministicRandom()->randomUniqueID()),
	    stopReceive(Never()) {
		pipes = sender(this) && receiver(this);
	}

	// connect() is called on a pair of connections immediately after creation; logically it is part of the constructor
	// and no other method may be called previously!
	void connect(Reference<Sim2Conn> peer, NetworkAddress peerEndpoint) {
		this->peer = peer;
		this->peerProcess = peer->process;
		this->peerId = peer->dbgid;
		this->peerEndpoint = peerEndpoint;

		// Every one-way connection gets a random permanent latency and a random send buffer for the duration of the
		// connection
		auto latency =
		    g_clogging.setPairLatencyIfNotSet(peerProcess->address.ip,
		                                      process->address.ip,
		                                      FLOW_KNOBS->MAX_CLOGGING_LATENCY * deterministicRandom()->random01());
		sendBufSize = std::max<double>(deterministicRandom()->randomInt(0, 5000000), 25e6 * (latency + .002));
		TraceEvent("Sim2Connection").detail("SendBufSize", sendBufSize).detail("Latency", latency);
	}

	~Sim2Conn() { ASSERT_ABORT(!opened || closedByCaller); }

	void addref() override { ReferenceCounted<Sim2Conn>::addref(); }
	void delref() override { ReferenceCounted<Sim2Conn>::delref(); }
	void close() override {
		closedByCaller = true;
		closeInternal();
	}

	Future<Void> acceptHandshake() override { return delay(0.01 * deterministicRandom()->random01()); }
	Future<Void> connectHandshake() override { return delay(0.01 * deterministicRandom()->random01()); }

	Future<Void> onWritable() override { return whenWritable(this); }
	Future<Void> onReadable() override { return whenReadable(this); }

	bool isPeerGone() const { return !peer || peerProcess->failed; }

	void peerClosed() {
		leakedConnectionTracker = trackLeakedConnection(this);
		stopReceive = delay(1.0);
	}

	// Reads as many bytes as possible from the read buffer into [begin,end) and returns the number of bytes read (might
	// be 0) (or may throw an error if the connection dies)
	int read(uint8_t* begin, uint8_t* end) override {
		rollRandomClose();

		int64_t avail = receivedBytes.get() - readBytes.get(); // SOMEDAY: random?
		int toRead = std::min<int64_t>(end - begin, avail);
		ASSERT(toRead >= 0 && toRead <= recvBuf.size() && toRead <= end - begin);
		for (int i = 0; i < toRead; i++)
			begin[i] = recvBuf[i];
		recvBuf.erase(recvBuf.begin(), recvBuf.begin() + toRead);
		readBytes.set(readBytes.get() + toRead);
		return toRead;
	}

	// Writes as many bytes as possible from the given SendBuffer chain into the write buffer and returns the number of
	// bytes written (might be 0) (or may throw an error if the connection dies)
	int write(SendBuffer const* buffer, int limit) override {
		rollRandomClose();
		ASSERT(limit > 0);

		int toSend = 0;
		if (BUGGIFY) {
			toSend = std::min(limit, buffer->bytes_written - buffer->bytes_sent);
		} else {
			for (auto p = buffer; p; p = p->next) {
				toSend += p->bytes_written - p->bytes_sent;
				if (toSend >= limit) {
					if (toSend > limit)
						toSend = limit;
					break;
				}
			}
		}
		ASSERT(toSend);
		if (BUGGIFY)
			toSend = std::min(toSend, deterministicRandom()->randomInt(0, 1000));

		if (!peer)
			return toSend;
		toSend = std::min(toSend, peer->availableSendBufferForPeer());
		ASSERT(toSend >= 0);

		int leftToSend = toSend;
		for (auto p = buffer; p && leftToSend > 0; p = p->next) {
			int ts = std::min(leftToSend, p->bytes_written - p->bytes_sent);
			peer->recvBuf.insert(peer->recvBuf.end(), p->data() + p->bytes_sent, p->data() + p->bytes_sent + ts);
			leftToSend -= ts;
		}
		ASSERT(leftToSend == 0);
		peer->writtenBytes.set(peer->writtenBytes.get() + toSend);
		return toSend;
	}

	// Returns the network address and port of the other end of the connection.  In the case of an incoming connection,
	// this may not be an address we can connect to!
	NetworkAddress getPeerAddress() const override { return peerEndpoint; }
	UID getDebugID() const override { return dbgid; }

	bool opened, closedByCaller;

private:
	ISimulator::ProcessInfo *process, *peerProcess;
	UID dbgid, peerId;
	NetworkAddress peerEndpoint;
	std::deque<uint8_t> recvBuf; // Includes bytes written but not yet received!
	AsyncVar<int64_t> readBytes, // bytes already pulled from recvBuf (location of the beginning of recvBuf)
	    receivedBytes, sentBytes,
	    writtenBytes; // location of the end of recvBuf ( == recvBuf.size() + readBytes.get() )
	Reference<Sim2Conn> peer;
	int sendBufSize;

	Future<Void> leakedConnectionTracker;

	Future<Void> pipes;
	Future<Void> stopReceive;

	int availableSendBufferForPeer() const {
		return sendBufSize - (writtenBytes.get() - receivedBytes.get());
	} // SOMEDAY: acknowledgedBytes instead of receivedBytes

	void closeInternal() {
		if (peer) {
			peer->peerClosed();
			stopReceive = delay(1.0);
		}
		leakedConnectionTracker.cancel();
		peer.clear();
	}

	ACTOR static Future<Void> sender(Sim2Conn* self) {
		loop {
			wait(self->writtenBytes.onChange()); // takes place on peer!
			ASSERT(g_simulator.getCurrentProcess() == self->peerProcess);
			wait(delay(.002 * deterministicRandom()->random01()));
			self->sentBytes.set(self->writtenBytes.get()); // or possibly just some sometimes...
		}
	}
	ACTOR static Future<Void> receiver(Sim2Conn* self) {
		loop {
			if (self->sentBytes.get() != self->receivedBytes.get())
				wait(g_simulator.onProcess(self->peerProcess));
			while (self->sentBytes.get() == self->receivedBytes.get())
				wait(self->sentBytes.onChange());
			ASSERT(g_simulator.getCurrentProcess() == self->peerProcess);
			state int64_t pos =
			    deterministicRandom()->random01() < .5
			        ? self->sentBytes.get()
			        : deterministicRandom()->randomInt64(self->receivedBytes.get(), self->sentBytes.get() + 1);
			wait(delay(g_clogging.getSendDelay(self->process->address, self->peerProcess->address)));
			wait(g_simulator.onProcess(self->process));
			ASSERT(g_simulator.getCurrentProcess() == self->process);
			wait(delay(g_clogging.getRecvDelay(self->process->address, self->peerProcess->address)));
			ASSERT(g_simulator.getCurrentProcess() == self->process);
			if (self->stopReceive.isReady()) {
				wait(Future<Void>(Never()));
			}
			self->receivedBytes.set(pos);
			wait(Future<Void>(Void())); // Prior notification can delete self and cancel this actor
			ASSERT(g_simulator.getCurrentProcess() == self->process);
		}
	}
	ACTOR static Future<Void> whenReadable(Sim2Conn* self) {
		try {
			loop {
				if (self->readBytes.get() != self->receivedBytes.get()) {
					ASSERT(g_simulator.getCurrentProcess() == self->process);
					return Void();
				}
				wait(self->receivedBytes.onChange());
				self->rollRandomClose();
			}
		} catch (Error& e) {
			ASSERT(g_simulator.getCurrentProcess() == self->process);
			throw;
		}
	}
	ACTOR static Future<Void> whenWritable(Sim2Conn* self) {
		try {
			loop {
				if (!self->peer)
					return Void();
				if (self->peer->availableSendBufferForPeer() > 0) {
					ASSERT(g_simulator.getCurrentProcess() == self->process);
					return Void();
				}
				try {
					wait(self->peer->receivedBytes.onChange());
					ASSERT(g_simulator.getCurrentProcess() == self->peerProcess);
				} catch (Error& e) {
					if (e.code() != error_code_broken_promise)
						throw;
				}
				wait(g_simulator.onProcess(self->process));
			}
		} catch (Error& e) {
			ASSERT(g_simulator.getCurrentProcess() == self->process);
			throw;
		}
	}

	void rollRandomClose() {
		if (now() - g_simulator.lastConnectionFailure > g_simulator.connectionFailuresDisableDuration &&
		    deterministicRandom()->random01() < .00001) {
			g_simulator.lastConnectionFailure = now();
			double a = deterministicRandom()->random01(), b = deterministicRandom()->random01();
			TEST(true); // Simulated connection failure
			TraceEvent("ConnectionFailure", dbgid)
			    .detail("MyAddr", process->address)
			    .detail("PeerAddr", peerProcess->address)
			    .detail("PeerIsValid", peer.isValid())
			    .detail("SendClosed", a > .33)
			    .detail("RecvClosed", a < .66)
			    .detail("Explicit", b < .3);
			if (a < .66 && peer)
				peer->closeInternal();
			if (a > .33)
				closeInternal();
			// At the moment, we occasionally notice the connection failed immediately.  In principle, this could happen
			// but only after a delay.
			if (b < .3)
				throw connection_failed();
		}
	}

	ACTOR static Future<Void> trackLeakedConnection(Sim2Conn* self) {
		wait(g_simulator.onProcess(self->process));
		if (self->process->address.isPublic()) {
			wait(delay(FLOW_KNOBS->CONNECTION_MONITOR_IDLE_TIMEOUT * FLOW_KNOBS->CONNECTION_MONITOR_IDLE_TIMEOUT * 1.5 +
			           FLOW_KNOBS->CONNECTION_MONITOR_LOOP_TIME * 2.1 + FLOW_KNOBS->CONNECTION_MONITOR_TIMEOUT));
		} else {
			wait(delay(FLOW_KNOBS->CONNECTION_MONITOR_IDLE_TIMEOUT * 1.5));
		}
		TraceEvent(SevError, "LeakedConnection", self->dbgid)
		    .error(connection_leaked())
		    .detail("MyAddr", self->process->address)
		    .detail("PeerAddr", self->peerEndpoint)
		    .detail("PeerId", self->peerId)
		    .detail("Opened", self->opened);
		return Void();
	}
};

#include <fcntl.h>
#include <sys/stat.h>

int sf_open(const char* filename, int flags, int convFlags, int mode);

#if defined(_WIN32)
#include <io.h>
#define O_CLOEXEC 0

#elif defined(__unixish__)
#define _open ::open
#define _read ::read
#define _write ::write
#define _close ::close
#define _lseeki64 ::lseek
#define _commit ::fsync
#define _chsize ::ftruncate
#define O_BINARY 0

int sf_open(const char* filename, int flags, int convFlags, int mode) {
	return _open(filename, convFlags, mode);
}

#else
#error How do i open a file on a new platform?
#endif

class SimpleFile : public IAsyncFile, public ReferenceCounted<SimpleFile> {
public:
	static void init() {}

	static bool should_poll() { return false; }

	ACTOR static Future<Reference<IAsyncFile>> open(
	    std::string filename,
	    int flags,
	    int mode,
	    Reference<DiskParameters> diskParameters = makeReference<DiskParameters>(25000, 150000000),
	    bool delayOnWrite = true) {
		state ISimulator::ProcessInfo* currentProcess = g_simulator.getCurrentProcess();
		state TaskPriority currentTaskID = g_network->getCurrentTask();

		if (++openCount >= 3000) {
			TraceEvent(SevError, "TooManyFiles").log();
			ASSERT(false);
		}

		if (openCount == 2000) {
			TraceEvent(SevWarnAlways, "DisableConnectionFailures_TooManyFiles").log();
			g_simulator.speedUpSimulation = true;
			g_simulator.connectionFailuresDisableDuration = 1e6;
		}

		// Filesystems on average these days seem to start to have limits of around 255 characters for a
		// filename.  We add ".part" below, so we need to stay under 250.
		ASSERT(basename(filename).size() < 250);

		wait(g_simulator.onMachine(currentProcess));
		try {
			wait(delay(FLOW_KNOBS->MIN_OPEN_TIME +
			           deterministicRandom()->random01() * (FLOW_KNOBS->MAX_OPEN_TIME - FLOW_KNOBS->MIN_OPEN_TIME)));

			std::string open_filename = filename;
			if (flags & OPEN_ATOMIC_WRITE_AND_CREATE) {
				ASSERT((flags & OPEN_CREATE) && (flags & OPEN_READWRITE) && !(flags & OPEN_EXCLUSIVE));
				open_filename = filename + ".part";
			}

			int h = sf_open(open_filename.c_str(), flags, flagConversion(flags), mode);
			if (h == -1) {
				bool notFound = errno == ENOENT;
				Error e = notFound ? file_not_found() : io_error();
				TraceEvent(notFound ? SevWarn : SevWarnAlways, "FileOpenError")
				    .error(e)
				    .GetLastError()
				    .detail("File", filename)
				    .detail("Flags", flags);
				throw e;
			}

			platform::makeTemporary(open_filename.c_str());
			SimpleFile* simpleFile = new SimpleFile(h, diskParameters, delayOnWrite, filename, open_filename, flags);
			state Reference<IAsyncFile> file = Reference<IAsyncFile>(simpleFile);
			wait(g_simulator.onProcess(currentProcess, currentTaskID));
			return file;
		} catch (Error& e) {
			state Error err = e;
			wait(g_simulator.onProcess(currentProcess, currentTaskID));
			throw err;
		}
	}

	void addref() override { ReferenceCounted<SimpleFile>::addref(); }
	void delref() override { ReferenceCounted<SimpleFile>::delref(); }

	int64_t debugFD() const override { return (int64_t)h; }

	Future<int> read(void* data, int length, int64_t offset) override { return read_impl(this, data, length, offset); }

	Future<Void> write(void const* data, int length, int64_t offset) override {
		return write_impl(this, StringRef((const uint8_t*)data, length), offset);
	}

	Future<Void> truncate(int64_t size) override { return truncate_impl(this, size); }

	Future<Void> sync() override { return sync_impl(this); }

	Future<int64_t> size() const override { return size_impl(this); }

	std::string getFilename() const override { return actualFilename; }

	~SimpleFile() override {
		_close(h);
		--openCount;
	}

private:
	int h;

	// Performance parameters of simulated disk
	Reference<DiskParameters> diskParameters;

	std::string filename, actualFilename;
	int flags;
	UID dbgId;

	// If true, then writes/truncates will be preceded by a delay (like other operations).  If false, then they will not
	// This is to support AsyncFileNonDurable, which issues its own delays for writes and truncates
	bool delayOnWrite;

	SimpleFile(int h,
	           Reference<DiskParameters> diskParameters,
	           bool delayOnWrite,
	           const std::string& filename,
	           const std::string& actualFilename,
	           int flags)
	  : h(h), diskParameters(diskParameters), filename(filename), actualFilename(actualFilename), flags(flags),
	    dbgId(deterministicRandom()->randomUniqueID()), delayOnWrite(delayOnWrite) {}

	static int flagConversion(int flags) {
		int outFlags = O_BINARY | O_CLOEXEC;
		if (flags & OPEN_READWRITE)
			outFlags |= O_RDWR;
		if (flags & OPEN_CREATE)
			outFlags |= O_CREAT;
		if (flags & OPEN_READONLY)
			outFlags |= O_RDONLY;
		if (flags & OPEN_EXCLUSIVE)
			outFlags |= O_EXCL;
		if (flags & OPEN_ATOMIC_WRITE_AND_CREATE)
			outFlags |= O_TRUNC;

		return outFlags;
	}

	ACTOR static Future<int> read_impl(SimpleFile* self, void* data, int length, int64_t offset) {
		ASSERT((self->flags & IAsyncFile::OPEN_NO_AIO) != 0 ||
		       ((uintptr_t)data % 4096 == 0 && length % 4096 == 0 && offset % 4096 == 0)); // Required by KAIO.
		state UID opId = deterministicRandom()->randomUniqueID();
		if (randLog)
			fmt::print(randLog,
			           "SFR1 {0} {1} {2} {3} {4}\n",
			           self->dbgId.shortString(),
			           self->filename,
			           opId.shortString(),
			           length,
			           offset);

		wait(waitUntilDiskReady(self->diskParameters, length));

		if (_lseeki64(self->h, offset, SEEK_SET) == -1) {
			TraceEvent(SevWarn, "SimpleFileIOError").detail("Location", 1);
			throw io_error();
		}

		unsigned int read_bytes = 0;
		if ((read_bytes = _read(self->h, data, (unsigned int)length)) == -1) {
			TraceEvent(SevWarn, "SimpleFileIOError").detail("Location", 2);
			throw io_error();
		}

		if (randLog) {
			uint32_t a = crc32c_append(0, (const uint8_t*)data, read_bytes);
			fprintf(randLog,
			        "SFR2 %s %s %s %d %d\n",
			        self->dbgId.shortString().c_str(),
			        self->filename.c_str(),
			        opId.shortString().c_str(),
			        read_bytes,
			        a);
		}

		debugFileCheck("SimpleFileRead", self->filename, data, offset, length);

		INJECT_FAULT(io_timeout, "SimpleFile::read"); // SimpleFile::read io_timeout injected
		INJECT_FAULT(io_error, "SimpleFile::read"); // SimpleFile::read io_error injected

		return read_bytes;
	}

	ACTOR static Future<Void> write_impl(SimpleFile* self, StringRef data, int64_t offset) {
		state UID opId = deterministicRandom()->randomUniqueID();
		if (randLog) {
			uint32_t a = crc32c_append(0, data.begin(), data.size());
			fmt::print(randLog,
			           "SFW1 {0} {1} {2} {3} {4} {5}\n",
			           self->dbgId.shortString(),
			           self->filename,
			           opId.shortString(),
			           a,
			           data.size(),
			           offset);
		}

		if (self->delayOnWrite)
			wait(waitUntilDiskReady(self->diskParameters, data.size()));

		if (_lseeki64(self->h, offset, SEEK_SET) == -1) {
			TraceEvent(SevWarn, "SimpleFileIOError").detail("Location", 3);
			throw io_error();
		}

		unsigned int write_bytes = 0;
		if ((write_bytes = _write(self->h, (void*)data.begin(), data.size())) == -1) {
			TraceEvent(SevWarn, "SimpleFileIOError").detail("Location", 4);
			throw io_error();
		}

		if (write_bytes != data.size()) {
			TraceEvent(SevWarn, "SimpleFileIOError").detail("Location", 5);
			throw io_error();
		}

		if (randLog) {
			fprintf(randLog,
			        "SFW2 %s %s %s\n",
			        self->dbgId.shortString().c_str(),
			        self->filename.c_str(),
			        opId.shortString().c_str());
		}

		debugFileCheck("SimpleFileWrite", self->filename, (void*)data.begin(), offset, data.size());

		INJECT_FAULT(io_timeout, "SimpleFile::write"); // SimpleFile::write inject io_timeout
		INJECT_FAULT(io_error, "SimpleFile::write"); // SimpleFile::write inject io_error

		return Void();
	}

	ACTOR static Future<Void> truncate_impl(SimpleFile* self, int64_t size) {
		state UID opId = deterministicRandom()->randomUniqueID();
		if (randLog)
			fmt::print(
			    randLog, "SFT1 {0} {1} {2} {3}\n", self->dbgId.shortString(), self->filename, opId.shortString(), size);

		// KAIO will return EINVAL, as len==0 is an error.
		if ((self->flags & IAsyncFile::OPEN_NO_AIO) == 0 && size == 0) {
			throw io_error();
		}

		if (self->delayOnWrite)
			wait(waitUntilDiskReady(self->diskParameters, 0));

		if (_chsize(self->h, (long)size) == -1) {
			TraceEvent(SevWarn, "SimpleFileIOError")
			    .detail("Location", 6)
			    .detail("Filename", self->filename)
			    .detail("Size", size)
			    .detail("Fd", self->h)
			    .GetLastError();
			throw io_error();
		}

		if (randLog)
			fprintf(randLog,
			        "SFT2 %s %s %s\n",
			        self->dbgId.shortString().c_str(),
			        self->filename.c_str(),
			        opId.shortString().c_str());

		INJECT_FAULT(io_timeout, "SimpleFile::truncate"); // SimpleFile::truncate inject io_timeout
		INJECT_FAULT(io_error, "SimpleFile::truncate"); // SimpleFile::truncate inject io_error

		return Void();
	}

	// Simulated sync does not actually do anything besides wait a random amount of time
	ACTOR static Future<Void> sync_impl(SimpleFile* self) {
		state UID opId = deterministicRandom()->randomUniqueID();
		if (randLog)
			fprintf(randLog,
			        "SFC1 %s %s %s\n",
			        self->dbgId.shortString().c_str(),
			        self->filename.c_str(),
			        opId.shortString().c_str());

		if (self->delayOnWrite)
			wait(waitUntilDiskReady(self->diskParameters, 0, true));

		if (self->flags & OPEN_ATOMIC_WRITE_AND_CREATE) {
			self->flags &= ~OPEN_ATOMIC_WRITE_AND_CREATE;
			auto& machineCache = g_simulator.getCurrentProcess()->machine->openFiles;
			std::string sourceFilename = self->filename + ".part";

			if (machineCache.count(sourceFilename)) {
				TraceEvent("SimpleFileRename")
				    .detail("From", sourceFilename)
				    .detail("To", self->filename)
				    .detail("SourceCount", machineCache.count(sourceFilename))
				    .detail("FileCount", machineCache.count(self->filename));
				renameFile(sourceFilename.c_str(), self->filename.c_str());

				machineCache[self->filename] = machineCache[sourceFilename];
				machineCache.erase(sourceFilename);
				self->actualFilename = self->filename;
			}
		}

		if (randLog)
			fprintf(randLog,
			        "SFC2 %s %s %s\n",
			        self->dbgId.shortString().c_str(),
			        self->filename.c_str(),
			        opId.shortString().c_str());

		INJECT_FAULT(io_timeout, "SimpleFile::sync"); // SimpleFile::sync inject io_timeout
		INJECT_FAULT(io_error, "SimpleFile::sync"); // SimpleFile::sync inject io_errot

		return Void();
	}

	ACTOR static Future<int64_t> size_impl(SimpleFile const* self) {
		state UID opId = deterministicRandom()->randomUniqueID();
		if (randLog)
			fprintf(randLog,
			        "SFS1 %s %s %s\n",
			        self->dbgId.shortString().c_str(),
			        self->filename.c_str(),
			        opId.shortString().c_str());

		wait(waitUntilDiskReady(self->diskParameters, 0));

		int64_t pos = _lseeki64(self->h, 0L, SEEK_END);
		if (pos == -1) {
			TraceEvent(SevWarn, "SimpleFileIOError").detail("Location", 8);
			throw io_error();
		}

		if (randLog)
			fmt::print(
			    randLog, "SFS2 {0} {1} {2} {3}\n", self->dbgId.shortString(), self->filename, opId.shortString(), pos);
		INJECT_FAULT(io_error, "SimpleFile::size"); // SimpleFile::size inject io_error

		return pos;
	}
};

struct SimDiskSpace {
	int64_t totalSpace;
	int64_t baseFreeSpace; // The original free space of the disk + deltas from simulated external modifications
	double lastUpdate;
};

void doReboot(ISimulator::ProcessInfo* const& p, ISimulator::KillType const& kt);

struct Sim2Listener final : IListener, ReferenceCounted<Sim2Listener> {
	explicit Sim2Listener(ISimulator::ProcessInfo* process, const NetworkAddress& listenAddr)
	  : process(process), address(listenAddr) {}

	void incomingConnection(double seconds, Reference<IConnection> conn) { // Called by another process!
		incoming(Reference<Sim2Listener>::addRef(this), seconds, conn);
	}

	void addref() override { ReferenceCounted<Sim2Listener>::addref(); }
	void delref() override { ReferenceCounted<Sim2Listener>::delref(); }

	Future<Reference<IConnection>> accept() override { return popOne(nextConnection.getFuture()); }

	NetworkAddress getListenAddress() const override { return address; }

private:
	ISimulator::ProcessInfo* process;
	PromiseStream<Reference<IConnection>> nextConnection;

	ACTOR static void incoming(Reference<Sim2Listener> self, double seconds, Reference<IConnection> conn) {
		wait(g_simulator.onProcess(self->process));
		wait(delay(seconds));
		if (((Sim2Conn*)conn.getPtr())->isPeerGone() && deterministicRandom()->random01() < 0.5)
			return;
		TraceEvent("Sim2IncomingConn", conn->getDebugID())
		    .detail("ListenAddress", self->getListenAddress())
		    .detail("PeerAddress", conn->getPeerAddress());
		self->nextConnection.send(conn);
	}
	ACTOR static Future<Reference<IConnection>> popOne(FutureStream<Reference<IConnection>> conns) {
		Reference<IConnection> c = waitNext(conns);
		((Sim2Conn*)c.getPtr())->opened = true;
		return c;
	}

	NetworkAddress address;
};

#define g_sim2 ((Sim2&)g_simulator)

class Sim2 final : public ISimulator, public INetworkConnections {
public:
	// Implement INetwork interface
	// Everything actually network related is delegated to the Sim2Net class; Sim2 is only concerned with simulating
	// machines and time
	double now() const override { return time; }

	// timer() can be up to 0.1 seconds ahead of now()
	double timer() override {
		timerTime += deterministicRandom()->random01() * (time + 0.1 - timerTime) / 2.0;
		return timerTime;
	}

	double timer_monotonic() override { return timer(); }

	Future<class Void> delay(double seconds, TaskPriority taskID) override {
		ASSERT(taskID >= TaskPriority::Min && taskID <= TaskPriority::Max);
		return delay(seconds, taskID, currentProcess);
	}
	Future<class Void> orderedDelay(double seconds, TaskPriority taskID) override {
		ASSERT(taskID >= TaskPriority::Min && taskID <= TaskPriority::Max);
		return delay(seconds, taskID, currentProcess, true);
	}
	Future<class Void> delay(double seconds, TaskPriority taskID, ProcessInfo* machine, bool ordered = false) {
		ASSERT(seconds >= -0.0001);
		seconds = std::max(0.0, seconds);
		Future<Void> f;

		if (!ordered && !currentProcess->rebooting && machine == currentProcess &&
		    !currentProcess->shutdownSignal.isSet() && FLOW_KNOBS->MAX_BUGGIFIED_DELAY > 0 &&
		    deterministicRandom()->random01() < 0.25) { // FIXME: why doesnt this work when we are changing machines?
			seconds += FLOW_KNOBS->MAX_BUGGIFIED_DELAY * pow(deterministicRandom()->random01(), 1000.0);
		}

		mutex.enter();
		tasks.push(Task(time + seconds, taskID, taskCount++, machine, f));
		mutex.leave();

		return f;
	}
	ACTOR static Future<Void> checkShutdown(Sim2* self, TaskPriority taskID) {
		wait(success(self->getCurrentProcess()->shutdownSignal.getFuture()));
		self->setCurrentTask(taskID);
		return Void();
	}
	Future<class Void> yield(TaskPriority taskID) override {
		if (taskID == TaskPriority::DefaultYield)
			taskID = currentTaskID;
		if (check_yield(taskID)) {
			// We want to check that yielders can handle actual time elapsing (it sometimes will outside simulation),
			// but don't want to prevent instantaneous shutdown of "rebooted" machines.
			return delay(getCurrentProcess()->rebooting ? 0 : .001, taskID) || checkShutdown(this, taskID);
		}
		setCurrentTask(taskID);
		return Void();
	}
	bool check_yield(TaskPriority taskID) override {
		if (yielded)
			return true;
		if (--yield_limit <= 0) {
			yield_limit = deterministicRandom()->randomInt(
			    1, 150); // If yield returns false *too* many times in a row, there could be a stack overflow, since we
			             // can't deterministically check stack size as the real network does
			return yielded = true;
		}
		return yielded = BUGGIFY_WITH_PROB(0.01);
	}
	TaskPriority getCurrentTask() const override { return currentTaskID; }
	void setCurrentTask(TaskPriority taskID) override { currentTaskID = taskID; }
	// Sets the taskID/priority of the current task, without yielding
	Future<Reference<IConnection>> connect(NetworkAddress toAddr, const std::string& host) override {
		ASSERT(host.empty());
		if (!addressMap.count(toAddr)) {
			return waitForProcessAndConnect(toAddr, this);
		}
		auto peerp = getProcessByAddress(toAddr);
		auto myc = makeReference<Sim2Conn>(getCurrentProcess());
		auto peerc = makeReference<Sim2Conn>(peerp);

		myc->connect(peerc, toAddr);
		IPAddress localIp;
		if (getCurrentProcess()->address.ip.isV6()) {
			IPAddress::IPAddressStore store = getCurrentProcess()->address.ip.toV6();
			uint16_t* ipParts = (uint16_t*)store.data();
			ipParts[7] += deterministicRandom()->randomInt(0, 256);
			localIp = IPAddress(store);
		} else {
			localIp = IPAddress(getCurrentProcess()->address.ip.toV4() + deterministicRandom()->randomInt(0, 256));
		}
		peerc->connect(myc,
		               NetworkAddress(localIp, deterministicRandom()->randomInt(40000, 60000), false, toAddr.isTLS()));

		((Sim2Listener*)peerp->getListener(toAddr).getPtr())
		    ->incomingConnection(0.5 * deterministicRandom()->random01(), Reference<IConnection>(peerc));
		return onConnect(::delay(0.5 * deterministicRandom()->random01()), myc);
	}

	Future<Reference<IConnection>> connectExternal(NetworkAddress toAddr, const std::string& host) override {
		return SimExternalConnection::connect(toAddr);
	}

	Future<Reference<IUDPSocket>> createUDPSocket(NetworkAddress toAddr) override;
	Future<Reference<IUDPSocket>> createUDPSocket(bool isV6 = false) override;

	// Add a <hostname, vector<NetworkAddress>> pair to mock DNS in simulation.
	void addMockTCPEndpoint(const std::string& host,
	                        const std::string& service,
	                        const std::vector<NetworkAddress>& addresses) override {
		mockDNS.addMockTCPEndpoint(host, service, addresses);
	}
	Future<std::vector<NetworkAddress>> resolveTCPEndpoint(const std::string& host,
	                                                       const std::string& service) override {
		// If a <hostname, vector<NetworkAddress>> pair was injected to mock DNS, use it.
		if (mockDNS.findMockTCPEndpoint(host, service)) {
			return mockDNS.getTCPEndpoint(host, service);
		}
		return SimExternalConnection::resolveTCPEndpoint(host, service);
	}
	ACTOR static Future<Reference<IConnection>> onConnect(Future<Void> ready, Reference<Sim2Conn> conn) {
		wait(ready);
		if (conn->isPeerGone()) {
			conn.clear();
			if (FLOW_KNOBS->SIM_CONNECT_ERROR_MODE == 1 ||
			    (FLOW_KNOBS->SIM_CONNECT_ERROR_MODE == 2 && deterministicRandom()->random01() > 0.5)) {
				throw connection_failed();
			}
			wait(Never());
		}
		conn->opened = true;
		return conn;
	}
	Reference<IListener> listen(NetworkAddress localAddr) override {
		Reference<IListener> listener(getCurrentProcess()->getListener(localAddr));
		ASSERT(listener);
		return listener;
	}
	ACTOR static Future<Reference<IConnection>> waitForProcessAndConnect(NetworkAddress toAddr,
	                                                                     INetworkConnections* self) {
		// We have to be able to connect to processes that don't yet exist, so we do some silly polling
		loop {
			wait(::delay(0.1 * deterministicRandom()->random01()));
			if (g_sim2.addressMap.count(toAddr)) {
				Reference<IConnection> c = wait(self->connect(toAddr));
				return c;
			}
		}
	}
	const TLSConfig& getTLSConfig() const override {
		static TLSConfig emptyConfig;
		return emptyConfig;
	}

	bool checkRunnable() override { return net2->checkRunnable(); }

#ifdef ENABLE_SAMPLING
	ActorLineageSet& getActorLineageSet() override { return actorLineageSet; }
#endif

	void stop() override { isStopped = true; }
	void addStopCallback(std::function<void()> fn) override { stopCallbacks.emplace_back(std::move(fn)); }
	bool isSimulated() const override { return true; }

	struct SimThreadArgs {
		THREAD_FUNC_RETURN (*func)(void*);
		void* arg;

		ISimulator::ProcessInfo* currentProcess;

		SimThreadArgs(THREAD_FUNC_RETURN (*func)(void*), void* arg) : func(func), arg(arg) {
			ASSERT(g_network->isSimulated());
			currentProcess = g_simulator.getCurrentProcess();
		}
	};

	// Starts a new thread, making sure to set any thread local state
	THREAD_FUNC simStartThread(void* arg) {
		SimThreadArgs* simArgs = (SimThreadArgs*)arg;
		ISimulator::currentProcess = simArgs->currentProcess;
		simArgs->func(simArgs->arg);

		delete simArgs;
		THREAD_RETURN;
	}

	THREAD_HANDLE startThread(THREAD_FUNC_RETURN (*func)(void*), void* arg, int stackSize, const char* name) override {
		SimThreadArgs* simArgs = new SimThreadArgs(func, arg);
		return ::startThread(simStartThread, simArgs, stackSize, name);
	}

	void getDiskBytes(std::string const& directory, int64_t& free, int64_t& total) override {
		ProcessInfo* proc = getCurrentProcess();
		SimDiskSpace& diskSpace = diskSpaceMap[proc->address.ip];

		int64_t totalFileSize = 0;
		int numFiles = 0;

		// Get the size of all files we've created on the server and subtract them from the free space
		for (auto file = proc->machine->openFiles.begin(); file != proc->machine->openFiles.end(); ++file) {
			if (file->second.get().isReady()) {
				totalFileSize += ((AsyncFileNonDurable*)file->second.get().get().getPtr())->approximateSize;
			}
			numFiles++;
		}

		if (diskSpace.totalSpace == 0) {
			diskSpace.totalSpace = 5e9 + deterministicRandom()->random01() * 100e9; // Total space between 5GB and 105GB
			diskSpace.baseFreeSpace = std::min<int64_t>(
			    diskSpace.totalSpace,
			    std::max(5e9, (deterministicRandom()->random01() * (1 - .075) + .075) * diskSpace.totalSpace) +
			        totalFileSize); // Minimum 5GB or 7.5% total disk space, whichever is higher

			TraceEvent("Sim2DiskSpaceInitialization")
			    .detail("TotalSpace", diskSpace.totalSpace)
			    .detail("BaseFreeSpace", diskSpace.baseFreeSpace)
			    .detail("TotalFileSize", totalFileSize)
			    .detail("NumFiles", numFiles);
		} else {
			int64_t maxDelta = std::min(5.0, (now() - diskSpace.lastUpdate)) *
			                   (BUGGIFY ? 10e6 : 1e6); // External processes modifying the disk
			int64_t delta = -maxDelta + deterministicRandom()->random01() * maxDelta * 2;
			diskSpace.baseFreeSpace = std::min<int64_t>(
			    diskSpace.totalSpace, std::max<int64_t>(diskSpace.baseFreeSpace + delta, totalFileSize));
		}

		diskSpace.lastUpdate = now();

		total = diskSpace.totalSpace;
		free = std::max<int64_t>(0, diskSpace.baseFreeSpace - totalFileSize);

		if (free == 0)
			TraceEvent(SevWarnAlways, "Sim2NoFreeSpace")
			    .detail("TotalSpace", diskSpace.totalSpace)
			    .detail("BaseFreeSpace", diskSpace.baseFreeSpace)
			    .detail("TotalFileSize", totalFileSize)
			    .detail("NumFiles", numFiles);
	}
	bool isAddressOnThisHost(NetworkAddress const& addr) const override {
		return addr.ip == getCurrentProcess()->address.ip;
	}

	ACTOR static Future<Void> deleteFileImpl(Sim2* self, std::string filename, bool mustBeDurable) {
		// This is a _rudimentary_ simulation of the untrustworthiness of non-durable deletes and the possibility of
		// rebooting during a durable one.  It isn't perfect: for example, on real filesystems testing
		// for the existence of a non-durably deleted file BEFORE a reboot will show that it apparently doesn't exist.
		if (g_simulator.getCurrentProcess()->machine->openFiles.count(filename)) {
			g_simulator.getCurrentProcess()->machine->openFiles.erase(filename);
			g_simulator.getCurrentProcess()->machine->deletingFiles.insert(filename);
		}
		if (mustBeDurable || deterministicRandom()->random01() < 0.5) {
			state ISimulator::ProcessInfo* currentProcess = g_simulator.getCurrentProcess();
			state TaskPriority currentTaskID = g_network->getCurrentTask();
			wait(g_simulator.onMachine(currentProcess));
			try {
				wait(::delay(0.05 * deterministicRandom()->random01()));
				if (!currentProcess->rebooting) {
					auto f = IAsyncFileSystem::filesystem(self->net2)->deleteFile(filename, false);
					ASSERT(f.isReady());
					wait(::delay(0.05 * deterministicRandom()->random01()));
					TEST(true); // Simulated durable delete
				}
				wait(g_simulator.onProcess(currentProcess, currentTaskID));
				return Void();
			} catch (Error& e) {
				state Error err = e;
				wait(g_simulator.onProcess(currentProcess, currentTaskID));
				throw err;
			}
		} else {
			TEST(true); // Simulated non-durable delete
			return Void();
		}
	}

	ACTOR static Future<Void> runLoop(Sim2* self) {
		state ISimulator::ProcessInfo* callingMachine = self->currentProcess;
		while (!self->isStopped) {
			wait(self->net2->yield(TaskPriority::DefaultYield));

			self->mutex.enter();
			if (self->tasks.size() == 0) {
				self->mutex.leave();
				ASSERT(false);
			}
			// if (!randLog/* && now() >= 32.0*/)
			//	randLog = fopen("randLog.txt", "wt");
			Task t = std::move(self->tasks.top()); // Unfortunately still a copy under gcc where .top() returns const&
			self->currentTaskID = t.taskID;
			self->tasks.pop();
			self->mutex.leave();

			self->execTask(t);
			self->yielded = false;
		}
		self->currentProcess = callingMachine;
		self->net2->stop();
		for (auto& fn : self->stopCallbacks) {
			fn();
		}
		return Void();
	}

	// Implement ISimulator interface
	void run() override {
		Future<Void> loopFuture = runLoop(this);
		net2->run();
	}
	ProcessInfo* newProcess(const char* name,
	                        IPAddress ip,
	                        uint16_t port,
	                        bool sslEnabled,
	                        uint16_t listenPerProcess,
	                        LocalityData locality,
	                        ProcessClass startingClass,
	                        const char* dataFolder,
	                        const char* coordinationFolder,
	                        ProtocolVersion protocol) override {
		ASSERT(locality.machineId().present());
		MachineInfo& machine = machines[locality.machineId().get()];
		if (!machine.machineId.present())
			machine.machineId = locality.machineId();
		for (int i = 0; i < machine.processes.size(); i++) {
			if (machine.processes[i]->locality.machineId() !=
			    locality.machineId()) { // SOMEDAY: compute ip from locality to avoid this check
				TraceEvent("Sim2Mismatch")
				    .detail("IP", format("%s", ip.toString().c_str()))
				    .detail("MachineId", locality.machineId())
				    .detail("NewName", name)
				    .detail("ExistingMachineId", machine.processes[i]->locality.machineId())
				    .detail("ExistingName", machine.processes[i]->name);
				ASSERT(false);
			}
			ASSERT(machine.processes[i]->address.port != port);
		}

		// This is for async operations on non-durable files.
		// These files must live on after process kills for sim purposes.
		if (machine.machineProcess == 0) {
			NetworkAddress machineAddress(ip, 0, false, false);
			machine.machineProcess =
			    new ProcessInfo("Machine", locality, startingClass, { machineAddress }, this, "", "");
			machine.machineProcess->machine = &machine;
		}

		NetworkAddressList addresses;
		addresses.address = NetworkAddress(ip, port, true, sslEnabled);
		if (listenPerProcess == 2) { // listenPerProcess is only 1 or 2
			addresses.secondaryAddress = NetworkAddress(ip, port + 1, true, false);
		}

		ProcessInfo* m =
		    new ProcessInfo(name, locality, startingClass, addresses, this, dataFolder, coordinationFolder);
		for (int processPort = port; processPort < port + listenPerProcess; ++processPort) {
			NetworkAddress address(ip, processPort, true, sslEnabled && processPort == port);
			m->listenerMap[address] = Reference<IListener>(new Sim2Listener(m, address));
			addressMap[address] = m;
		}
		m->machine = &machine;
		machine.processes.push_back(m);
		currentlyRebootingProcesses.erase(addresses.address);
		m->excluded = g_simulator.isExcluded(NetworkAddress(ip, port, true, false));
		m->cleared = g_simulator.isCleared(addresses.address);
		m->protocolVersion = protocol;

		m->setGlobal(enTDMetrics, (flowGlobalType)&m->tdmetrics);
		if (FLOW_KNOBS->ENABLE_CHAOS_FEATURES) {
			m->setGlobal(enChaosMetrics, (flowGlobalType)&m->chaosMetrics);
		}
		m->setGlobal(enNetworkConnections, (flowGlobalType)m->network);
		m->setGlobal(enASIOTimedOut, (flowGlobalType) false);

		TraceEvent("NewMachine")
		    .detail("Name", name)
		    .detail("Address", m->address)
		    .detail("MachineId", m->locality.machineId())
		    .detail("Excluded", m->excluded)
		    .detail("Cleared", m->cleared);

		// FIXME: Sometimes, connections to/from this process will explicitly close

		return m;
	}
	bool isAvailable() const override {
		std::vector<ProcessInfo*> processesLeft, processesDead;
		for (auto processInfo : getAllProcesses()) {
			if (processInfo->isAvailableClass()) {
				if (processInfo->isExcluded() || processInfo->isCleared() || !processInfo->isAvailable()) {
					processesDead.push_back(processInfo);
				} else {
					processesLeft.push_back(processInfo);
				}
			}
		}
		return canKillProcesses(processesLeft, processesDead, KillInstantly, nullptr);
	}

	bool datacenterDead(Optional<Standalone<StringRef>> dcId) const override {
		if (!dcId.present()) {
			return false;
		}

		LocalityGroup primaryProcessesLeft, primaryProcessesDead;
		std::vector<LocalityData> primaryLocalitiesDead, primaryLocalitiesLeft;

		for (auto processInfo : getAllProcesses()) {
			if (processInfo->isAvailableClass() && processInfo->locality.dcId() == dcId) {
				if (processInfo->isExcluded() || processInfo->isCleared() || !processInfo->isAvailable()) {
					primaryProcessesDead.add(processInfo->locality);
					primaryLocalitiesDead.push_back(processInfo->locality);
				} else {
					primaryProcessesLeft.add(processInfo->locality);
					primaryLocalitiesLeft.push_back(processInfo->locality);
				}
			}
		}

		std::vector<LocalityData> badCombo;
		bool primaryTLogsDead =
		    tLogWriteAntiQuorum
		        ? !validateAllCombinations(
		              badCombo, primaryProcessesDead, tLogPolicy, primaryLocalitiesLeft, tLogWriteAntiQuorum, false)
		        : primaryProcessesDead.validate(tLogPolicy);
		if (usableRegions > 1 && remoteTLogPolicy && !primaryTLogsDead) {
			primaryTLogsDead = primaryProcessesDead.validate(remoteTLogPolicy);
		}

		return primaryTLogsDead || primaryProcessesDead.validate(storagePolicy);
	}

	// The following function will determine if the specified configuration of available and dead processes can allow
	// the cluster to survive
	bool canKillProcesses(std::vector<ProcessInfo*> const& availableProcesses,
	                      std::vector<ProcessInfo*> const& deadProcesses,
	                      KillType kt,
	                      KillType* newKillType) const override {
		bool canSurvive = true;
		int nQuorum = ((desiredCoordinators + 1) / 2) * 2 - 1;

		KillType newKt = kt;
		if ((kt == KillInstantly) || (kt == InjectFaults) || (kt == FailDisk) || (kt == RebootAndDelete) ||
		    (kt == RebootProcessAndDelete)) {
			LocalityGroup primaryProcessesLeft, primaryProcessesDead;
			LocalityGroup primarySatelliteProcessesLeft, primarySatelliteProcessesDead;
			LocalityGroup remoteProcessesLeft, remoteProcessesDead;
			LocalityGroup remoteSatelliteProcessesLeft, remoteSatelliteProcessesDead;

			std::vector<LocalityData> primaryLocalitiesDead, primaryLocalitiesLeft;
			std::vector<LocalityData> primarySatelliteLocalitiesDead, primarySatelliteLocalitiesLeft;
			std::vector<LocalityData> remoteLocalitiesDead, remoteLocalitiesLeft;
			std::vector<LocalityData> remoteSatelliteLocalitiesDead, remoteSatelliteLocalitiesLeft;

			std::vector<LocalityData> badCombo;
			std::set<Optional<Standalone<StringRef>>> uniqueMachines;

			if (!primaryDcId.present()) {
				for (auto processInfo : availableProcesses) {
					primaryProcessesLeft.add(processInfo->locality);
					primaryLocalitiesLeft.push_back(processInfo->locality);
					uniqueMachines.insert(processInfo->locality.zoneId());
				}
				for (auto processInfo : deadProcesses) {
					primaryProcessesDead.add(processInfo->locality);
					primaryLocalitiesDead.push_back(processInfo->locality);
				}
			} else {
				for (auto processInfo : availableProcesses) {
					uniqueMachines.insert(processInfo->locality.zoneId());
					if (processInfo->locality.dcId() == primaryDcId) {
						primaryProcessesLeft.add(processInfo->locality);
						primaryLocalitiesLeft.push_back(processInfo->locality);
					} else if (processInfo->locality.dcId() == remoteDcId) {
						remoteProcessesLeft.add(processInfo->locality);
						remoteLocalitiesLeft.push_back(processInfo->locality);
					} else if (std::find(primarySatelliteDcIds.begin(),
					                     primarySatelliteDcIds.end(),
					                     processInfo->locality.dcId()) != primarySatelliteDcIds.end()) {
						primarySatelliteProcessesLeft.add(processInfo->locality);
						primarySatelliteLocalitiesLeft.push_back(processInfo->locality);
					} else if (std::find(remoteSatelliteDcIds.begin(),
					                     remoteSatelliteDcIds.end(),
					                     processInfo->locality.dcId()) != remoteSatelliteDcIds.end()) {
						remoteSatelliteProcessesLeft.add(processInfo->locality);
						remoteSatelliteLocalitiesLeft.push_back(processInfo->locality);
					}
				}
				for (auto processInfo : deadProcesses) {
					if (processInfo->locality.dcId() == primaryDcId) {
						primaryProcessesDead.add(processInfo->locality);
						primaryLocalitiesDead.push_back(processInfo->locality);
					} else if (processInfo->locality.dcId() == remoteDcId) {
						remoteProcessesDead.add(processInfo->locality);
						remoteLocalitiesDead.push_back(processInfo->locality);
					} else if (std::find(primarySatelliteDcIds.begin(),
					                     primarySatelliteDcIds.end(),
					                     processInfo->locality.dcId()) != primarySatelliteDcIds.end()) {
						primarySatelliteProcessesDead.add(processInfo->locality);
						primarySatelliteLocalitiesDead.push_back(processInfo->locality);
					} else if (std::find(remoteSatelliteDcIds.begin(),
					                     remoteSatelliteDcIds.end(),
					                     processInfo->locality.dcId()) != remoteSatelliteDcIds.end()) {
						remoteSatelliteProcessesDead.add(processInfo->locality);
						remoteSatelliteLocalitiesDead.push_back(processInfo->locality);
					}
				}
			}

			bool tooManyDead = false;
			bool notEnoughLeft = false;
			bool primaryTLogsDead =
			    tLogWriteAntiQuorum
			        ? !validateAllCombinations(
			              badCombo, primaryProcessesDead, tLogPolicy, primaryLocalitiesLeft, tLogWriteAntiQuorum, false)
			        : primaryProcessesDead.validate(tLogPolicy);
			if (usableRegions > 1 && remoteTLogPolicy && !primaryTLogsDead) {
				primaryTLogsDead = primaryProcessesDead.validate(remoteTLogPolicy);
			}

			if (!primaryDcId.present()) {
				tooManyDead = primaryTLogsDead || primaryProcessesDead.validate(storagePolicy);
				notEnoughLeft =
				    !primaryProcessesLeft.validate(tLogPolicy) || !primaryProcessesLeft.validate(storagePolicy);
			} else {
				bool remoteTLogsDead = tLogWriteAntiQuorum ? !validateAllCombinations(badCombo,
				                                                                      remoteProcessesDead,
				                                                                      tLogPolicy,
				                                                                      remoteLocalitiesLeft,
				                                                                      tLogWriteAntiQuorum,
				                                                                      false)
				                                           : remoteProcessesDead.validate(tLogPolicy);
				if (usableRegions > 1 && remoteTLogPolicy && !remoteTLogsDead) {
					remoteTLogsDead = remoteProcessesDead.validate(remoteTLogPolicy);
				}

				if (!hasSatelliteReplication) {
					if (usableRegions > 1) {
						tooManyDead = primaryTLogsDead || remoteTLogsDead ||
						              (primaryProcessesDead.validate(storagePolicy) &&
						               remoteProcessesDead.validate(storagePolicy));
						notEnoughLeft = !primaryProcessesLeft.validate(tLogPolicy) ||
						                !primaryProcessesLeft.validate(remoteTLogPolicy) ||
						                !primaryProcessesLeft.validate(storagePolicy) ||
						                !remoteProcessesLeft.validate(tLogPolicy) ||
						                !remoteProcessesLeft.validate(remoteTLogPolicy) ||
						                !remoteProcessesLeft.validate(storagePolicy);
					} else {
						tooManyDead = primaryTLogsDead || remoteTLogsDead ||
						              primaryProcessesDead.validate(storagePolicy) ||
						              remoteProcessesDead.validate(storagePolicy);
						notEnoughLeft = !primaryProcessesLeft.validate(tLogPolicy) ||
						                !primaryProcessesLeft.validate(storagePolicy) ||
						                !remoteProcessesLeft.validate(tLogPolicy) ||
						                !remoteProcessesLeft.validate(storagePolicy);
					}
				} else {
					bool primarySatelliteTLogsDead =
					    satelliteTLogWriteAntiQuorumFallback
					        ? !validateAllCombinations(badCombo,
					                                   primarySatelliteProcessesDead,
					                                   satelliteTLogPolicyFallback,
					                                   primarySatelliteLocalitiesLeft,
					                                   satelliteTLogWriteAntiQuorumFallback,
					                                   false)
					        : primarySatelliteProcessesDead.validate(satelliteTLogPolicyFallback);
					bool remoteSatelliteTLogsDead =
					    satelliteTLogWriteAntiQuorumFallback
					        ? !validateAllCombinations(badCombo,
					                                   remoteSatelliteProcessesDead,
					                                   satelliteTLogPolicyFallback,
					                                   remoteSatelliteLocalitiesLeft,
					                                   satelliteTLogWriteAntiQuorumFallback,
					                                   false)
					        : remoteSatelliteProcessesDead.validate(satelliteTLogPolicyFallback);

					if (usableRegions > 1) {
						notEnoughLeft = !primaryProcessesLeft.validate(tLogPolicy) ||
						                !primaryProcessesLeft.validate(remoteTLogPolicy) ||
						                !primaryProcessesLeft.validate(storagePolicy) ||
						                !primarySatelliteProcessesLeft.validate(satelliteTLogPolicy) ||
						                !remoteProcessesLeft.validate(tLogPolicy) ||
						                !remoteProcessesLeft.validate(remoteTLogPolicy) ||
						                !remoteProcessesLeft.validate(storagePolicy) ||
						                !remoteSatelliteProcessesLeft.validate(satelliteTLogPolicy);
					} else {
						notEnoughLeft = !primaryProcessesLeft.validate(tLogPolicy) ||
						                !primaryProcessesLeft.validate(storagePolicy) ||
						                !primarySatelliteProcessesLeft.validate(satelliteTLogPolicy) ||
						                !remoteProcessesLeft.validate(tLogPolicy) ||
						                !remoteProcessesLeft.validate(storagePolicy) ||
						                !remoteSatelliteProcessesLeft.validate(satelliteTLogPolicy);
					}

					if (usableRegions > 1 && allowLogSetKills) {
						tooManyDead = (primaryTLogsDead && primarySatelliteTLogsDead) ||
						              (remoteTLogsDead && remoteSatelliteTLogsDead) ||
						              (primaryTLogsDead && remoteTLogsDead) ||
						              (primaryProcessesDead.validate(storagePolicy) &&
						               remoteProcessesDead.validate(storagePolicy));
					} else {
						tooManyDead = primaryTLogsDead || remoteTLogsDead ||
						              primaryProcessesDead.validate(storagePolicy) ||
						              remoteProcessesDead.validate(storagePolicy);
					}
				}
			}

			// Reboot if dead machines do fulfill policies
			if (tooManyDead) {
				newKt = Reboot;
				canSurvive = false;
				TraceEvent("KillChanged")
				    .detail("KillType", kt)
				    .detail("NewKillType", newKt)
				    .detail("TLogPolicy", tLogPolicy->info())
				    .detail("Reason", "Too many dead processes that cannot satisfy tLogPolicy.");
			}
			// Reboot and Delete if remaining machines do NOT fulfill policies
			else if ((kt < RebootAndDelete) && notEnoughLeft) {
				newKt = RebootAndDelete;
				canSurvive = false;
				TraceEvent("KillChanged")
				    .detail("KillType", kt)
				    .detail("NewKillType", newKt)
				    .detail("TLogPolicy", tLogPolicy->info())
				    .detail("Reason", "Not enough tLog left to satisfy tLogPolicy.");
			} else if ((kt < RebootAndDelete) && (nQuorum > uniqueMachines.size())) {
				newKt = RebootAndDelete;
				canSurvive = false;
				TraceEvent("KillChanged")
				    .detail("KillType", kt)
				    .detail("NewKillType", newKt)
				    .detail("StoragePolicy", storagePolicy->info())
				    .detail("Quorum", nQuorum)
				    .detail("Machines", uniqueMachines.size())
				    .detail("Reason", "Not enough unique machines to perform auto configuration of coordinators.");
			} else {
				TraceEvent("CanSurviveKills")
				    .detail("KillType", kt)
				    .detail("TLogPolicy", tLogPolicy->info())
				    .detail("StoragePolicy", storagePolicy->info())
				    .detail("Quorum", nQuorum)
				    .detail("Machines", uniqueMachines.size());
			}
		}
		if (newKillType)
			*newKillType = newKt;
		return canSurvive;
	}

	void destroyProcess(ISimulator::ProcessInfo* p) override {
		TraceEvent("ProcessDestroyed")
		    .detail("Name", p->name)
		    .detail("Address", p->address)
		    .detail("MachineId", p->locality.machineId());
		currentlyRebootingProcesses.insert(std::pair<NetworkAddress, ProcessInfo*>(p->address, p));
		std::vector<ProcessInfo*>& processes = machines[p->locality.machineId().get()].processes;
		if (p != processes.back()) {
			auto it = std::find(processes.begin(), processes.end(), p);
			std::swap(*it, processes.back());
		}
		processes.pop_back();
		killProcess_internal(p, KillInstantly);
	}
	void killProcess_internal(ProcessInfo* machine, KillType kt) {
		TEST(true); // Simulated machine was killed with any kill type
		TEST(kt == KillInstantly); // Simulated machine was killed instantly
		TEST(kt == InjectFaults); // Simulated machine was killed with faults
		TEST(kt == FailDisk); // Simulated machine was killed with a failed disk

		if (kt == KillInstantly) {
			TraceEvent(SevWarn, "FailMachine")
			    .detail("Name", machine->name)
			    .detail("Address", machine->address)
			    .detail("ZoneId", machine->locality.zoneId())
			    .detail("Process", machine->toString())
			    .detail("Rebooting", machine->rebooting)
			    .detail("Protected", protectedAddresses.count(machine->address))
			    .backtrace();
			// This will remove all the "tracked" messages that came from the machine being killed
			latestEventCache.clear();
			machine->failed = true;
		} else if (kt == InjectFaults) {
			TraceEvent(SevWarn, "FaultMachine")
			    .detail("Name", machine->name)
			    .detail("Address", machine->address)
			    .detail("ZoneId", machine->locality.zoneId())
			    .detail("Process", machine->toString())
			    .detail("Rebooting", machine->rebooting)
			    .detail("Protected", protectedAddresses.count(machine->address))
			    .backtrace();
			should_inject_fault = simulator_should_inject_fault;
			machine->fault_injection_r = deterministicRandom()->randomUniqueID().first();
			machine->fault_injection_p1 = 0.1;
			machine->fault_injection_p2 = deterministicRandom()->random01();
		} else if (kt == FailDisk) {
			TraceEvent(SevWarn, "FailDiskMachine")
			    .detail("Name", machine->name)
			    .detail("Address", machine->address)
			    .detail("ZoneId", machine->locality.zoneId())
			    .detail("Process", machine->toString())
			    .detail("Rebooting", machine->rebooting)
			    .detail("Protected", protectedAddresses.count(machine->address))
			    .backtrace();
			machine->failedDisk = true;
		} else {
			ASSERT(false);
		}
		ASSERT(!protectedAddresses.count(machine->address) || machine->rebooting);
	}
	void rebootProcess(ProcessInfo* process, KillType kt) override {
		if (kt == RebootProcessAndDelete && protectedAddresses.count(process->address)) {
			TraceEvent("RebootChanged")
			    .detail("ZoneId", process->locality.describeZone())
			    .detail("KillType", RebootProcess)
			    .detail("OrigKillType", kt)
			    .detail("Reason", "Protected process");
			kt = RebootProcess;
		}
		doReboot(process, kt);
	}
	void rebootProcess(Optional<Standalone<StringRef>> zoneId, bool allProcesses) override {
		if (allProcesses) {
			auto processes = getAllProcesses();
			for (int i = 0; i < processes.size(); i++)
				if (processes[i]->locality.zoneId() == zoneId && !processes[i]->rebooting)
					doReboot(processes[i], RebootProcess);
		} else {
			auto processes = getAllProcesses();
			for (int i = 0; i < processes.size(); i++) {
				if (processes[i]->locality.zoneId() != zoneId || processes[i]->rebooting) {
					swapAndPop(&processes, i--);
				}
			}
			if (processes.size())
				doReboot(deterministicRandom()->randomChoice(processes), RebootProcess);
		}
	}
	void killProcess(ProcessInfo* machine, KillType kt) override {
		TraceEvent("AttemptingKillProcess").detail("ProcessInfo", machine->toString());
		if (kt < RebootAndDelete) {
			killProcess_internal(machine, kt);
		}
	}
	void killInterface(NetworkAddress address, KillType kt) override {
		if (kt < RebootAndDelete) {
			std::vector<ProcessInfo*>& processes = machines[addressMap[address]->locality.machineId()].processes;
			for (int i = 0; i < processes.size(); i++)
				killProcess_internal(processes[i], kt);
		}
	}
	bool killZone(Optional<Standalone<StringRef>> zoneId, KillType kt, bool forceKill, KillType* ktFinal) override {
		auto processes = getAllProcesses();
		std::set<Optional<Standalone<StringRef>>> zoneMachines;
		for (auto& process : processes) {
			if (process->locality.zoneId() == zoneId) {
				zoneMachines.insert(process->locality.machineId());
			}
		}
		bool result = false;
		for (auto& machineId : zoneMachines) {
			if (killMachine(machineId, kt, forceKill, ktFinal)) {
				result = true;
			}
		}
		return result;
	}
	bool killMachine(Optional<Standalone<StringRef>> machineId,
	                 KillType kt,
	                 bool forceKill,
	                 KillType* ktFinal) override {
		auto ktOrig = kt;

		TEST(true); // Trying to killing a machine
		TEST(kt == KillInstantly); // Trying to kill instantly
		TEST(kt == InjectFaults); // Trying to kill by injecting faults

		if (speedUpSimulation && !forceKill) {
			TraceEvent(SevWarn, "AbortedKill")
			    .detail("MachineId", machineId)
			    .detail("Reason", "Unforced kill within speedy simulation.")
			    .backtrace();
			if (ktFinal)
				*ktFinal = None;
			return false;
		}

		int processesOnMachine = 0;

		KillType originalKt = kt;
		// Reboot if any of the processes are protected and count the number of processes not rebooting
		for (auto& process : machines[machineId].processes) {
			if (protectedAddresses.count(process->address))
				kt = Reboot;
			if (!process->rebooting)
				processesOnMachine++;
		}

		// Do nothing, if no processes to kill
		if (processesOnMachine == 0) {
			TraceEvent(SevWarn, "AbortedKill")
			    .detail("MachineId", machineId)
			    .detail("Reason", "The target had no processes running.")
			    .detail("Processes", processesOnMachine)
			    .detail("ProcessesPerMachine", processesPerMachine)
			    .backtrace();
			if (ktFinal)
				*ktFinal = None;
			return false;
		}

		// Check if machine can be removed, if requested
		if (!forceKill && ((kt == KillInstantly) || (kt == InjectFaults) || (kt == FailDisk) ||
		                   (kt == RebootAndDelete) || (kt == RebootProcessAndDelete))) {
			std::vector<ProcessInfo*> processesLeft, processesDead;
			int protectedWorker = 0, unavailable = 0, excluded = 0, cleared = 0;

			for (auto processInfo : getAllProcesses()) {
				if (processInfo->isAvailableClass()) {
					if (processInfo->isExcluded()) {
						processesDead.push_back(processInfo);
						excluded++;
					} else if (processInfo->isCleared()) {
						processesDead.push_back(processInfo);
						cleared++;
					} else if (!processInfo->isAvailable()) {
						processesDead.push_back(processInfo);
						unavailable++;
					} else if (protectedAddresses.count(processInfo->address)) {
						processesLeft.push_back(processInfo);
						protectedWorker++;
					} else if (processInfo->locality.machineId() != machineId) {
						processesLeft.push_back(processInfo);
					} else {
						processesDead.push_back(processInfo);
					}
				}
			}
			if (!canKillProcesses(processesLeft, processesDead, kt, &kt)) {
				TraceEvent("ChangedKillMachine")
				    .detail("MachineId", machineId)
				    .detail("KillType", kt)
				    .detail("OrigKillType", ktOrig)
				    .detail("ProcessesLeft", processesLeft.size())
				    .detail("ProcessesDead", processesDead.size())
				    .detail("TotalProcesses", machines.size())
				    .detail("ProcessesPerMachine", processesPerMachine)
				    .detail("Protected", protectedWorker)
				    .detail("Unavailable", unavailable)
				    .detail("Excluded", excluded)
				    .detail("Cleared", cleared)
				    .detail("ProtectedTotal", protectedAddresses.size())
				    .detail("TLogPolicy", tLogPolicy->info())
				    .detail("StoragePolicy", storagePolicy->info());
			} else if ((kt == KillInstantly) || (kt == InjectFaults) || (kt == FailDisk)) {
				TraceEvent("DeadMachine")
				    .detail("MachineId", machineId)
				    .detail("KillType", kt)
				    .detail("ProcessesLeft", processesLeft.size())
				    .detail("ProcessesDead", processesDead.size())
				    .detail("TotalProcesses", machines.size())
				    .detail("ProcessesPerMachine", processesPerMachine)
				    .detail("TLogPolicy", tLogPolicy->info())
				    .detail("StoragePolicy", storagePolicy->info());
				for (auto process : processesLeft) {
					TraceEvent("DeadMachineSurvivors")
					    .detail("MachineId", machineId)
					    .detail("KillType", kt)
					    .detail("ProcessesLeft", processesLeft.size())
					    .detail("ProcessesDead", processesDead.size())
					    .detail("SurvivingProcess", process->toString());
				}
				for (auto process : processesDead) {
					TraceEvent("DeadMachineVictims")
					    .detail("MachineId", machineId)
					    .detail("KillType", kt)
					    .detail("ProcessesLeft", processesLeft.size())
					    .detail("ProcessesDead", processesDead.size())
					    .detail("VictimProcess", process->toString());
				}
			} else {
				TraceEvent("ClearMachine")
				    .detail("MachineId", machineId)
				    .detail("KillType", kt)
				    .detail("ProcessesLeft", processesLeft.size())
				    .detail("ProcessesDead", processesDead.size())
				    .detail("TotalProcesses", machines.size())
				    .detail("ProcessesPerMachine", processesPerMachine)
				    .detail("TLogPolicy", tLogPolicy->info())
				    .detail("StoragePolicy", storagePolicy->info());
				for (auto process : processesLeft) {
					TraceEvent("ClearMachineSurvivors")
					    .detail("MachineId", machineId)
					    .detail("KillType", kt)
					    .detail("ProcessesLeft", processesLeft.size())
					    .detail("ProcessesDead", processesDead.size())
					    .detail("SurvivingProcess", process->toString());
				}
				for (auto process : processesDead) {
					TraceEvent("ClearMachineVictims")
					    .detail("MachineId", machineId)
					    .detail("KillType", kt)
					    .detail("ProcessesLeft", processesLeft.size())
					    .detail("ProcessesDead", processesDead.size())
					    .detail("VictimProcess", process->toString());
				}
			}
		}

		TEST(originalKt != kt); // Kill type was changed from requested to reboot.

		// Check if any processes on machine are rebooting
		if (processesOnMachine != processesPerMachine && kt >= RebootAndDelete) {
			TEST(true); // Attempted reboot, but the target did not have all of its processes running
			TraceEvent(SevWarn, "AbortedKill")
			    .detail("KillType", kt)
			    .detail("MachineId", machineId)
			    .detail("Reason", "Machine processes does not match number of processes per machine")
			    .detail("Processes", processesOnMachine)
			    .detail("ProcessesPerMachine", processesPerMachine)
			    .backtrace();
			if (ktFinal)
				*ktFinal = None;
			return false;
		}

		// Check if any processes on machine are rebooting
		if (processesOnMachine != processesPerMachine) {
			TEST(true); // Attempted reboot and kill, but the target did not have all of its processes running
			TraceEvent(SevWarn, "AbortedKill")
			    .detail("KillType", kt)
			    .detail("MachineId", machineId)
			    .detail("Reason", "Machine processes does not match number of processes per machine")
			    .detail("Processes", processesOnMachine)
			    .detail("ProcessesPerMachine", processesPerMachine)
			    .backtrace();
			if (ktFinal)
				*ktFinal = None;
			return false;
		}

		TraceEvent("KillMachine")
		    .detail("MachineId", machineId)
		    .detail("Kt", kt)
		    .detail("KtOrig", ktOrig)
		    .detail("KillableMachines", processesOnMachine)
		    .detail("ProcessPerMachine", processesPerMachine)
		    .detail("KillChanged", kt != ktOrig);
		if (kt < RebootAndDelete) {
			if ((kt == InjectFaults || kt == FailDisk) && machines[machineId].machineProcess != nullptr)
				killProcess_internal(machines[machineId].machineProcess, kt);
			for (auto& process : machines[machineId].processes) {
				TraceEvent("KillMachineProcess")
				    .detail("KillType", kt)
				    .detail("Process", process->toString())
				    .detail("StartingClass", process->startingClass.toString())
				    .detail("Failed", process->failed)
				    .detail("Excluded", process->excluded)
				    .detail("Cleared", process->cleared)
				    .detail("Rebooting", process->rebooting);
				if (process->startingClass != ProcessClass::TesterClass)
					killProcess_internal(process, kt);
			}
		} else if (kt == Reboot || kt == RebootAndDelete) {
			for (auto& process : machines[machineId].processes) {
				TraceEvent("KillMachineProcess")
				    .detail("KillType", kt)
				    .detail("Process", process->toString())
				    .detail("StartingClass", process->startingClass.toString())
				    .detail("Failed", process->failed)
				    .detail("Excluded", process->excluded)
				    .detail("Cleared", process->cleared)
				    .detail("Rebooting", process->rebooting);
				if (process->startingClass != ProcessClass::TesterClass)
					doReboot(process, kt);
			}
		}

		TEST(kt == RebootAndDelete); // Resulted in a reboot and delete
		TEST(kt == Reboot); // Resulted in a reboot
		TEST(kt == KillInstantly); // Resulted in an instant kill
		TEST(kt == InjectFaults); // Resulted in a kill by injecting faults

		if (ktFinal)
			*ktFinal = kt;
		return true;
	}

	bool killDataCenter(Optional<Standalone<StringRef>> dcId, KillType kt, bool forceKill, KillType* ktFinal) override {
		auto ktOrig = kt;
		auto processes = getAllProcesses();
		std::map<Optional<Standalone<StringRef>>, int> datacenterMachines;
		int dcProcesses = 0;

		// Switch to a reboot, if anything protected on machine
		for (auto& procRecord : processes) {
			auto processDcId = procRecord->locality.dcId();
			auto processMachineId = procRecord->locality.machineId();
			ASSERT(processMachineId.present());
			if (processDcId.present() && (processDcId == dcId)) {
				if ((kt != Reboot) && (protectedAddresses.count(procRecord->address))) {
					kt = Reboot;
					TraceEvent(SevWarn, "DcKillChanged")
					    .detail("DataCenter", dcId)
					    .detail("KillType", kt)
					    .detail("OrigKillType", ktOrig)
					    .detail("Reason", "Datacenter has protected process")
					    .detail("ProcessAddress", procRecord->address)
					    .detail("Failed", procRecord->failed)
					    .detail("Rebooting", procRecord->rebooting)
					    .detail("Excluded", procRecord->excluded)
					    .detail("Cleared", procRecord->cleared)
					    .detail("Process", procRecord->toString());
				}
				datacenterMachines[processMachineId.get()]++;
				dcProcesses++;
			}
		}

		// Check if machine can be removed, if requested
		if (!forceKill && ((kt == KillInstantly) || (kt == InjectFaults) || (kt == FailDisk) ||
		                   (kt == RebootAndDelete) || (kt == RebootProcessAndDelete))) {
			std::vector<ProcessInfo*> processesLeft, processesDead;
			for (auto processInfo : getAllProcesses()) {
				if (processInfo->isAvailableClass()) {
					if (processInfo->isExcluded() || processInfo->isCleared() || !processInfo->isAvailable()) {
						processesDead.push_back(processInfo);
					} else if (protectedAddresses.count(processInfo->address) ||
					           datacenterMachines.find(processInfo->locality.machineId()) == datacenterMachines.end()) {
						processesLeft.push_back(processInfo);
					} else {
						processesDead.push_back(processInfo);
					}
				}
			}

			if (!canKillProcesses(processesLeft, processesDead, kt, &kt)) {
				TraceEvent(SevWarn, "DcKillChanged")
				    .detail("DataCenter", dcId)
				    .detail("KillType", kt)
				    .detail("OrigKillType", ktOrig);
			} else {
				TraceEvent("DeadDataCenter")
				    .detail("DataCenter", dcId)
				    .detail("KillType", kt)
				    .detail("DcZones", datacenterMachines.size())
				    .detail("DcProcesses", dcProcesses)
				    .detail("ProcessesDead", processesDead.size())
				    .detail("ProcessesLeft", processesLeft.size())
				    .detail("TLogPolicy", tLogPolicy->info())
				    .detail("StoragePolicy", storagePolicy->info());
				for (auto process : processesLeft) {
					TraceEvent("DeadDcSurvivors")
					    .detail("MachineId", process->locality.machineId())
					    .detail("KillType", kt)
					    .detail("ProcessesLeft", processesLeft.size())
					    .detail("ProcessesDead", processesDead.size())
					    .detail("SurvivingProcess", process->toString());
				}
				for (auto process : processesDead) {
					TraceEvent("DeadDcVictims")
					    .detail("MachineId", process->locality.machineId())
					    .detail("KillType", kt)
					    .detail("ProcessesLeft", processesLeft.size())
					    .detail("ProcessesDead", processesDead.size())
					    .detail("VictimProcess", process->toString());
				}
			}
		}

		KillType ktResult, ktMin = kt;
		for (auto& datacenterMachine : datacenterMachines) {
			if (deterministicRandom()->random01() < 0.99 || forceKill) {
				killMachine(datacenterMachine.first, kt, true, &ktResult);
				if (ktResult != kt) {
					TraceEvent(SevWarn, "KillDCFail")
					    .detail("Zone", datacenterMachine.first)
					    .detail("KillType", kt)
					    .detail("KillTypeResult", ktResult)
					    .detail("KillTypeOrig", ktOrig);
					ASSERT(ktResult == None);
				}
				ktMin = std::min<KillType>(ktResult, ktMin);
			}
		}

		TraceEvent("KillDataCenter")
		    .detail("DcZones", datacenterMachines.size())
		    .detail("DcProcesses", dcProcesses)
		    .detail("DCID", dcId)
		    .detail("KillType", kt)
		    .detail("KillTypeOrig", ktOrig)
		    .detail("KillTypeMin", ktMin)
		    .detail("KilledDC", kt == ktMin);

		TEST(kt != ktMin); // DataCenter kill was rejected by killMachine
		TEST((kt == ktMin) && (kt == RebootAndDelete)); // Datacenter kill Resulted in a reboot and delete
		TEST((kt == ktMin) && (kt == Reboot)); // Datacenter kill Resulted in a reboot
		TEST((kt == ktMin) && (kt == KillInstantly)); // Datacenter kill Resulted in an instant kill
		TEST((kt == ktMin) && (kt == InjectFaults)); // Datacenter kill Resulted in a kill by injecting faults
		TEST((kt == ktMin) && (kt != ktOrig)); // Datacenter Kill request was downgraded
		TEST((kt == ktMin) && (kt == ktOrig)); // Datacenter kill - Requested kill was done

		if (ktFinal)
			*ktFinal = ktMin;

		return (kt == ktMin);
	}
	void clogInterface(const IPAddress& ip, double seconds, ClogMode mode = ClogDefault) override {
		if (mode == ClogDefault) {
			double a = deterministicRandom()->random01();
			if (a < 0.3)
				mode = ClogSend;
			else if (a < 0.6)
				mode = ClogReceive;
			else
				mode = ClogAll;
		}
		TraceEvent("ClogInterface")
		    .detail("IP", ip.toString())
		    .detail("Delay", seconds)
		    .detail("Queue",
		            mode == ClogSend      ? "Send"
		            : mode == ClogReceive ? "Receive"
		                                  : "All");

		if (mode == ClogSend || mode == ClogAll)
			g_clogging.clogSendFor(ip, seconds);
		if (mode == ClogReceive || mode == ClogAll)
			g_clogging.clogRecvFor(ip, seconds);
	}
	void clogPair(const IPAddress& from, const IPAddress& to, double seconds) override {
		TraceEvent("CloggingPair").detail("From", from).detail("To", to).detail("Seconds", seconds);
		g_clogging.clogPairFor(from, to, seconds);
	}
	std::vector<ProcessInfo*> getAllProcesses() const override {
		std::vector<ProcessInfo*> processes;
		for (auto& c : machines) {
			processes.insert(processes.end(), c.second.processes.begin(), c.second.processes.end());
		}
		for (auto& c : currentlyRebootingProcesses) {
			processes.push_back(c.second);
		}
		return processes;
	}
	ProcessInfo* getProcessByAddress(NetworkAddress const& address) override {
		NetworkAddress normalizedAddress(address.ip, address.port, true, address.isTLS());
		ASSERT(addressMap.count(normalizedAddress));
		// NOTE: addressMap[normalizedAddress]->address may not equal to normalizedAddress
		return addressMap[normalizedAddress];
	}

	MachineInfo* getMachineByNetworkAddress(NetworkAddress const& address) override {
		return &machines[addressMap[address]->locality.machineId()];
	}

	MachineInfo* getMachineById(Optional<Standalone<StringRef>> const& machineId) override {
		return &machines[machineId];
	}

	void destroyMachine(Optional<Standalone<StringRef>> const& machineId) override {
		auto& machine = machines[machineId];
		for (auto process : machine.processes) {
			ASSERT(process->failed);
		}
		if (machine.machineProcess) {
			killProcess_internal(machine.machineProcess, KillInstantly);
		}
		machines.erase(machineId);
	}

	Sim2(bool printSimTime)
	  : time(0.0), timerTime(0.0), currentTaskID(TaskPriority::Zero), taskCount(0), yielded(false), yield_limit(0),
	    printSimTime(printSimTime) {
		// Not letting currentProcess be nullptr eliminates some annoying special cases
		currentProcess =
		    new ProcessInfo("NoMachine",
		                    LocalityData(Optional<Standalone<StringRef>>(), StringRef(), StringRef(), StringRef()),
		                    ProcessClass(),
		                    { NetworkAddress() },
		                    this,
		                    "",
		                    "");
		g_network = net2 = newNet2(TLSConfig(), false, true);
		g_network->addStopCallback(Net2FileSystem::stop);
		Net2FileSystem::newFileSystem();
		check_yield(TaskPriority::Zero);
	}

	// Implementation
	struct Task {
		TaskPriority taskID;
		double time;
		uint64_t stable;
		ProcessInfo* machine;
		Promise<Void> action;
		Task(double time, TaskPriority taskID, uint64_t stable, ProcessInfo* machine, Promise<Void>&& action)
		  : taskID(taskID), time(time), stable(stable), machine(machine), action(std::move(action)) {}
		Task(double time, TaskPriority taskID, uint64_t stable, ProcessInfo* machine, Future<Void>& future)
		  : taskID(taskID), time(time), stable(stable), machine(machine) {
			future = action.getFuture();
		}
		Task(Task&& rhs) noexcept
		  : taskID(rhs.taskID), time(rhs.time), stable(rhs.stable), machine(rhs.machine),
		    action(std::move(rhs.action)) {}
		void operator=(Task const& rhs) {
			taskID = rhs.taskID;
			time = rhs.time;
			stable = rhs.stable;
			machine = rhs.machine;
			action = rhs.action;
		}
		Task(Task const& rhs)
		  : taskID(rhs.taskID), time(rhs.time), stable(rhs.stable), machine(rhs.machine), action(rhs.action) {}
		void operator=(Task&& rhs) noexcept {
			time = rhs.time;
			taskID = rhs.taskID;
			stable = rhs.stable;
			machine = rhs.machine;
			action = std::move(rhs.action);
		}

		bool operator<(Task const& rhs) const {
			// Ordering is reversed for priority_queue
			if (time != rhs.time)
				return time > rhs.time;
			return stable > rhs.stable;
		}
	};

	void execTask(struct Task& t) {
		if (t.machine->failed) {
			t.action.send(Never());
		} else {
			mutex.enter();
			if (printSimTime && (int)this->time < (int)t.time) {
				printf("Time: %d\n", (int)t.time);
			}
			this->time = t.time;
			this->timerTime = std::max(this->timerTime, this->time.load());
			mutex.leave();

			this->currentProcess = t.machine;
			try {
				t.action.send(Void());
				ASSERT(this->currentProcess == t.machine);
			} catch (Error& e) {
				TraceEvent(SevError, "UnhandledSimulationEventError").error(e, true);
				killProcess(t.machine, KillInstantly);
			}

			if (randLog)
<<<<<<< HEAD
				fprintf(randLog,
				        "T %f %d %s %" PRId64 "\n",
				        this->time.load(),
				        int(deterministicRandom()->peek() % 10000),
				        t.machine ? t.machine->name : "none",
				        t.stable);
=======
				fmt::print(randLog,
				           "T {0} {1} {2} {3}\n",
				           this->time,
				           int(deterministicRandom()->peek() % 10000),
				           t.machine ? t.machine->name : "none",
				           t.stable);
>>>>>>> bfe5db84
		}
	}

	void onMainThread(Promise<Void>&& signal, TaskPriority taskID) override {
		// This is presumably coming from either a "fake" thread pool thread, i.e. it is actually on this thread
		// or a thread created with g_network->startThread
		ASSERT(getCurrentProcess());

		mutex.enter();
		ASSERT(taskID >= TaskPriority::Min && taskID <= TaskPriority::Max);
		tasks.push(Task(time, taskID, taskCount++, getCurrentProcess(), std::move(signal)));
		mutex.leave();
	}
	bool isOnMainThread() const override { return net2->isOnMainThread(); }
	Future<Void> onProcess(ISimulator::ProcessInfo* process, TaskPriority taskID) override {
		return delay(0, taskID, process);
	}
	Future<Void> onMachine(ISimulator::ProcessInfo* process, TaskPriority taskID) override {
		if (process->machine == 0)
			return Void();
		return delay(0, taskID, process->machine->machineProcess);
	}

	ProtocolVersion protocolVersion() const override { return getCurrentProcess()->protocolVersion; }

	// time is guarded by ISimulator::mutex. It is not necessary to guard reads on the main thread because
	// time should only be modified from the main thread.
	std::atomic<double> time;
	double timerTime;
	TaskPriority currentTaskID;

	// taskCount is guarded by ISimulator::mutex
	uint64_t taskCount;

	std::map<Optional<Standalone<StringRef>>, MachineInfo> machines;
	std::map<NetworkAddress, ProcessInfo*> addressMap;
	std::map<ProcessInfo*, Promise<Void>> filesDeadMap;

	// tasks is guarded by ISimulator::mutex
	std::priority_queue<Task, std::vector<Task>> tasks;

	std::vector<std::function<void()>> stopCallbacks;

	// Sim2Net network;
	INetwork* net2;

	// Map from machine IP -> machine disk space info
	std::map<IPAddress, SimDiskSpace> diskSpaceMap;

	// Whether or not yield has returned true during the current iteration of the run loop
	bool yielded;
	int yield_limit; // how many more times yield may return false before next returning true
	bool printSimTime;

private:
	MockDNS mockDNS;

#ifdef ENABLE_SAMPLING
	ActorLineageSet actorLineageSet;
#endif
};

class UDPSimSocket : public IUDPSocket, ReferenceCounted<UDPSimSocket> {
	using Packet = std::shared_ptr<std::vector<uint8_t>>;
	UID id;
	ISimulator::ProcessInfo* process;
	Optional<NetworkAddress> peerAddress;
	Optional<ISimulator::ProcessInfo*> peerProcess;
	Optional<Reference<UDPSimSocket>> peerSocket;
	ActorCollection actors;
	Promise<Void> closed;
	std::deque<std::pair<NetworkAddress, Packet>> recvBuffer;
	AsyncVar<int64_t> writtenPackets;
	NetworkAddress _localAddress;
	bool randomDropPacket() {
		auto res = deterministicRandom()->random01() < .000001;
		TEST(res); // UDP packet drop
		return res;
	}

	bool isClosed() const { return closed.getFuture().isReady(); }
	Future<Void> onClosed() const { return closed.getFuture(); }

	ACTOR static Future<Void> cleanupPeerSocket(UDPSimSocket* self) {
		wait(self->peerSocket.get()->onClosed());
		self->peerSocket.reset();
		return Void();
	}

	ACTOR static Future<Void> send(UDPSimSocket* self,
	                               Reference<UDPSimSocket> peerSocket,
	                               uint8_t const* begin,
	                               uint8_t const* end) {
		state Packet packet(std::make_shared<std::vector<uint8_t>>());
		packet->resize(end - begin);
		std::copy(begin, end, packet->begin());
		wait(delay(.002 * deterministicRandom()->random01()));
		peerSocket->recvBuffer.emplace_back(self->_localAddress, std::move(packet));
		peerSocket->writtenPackets.set(peerSocket->writtenPackets.get() + 1);
		return Void();
	}

	ACTOR static Future<int> receiveFrom(UDPSimSocket* self, uint8_t* begin, uint8_t* end, NetworkAddress* sender) {
		state TaskPriority currentTaskID = g_sim2.getCurrentTask();
		wait(self->writtenPackets.onChange());
		wait(g_sim2.onProcess(self->process, currentTaskID));
		auto packet = self->recvBuffer.front().second;
		int sz = packet->size();
		ASSERT(sz <= end - begin);
		if (sender) {
			*sender = self->recvBuffer.front().first;
		}
		std::copy(packet->begin(), packet->end(), begin);
		self->recvBuffer.pop_front();
		return sz;
	}

public:
	UDPSimSocket(NetworkAddress const& localAddress, Optional<NetworkAddress> const& peerAddress)
	  : id(deterministicRandom()->randomUniqueID()), process(g_simulator.getCurrentProcess()), peerAddress(peerAddress),
	    actors(false), _localAddress(localAddress) {
		g_sim2.addressMap.emplace(_localAddress, process);
		ASSERT(process->boundUDPSockets.find(localAddress) == process->boundUDPSockets.end());
		process->boundUDPSockets.emplace(localAddress, this);
	}
	~UDPSimSocket() override {
		if (!closed.getFuture().isReady()) {
			close();
			closed.send(Void());
		}
		actors.clear(true);
	}
	void close() override {
		process->boundUDPSockets.erase(_localAddress);
		g_sim2.addressMap.erase(_localAddress);
	}
	UID getDebugID() const override { return id; }
	void addref() override { ReferenceCounted<UDPSimSocket>::addref(); }
	void delref() override { ReferenceCounted<UDPSimSocket>::delref(); }

	Future<int> send(uint8_t const* begin, uint8_t const* end) override {
		int sz = int(end - begin);
		auto res = fmap([sz](Void) { return sz; }, delay(0.0));
		ASSERT(sz <= IUDPSocket::MAX_PACKET_SIZE);
		ASSERT(peerAddress.present());
		if (!peerProcess.present()) {
			auto iter = g_sim2.addressMap.find(peerAddress.get());
			if (iter == g_sim2.addressMap.end()) {
				return res;
			}
			peerProcess = iter->second;
		}
		if (!peerSocket.present() || peerSocket.get()->isClosed()) {
			peerSocket.reset();
			auto iter = peerProcess.get()->boundUDPSockets.find(peerAddress.get());
			if (iter == peerProcess.get()->boundUDPSockets.end()) {
				return fmap([sz](Void) { return sz; }, delay(0.0));
			}
			peerSocket = iter->second.castTo<UDPSimSocket>();
			// the notation of leaking connections doesn't make much sense in the context of UDP
			// so we simply handle those in the simulator
			actors.add(cleanupPeerSocket(this));
		}
		if (randomDropPacket()) {
			return res;
		}
		actors.add(send(this, peerSocket.get(), begin, end));
		return res;
	}
	Future<int> sendTo(uint8_t const* begin, uint8_t const* end, NetworkAddress const& peer) override {
		int sz = int(end - begin);
		auto res = fmap([sz](Void) { return sz; }, delay(0.0));
		ASSERT(sz <= MAX_PACKET_SIZE);
		ISimulator::ProcessInfo* peerProcess = nullptr;
		Reference<UDPSimSocket> peerSocket;
		{
			auto iter = g_sim2.addressMap.find(peer);
			if (iter == g_sim2.addressMap.end()) {
				return res;
			}
			peerProcess = iter->second;
		}
		{
			auto iter = peerProcess->boundUDPSockets.find(peer);
			if (iter == peerProcess->boundUDPSockets.end()) {
				return res;
			}
			peerSocket = iter->second.castTo<UDPSimSocket>();
		}
		actors.add(send(this, peerSocket, begin, end));
		return res;
	}
	Future<int> receive(uint8_t* begin, uint8_t* end) override { return receiveFrom(begin, end, nullptr); }
	Future<int> receiveFrom(uint8_t* begin, uint8_t* end, NetworkAddress* sender) override {
		if (!recvBuffer.empty()) {
			auto buf = recvBuffer.front().second;
			if (sender) {
				*sender = recvBuffer.front().first;
			}
			int sz = buf->size();
			ASSERT(sz <= end - begin);
			std::copy(buf->begin(), buf->end(), begin);
			auto res = fmap([sz](Void) { return sz; }, delay(0.0));
			recvBuffer.pop_front();
			return res;
		}
		return receiveFrom(this, begin, end, sender);
	}
	void bind(NetworkAddress const& addr) override {
		g_sim2.addressMap.erase(_localAddress);
		process->boundUDPSockets.erase(_localAddress);
		process->boundUDPSockets.emplace(addr, Reference<UDPSimSocket>::addRef(this));
		_localAddress = addr;
		g_sim2.addressMap.emplace(_localAddress, process);
	}

	NetworkAddress localAddress() const override { return _localAddress; }

	boost::asio::ip::udp::socket::native_handle_type native_handle() override { return 0; }
};

Future<Reference<IUDPSocket>> Sim2::createUDPSocket(NetworkAddress toAddr) {
	NetworkAddress localAddress;
	auto process = g_simulator.getCurrentProcess();
	if (process->address.ip.isV6()) {
		IPAddress::IPAddressStore store = process->address.ip.toV6();
		uint16_t* ipParts = (uint16_t*)store.data();
		ipParts[7] += deterministicRandom()->randomInt(0, 256);
		localAddress.ip = IPAddress(store);
	} else {
		localAddress.ip = IPAddress(process->address.ip.toV4() + deterministicRandom()->randomInt(0, 256));
	}
	localAddress.port = deterministicRandom()->randomInt(40000, 60000);
	while (process->boundUDPSockets.find(localAddress) != process->boundUDPSockets.end()) {
		localAddress.port = deterministicRandom()->randomInt(40000, 60000);
	}
	return Reference<IUDPSocket>(new UDPSimSocket(localAddress, toAddr));
}

Future<Reference<IUDPSocket>> Sim2::createUDPSocket(bool isV6) {
	NetworkAddress localAddress;
	auto process = g_simulator.getCurrentProcess();
	if (process->address.ip.isV6() == isV6) {
		localAddress = process->address;
	} else {
		ASSERT(process->addresses.secondaryAddress.present() &&
		       process->addresses.secondaryAddress.get().isV6() == isV6);
		localAddress = process->addresses.secondaryAddress.get();
	}
	if (localAddress.ip.isV6()) {
		IPAddress::IPAddressStore store = localAddress.ip.toV6();
		uint16_t* ipParts = (uint16_t*)store.data();
		ipParts[7] += deterministicRandom()->randomInt(0, 256);
		localAddress.ip = IPAddress(store);
	} else {
		localAddress.ip = IPAddress(localAddress.ip.toV4() + deterministicRandom()->randomInt(0, 256));
	}
	localAddress.port = deterministicRandom()->randomInt(40000, 60000);
	return Reference<IUDPSocket>(new UDPSimSocket(localAddress, Optional<NetworkAddress>{}));
}

void startNewSimulator(bool printSimTime) {
	ASSERT(!g_network);
	g_network = g_pSimulator = new Sim2(printSimTime);
	g_simulator.connectionFailuresDisableDuration = deterministicRandom()->random01() < 0.5 ? 0 : 1e6;
}

ACTOR void doReboot(ISimulator::ProcessInfo* p, ISimulator::KillType kt) {
	TraceEvent("RebootingProcessAttempt")
	    .detail("ZoneId", p->locality.zoneId())
	    .detail("KillType", kt)
	    .detail("Process", p->toString())
	    .detail("StartingClass", p->startingClass.toString())
	    .detail("Failed", p->failed)
	    .detail("Excluded", p->excluded)
	    .detail("Cleared", p->cleared)
	    .detail("Rebooting", p->rebooting)
	    .detail("TaskPriorityDefaultDelay", TaskPriority::DefaultDelay);

	wait(g_sim2.delay(0, TaskPriority::DefaultDelay, p)); // Switch to the machine in question

	try {
		ASSERT(kt == ISimulator::RebootProcess || kt == ISimulator::Reboot || kt == ISimulator::RebootAndDelete ||
		       kt == ISimulator::RebootProcessAndDelete);

		TEST(kt == ISimulator::RebootProcess); // Simulated process rebooted
		TEST(kt == ISimulator::Reboot); // Simulated machine rebooted
		TEST(kt == ISimulator::RebootAndDelete); // Simulated machine rebooted with data and coordination state deletion
		TEST(
		    kt ==
		    ISimulator::RebootProcessAndDelete); // Simulated process rebooted with data and coordination state deletion

		if (p->rebooting || !p->isReliable())
			return;
		TraceEvent("RebootingProcess")
		    .detail("KillType", kt)
		    .detail("Address", p->address)
		    .detail("ZoneId", p->locality.zoneId())
		    .detail("DataHall", p->locality.dataHallId())
		    .detail("Locality", p->locality.toString())
		    .detail("Failed", p->failed)
		    .detail("Excluded", p->excluded)
		    .detail("Cleared", p->cleared)
		    .backtrace();
		p->rebooting = true;
		if ((kt == ISimulator::RebootAndDelete) || (kt == ISimulator::RebootProcessAndDelete)) {
			p->cleared = true;
			g_simulator.clearAddress(p->address);
		}
		p->shutdownSignal.send(kt);
	} catch (Error& e) {
		TraceEvent(SevError, "RebootError").error(e);
		p->shutdownSignal.sendError(e); // ?
		throw; // goes nowhere!
	}
}

// Simulates delays for performing operations on disk
Future<Void> waitUntilDiskReady(Reference<DiskParameters> diskParameters, int64_t size, bool sync) {
	if (g_simulator.getCurrentProcess()->failedDisk) {
		return Never();
	}
	if (g_simulator.connectionFailuresDisableDuration > 1e4)
		return delay(0.0001);

	if (diskParameters->nextOperation < now())
		diskParameters->nextOperation = now();
	diskParameters->nextOperation += (1.0 / diskParameters->iops) + (size / diskParameters->bandwidth);

	double randomLatency;
	if (sync) {
		randomLatency = .005 + deterministicRandom()->random01() * (BUGGIFY ? 1.0 : .010);
	} else
		randomLatency = 10 * deterministicRandom()->random01() / diskParameters->iops;

	return delayUntil(diskParameters->nextOperation + randomLatency);
}

#if defined(_WIN32)

/* Opening with FILE_SHARE_DELETE lets simulation actually work on windows - previously renames were always failing.
   FIXME: Use an actual platform abstraction for this stuff!  Is there any reason we can't use underlying net2 for
   example? */

#include <Windows.h>

int sf_open(const char* filename, int flags, int convFlags, int mode) {
	HANDLE wh = CreateFile(filename,
	                       GENERIC_READ | ((flags & IAsyncFile::OPEN_READWRITE) ? GENERIC_WRITE : 0),
	                       FILE_SHARE_READ | FILE_SHARE_WRITE | FILE_SHARE_DELETE,
	                       nullptr,
	                       (flags & IAsyncFile::OPEN_EXCLUSIVE) ? CREATE_NEW
	                       : (flags & IAsyncFile::OPEN_CREATE)  ? OPEN_ALWAYS
	                                                            : OPEN_EXISTING,
	                       FILE_ATTRIBUTE_NORMAL,
	                       nullptr);
	int h = -1;
	if (wh != INVALID_HANDLE_VALUE)
		h = _open_osfhandle((intptr_t)wh, convFlags);
	else
		errno = GetLastError() == ERROR_FILE_NOT_FOUND ? ENOENT : EFAULT;
	return h;
}

#endif

// Opens a file for asynchronous I/O
Future<Reference<class IAsyncFile>> Sim2FileSystem::open(const std::string& filename, int64_t flags, int64_t mode) {
	ASSERT((flags & IAsyncFile::OPEN_ATOMIC_WRITE_AND_CREATE) || !(flags & IAsyncFile::OPEN_CREATE) ||
	       StringRef(filename).endsWith(
	           LiteralStringRef(".fdb-lock"))); // We don't use "ordinary" non-atomic file creation right now except for
	                                            // folder locking, and we don't have code to simulate its unsafeness.

	if ((flags & IAsyncFile::OPEN_EXCLUSIVE))
		ASSERT(flags & IAsyncFile::OPEN_CREATE);

	if (flags & IAsyncFile::OPEN_UNCACHED) {
		auto& machineCache = g_simulator.getCurrentProcess()->machine->openFiles;
		std::string actualFilename = filename;
		if (flags & IAsyncFile::OPEN_ATOMIC_WRITE_AND_CREATE) {
			actualFilename = filename + ".part";
			auto partFile = machineCache.find(actualFilename);
			if (partFile != machineCache.end()) {
				Future<Reference<IAsyncFile>> f = AsyncFileDetachable::open(partFile->second.get());
				if (FLOW_KNOBS->PAGE_WRITE_CHECKSUM_HISTORY > 0)
					f = map(f, [=](Reference<IAsyncFile> r) {
						return Reference<IAsyncFile>(new AsyncFileWriteChecker(r));
					});
				return f;
			}
		}

		Future<Reference<IAsyncFile>> f;
		auto itr = machineCache.find(actualFilename);
		if (itr == machineCache.end()) {
			// Simulated disk parameters are shared by the AsyncFileNonDurable and the underlying SimpleFile.
			// This way, they can both keep up with the time to start the next operation
			auto diskParameters =
			    makeReference<DiskParameters>(FLOW_KNOBS->SIM_DISK_IOPS, FLOW_KNOBS->SIM_DISK_BANDWIDTH);
			f = AsyncFileNonDurable::open(filename,
			                              actualFilename,
			                              SimpleFile::open(filename, flags, mode, diskParameters, false),
			                              diskParameters,
			                              (flags & IAsyncFile::OPEN_NO_AIO) == 0);

			machineCache[actualFilename] = UnsafeWeakFutureReference<IAsyncFile>(f);
		} else {
			f = itr->second.get();
		}

		f = AsyncFileDetachable::open(f);
		if (FLOW_KNOBS->PAGE_WRITE_CHECKSUM_HISTORY > 0)
			f = map(f, [=](Reference<IAsyncFile> r) { return Reference<IAsyncFile>(new AsyncFileWriteChecker(r)); });
		if (FLOW_KNOBS->ENABLE_CHAOS_FEATURES)
			f = map(f, [=](Reference<IAsyncFile> r) { return Reference<IAsyncFile>(new AsyncFileChaos(r)); });
#if ENCRYPTION_ENABLED
		if (flags & IAsyncFile::OPEN_ENCRYPTED)
			f = map(f, [flags](Reference<IAsyncFile> r) {
				auto mode = flags & IAsyncFile::OPEN_READWRITE ? AsyncFileEncrypted::Mode::APPEND_ONLY
				                                               : AsyncFileEncrypted::Mode::READ_ONLY;
				return Reference<IAsyncFile>(new AsyncFileEncrypted(r, mode));
			});
#endif // ENCRYPTION_ENABLED
		return f;
	} else
		return AsyncFileCached::open(filename, flags, mode);
}

// Deletes the given file.  If mustBeDurable, returns only when the file is guaranteed to be deleted even after a power
// failure.
Future<Void> Sim2FileSystem::deleteFile(const std::string& filename, bool mustBeDurable) {
	return Sim2::deleteFileImpl(&g_sim2, filename, mustBeDurable);
}

ACTOR Future<Void> renameFileImpl(std::string from, std::string to) {
	wait(delay(0.5 * deterministicRandom()->random01()));
	::renameFile(from, to);
	wait(delay(0.5 * deterministicRandom()->random01()));
	return Void();
}

Future<Void> Sim2FileSystem::renameFile(std::string const& from, std::string const& to) {
	return renameFileImpl(from, to);
}

Future<std::time_t> Sim2FileSystem::lastWriteTime(const std::string& filename) {
	// TODO: update this map upon file writes.
	static std::map<std::string, double> fileWrites;
	if (BUGGIFY && deterministicRandom()->random01() < 0.01) {
		fileWrites[filename] = now();
	}
	return fileWrites[filename];
}

#ifdef ENABLE_SAMPLING
ActorLineageSet& Sim2FileSystem::getActorLineageSet() {
	return actorLineageSet;
}
#endif

void Sim2FileSystem::newFileSystem() {
	g_network->setGlobal(INetwork::enFileSystem, (flowGlobalType) new Sim2FileSystem());
}<|MERGE_RESOLUTION|>--- conflicted
+++ resolved
@@ -2084,21 +2084,12 @@
 			}
 
 			if (randLog)
-<<<<<<< HEAD
-				fprintf(randLog,
-				        "T %f %d %s %" PRId64 "\n",
-				        this->time.load(),
-				        int(deterministicRandom()->peek() % 10000),
-				        t.machine ? t.machine->name : "none",
-				        t.stable);
-=======
 				fmt::print(randLog,
 				           "T {0} {1} {2} {3}\n",
 				           this->time,
 				           int(deterministicRandom()->peek() % 10000),
 				           t.machine ? t.machine->name : "none",
 				           t.stable);
->>>>>>> bfe5db84
 		}
 	}
 
