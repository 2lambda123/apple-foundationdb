--- conflicted
+++ resolved
@@ -51,7 +51,6 @@
   list(APPEND FDBRPC_THIRD_PARTY_SRCS libcoroutine/asm.S)
 endif()
 if(NOT WIN32)
-<<<<<<< HEAD
   if(CMAKE_SYSTEM_NAME STREQUAL "FreeBSD")
     find_library(EIO eio)
     if(EIO)
@@ -62,17 +61,6 @@
   else()
     list(APPEND FDBRPC_SRCS libcoroutine/context.c libeio/eio.c)
   endif()
-=======
-  list(APPEND FDBRPC_THIRD_PARTY_SRCS libcoroutine/context.c libeio/eio.c)
-endif()
-
-add_library(thirdparty ${FDBRPC_THIRD_PARTY_SRCS})
-if(NOT WIN32)
-  target_compile_options(thirdparty BEFORE PRIVATE -w) # disable warnings for third party
-endif()
-if(USE_VALGRIND)
-  target_link_libraries(thirdparty PUBLIC Valgrind)
->>>>>>> 99234726
 endif()
 
 set(FDBRPC_SRCS_DISABLE_ACTOR_WITHOUT_WAIT_WARNING
