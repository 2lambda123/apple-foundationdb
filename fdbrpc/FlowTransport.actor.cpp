--- conflicted
+++ resolved
@@ -177,13 +177,8 @@
 	EndpointNotFoundReceiver(EndpointMap& endpoints) {
 		endpoints.insertWellKnown(this, WLTOKEN_ENDPOINT_NOT_FOUND, TaskPriority::DefaultEndpoint);
 	}
-<<<<<<< HEAD
+
 	void receive(ArenaObjectReader& reader) override {
-		// Remote machine tells us it doesn't have endpoint e
-=======
-
-	void receive(ArenaObjectReader& reader) override {
->>>>>>> 8c96763e
 		Endpoint e;
 		reader.deserialize(e);
 		IFailureMonitor::failureMonitor().endpointNotFound(e);
@@ -194,10 +189,6 @@
 	PingReceiver(EndpointMap& endpoints) {
 		endpoints.insertWellKnown(this, WLTOKEN_PING_PACKET, TaskPriority::ReadSocket);
 	}
-<<<<<<< HEAD
-=======
-
->>>>>>> 8c96763e
 	void receive(ArenaObjectReader& reader) override {
 		ReplyPromise<Void> reply;
 		reader.deserialize(reply);
