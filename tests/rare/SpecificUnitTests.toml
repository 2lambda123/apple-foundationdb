--- conflicted
+++ resolved
@@ -7,8 +7,4 @@
     [[test.workload]]
     testName = 'UnitTests'
     maxTestCases = 1
-<<<<<<< HEAD
-    testsMatching = '/DataDistribution/StorageWiggler'
-=======
-    testsMatching = '/'
->>>>>>> ed91ddf5
+    testsMatching = '/'