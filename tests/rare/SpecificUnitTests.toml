# This is modified by scripted testing tools to specify specific unit tests
[[test]]
testTitle = 'UnitTests'
useDB = false
startDelay = 0
runSetup=false

    [[test.workload]]
    testName = 'UnitTests'
<<<<<<< HEAD
    maxTestCases = 0
    testsMatching = 'noSim/'
=======
    maxTestCases = 1
    testsMatching = '/'
>>>>>>> 27f9bc1f
<|MERGE_RESOLUTION|>--- conflicted
+++ resolved
@@ -7,10 +7,5 @@
 
     [[test.workload]]
     testName = 'UnitTests'
-<<<<<<< HEAD
-    maxTestCases = 0
-    testsMatching = 'noSim/'
-=======
-    maxTestCases = 1
-    testsMatching = '/'
->>>>>>> 27f9bc1f
+    axTestCases = 1
+    testsMatching = 'noSim/'