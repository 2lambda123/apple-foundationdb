/*
 * serialize.h
 *
 * This source file is part of the FoundationDB open source project
 *
 * Copyright 2013-2018 Apple Inc. and the FoundationDB project authors
 *
 * Licensed under the Apache License, Version 2.0 (the "License");
 * you may not use this file except in compliance with the License.
 * You may obtain a copy of the License at
 *
 *     http://www.apache.org/licenses/LICENSE-2.0
 *
 * Unless required by applicable law or agreed to in writing, software
 * distributed under the License is distributed on an "AS IS" BASIS,
 * WITHOUT WARRANTIES OR CONDITIONS OF ANY KIND, either express or implied.
 * See the License for the specific language governing permissions and
 * limitations under the License.
 */

#ifndef FLOW_SERIALIZE_H
#define FLOW_SERIALIZE_H
#pragma once

#include <stdint.h>
#include <array>
#include <set>
#include "flow/ProtocolVersion.h"
#include "flow/Error.h"
#include "flow/Arena.h"
#include "flow/FileIdentifier.h"
#include "flow/ObjectSerializer.h"
#include <algorithm>

// Though similar, is_binary_serializable cannot be replaced by std::is_pod, as doing so would prefer
// memcpy over a defined serialize() method on a POD struct.  As not all of our structs are packed,
// this would both inflate message sizes by transmitting padding, and mean that we're transmitting
// undefined bytes over the wire.
// A more intelligent SFINAE that does "binarySerialize if POD and no serialize() is defined" could
// replace the usage of is_binary_serializable.
template <class T>
struct is_binary_serializable { enum { value = 0 }; };

#define BINARY_SERIALIZABLE( T ) template<> struct is_binary_serializable<T> { enum { value = 1 }; };

BINARY_SERIALIZABLE( int8_t );
BINARY_SERIALIZABLE( uint8_t );
BINARY_SERIALIZABLE( int16_t );
BINARY_SERIALIZABLE( uint16_t );
BINARY_SERIALIZABLE( int32_t );
BINARY_SERIALIZABLE( uint32_t );
BINARY_SERIALIZABLE( int64_t );
BINARY_SERIALIZABLE( uint64_t );
BINARY_SERIALIZABLE( bool );
BINARY_SERIALIZABLE( double );
BINARY_SERIALIZABLE( ProtocolVersion );

template<>
struct scalar_traits<ProtocolVersion> : std::true_type {
	constexpr static size_t size = sizeof(uint64_t);

	static void save(uint8_t* out, const ProtocolVersion& v) {
		*reinterpret_cast<uint64_t*>(out) = v.versionWithFlags();
	}

	template <class Context>
	static void load(const uint8_t* i, ProtocolVersion& out, Context& context) {
		const uint64_t* in = reinterpret_cast<const uint64_t*>(i);
		out = ProtocolVersion(*in);
	}
};

template <class Archive, class Item>
inline typename Archive::WRITER& operator << (Archive& ar, const Item& item ) {
	save(ar, const_cast<Item&>(item));
	return ar;
}

template <class Archive, class Item>
inline typename Archive::READER& operator >> (Archive& ar, Item& item ) {
	load(ar, item);
	return ar;
}

template <class Archive>
void serializer(Archive& ar) {}

template <class Archive, class Item, class... Items>
typename Archive::WRITER& serializer(Archive& ar, const Item& item, const Items&... items) {
	save(ar, item);
	serializer(ar, items...);
	return ar;
}

template <class Archive, class Item, class... Items>
typename Archive::READER& serializer(Archive& ar, Item& item, Items&... items) {
	load(ar, item);
	serializer(ar, items...);
	return ar;
}

template <class Archive, class T, class Enable = void>
class Serializer {
public:
	static void serialize( Archive& ar, T& t ) {
		t.serialize(ar);
		ASSERT( ar.protocolVersion().isValid() );
	}
};

template <class Ar, class T>
inline void save( Ar& ar, const T& value ) {
	Serializer<Ar,T>::serialize(ar, const_cast<T&>(value));
}

template <class Ar, class T>
inline void load( Ar& ar, T& value ) {
	Serializer<Ar,T>::serialize(ar, value);
}

template <class CharT, class Traits, class Allocator>
struct FileIdentifierFor<std::basic_string<CharT, Traits, Allocator>> {
	constexpr static FileIdentifier value = 15694229;
};

template <class Archive>
inline void load( Archive& ar, std::string& value ) {
	int32_t length;
	ar >> length;
	value.resize(length);
	ar.serializeBytes( &value[0], (int)value.length() );
	ASSERT( ar.protocolVersion().isValid() );
}

template <class Archive>
inline void save( Archive& ar, const std::string& value ) {
	ar << (int32_t)value.length();
	ar.serializeBytes( (void*)&value[0], (int)value.length() );
	ASSERT( ar.protocolVersion().isValid() );
}

template <class Archive, class T>
class Serializer< Archive, T, typename std::enable_if< is_binary_serializable<T>::value >::type> {
public:
	static void serialize( Archive& ar, T& t ) {
		ar.serializeBinaryItem(t);
	}
};

template <class F, class S, bool = HasFileIdentifier<F>::value&& HasFileIdentifier<S>::value>
struct PairFileIdentifier;

template <class F, class S>
struct PairFileIdentifier<F, S, false> {};

template <class F, class S>
struct PairFileIdentifier<F, S, true> {
	constexpr static FileIdentifier value = FileIdentifierFor<F>::value ^ FileIdentifierFor<S>::value;
};

template <class F, class S>
struct FileIdentifierFor<std::pair<F, S>> : PairFileIdentifier<F, S> {};

template <class Archive, class T1, class T2>
class Serializer< Archive, std::pair<T1,T2>, void > {
public:
	static void serialize( Archive& ar, std::pair<T1, T2>& p ) {
		serializer(ar, p.first, p.second);
	}
};

template <class T, class Allocator>
struct FileIdentifierFor<std::vector<T, Allocator>> : ComposedIdentifierExternal<T, 0x10> {};

template <class Archive, class T>
inline void save( Archive& ar, const std::vector<T>& value ) {
	ar << (int)value.size();
	for(auto it = value.begin(); it != value.end(); ++it)
		ar << *it;
	ASSERT( ar.protocolVersion().isValid() );
}
template <class Archive, class T>
inline void load( Archive& ar, std::vector<T>& value ) {
	int s;
	ar >> s;
	value.clear();
	value.reserve(s);
	for (int i = 0; i < s; i++) {
		value.push_back(T());
		ar >> value[i];
	}
	ASSERT( ar.protocolVersion().isValid() );
}

template <class Archive, class T, size_t N>
inline void save( Archive& ar, const std::array<T, N>& value ) {
	for(int ii = 0; ii < N; ++ii)
		ar << value[ii];
	ASSERT( ar.protocolVersion().isValid() );
}
template <class Archive, class T, size_t N>
inline void load( Archive& ar, std::array<T, N>& value ) {
	for (int ii = 0; ii < N; ii++) {
		ar >> value[ii];
	}
	ASSERT( ar.protocolVersion().isValid() );
}

template <class Archive, class T>
inline void save( Archive& ar, const std::set<T>& value ) {
	ar << (int)value.size();
	for(auto it = value.begin(); it != value.end(); ++it)
		ar << *it;
	ASSERT( ar.protocolVersion().isValid() );
}
template <class Archive, class T>
inline void load( Archive& ar, std::set<T>& value ) {
	int s;
	ar >> s;
	value.clear();
	T currentValue;
	for (int i = 0; i < s; i++) {
		ar >> currentValue;
		value.insert(currentValue);
	}
	ASSERT( ar.protocolVersion().isValid() );
}

template <class Archive, class K, class V>
inline void save( Archive& ar, const std::map<K, V>& value ) {
	ar << (int)value.size();
	for (const auto &it : value) {
		ar << it.first << it.second;
	}
	ASSERT( ar.protocolVersion().isValid() );
}
template <class Archive, class K, class V>
inline void load( Archive& ar, std::map<K, V>& value ) {
	int s;
	ar >> s;
	value.clear();
	for (int i = 0; i < s; ++i) {
		std::pair<K, V> p;
		ar >> p.first >> p.second;
		value.emplace(p);
	}
	ASSERT( ar.protocolVersion().isValid() );
}

#pragma intrinsic (memcpy)

#if VALGRIND
static bool valgrindCheck( const void* data, int bytes, const char* context ) {
	auto first= VALGRIND_CHECK_MEM_IS_DEFINED( data, bytes );
	if (first) {
		int und=0;
		for(int b=0; b<bytes; b++)
			if (VALGRIND_CHECK_MEM_IS_DEFINED( (uint8_t*)data+b, 1 ))
				und++;
		TraceEvent(SevError, "UndefinedData").detail("In", context).detail("Size", bytes).detail("Undefined", und).detail("FirstAt", (int64_t)first-(int64_t)data);
		return false;
	}
	return true;

}
#else
static inline bool valgrindCheck( const void* data, int bytes, const char* context ) { return true; }
#endif

struct _IncludeVersion {
	ProtocolVersion v;
	explicit _IncludeVersion( ProtocolVersion defaultVersion ) : v(defaultVersion) {
		ASSERT( defaultVersion.isValid() );
	}
	template <class Ar>
	void write( Ar& ar ) {
		ar.setProtocolVersion(v);
		ar << v;
	}
	template <class Ar>
	void read( Ar& ar ) {
		ar >> v;
		if (!v.isValid()) {
			auto err = incompatible_protocol_version();
<<<<<<< HEAD
			TraceEvent(SevError, "InvalidSerializationVersion").error(err).detailf("Version", "%llx", v.versionWithFlags());
=======
			TraceEvent(SevWarnAlways, "InvalidSerializationVersion").error(err).detailf("Version", "%llx", v);
>>>>>>> 12ac5bbe
			throw err;
		}
		if (v > currentProtocolVersion) {
			// For now, no forward compatibility whatsoever is supported.  In the future, this check may be weakened for
			// particular data structures (e.g. to support mismatches between client and server versions when the client
			// must deserialize zookeeper and database structures)
			auto err = incompatible_protocol_version();
			TraceEvent(SevError, "FutureProtocolVersion").error(err).detailf("Version", "%llx", v.versionWithFlags());
			throw err;
		}
		ar.setProtocolVersion(v);
	}
};
struct _AssumeVersion {
	ProtocolVersion v;
	explicit _AssumeVersion( ProtocolVersion version );
	template <class Ar> void write( Ar& ar ) { ar.setProtocolVersion(v); }
	template <class Ar> void read( Ar& ar ) { ar.setProtocolVersion(v); }
};
struct _Unversioned {
	template <class Ar> void write( Ar& ar ) {}
	template <class Ar> void read( Ar& ar ) {}
};

// These functions return valid options to the VersionOptions parameter of the constructor of each archive type
inline _IncludeVersion IncludeVersion( ProtocolVersion defaultVersion = currentProtocolVersion ) { return _IncludeVersion(defaultVersion); }
inline _AssumeVersion AssumeVersion( ProtocolVersion version ) { return _AssumeVersion(version); }
inline _Unversioned Unversioned() { return _Unversioned(); }

//static uint64_t size_limits[] = { 0ULL, 255ULL, 65535ULL, 16777215ULL, 4294967295ULL, 1099511627775ULL, 281474976710655ULL, 72057594037927935ULL, 18446744073709551615ULL };

class BinaryWriter : NonCopyable {
public:
	static const int isDeserializing = 0;
	static constexpr bool isSerializing = true;
	typedef BinaryWriter WRITER;

	void serializeBytes( StringRef bytes ) {
		serializeBytes(bytes.begin(), bytes.size());
	}
	void serializeBytes(const void* data, int bytes) {
		if (bytes > 0) {
			valgrindCheck(data, bytes, "serializeBytes");
			void* p = writeBytes(bytes);
			memcpy(p, data, bytes);
		}
	}
	template <class T>
	void serializeBinaryItem( const T& t ) {
		*(T*)writeBytes(sizeof(T)) = t;
	}
	void* getData() { return data; }
	int getLength() { return size; }
	Standalone<StringRef> toValue() { return Standalone<StringRef>( StringRef(data,size), arena ); }
	template <class VersionOptions>
	explicit BinaryWriter( VersionOptions vo ) : data(NULL), size(0), allocated(0) { vo.write(*this); }
	BinaryWriter( BinaryWriter&& rhs ) : arena(std::move(rhs.arena)), data(rhs.data), size(rhs.size), allocated(rhs.allocated), m_protocolVersion(rhs.m_protocolVersion) {
		rhs.size = 0;
		rhs.allocated = 0;
		rhs.data = 0;
	}
	void operator=( BinaryWriter&& r) {
		arena = std::move(r.arena);
		data = r.data;
		size = r.size;
		allocated = r.allocated;
		m_protocolVersion = r.m_protocolVersion;
		r.size = 0;
		r.allocated = 0;
		r.data = 0;
	}

	template <class T, class VersionOptions>
	static Standalone<StringRef> toValue( T const& t, VersionOptions vo ) {
		BinaryWriter wr(vo);
		wr << t;
		return wr.toValue();
	}

	static int bytesNeeded( uint64_t val ) {
		int n;
		for( n=1; n<8 && (val>>(n*8)); ++n );
		return n;
	}

	void serializeAsTuple( StringRef str ) {
		size_t last_pos = 0;

		serializeBytes(LiteralStringRef("\x01"));

		for (size_t pos = 0; pos < str.size(); ++pos) {
			if (str[pos] == '\x00') {
				serializeBytes(str.substr(last_pos,pos - last_pos));
				serializeBytes(LiteralStringRef("\x00\xff"));
				last_pos = pos + 1;
			}
		}
		serializeBytes(str.substr(last_pos,str.size() - last_pos));
		serializeBytes(LiteralStringRef("\x00"));
	}

	void serializeAsTuple( bool t ) {
		if(!t) {
			void* p = writeBytes(1);
			((uint8_t*)p)[0] = (uint8_t)20;
		} else {
			void* p = writeBytes(2);
			((uint8_t*)p)[0] = (uint8_t)21;
			((uint8_t*)p)[1] = (uint8_t)1;
		}
	}
	
	void serializeAsTuple( uint64_t t ) {
		if(t == 0) {
			void* p = writeBytes(1);
			((uint8_t*)p)[0] = (uint8_t)20;
			return;
		}


		//int n = ( std::lower_bound(size_limits, size_limits+9, t) - size_limits );
		//ASSERT( n <= 8 );
		int n = bytesNeeded(t);
		void* p = writeBytes(n+1);
		((uint8_t*)p)[0] = (uint8_t)(20+n);
		uint64_t x = bigEndian64(t);
		memcpy((uint8_t*)p+1, (uint8_t*)&x+(8-n), n);
	}

	void serializeAsTuple( int64_t t ) {
		if(t == 0) {
			void* p = writeBytes(1);
			((uint8_t*)p)[0] = (uint8_t)20;
		} else if(t > 0) {
			//int n = ( std::lower_bound(size_limits, size_limits+9, t) - size_limits );
			//ASSERT( n <= 9 );
			int n = bytesNeeded(t);

			void* p = writeBytes(n+1);
			((uint8_t*)p)[0] = (uint8_t)(20+n);
			uint64_t x = bigEndian64((uint64_t)t);
			memcpy((uint8_t*)p+1, (uint8_t*)&x+(8-n), n);
		} else {
			//int n = ( std::lower_bound(size_limits, size_limits+9, -t) - size_limits );
			//ASSERT( n <= 9 );
			int n = bytesNeeded(-t);

			void* p = writeBytes(n+1);
			((uint8_t*)p)[0] = (uint8_t)(20-n);
			uint64_t x = bigEndian64(t-1);
			memcpy((uint8_t*)p+1, (uint8_t*)&x+(8-n), n);
		}
	}

	ProtocolVersion protocolVersion() const { return m_protocolVersion; }
	void setProtocolVersion(ProtocolVersion pv) { m_protocolVersion = pv; }
private:
	Arena arena;
	uint8_t* data;
	int size, allocated;
	ProtocolVersion m_protocolVersion;

	void* writeBytes(int s) {
		int p = size;
		size += s;
		if (size > allocated) {
			if(size <= 512-sizeof(ArenaBlock)) {
				allocated = 512-sizeof(ArenaBlock);
			} else if(size <= 4096-sizeof(ArenaBlock)) {
				allocated = 4096-sizeof(ArenaBlock);
			} else {
				allocated = std::max(allocated*2, size);
			}
			Arena newArena;
			uint8_t* newData = new ( newArena ) uint8_t[ allocated ];
			if (p > 0) {
				memcpy(newData, data, p);
			}
			arena = newArena;
			data = newData;
		}
		return data+p;
	}
};

// A known-length memory segment and an unknown-length memory segment which can be written to as a whole.
struct SplitBuffer {
	void write(const void* data, int length);
	void write(const void* data, int length, int offset);
	void writeAndShrink(const void* data, int length);
	uint8_t *begin, *next;
	int first_length;
};

// A writer that can serialize to a SplitBuffer
class OverWriter {
public:
	typedef OverWriter WRITER;

	template <class VersionOptions>
	explicit OverWriter(SplitBuffer buf, VersionOptions vo) : buf(buf), len(std::numeric_limits<int>::max()) { vo.write(*this); }

	template <class VersionOptions>
	explicit OverWriter(void *ptr, int len, VersionOptions vo) : len(len) {
		buf.begin = (uint8_t *)ptr;
		buf.first_length = len;
		vo.write(*this);
	}

	void serializeBytes( StringRef bytes ) {
		serializeBytes(bytes.begin(), bytes.size());
	}
	void serializeBytes(const void* data, int bytes) {
		valgrindCheck( data, bytes, "serializeBytes" );
		writeBytes(data, bytes);
	}
	template <class T>
	void serializeBinaryItem( const T& t ) {
		writeBytes(&t, sizeof(T));
	}

	ProtocolVersion protocolVersion() const { return m_protocolVersion; }
	void setProtocolVersion(ProtocolVersion pv) { m_protocolVersion = pv; }

private:
	int len;
	SplitBuffer buf;
	ProtocolVersion m_protocolVersion;

	void writeBytes(const void *data, int wlen) {
		ASSERT(wlen <= len);
		buf.writeAndShrink(data, wlen);
		len -= wlen;
	}
};


class ArenaReader {
public:
	static const int isDeserializing = 1;
	static constexpr bool isSerializing = false;
	typedef ArenaReader READER;

	const void* readBytes( int bytes ) {
		const char* b = begin;
		const char* e = b + bytes;
		ASSERT( e <= end );
		begin = e;
		return b;
	}

	const void* peekBytes( int bytes ) {
		ASSERT( begin + bytes <= end );
		return begin;
	}

	void serializeBytes(void* data, int bytes) {
		memcpy(data, readBytes(bytes), bytes);
	}
	
	const uint8_t* arenaRead( int bytes ) {
		return (const uint8_t*)readBytes(bytes);
	}

	StringRef arenaReadAll() const {
		return StringRef(reinterpret_cast<const uint8_t*>(begin), end - begin);
	}

	template <class T>
	void serializeBinaryItem( T& t ) {
		t = *(T*)readBytes(sizeof(T));
	}

	template <class VersionOptions>
	ArenaReader( Arena const& arena, const StringRef& input, VersionOptions vo ) : m_pool(arena), check(NULL) {
		begin = (const char*)input.begin();
		end = begin + input.size();
		vo.read(*this);
	}

	Arena& arena() { return m_pool; }

	ProtocolVersion protocolVersion() const { return m_protocolVersion; }
	void setProtocolVersion(ProtocolVersion pv) { m_protocolVersion = pv; }

	bool empty() const { return begin == end; }

	void checkpoint() {
		check = begin;
	}

	void rewind() {
		ASSERT(check != NULL);
		begin = check;
		check = NULL;
	}

private:
	const char *begin, *end, *check;
	Arena m_pool;
	ProtocolVersion m_protocolVersion;
};

class BinaryReader {
public:
	static const int isDeserializing = 1;
	static constexpr bool isSerializing = false;
	typedef BinaryReader READER;

	const void* readBytes( int bytes );

	const void* peekBytes( int bytes ) {
		ASSERT( begin + bytes <= end );
		return begin;
	}

	void serializeBytes(void* data, int bytes) {
		memcpy(data, readBytes(bytes), bytes);
	}
	
	template <class T>
	void serializeBinaryItem( T& t ) {
		t = *(T*)readBytes(sizeof(T));
	}

	const uint8_t* arenaRead( int bytes ) {
		// Reads and returns the next bytes.
		// The returned pointer has the lifetime of this.arena()
		// Could be implemented zero-copy if [begin,end) was in this.arena() already; for now is a copy
		if (!bytes) return NULL;
		uint8_t* dat = new (arena()) uint8_t[ bytes ];
		serializeBytes( dat, bytes );
		return dat;
	}

	template <class VersionOptions>
	BinaryReader( const void* data, int length, VersionOptions vo ) {
		begin = (const char*)data;
		end = begin + length;
		check = nullptr;
		vo.read(*this);
	}
	template <class VersionOptions>
	BinaryReader( const StringRef& s, VersionOptions vo ) { begin = (const char*)s.begin(); end = begin + s.size(); vo.read(*this); }
	template <class VersionOptions>
	BinaryReader( const std::string& v, VersionOptions vo ) { begin = v.c_str(); end = begin + v.size(); vo.read(*this); }

	Arena& arena() { return m_pool; }

	template <class T, class VersionOptions>
	static T fromStringRef( StringRef sr, VersionOptions vo ) {
		T t;
		BinaryReader r(sr, vo);
		r >> t;
		return t;
	}

	ProtocolVersion protocolVersion() const { return m_protocolVersion; }
	void setProtocolVersion(ProtocolVersion pv) { m_protocolVersion = pv; }

	void assertEnd() { ASSERT( begin == end ); }

	bool empty() const { return begin == end; }

	void checkpoint() {
		check = begin;
	}

	void rewind() {
		ASSERT(check != nullptr);
		begin = check;
		check = nullptr;
	}


private:
	const char *begin, *end, *check;
	Arena m_pool;
	ProtocolVersion m_protocolVersion;
};

struct SendBuffer {
	uint8_t const* data;
	SendBuffer* next;
	int bytes_written, bytes_sent;
};

struct PacketBuffer : SendBuffer {
private:
	int reference_count;
	uint32_t size_;
	static constexpr size_t PACKET_BUFFER_OVERHEAD = 32;

public:
	uint8_t* data() { return const_cast<uint8_t*>(static_cast<SendBuffer*>(this)->data); }
	size_t size() { return size_; }

private:
	explicit PacketBuffer(size_t size) : reference_count(1), size_(size) {
		next = 0;
		bytes_written = bytes_sent = 0;
		((SendBuffer*)this)->data = reinterpret_cast<uint8_t*>(this + 1);
		static_assert(sizeof(PacketBuffer) == PACKET_BUFFER_OVERHEAD);
	}

public:
	static PacketBuffer* create(size_t size = 0) {
		size = std::max(size, 4096 - PACKET_BUFFER_OVERHEAD);
		if (size == 4096 - PACKET_BUFFER_OVERHEAD) {
			return new (FastAllocator<4096>::allocate()) PacketBuffer{ size };
		}
		uint8_t* mem = new uint8_t[size + PACKET_BUFFER_OVERHEAD];
		return new (mem) PacketBuffer{ size };
	}
	PacketBuffer* nextPacketBuffer() { return (PacketBuffer*)next; }
	void addref() { ++reference_count; }
	void delref() {
		if (!--reference_count) {
			if (size_ == 4096 - PACKET_BUFFER_OVERHEAD) {
				FastAllocator<4096>::release(this);
			} else {
				delete[] this;
			}
		}
	}
	int bytes_unwritten() const { return size_ - bytes_written; }
};

struct PacketWriter {
	static const int isDeserializing = 0;
	static constexpr bool isSerializing = true;
	typedef PacketWriter WRITER;

	PacketBuffer* buffer;
	struct ReliablePacket *reliable;  // NULL if this is unreliable; otherwise the last entry in the ReliablePacket::cont chain
	int length;
	ProtocolVersion m_protocolVersion;

	// reliable is NULL if this is an unreliable packet, or points to a ReliablePacket.  PacketWriter is responsible
	//   for filling in reliable->buffer, ->cont, ->begin, and ->end, but not ->prev or ->next.
	template <class VersionOptions>
	PacketWriter(PacketBuffer* buf, ReliablePacket* reliable, VersionOptions vo) { init(buf, reliable); vo.read(*this); }

	void serializeBytes(const void* data, int bytes) {
		if (bytes <= buffer->bytes_unwritten()) {
			memcpy(buffer->data() + buffer->bytes_written, data, bytes);
			buffer->bytes_written += bytes;
		} else {
			serializeBytesAcrossBoundary(data, bytes);
		}
	}
	void serializeBytesAcrossBoundary(const void* data, int bytes);
	void writeAhead( int bytes, struct SplitBuffer* );
	void nextBuffer(size_t size = 0 /* downstream it will default to at least 4k minus some padding */);
	PacketBuffer* finish();
	int size() { return length; }

	void serializeBytes( StringRef bytes ) {
		serializeBytes(bytes.begin(), bytes.size());
	}
	template <class T>
	void serializeBinaryItem( const T& t ) {
		if (sizeof(T) <= buffer->bytes_unwritten()) {
			*(T*)(buffer->data() + buffer->bytes_written) = t;
			buffer->bytes_written += sizeof(T);
		} else {
			serializeBytesAcrossBoundary(&t, sizeof(T));
		}
	}
	ProtocolVersion protocolVersion() const { return m_protocolVersion; }
	void setProtocolVersion(ProtocolVersion pv) { m_protocolVersion = pv; }

private:
	uint8_t* writeBytes(size_t size) {
		if (size > buffer->bytes_unwritten()) {
			nextBuffer(size);
			ASSERT(buffer->size() >= size);
		}
		uint8_t* result = buffer->data() + buffer->bytes_written;
		buffer->bytes_written += size;
		return result;
	}

	template <class, class>
	friend class MakeSerializeSource;

	void init( PacketBuffer* buf, ReliablePacket* reliable );
};

struct ISerializeSource {
	virtual void serializePacketWriter(PacketWriter&) const = 0;
	virtual void serializeObjectWriter(ObjectWriter&) const = 0;
};

template <class T, class V>
struct MakeSerializeSource : ISerializeSource {
	using value_type = V;
	virtual void serializePacketWriter(PacketWriter& w) const {
		ObjectWriter writer([&](size_t size) { return w.writeBytes(size); }, AssumeVersion(w.protocolVersion()));
		writer.serialize(get()); // Writes directly into buffer supplied by |w|
	}
	virtual value_type const& get() const = 0;
};

template <class T>
struct SerializeSource : MakeSerializeSource<SerializeSource<T>, T> {
	using value_type = T;
	T const& value;
	SerializeSource(T const& value) : value(value) {}
	virtual void serializeObjectWriter(ObjectWriter& w) const {
		w.serialize(value);
	}
	virtual T const& get() const { return value; }
};

#endif<|MERGE_RESOLUTION|>--- conflicted
+++ resolved
@@ -282,11 +282,7 @@
 		ar >> v;
 		if (!v.isValid()) {
 			auto err = incompatible_protocol_version();
-<<<<<<< HEAD
-			TraceEvent(SevError, "InvalidSerializationVersion").error(err).detailf("Version", "%llx", v.versionWithFlags());
-=======
-			TraceEvent(SevWarnAlways, "InvalidSerializationVersion").error(err).detailf("Version", "%llx", v);
->>>>>>> 12ac5bbe
+			TraceEvent(SevWarnAlways, "InvalidSerializationVersion").error(err).detailf("Version", "%llx", v.versionWithFlags());
 			throw err;
 		}
 		if (v > currentProtocolVersion) {
