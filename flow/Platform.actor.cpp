--- conflicted
+++ resolved
@@ -3761,7 +3761,6 @@
 
 // True if this thread is the thread being profiled. Not to be used from the signal handler.
 thread_local bool profileThread = false;
-<<<<<<< HEAD
 
 // The thread ID of the profiled thread. This can be compared against the current thread ID
 // to see if we are on the profiled thread. Can be used in the signal handler.
@@ -3775,21 +3774,6 @@
 volatile int64_t numProfilesOverflowed = 0;
 volatile int64_t numProfilesCaptured = 0;
 
-=======
-
-// The thread ID of the profiled thread. This can be compared against the current thread ID
-// to see if we are on the profiled thread. Can be used in the signal handler.
-volatile int64_t profileThreadId = -1;
-
-void (*chainedSignalHandler)(int) = nullptr;
-volatile bool profilingEnabled = 1;
-volatile thread_local bool flowProfilingEnabled = 1;
-
-volatile int64_t numProfilesDisabled = 0;
-volatile int64_t numProfilesOverflowed = 0;
-volatile int64_t numProfilesCaptured = 0;
-
->>>>>>> b4b9d9da
 int64_t getNumProfilesDisabled() {
 	if (profileThread) {
 		return numProfilesDisabled;
