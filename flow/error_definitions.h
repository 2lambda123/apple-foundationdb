/*
 * error_definitions.h
 *
 * This source file is part of the FoundationDB open source project
 *
 * Copyright 2013-2018 Apple Inc. and the FoundationDB project authors
 *
 * Licensed under the Apache License, Version 2.0 (the "License");
 * you may not use this file except in compliance with the License.
 * You may obtain a copy of the License at
 *
 *     http://www.apache.org/licenses/LICENSE-2.0
 *
 * Unless required by applicable law or agreed to in writing, software
 * distributed under the License is distributed on an "AS IS" BASIS,
 * WITHOUT WARRANTIES OR CONDITIONS OF ANY KIND, either express or implied.
 * See the License for the specific language governing permissions and
 * limitations under the License.
 */

#ifdef ERROR

// SOMEDAY: Split this into flow, fdbclient, fdbserver error headers?

// Error codes defined here are primarily for programmatic use, not debugging: a separate
// error should be defined if and only if there is a sensible situation in which code could
// catch and react specifically to that error.  So for example there is only one
// internal_error code even though there are a huge number of internal errors; extra
// information is logged in the trace file.

// 1xxx Normal failure (plausibly these should not even be "errors", but they are failures of
//   the way operations are currently defined)
// clang-format off
ERROR( success, 0, "Success" )
ERROR( end_of_stream, 1, "End of stream" )
ERROR( operation_failed, 1000, "Operation failed")
ERROR( wrong_shard_server, 1001, "Shard is not available from this server")
ERROR( operation_obsolete, 1002, "Operation result no longer necessary")
ERROR( cold_cache_server, 1003, "Cache server is not warm for this range")
ERROR( timed_out, 1004, "Operation timed out" )
ERROR( coordinated_state_conflict, 1005, "Conflict occurred while changing coordination information" )
ERROR( all_alternatives_failed, 1006, "All alternatives failed" )
ERROR( transaction_too_old, 1007, "Transaction is too old to perform reads or be committed" )
ERROR( no_more_servers, 1008, "Not enough physical servers available" )
ERROR( future_version, 1009, "Request for future version" )
ERROR( movekeys_conflict, 1010, "Conflicting attempts to change data distribution" )
ERROR( tlog_stopped, 1011, "TLog stopped" )
ERROR( server_request_queue_full, 1012, "Server request queue is full" )
ERROR( not_committed, 1020, "Transaction not committed due to conflict with another transaction" )
ERROR( commit_unknown_result, 1021, "Transaction may or may not have committed" )
ERROR( transaction_cancelled, 1025, "Operation aborted because the transaction was cancelled" )
ERROR( connection_failed, 1026, "Network connection failed" )
ERROR( coordinators_changed, 1027, "Coordination servers have changed" )
ERROR( new_coordinators_timed_out, 1028, "New coordination servers did not respond in a timely way" )
ERROR( watch_cancelled, 1029, "Watch cancelled because storage server watch limit exceeded" )
ERROR( request_maybe_delivered, 1030, "Request may or may not have been delivered" )
ERROR( transaction_timed_out, 1031, "Operation aborted because the transaction timed out" )
ERROR( too_many_watches, 1032, "Too many watches currently set" )
ERROR( locality_information_unavailable, 1033, "Locality information not available" )
ERROR( watches_disabled, 1034, "Watches cannot be set if read your writes is disabled" )
ERROR( default_error_or, 1035, "Default error for an ErrorOr object" )
ERROR( accessed_unreadable, 1036, "Read or wrote an unreadable key" )
ERROR( process_behind, 1037, "Storage process does not have recent mutations" )
ERROR( database_locked, 1038, "Database is locked" )
ERROR( cluster_version_changed, 1039, "The protocol version of the cluster has changed" )
ERROR( external_client_already_loaded, 1040, "External client has already been loaded" )
ERROR( lookup_failed, 1041, "DNS lookup failed" )
ERROR( proxy_memory_limit_exceeded, 1042, "CommitProxy commit memory limit exceeded" )
ERROR( shutdown_in_progress, 1043, "Operation no longer supported due to shutdown" )
ERROR( serialization_failed, 1044, "Failed to deserialize an object" )
ERROR( connection_unreferenced, 1048, "No peer references for connection" )
ERROR( connection_idle, 1049, "Connection closed after idle timeout" )
ERROR( disk_adapter_reset, 1050, "The disk queue adpater reset" )
ERROR( batch_transaction_throttled, 1051, "Batch GRV request rate limit exceeded")
ERROR( dd_cancelled, 1052, "Data distribution components cancelled")
ERROR( dd_not_found, 1053, "Data distributor not found")
ERROR( wrong_connection_file, 1054, "Connection file mismatch")
ERROR( version_already_compacted, 1055, "The requested changes have been compacted away")
ERROR( local_config_changed, 1056, "Local configuration file has changed. Restart and apply these changes" )
ERROR( failed_to_reach_quorum, 1057, "Failed to reach quorum from configuration database nodes. Retry sending these requests" )
ERROR( unsupported_format_version, 1058, "Format version not supported" )
ERROR( unknown_change_feed, 1059, "Change feed not found" )
ERROR( change_feed_not_registered, 1060, "Change feed not registered" )
ERROR( granule_assignment_conflict, 1061, "Conflicting attempts to assign blob granules" )
ERROR( change_feed_cancelled, 1062, "Change feed was cancelled" )
ERROR( blob_granule_file_load_error, 1063, "Error loading a blob file during granule materialization" )

ERROR( broken_promise, 1100, "Broken promise" )
ERROR( operation_cancelled, 1101, "Asynchronous operation cancelled" )
ERROR( future_released, 1102, "Future has been released" )
ERROR( connection_leaked, 1103, "Connection object leaked" )

ERROR( recruitment_failed, 1200, "Recruitment of a server failed" )   // Be careful, catching this will delete the data of a storage server or tlog permanently
ERROR( move_to_removed_server, 1201, "Attempt to move keys to a storage server that was removed" )
ERROR( worker_removed, 1202, "Normal worker shut down" )   // Be careful, catching this will delete the data of a storage server or tlog permanently
ERROR( master_recovery_failed, 1203, "Master recovery failed")
ERROR( master_max_versions_in_flight, 1204, "Master hit maximum number of versions in flight" )
ERROR( master_tlog_failed, 1205, "Master terminating because a TLog failed" )   // similar to tlog_stopped, but the tlog has actually died
ERROR( worker_recovery_failed, 1206, "Recovery of a worker process failed" )
ERROR( please_reboot, 1207, "Reboot of server process requested" )
ERROR( please_reboot_delete, 1208, "Reboot of server process requested, with deletion of state" )
ERROR( commit_proxy_failed, 1209, "Master terminating because a CommitProxy failed" )
ERROR( master_resolver_failed, 1210, "Master terminating because a Resolver failed" )
ERROR( server_overloaded, 1211, "Server is under too much load and cannot respond" )
ERROR( master_backup_worker_failed, 1212, "Master terminating because a backup worker failed")
ERROR( tag_throttled, 1213, "Transaction tag is being throttled" )
ERROR( grv_proxy_failed, 1214, "Master terminating because a GRVProxy failed" )
ERROR( dd_tracker_cancelled, 1215, "The data distribution tracker has been cancelled" )
ERROR( failed_to_progress, 1216, "Process has failed to make sufficient progress" )
<<<<<<< HEAD
ERROR( master_version_indexer_failed, 1217, "Master terminating because version indexer failed");
=======
ERROR( invalid_cluster_id, 1217, "Attempted to join cluster with a different cluster ID" )
>>>>>>> bfe5db84

// 15xx Platform errors
ERROR( platform_error, 1500, "Platform error" )
ERROR( large_alloc_failed, 1501, "Large block allocation failed" )
ERROR( performance_counter_error, 1502, "QueryPerformanceCounter error" )

ERROR( io_error, 1510, "Disk i/o operation failed" )
ERROR( file_not_found, 1511, "File not found" )
ERROR( bind_failed, 1512, "Unable to bind to network" )
ERROR( file_not_readable, 1513, "File could not be read" )
ERROR( file_not_writable, 1514, "File could not be written" )
ERROR( no_cluster_file_found, 1515, "No cluster file found in current directory or default location" )
ERROR( file_too_large, 1516, "File too large to be read" )
ERROR( non_sequential_op, 1517, "Non sequential file operation not allowed" )
ERROR( http_bad_response, 1518, "HTTP response was badly formed" )
ERROR( http_not_accepted, 1519, "HTTP request not accepted" )
ERROR( checksum_failed, 1520, "A data checksum failed" )
ERROR( io_timeout, 1521, "A disk IO operation failed to complete in a timely manner" )
ERROR( file_corrupt, 1522, "A structurally corrupt data file was detected" )
ERROR( http_request_failed, 1523, "HTTP response code not received or indicated failure" )
ERROR( http_auth_failed, 1524, "HTTP request failed due to bad credentials" )
ERROR( http_bad_request_id, 1525, "HTTP response contained an unexpected X-Request-ID header" )

// 2xxx Attempt (presumably by a _client_) to do something illegal.  If an error is known to
// be internally caused, it should be 41xx
ERROR( client_invalid_operation, 2000, "Invalid API call" )
ERROR( commit_read_incomplete, 2002, "Commit with incomplete read" )
ERROR( test_specification_invalid, 2003, "Invalid test specification" )
ERROR( key_outside_legal_range, 2004, "Key outside legal range" )
ERROR( inverted_range, 2005, "Range begin key larger than end key" )
ERROR( invalid_option_value, 2006, "Option set with an invalid value" )
ERROR( invalid_option, 2007, "Option not valid in this context" )
ERROR( network_not_setup, 2008, "Action not possible before the network is configured" )
ERROR( network_already_setup, 2009, "Network can be configured only once" )
ERROR( read_version_already_set, 2010, "Transaction already has a read version set" )
ERROR( version_invalid, 2011, "Version not valid" )
ERROR( range_limits_invalid, 2012, "Range limits not valid" )
ERROR( invalid_database_name, 2013, "Database name must be 'DB'" )
ERROR( attribute_not_found, 2014, "Attribute not found" )
ERROR( future_not_set, 2015, "Future not ready" )
ERROR( future_not_error, 2016, "Future not an error" )
ERROR( used_during_commit, 2017, "Operation issued while a commit was outstanding" )
ERROR( invalid_mutation_type, 2018, "Unrecognized atomic mutation type" )
ERROR( attribute_too_large, 2019, "Attribute too large for type int" )
ERROR( transaction_invalid_version, 2020, "Transaction does not have a valid commit version" )
ERROR( no_commit_version, 2021, "Transaction is read-only and therefore does not have a commit version" )
ERROR( environment_variable_network_option_failed, 2022, "Environment variable network option could not be set" )
ERROR( transaction_read_only, 2023, "Attempted to commit a transaction specified as read-only" )
ERROR( invalid_cache_eviction_policy, 2024, "Invalid cache eviction policy, only random and lru are supported" )
ERROR( network_cannot_be_restarted, 2025, "Network can only be started once" )
ERROR( blocked_from_network_thread, 2026, "Detected a deadlock in a callback called from the network thread" )
ERROR( invalid_config_db_range_read, 2027, "Invalid configuration database range read" )
ERROR( invalid_config_db_key, 2028, "Invalid configuration database key provided" )
ERROR( invalid_config_path, 2029, "Invalid configuration path" )
ERROR( mapper_bad_index, 2030, "The index in K[] or V[] is not a valid number or out of range" )
ERROR( mapper_no_such_key, 2031, "A mapped key is not set in database" )
ERROR( mapper_bad_range_decriptor, 2032, "\"{...}\" must be the last element of the mapper tuple" )
ERROR( quick_get_key_values_has_more, 2033, "One of the mapped range queries is too large" )
ERROR( quick_get_value_miss, 2034, "Found a mapped key that is not served in the same SS" )
ERROR( quick_get_key_values_miss, 2035, "Found a mapped range that is not served in the same SS" )
ERROR( blob_granule_no_ryw, 2036, "Blob Granule Read Transactions must be specified as ryw-disabled" )
ERROR( blob_granule_not_materialized, 2037, "Blob Granule Read Transactions must be specified as ryw-disabled" )
ERROR( get_key_values_and_map_has_more, 2038, "getRangeAndFlatMap does not support continuation for now" )

ERROR( incompatible_protocol_version, 2100, "Incompatible protocol version" )
ERROR( transaction_too_large, 2101, "Transaction exceeds byte limit" )
ERROR( key_too_large, 2102, "Key length exceeds limit" )
ERROR( value_too_large, 2103, "Value length exceeds limit" )
ERROR( connection_string_invalid, 2104, "Connection string invalid" )
ERROR( address_in_use, 2105, "Local address in use" )
ERROR( invalid_local_address, 2106, "Invalid local address" )
ERROR( tls_error, 2107, "TLS error" )
ERROR( unsupported_operation, 2108, "Operation is not supported" )
ERROR( too_many_tags, 2109, "Too many tags set on transaction" )
ERROR( tag_too_long, 2110, "Tag set on transaction is too long" )
ERROR( too_many_tag_throttles, 2111, "Too many tag throttles have been created" )
ERROR( special_keys_cross_module_read, 2112, "Special key space range read crosses modules. Refer to the `special_key_space_relaxed' transaction option for more details." )
ERROR( special_keys_no_module_found, 2113, "Special key space range read does not intersect a module. Refer to the `special_key_space_relaxed' transaction option for more details." )
ERROR( special_keys_write_disabled, 2114, "Special Key space is not allowed to write by default. Refer to the `special_key_space_enable_writes` transaction option for more details." )
ERROR( special_keys_no_write_module_found, 2115, "Special key space key or keyrange in set or clear does not intersect a module" )
ERROR( special_keys_cross_module_clear, 2116, "Special key space clear crosses modules" )
ERROR( special_keys_api_failure, 2117, "Api call through special keys failed. For more information, call get on special key 0xff0xff/error_message to get a json string of the error message." )
ERROR( client_lib_invalid_metadata, 2118, "Invalid client library metadata." )
ERROR( client_lib_already_exists, 2119, "Client library with same identifier already exists on the cluster." )
ERROR( client_lib_not_found, 2120, "Client library for the given identifier not found." )
ERROR( client_lib_not_available, 2121, "Client library exists, but is not available for download." )
ERROR( client_lib_invalid_binary, 2122, "Invalid client library binary." )

// 2200 - errors from bindings and official APIs
ERROR( api_version_unset, 2200, "API version is not set" )
ERROR( api_version_already_set, 2201, "API version may be set only once" )
ERROR( api_version_invalid, 2202, "API version not valid" )
ERROR( api_version_not_supported, 2203, "API version not supported" )
ERROR( exact_mode_without_limits, 2210, "EXACT streaming mode requires limits, but none were given" )

ERROR( invalid_tuple_data_type, 2250, "Unrecognized data type in packed tuple")
ERROR( invalid_tuple_index, 2251, "Tuple does not have element at specified index")
ERROR( key_not_in_subspace, 2252, "Cannot unpack key that is not in subspace" )
ERROR( manual_prefixes_not_enabled, 2253, "Cannot specify a prefix unless manual prefixes are enabled" )
ERROR( prefix_in_partition, 2254, "Cannot specify a prefix in a partition" )
ERROR( cannot_open_root_directory, 2255, "Root directory cannot be opened" )
ERROR( directory_already_exists, 2256, "Directory already exists" )
ERROR( directory_does_not_exist, 2257, "Directory does not exist" )
ERROR( parent_directory_does_not_exist, 2258, "Directory's parent does not exist" )
ERROR( mismatched_layer, 2259, "Directory has already been created with a different layer string" )
ERROR( invalid_directory_layer_metadata, 2260, "Invalid directory layer metadata" )
ERROR( cannot_move_directory_between_partitions, 2261, "Directory cannot be moved between partitions" )
ERROR( cannot_use_partition_as_subspace, 2262, "Directory partition cannot be used as subspace" )
ERROR( incompatible_directory_version, 2263, "Directory layer was created with an incompatible version" )
ERROR( directory_prefix_not_empty, 2264, "Database has keys stored at the prefix chosen by the automatic prefix allocator" )
ERROR( directory_prefix_in_use, 2265, "Directory layer already has a conflicting prefix" )
ERROR( invalid_destination_directory, 2266, "Target directory is invalid" )
ERROR( cannot_modify_root_directory, 2267, "Root directory cannot be modified" )
ERROR( invalid_uuid_size, 2268, "UUID is not sixteen bytes");

// 2300 - backup and restore errors
ERROR( backup_error, 2300, "Backup error")
ERROR( restore_error, 2301, "Restore error")
ERROR( backup_duplicate, 2311, "Backup duplicate request")
ERROR( backup_unneeded, 2312, "Backup unneeded request")
ERROR( backup_bad_block_size, 2313, "Backup file block size too small")
ERROR( backup_invalid_url, 2314, "Backup Container URL invalid")
ERROR( backup_invalid_info, 2315, "Backup Container info invalid")
ERROR( backup_cannot_expire, 2316, "Cannot expire requested data from backup without violating minimum restorability")
ERROR( backup_auth_missing, 2317, "Cannot find authentication details (such as a password or secret key) for the specified Backup Container URL")
ERROR( backup_auth_unreadable, 2318, "Cannot read or parse one or more sources of authentication information for Backup Container URLs")
ERROR( backup_does_not_exist, 2319, "Backup does not exist")
ERROR( backup_not_filterable_with_key_ranges, 2320, "Backup before 6.3 cannot be filtered with key ranges")
ERROR( backup_not_overlapped_with_keys_filter, 2321, "Backup key ranges doesn't overlap with key ranges filter")
ERROR( restore_invalid_version, 2361, "Invalid restore version")
ERROR( restore_corrupted_data, 2362, "Corrupted backup data")
ERROR( restore_missing_data, 2363, "Missing backup data")
ERROR( restore_duplicate_tag, 2364, "Restore duplicate request")
ERROR( restore_unknown_tag, 2365, "Restore tag does not exist")
ERROR( restore_unknown_file_type, 2366, "Unknown backup/restore file type")
ERROR( restore_unsupported_file_version, 2367, "Unsupported backup file version")
ERROR( restore_bad_read, 2368, "Unexpected number of bytes read")
ERROR( restore_corrupted_data_padding, 2369, "Backup file has unexpected padding bytes")
ERROR( restore_destination_not_empty, 2370, "Attempted to restore into a non-empty destination database")
ERROR( restore_duplicate_uid, 2371, "Attempted to restore using a UID that had been used for an aborted restore")
ERROR( task_invalid_version, 2381, "Invalid task version")
ERROR( task_interrupted, 2382, "Task execution stopped due to timeout, abort, or completion by another worker")
ERROR( invalid_encryption_key_file, 2383, "The provided encryption key file has invalid contents" )

ERROR( key_not_found, 2400, "Expected key is missing")
ERROR( json_malformed, 2401, "JSON string was malformed")
ERROR( json_eof_expected, 2402, "JSON string did not terminate where expected")

// 2500 - disk snapshot based backup errors
ERROR( snap_disable_tlog_pop_failed,  2500, "Failed to disable tlog pops")
ERROR( snap_storage_failed,  2501, "Failed to snapshot storage nodes")
ERROR( snap_tlog_failed,  2502, "Failed to snapshot TLog nodes")
ERROR( snap_coord_failed,  2503, "Failed to snapshot coordinator nodes")
ERROR( snap_enable_tlog_pop_failed,  2504, "Failed to enable tlog pops")
ERROR( snap_path_not_whitelisted, 2505, "Snapshot create binary path not whitelisted")
ERROR( snap_not_fully_recovered_unsupported, 2506, "Unsupported when the cluster is not fully recovered")
ERROR( snap_log_anti_quorum_unsupported, 2507, "Unsupported when log anti quorum is configured")
ERROR( snap_with_recovery_unsupported, 2508, "Cluster recovery during snapshot operation not supported")
ERROR( snap_invalid_uid_string, 2509, "The given uid string is not a 32-length hex string")

// 4xxx Internal errors (those that should be generated only by bugs) are decimal 4xxx
ERROR( unknown_error, 4000, "An unknown error occurred" )  // C++ exception not of type Error
ERROR( internal_error, 4100, "An internal error occurred" )
// clang-format on

#undef ERROR
#endif<|MERGE_RESOLUTION|>--- conflicted
+++ resolved
@@ -107,11 +107,8 @@
 ERROR( grv_proxy_failed, 1214, "Master terminating because a GRVProxy failed" )
 ERROR( dd_tracker_cancelled, 1215, "The data distribution tracker has been cancelled" )
 ERROR( failed_to_progress, 1216, "Process has failed to make sufficient progress" )
-<<<<<<< HEAD
-ERROR( master_version_indexer_failed, 1217, "Master terminating because version indexer failed");
-=======
 ERROR( invalid_cluster_id, 1217, "Attempted to join cluster with a different cluster ID" )
->>>>>>> bfe5db84
+ERROR( master_version_indexer_failed, 1218, "Master terminating because version indexer failed");
 
 // 15xx Platform errors
 ERROR( platform_error, 1500, "Platform error" )
