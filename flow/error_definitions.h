/*
 * error_definitions.h
 *
 * This source file is part of the FoundationDB open source project
 *
 * Copyright 2013-2022 Apple Inc. and the FoundationDB project authors
 *
 * Licensed under the Apache License, Version 2.0 (the "License");
 * you may not use this file except in compliance with the License.
 * You may obtain a copy of the License at
 *
 *     http://www.apache.org/licenses/LICENSE-2.0
 *
 * Unless required by applicable law or agreed to in writing, software
 * distributed under the License is distributed on an "AS IS" BASIS,
 * WITHOUT WARRANTIES OR CONDITIONS OF ANY KIND, either express or implied.
 * See the License for the specific language governing permissions and
 * limitations under the License.
 */

#ifdef ERROR

// SOMEDAY: Split this into flow, fdbclient, fdbserver error headers?

// Error codes defined here are primarily for programmatic use, not debugging: a separate
// error should be defined if and only if there is a sensible situation in which code could
// catch and react specifically to that error.  So for example there is only one
// internal_error code even though there are a huge number of internal errors; extra
// information is logged in the trace file.

// 1xxx Normal failure (plausibly these should not even be "errors", but they are failures of
//   the way operations are currently defined)
// clang-format off
ERROR( success, 0, "Success" )
ERROR( end_of_stream, 1, "End of stream" )
ERROR( operation_failed, 1000, "Operation failed")
ERROR( wrong_shard_server, 1001, "Shard is not available from this server")
ERROR( operation_obsolete, 1002, "Operation result no longer necessary")
ERROR( cold_cache_server, 1003, "Cache server is not warm for this range")
ERROR( timed_out, 1004, "Operation timed out" )
ERROR( coordinated_state_conflict, 1005, "Conflict occurred while changing coordination information" )
ERROR( all_alternatives_failed, 1006, "All alternatives failed" )
ERROR( transaction_too_old, 1007, "Transaction is too old to perform reads or be committed" )
ERROR( no_more_servers, 1008, "Not enough physical servers available" )
ERROR( future_version, 1009, "Request for future version" )
ERROR( movekeys_conflict, 1010, "Conflicting attempts to change data distribution" )
ERROR( tlog_stopped, 1011, "TLog stopped" )
ERROR( server_request_queue_full, 1012, "Server request queue is full" )
ERROR( not_committed, 1020, "Transaction not committed due to conflict with another transaction" )
ERROR( commit_unknown_result, 1021, "Transaction may or may not have committed" )
ERROR( transaction_cancelled, 1025, "Operation aborted because the transaction was cancelled" )
ERROR( connection_failed, 1026, "Network connection failed" )
ERROR( coordinators_changed, 1027, "Coordination servers have changed" )
ERROR( new_coordinators_timed_out, 1028, "New coordination servers did not respond in a timely way" )
ERROR( watch_cancelled, 1029, "Watch cancelled because storage server watch limit exceeded" )
ERROR( request_maybe_delivered, 1030, "Request may or may not have been delivered" )
ERROR( transaction_timed_out, 1031, "Operation aborted because the transaction timed out" )
ERROR( too_many_watches, 1032, "Too many watches currently set" )
ERROR( locality_information_unavailable, 1033, "Locality information not available" )
ERROR( watches_disabled, 1034, "Watches cannot be set if read your writes is disabled" )
ERROR( default_error_or, 1035, "Default error for an ErrorOr object" )
ERROR( accessed_unreadable, 1036, "Read or wrote an unreadable key" )
ERROR( process_behind, 1037, "Storage process does not have recent mutations" )
ERROR( database_locked, 1038, "Database is locked" )
ERROR( cluster_version_changed, 1039, "The protocol version of the cluster has changed" )
ERROR( external_client_already_loaded, 1040, "External client has already been loaded" )
ERROR( lookup_failed, 1041, "DNS lookup failed" )
ERROR( proxy_memory_limit_exceeded, 1042, "CommitProxy commit memory limit exceeded" )
ERROR( shutdown_in_progress, 1043, "Operation no longer supported due to shutdown" )
ERROR( serialization_failed, 1044, "Failed to deserialize an object" )
ERROR( connection_unreferenced, 1048, "No peer references for connection" )
ERROR( connection_idle, 1049, "Connection closed after idle timeout" )
ERROR( disk_adapter_reset, 1050, "The disk queue adpater reset" )
ERROR( batch_transaction_throttled, 1051, "Batch GRV request rate limit exceeded")
ERROR( dd_cancelled, 1052, "Data distribution components cancelled")
ERROR( dd_not_found, 1053, "Data distributor not found")
ERROR( wrong_connection_file, 1054, "Connection file mismatch")
ERROR( version_already_compacted, 1055, "The requested changes have been compacted away")
ERROR( local_config_changed, 1056, "Local configuration file has changed. Restart and apply these changes" )
ERROR( failed_to_reach_quorum, 1057, "Failed to reach quorum from configuration database nodes. Retry sending these requests" )
ERROR( unsupported_format_version, 1058, "Format version not supported" )
ERROR( unknown_change_feed, 1059, "Change feed not found" )
ERROR( change_feed_not_registered, 1060, "Change feed not registered" )
ERROR( granule_assignment_conflict, 1061, "Conflicting attempts to assign blob granules" )
ERROR( change_feed_cancelled, 1062, "Change feed was cancelled" )
ERROR( blob_granule_file_load_error, 1063, "Error loading a blob file during granule materialization" )
<<<<<<< HEAD
ERROR( remote_kvs_cancelled, 1064, "The remote key-value store is cancelled" )
=======
ERROR( blob_granule_transaction_too_old, 1064, "Read version is older than blob granule history supports" )
ERROR( blob_manager_replaced, 1065, "This blob manager has been replaced." )
ERROR( change_feed_popped, 1066, "Tried to read a version older than what has been popped from the change feed" )
>>>>>>> 478ff1eb

ERROR( broken_promise, 1100, "Broken promise" )
ERROR( operation_cancelled, 1101, "Asynchronous operation cancelled" )
ERROR( future_released, 1102, "Future has been released" )
ERROR( connection_leaked, 1103, "Connection object leaked" )
ERROR( never_reply, 1104, "Never reply to the request" )

ERROR( recruitment_failed, 1200, "Recruitment of a server failed" )   // Be careful, catching this will delete the data of a storage server or tlog permanently
ERROR( move_to_removed_server, 1201, "Attempt to move keys to a storage server that was removed" )
ERROR( worker_removed, 1202, "Normal worker shut down" )   // Be careful, catching this will delete the data of a storage server or tlog permanently
ERROR( cluster_recovery_failed, 1203, "Cluster recovery failed")
ERROR( master_max_versions_in_flight, 1204, "Master hit maximum number of versions in flight" )
ERROR( tlog_failed, 1205, "Cluster recovery terminating because a TLog failed" )   // similar to tlog_stopped, but the tlog has actually died
ERROR( worker_recovery_failed, 1206, "Recovery of a worker process failed" )
ERROR( please_reboot, 1207, "Reboot of server process requested" )
ERROR( please_reboot_delete, 1208, "Reboot of server process requested, with deletion of state" )
ERROR( commit_proxy_failed, 1209, "Master terminating because a CommitProxy failed" )
ERROR( resolver_failed, 1210, "Cluster recovery terminating because a Resolver failed" )
ERROR( server_overloaded, 1211, "Server is under too much load and cannot respond" )
ERROR( backup_worker_failed, 1212, "Cluster recovery terminating because a backup worker failed")
ERROR( tag_throttled, 1213, "Transaction tag is being throttled" )
ERROR( grv_proxy_failed, 1214, "Cluster recovery terminating because a GRVProxy failed" )
ERROR( dd_tracker_cancelled, 1215, "The data distribution tracker has been cancelled" )
ERROR( failed_to_progress, 1216, "Process has failed to make sufficient progress" )
ERROR( invalid_cluster_id, 1217, "Attempted to join cluster with a different cluster ID" )
ERROR( restart_cluster_controller, 1218, "Restart cluster controller process" )
ERROR( please_reboot_remote_kv_store, 1219, "Need to reboot the storage engine process as it died abnormally")

// 15xx Platform errors
ERROR( platform_error, 1500, "Platform error" )
ERROR( large_alloc_failed, 1501, "Large block allocation failed" )
ERROR( performance_counter_error, 1502, "QueryPerformanceCounter error" )

ERROR( io_error, 1510, "Disk i/o operation failed" )
ERROR( file_not_found, 1511, "File not found" )
ERROR( bind_failed, 1512, "Unable to bind to network" )
ERROR( file_not_readable, 1513, "File could not be read" )
ERROR( file_not_writable, 1514, "File could not be written" )
ERROR( no_cluster_file_found, 1515, "No cluster file found in current directory or default location" )
ERROR( file_too_large, 1516, "File too large to be read" )
ERROR( non_sequential_op, 1517, "Non sequential file operation not allowed" )
ERROR( http_bad_response, 1518, "HTTP response was badly formed" )
ERROR( http_not_accepted, 1519, "HTTP request not accepted" )
ERROR( checksum_failed, 1520, "A data checksum failed" )
ERROR( io_timeout, 1521, "A disk IO operation failed to complete in a timely manner" )
ERROR( file_corrupt, 1522, "A structurally corrupt data file was detected" )
ERROR( http_request_failed, 1523, "HTTP response code not received or indicated failure" )
ERROR( http_auth_failed, 1524, "HTTP request failed due to bad credentials" )
ERROR( http_bad_request_id, 1525, "HTTP response contained an unexpected X-Request-ID header" )

// 2xxx Attempt (presumably by a _client_) to do something illegal.  If an error is known to
// be internally caused, it should be 41xx
ERROR( client_invalid_operation, 2000, "Invalid API call" )
ERROR( commit_read_incomplete, 2002, "Commit with incomplete read" )
ERROR( test_specification_invalid, 2003, "Invalid test specification" )
ERROR( key_outside_legal_range, 2004, "Key outside legal range" )
ERROR( inverted_range, 2005, "Range begin key larger than end key" )
ERROR( invalid_option_value, 2006, "Option set with an invalid value" )
ERROR( invalid_option, 2007, "Option not valid in this context" )
ERROR( network_not_setup, 2008, "Action not possible before the network is configured" )
ERROR( network_already_setup, 2009, "Network can be configured only once" )
ERROR( read_version_already_set, 2010, "Transaction already has a read version set" )
ERROR( version_invalid, 2011, "Version not valid" )
ERROR( range_limits_invalid, 2012, "Range limits not valid" )
ERROR( invalid_database_name, 2013, "Database name must be 'DB'" )
ERROR( attribute_not_found, 2014, "Attribute not found" )
ERROR( future_not_set, 2015, "Future not ready" )
ERROR( future_not_error, 2016, "Future not an error" )
ERROR( used_during_commit, 2017, "Operation issued while a commit was outstanding" )
ERROR( invalid_mutation_type, 2018, "Unrecognized atomic mutation type" )
ERROR( attribute_too_large, 2019, "Attribute too large for type int" )
ERROR( transaction_invalid_version, 2020, "Transaction does not have a valid commit version" )
ERROR( no_commit_version, 2021, "Transaction is read-only and therefore does not have a commit version" )
ERROR( environment_variable_network_option_failed, 2022, "Environment variable network option could not be set" )
ERROR( transaction_read_only, 2023, "Attempted to commit a transaction specified as read-only" )
ERROR( invalid_cache_eviction_policy, 2024, "Invalid cache eviction policy, only random and lru are supported" )
ERROR( network_cannot_be_restarted, 2025, "Network can only be started once" )
ERROR( blocked_from_network_thread, 2026, "Detected a deadlock in a callback called from the network thread" )
ERROR( invalid_config_db_range_read, 2027, "Invalid configuration database range read" )
ERROR( invalid_config_db_key, 2028, "Invalid configuration database key provided" )
ERROR( invalid_config_path, 2029, "Invalid configuration path" )
ERROR( mapper_bad_index, 2030, "The index in K[] or V[] is not a valid number or out of range" )
ERROR( mapper_no_such_key, 2031, "A mapped key is not set in database" )
ERROR( mapper_bad_range_decriptor, 2032, "\"{...}\" must be the last element of the mapper tuple" )
ERROR( quick_get_key_values_has_more, 2033, "One of the mapped range queries is too large" )
ERROR( quick_get_value_miss, 2034, "Found a mapped key that is not served in the same SS" )
ERROR( quick_get_key_values_miss, 2035, "Found a mapped range that is not served in the same SS" )
ERROR( blob_granule_no_ryw, 2036, "Blob Granule Read Transactions must be specified as ryw-disabled" )
ERROR( blob_granule_not_materialized, 2037, "Blob Granule Read was not materialized" )
ERROR( get_mapped_key_values_has_more, 2038, "getMappedRange does not support continuation for now" )
ERROR( get_mapped_range_reads_your_writes, 2039, "getMappedRange tries to read data that were previously written in the transaction" )
ERROR( checkpoint_not_found, 2040, "Checkpoint not found" )

ERROR( incompatible_protocol_version, 2100, "Incompatible protocol version" )
ERROR( transaction_too_large, 2101, "Transaction exceeds byte limit" )
ERROR( key_too_large, 2102, "Key length exceeds limit" )
ERROR( value_too_large, 2103, "Value length exceeds limit" )
ERROR( connection_string_invalid, 2104, "Connection string invalid" )
ERROR( address_in_use, 2105, "Local address in use" )
ERROR( invalid_local_address, 2106, "Invalid local address" )
ERROR( tls_error, 2107, "TLS error" )
ERROR( unsupported_operation, 2108, "Operation is not supported" )
ERROR( too_many_tags, 2109, "Too many tags set on transaction" )
ERROR( tag_too_long, 2110, "Tag set on transaction is too long" )
ERROR( too_many_tag_throttles, 2111, "Too many tag throttles have been created" )
ERROR( special_keys_cross_module_read, 2112, "Special key space range read crosses modules. Refer to the `special_key_space_relaxed' transaction option for more details." )
ERROR( special_keys_no_module_found, 2113, "Special key space range read does not intersect a module. Refer to the `special_key_space_relaxed' transaction option for more details." )
ERROR( special_keys_write_disabled, 2114, "Special Key space is not allowed to write by default. Refer to the `special_key_space_enable_writes` transaction option for more details." )
ERROR( special_keys_no_write_module_found, 2115, "Special key space key or keyrange in set or clear does not intersect a module" )
ERROR( special_keys_cross_module_clear, 2116, "Special key space clear crosses modules" )
ERROR( special_keys_api_failure, 2117, "Api call through special keys failed. For more information, call get on special key 0xff0xff/error_message to get a json string of the error message." )
ERROR( client_lib_invalid_metadata, 2118, "Invalid client library metadata." )
ERROR( client_lib_already_exists, 2119, "Client library with same identifier already exists on the cluster." )
ERROR( client_lib_not_found, 2120, "Client library for the given identifier not found." )
ERROR( client_lib_not_available, 2121, "Client library exists, but is not available for download." )
ERROR( client_lib_invalid_binary, 2122, "Invalid client library binary." )

ERROR( tenant_name_required, 2130, "Tenant name must be specified to access data in the cluster" )
ERROR( tenant_not_found, 2131, "Tenant does not exist" )
ERROR( tenant_already_exists, 2132, "A tenant with the given name already exists" )
ERROR( tenant_not_empty, 2133, "Cannot delete a non-empty tenant" )
ERROR( invalid_tenant_name, 2134, "Tenant name cannot begin with \\xff");
ERROR( tenant_prefix_allocator_conflict, 2135, "The database already has keys stored at the prefix allocated for the tenant");
ERROR( tenants_disabled, 2136, "Tenants have been disabled in the cluster");
ERROR( unknown_tenant, 2137, "Tenant is not available from this server")

// 2200 - errors from bindings and official APIs
ERROR( api_version_unset, 2200, "API version is not set" )
ERROR( api_version_already_set, 2201, "API version may be set only once" )
ERROR( api_version_invalid, 2202, "API version not valid" )
ERROR( api_version_not_supported, 2203, "API version not supported" )
ERROR( exact_mode_without_limits, 2210, "EXACT streaming mode requires limits, but none were given" )

ERROR( invalid_tuple_data_type, 2250, "Unrecognized data type in packed tuple")
ERROR( invalid_tuple_index, 2251, "Tuple does not have element at specified index")
ERROR( key_not_in_subspace, 2252, "Cannot unpack key that is not in subspace" )
ERROR( manual_prefixes_not_enabled, 2253, "Cannot specify a prefix unless manual prefixes are enabled" )
ERROR( prefix_in_partition, 2254, "Cannot specify a prefix in a partition" )
ERROR( cannot_open_root_directory, 2255, "Root directory cannot be opened" )
ERROR( directory_already_exists, 2256, "Directory already exists" )
ERROR( directory_does_not_exist, 2257, "Directory does not exist" )
ERROR( parent_directory_does_not_exist, 2258, "Directory's parent does not exist" )
ERROR( mismatched_layer, 2259, "Directory has already been created with a different layer string" )
ERROR( invalid_directory_layer_metadata, 2260, "Invalid directory layer metadata" )
ERROR( cannot_move_directory_between_partitions, 2261, "Directory cannot be moved between partitions" )
ERROR( cannot_use_partition_as_subspace, 2262, "Directory partition cannot be used as subspace" )
ERROR( incompatible_directory_version, 2263, "Directory layer was created with an incompatible version" )
ERROR( directory_prefix_not_empty, 2264, "Database has keys stored at the prefix chosen by the automatic prefix allocator" )
ERROR( directory_prefix_in_use, 2265, "Directory layer already has a conflicting prefix" )
ERROR( invalid_destination_directory, 2266, "Target directory is invalid" )
ERROR( cannot_modify_root_directory, 2267, "Root directory cannot be modified" )
ERROR( invalid_uuid_size, 2268, "UUID is not sixteen bytes");

// 2300 - backup and restore errors
ERROR( backup_error, 2300, "Backup error")
ERROR( restore_error, 2301, "Restore error")
ERROR( backup_duplicate, 2311, "Backup duplicate request")
ERROR( backup_unneeded, 2312, "Backup unneeded request")
ERROR( backup_bad_block_size, 2313, "Backup file block size too small")
ERROR( backup_invalid_url, 2314, "Backup Container URL invalid")
ERROR( backup_invalid_info, 2315, "Backup Container info invalid")
ERROR( backup_cannot_expire, 2316, "Cannot expire requested data from backup without violating minimum restorability")
ERROR( backup_auth_missing, 2317, "Cannot find authentication details (such as a password or secret key) for the specified Backup Container URL")
ERROR( backup_auth_unreadable, 2318, "Cannot read or parse one or more sources of authentication information for Backup Container URLs")
ERROR( backup_does_not_exist, 2319, "Backup does not exist")
ERROR( backup_not_filterable_with_key_ranges, 2320, "Backup before 6.3 cannot be filtered with key ranges")
ERROR( backup_not_overlapped_with_keys_filter, 2321, "Backup key ranges doesn't overlap with key ranges filter")
ERROR( restore_invalid_version, 2361, "Invalid restore version")
ERROR( restore_corrupted_data, 2362, "Corrupted backup data")
ERROR( restore_missing_data, 2363, "Missing backup data")
ERROR( restore_duplicate_tag, 2364, "Restore duplicate request")
ERROR( restore_unknown_tag, 2365, "Restore tag does not exist")
ERROR( restore_unknown_file_type, 2366, "Unknown backup/restore file type")
ERROR( restore_unsupported_file_version, 2367, "Unsupported backup file version")
ERROR( restore_bad_read, 2368, "Unexpected number of bytes read")
ERROR( restore_corrupted_data_padding, 2369, "Backup file has unexpected padding bytes")
ERROR( restore_destination_not_empty, 2370, "Attempted to restore into a non-empty destination database")
ERROR( restore_duplicate_uid, 2371, "Attempted to restore using a UID that had been used for an aborted restore")
ERROR( task_invalid_version, 2381, "Invalid task version")
ERROR( task_interrupted, 2382, "Task execution stopped due to timeout, abort, or completion by another worker")
ERROR( invalid_encryption_key_file, 2383, "The provided encryption key file has invalid contents" )

ERROR( key_not_found, 2400, "Expected key is missing")
ERROR( json_malformed, 2401, "JSON string was malformed")
ERROR( json_eof_expected, 2402, "JSON string did not terminate where expected")

// 2500 - disk snapshot based backup errors
ERROR( snap_disable_tlog_pop_failed,  2500, "Failed to disable tlog pops")
ERROR( snap_storage_failed,  2501, "Failed to snapshot storage nodes")
ERROR( snap_tlog_failed,  2502, "Failed to snapshot TLog nodes")
ERROR( snap_coord_failed,  2503, "Failed to snapshot coordinator nodes")
ERROR( snap_enable_tlog_pop_failed,  2504, "Failed to enable tlog pops")
ERROR( snap_path_not_whitelisted, 2505, "Snapshot create binary path not whitelisted")
ERROR( snap_not_fully_recovered_unsupported, 2506, "Unsupported when the cluster is not fully recovered")
ERROR( snap_log_anti_quorum_unsupported, 2507, "Unsupported when log anti quorum is configured")
ERROR( snap_with_recovery_unsupported, 2508, "Cluster recovery during snapshot operation not supported")
ERROR( snap_invalid_uid_string, 2509, "The given uid string is not a 32-length hex string")

// 3XXX - Encryption operations errors
ERROR( encrypt_ops_error, 3000, "Encryption operation error")
ERROR( encrypt_header_metadata_mismatch, 3001, "Encryption header metadata mismatch")
ERROR( encrypt_key_not_found, 3002, "Expected encryption key is missing")
ERROR( encrypt_key_ttl_expired, 3003, "Expected encryption key TTL has expired")
ERROR( encrypt_header_checksum_mismatch, 3004, "Encryption header checksum mismatch")
ERROR( encrypt_update_cipher, 3005, "Attempt to update encryption cipher key")
ERROR( encrypt_invalid_id, 3006, "Invalid encryption domainId or encryption cipher key id")

// 4xxx Internal errors (those that should be generated only by bugs) are decimal 4xxx
ERROR( unknown_error, 4000, "An unknown error occurred" )  // C++ exception not of type Error
ERROR( internal_error, 4100, "An internal error occurred" )
ERROR( not_implemented, 4200, "Not implemented yet" )
// clang-format on

#undef ERROR
#endif<|MERGE_RESOLUTION|>--- conflicted
+++ resolved
@@ -84,13 +84,10 @@
 ERROR( granule_assignment_conflict, 1061, "Conflicting attempts to assign blob granules" )
 ERROR( change_feed_cancelled, 1062, "Change feed was cancelled" )
 ERROR( blob_granule_file_load_error, 1063, "Error loading a blob file during granule materialization" )
-<<<<<<< HEAD
-ERROR( remote_kvs_cancelled, 1064, "The remote key-value store is cancelled" )
-=======
 ERROR( blob_granule_transaction_too_old, 1064, "Read version is older than blob granule history supports" )
 ERROR( blob_manager_replaced, 1065, "This blob manager has been replaced." )
 ERROR( change_feed_popped, 1066, "Tried to read a version older than what has been popped from the change feed" )
->>>>>>> 478ff1eb
+ERROR( remote_kvs_cancelled, 1067, "The remote key-value store is cancelled" )
 
 ERROR( broken_promise, 1100, "Broken promise" )
 ERROR( operation_cancelled, 1101, "Asynchronous operation cancelled" )
