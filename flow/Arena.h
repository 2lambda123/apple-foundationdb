--- conflicted
+++ resolved
@@ -718,47 +718,7 @@
 template <class A, class B>
 struct flow_ref<std::pair<A, B>> : std::integral_constant<bool, false> {};
 
-template <class T>
-<<<<<<< HEAD
 class VectorRef : public ComposedIdentifier<T, 0x8> {
-=======
-struct VectorRefPreserializer<T, VecSerStrategy::String> {
-	mutable int32_t _cached_size; // -1 means unknown
-	string_serialized_traits<T> _string_traits;
-
-	VectorRefPreserializer() : _cached_size(0) {}
-	VectorRefPreserializer(const VectorRefPreserializer<T, VecSerStrategy::String>& other)
-	  : _cached_size(other._cached_size) {}
-	VectorRefPreserializer& operator=(const VectorRefPreserializer<T, VecSerStrategy::String>& other) {
-		_cached_size = other._cached_size;
-		return *this;
-	}
-	VectorRefPreserializer(const VectorRefPreserializer<T, VecSerStrategy::FlatBuffers>&) : _cached_size(-1) {}
-	VectorRefPreserializer& operator=(const VectorRefPreserializer<T, VecSerStrategy::FlatBuffers>&) {
-		_cached_size = -1;
-		return *this;
-	}
-
-	void invalidate() { _cached_size = -1; }
-	void add(const T& item) {
-		if (_cached_size > 0) {
-			_cached_size += _string_traits.getSize(item);
-		}
-	}
-	void remove(const T& item) {
-		if (_cached_size > 0) {
-			_cached_size -= _string_traits.getSize(item);
-		}
-	}
-};
-
-template <class T, VecSerStrategy SerStrategy = VecSerStrategy::FlatBuffers>
-class VectorRef : public ComposedIdentifier<T, 3>, public VectorRefPreserializer<T, SerStrategy> {
-	using VPS = VectorRefPreserializer<T, SerStrategy>;
-	friend class VectorRef<T, SerStrategy == VecSerStrategy::FlatBuffers ? VecSerStrategy::String
-	                                                                     : VecSerStrategy::FlatBuffers>;
->>>>>>> ce5deede
-
 public:
 	using value_type = T;
 
