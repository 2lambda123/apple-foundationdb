--- conflicted
+++ resolved
@@ -31,11 +31,8 @@
 #include "flow/Trace.h"
 #include "flow/ObjectSerializerTraits.h"
 #include "flow/FileIdentifier.h"
-<<<<<<< HEAD
 #include "flow/swift_support.h"
-=======
 #include "flow/Optional.h"
->>>>>>> 1d6908d3
 #include <algorithm>
 #include <boost/functional/hash.hpp>
 #include <stdint.h>
@@ -244,101 +241,6 @@
 	// No action required
 }
 
-<<<<<<< HEAD
-// Optional is a wrapper for std::optional. There
-// are two primary reasons to use this wrapper instead
-// of using std::optional directly:
-//
-// 1) Legacy: A lot of code was written using Optional before
-//    std::optional was available.
-// 2) When you call get but no value is present Optional gives an
-//    assertion failure. std::optional, on the other hand, would
-//    throw std::bad_optional_access. It is easier to debug assertion
-//    failures, and FDB generally does not handle std exceptions, so
-//    assertion failures are preferable. This is the main reason we
-//    don't intend to use std::optional directly.
-template <class T>
-class
-SWIFT_CONFORMS_TO(flow_swift, FlowOptionalProtocol)
-Optional : public ComposedIdentifier<T, 4> {
-public:
-    using Wrapped = T;
-
-	Optional() = default;
-
-	template <class U>
-	Optional(const U& t) : impl(std::in_place, t) {}
-	Optional(T&& t) : impl(std::in_place, std::move(t)) {}
-
-	/* This conversion constructor was nice, but combined with the prior constructor it means that Optional<int> can be
-	converted to Optional<Optional<int>> in the wrong way (a non-present Optional<int> converts to a non-present
-	Optional<Optional<int>>). Use .castTo<>() instead. template <class S> Optional(const Optional<S>& o) :
-	valid(o.present()) { if (valid) new (&value) T(o.get()); } */
-
-	Optional(Arena& a, const Optional<T>& o) {
-		if (o.present())
-			impl = std::make_optional<T>(a, o.get());
-	}
-	int expectedSize() const { return present() ? get().expectedSize() : 0; }
-
-	template <class R>
-	Optional<R> castTo() const {
-		return map<R>([](const T& v) { return (R)v; });
-	}
-
-	template <class R>
-	Optional<R> map(std::function<R(T)> f) const& {
-		return present() ? Optional<R>(f(get())) : Optional<R>();
-	}
-	template <class R>
-	Optional<R> map(std::function<R(T)> f) && {
-		return present() ? Optional<R>(f(std::move(*this).get())) : Optional<R>();
-	}
-
-	bool present() const { return impl.has_value(); }
-	T& get() & {
-		UNSTOPPABLE_ASSERT(impl.has_value());
-		return impl.value();
-	}
-	T const& get() const& {
-		UNSTOPPABLE_ASSERT(impl.has_value());
-		return impl.value();
-	}
-	T&& get() && {
-		UNSTOPPABLE_ASSERT(impl.has_value());
-		return std::move(impl.value());
-	}
-	template <class U>
-	T orDefault(U&& defaultValue) const& {
-		return impl.value_or(std::forward<U>(defaultValue));
-	}
-	template <class U>
-	T orDefault(U&& defaultValue) && {
-		return std::move(impl).value_or(std::forward<U>(defaultValue));
-	}
-
-	// Spaceship operator.  Treats not-present as less-than present.
-	int compare(Optional const& rhs) const {
-		if (present() == rhs.present()) {
-			return present() ? get().compare(rhs.get()) : 0;
-		}
-		return present() ? 1 : -1;
-	}
-
-	bool operator==(Optional const& o) const { return impl == o.impl; }
-	bool operator!=(Optional const& o) const { return !(*this == o); }
-	// Ordering: If T is ordered, then Optional() < Optional(t) and (Optional(u)<Optional(v))==(u<v)
-	bool operator<(Optional const& o) const { return impl < o.impl; }
-
-	void reset() { impl.reset(); }
-	size_t hash() const { return hashFunc(impl); }
-private:
-	static inline std::hash<std::optional<T>> hashFunc{};
-	std::optional<T> impl;
-};
-
-=======
->>>>>>> 1d6908d3
 template <class Archive, class T>
 inline void load(Archive& ar, Optional<T>& value) {
 	bool valid;
