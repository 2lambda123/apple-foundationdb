/*
 * error_definitions.h
 *
 * This source file is part of the FoundationDB open source project
 *
 * Copyright 2013-2022 Apple Inc. and the FoundationDB project authors
 *
 * Licensed under the Apache License, Version 2.0 (the "License");
 * you may not use this file except in compliance with the License.
 * You may obtain a copy of the License at
 *
 *     http://www.apache.org/licenses/LICENSE-2.0
 *
 * Unless required by applicable law or agreed to in writing, software
 * distributed under the License is distributed on an "AS IS" BASIS,
 * WITHOUT WARRANTIES OR CONDITIONS OF ANY KIND, either express or implied.
 * See the License for the specific language governing permissions and
 * limitations under the License.
 */

#ifdef ERROR

// SOMEDAY: Split this into flow, fdbclient, fdbserver error headers?

// Error codes defined here are primarily for programmatic use, not debugging: a separate
// error should be defined if and only if there is a sensible situation in which code could
// catch and react specifically to that error.  So for example there is only one
// internal_error code even though there are a huge number of internal errors; extra
// information is logged in the trace file.

// 1xxx Normal failure (plausibly these should not even be "errors", but they are failures of
//   the way operations are currently defined)
// clang-format off
ERROR( success, 0, "Success" )
ERROR( end_of_stream, 1, "End of stream" )
ERROR( operation_failed, 1000, "Operation failed")
ERROR( wrong_shard_server, 1001, "Shard is not available from this server")
ERROR( operation_obsolete, 1002, "Operation result no longer necessary")
ERROR( cold_cache_server, 1003, "Cache server is not warm for this range")
ERROR( timed_out, 1004, "Operation timed out" )
ERROR( coordinated_state_conflict, 1005, "Conflict occurred while changing coordination information" )
ERROR( all_alternatives_failed, 1006, "All alternatives failed" )
ERROR( transaction_too_old, 1007, "Transaction is too old to perform reads or be committed" )
ERROR( no_more_servers, 1008, "Not enough physical servers available" )
ERROR( future_version, 1009, "Request for future version" )
ERROR( movekeys_conflict, 1010, "Conflicting attempts to change data distribution" )
ERROR( tlog_stopped, 1011, "TLog stopped" )
ERROR( server_request_queue_full, 1012, "Server request queue is full" )
ERROR( not_committed, 1020, "Transaction not committed due to conflict with another transaction" )
ERROR( commit_unknown_result, 1021, "Transaction may or may not have committed" )
ERROR( commit_unknown_result_fatal, 1022, "Idempotency id for transaction may have expired, so the commit status of the transaction cannot be determined" )
ERROR( transaction_cancelled, 1025, "Operation aborted because the transaction was cancelled" )
ERROR( connection_failed, 1026, "Network connection failed" )
ERROR( coordinators_changed, 1027, "Coordination servers have changed" )
ERROR( new_coordinators_timed_out, 1028, "New coordination servers did not respond in a timely way" )
ERROR( watch_cancelled, 1029, "Watch cancelled because storage server watch limit exceeded" )
ERROR( request_maybe_delivered, 1030, "Request may or may not have been delivered" )
ERROR( transaction_timed_out, 1031, "Operation aborted because the transaction timed out" )
ERROR( too_many_watches, 1032, "Too many watches currently set" )
ERROR( locality_information_unavailable, 1033, "Locality information not available" )
ERROR( watches_disabled, 1034, "Watches cannot be set if read your writes is disabled" )
ERROR( default_error_or, 1035, "Default error for an ErrorOr object" )
ERROR( accessed_unreadable, 1036, "Read or wrote an unreadable key" )
ERROR( process_behind, 1037, "Storage process does not have recent mutations" )
ERROR( database_locked, 1038, "Database is locked" )
ERROR( cluster_version_changed, 1039, "The protocol version of the cluster has changed" )
ERROR( external_client_already_loaded, 1040, "External client has already been loaded" )
ERROR( lookup_failed, 1041, "DNS lookup failed" )
ERROR( commit_proxy_memory_limit_exceeded, 1042, "CommitProxy commit memory limit exceeded" )
ERROR( shutdown_in_progress, 1043, "Operation no longer supported due to shutdown" )
ERROR( serialization_failed, 1044, "Failed to deserialize an object" )
ERROR( connection_unreferenced, 1048, "No peer references for connection" )
ERROR( connection_idle, 1049, "Connection closed after idle timeout" )
ERROR( disk_adapter_reset, 1050, "The disk queue adpater reset" )
ERROR( batch_transaction_throttled, 1051, "Batch GRV request rate limit exceeded")
ERROR( dd_cancelled, 1052, "Data distribution components cancelled")
ERROR( dd_not_found, 1053, "Data distributor not found")
ERROR( wrong_connection_file, 1054, "Connection file mismatch")
ERROR( version_already_compacted, 1055, "The requested changes have been compacted away")
ERROR( local_config_changed, 1056, "Local configuration file has changed. Restart and apply these changes" )
ERROR( failed_to_reach_quorum, 1057, "Failed to reach quorum from configuration database nodes. Retry sending these requests" )
ERROR( unsupported_format_version, 1058, "Format version not supported" )
ERROR( unknown_change_feed, 1059, "Change feed not found" )
ERROR( change_feed_not_registered, 1060, "Change feed not registered" )
ERROR( granule_assignment_conflict, 1061, "Conflicting attempts to assign blob granules" )
ERROR( change_feed_cancelled, 1062, "Change feed was cancelled" )
ERROR( blob_granule_file_load_error, 1063, "Error loading a blob file during granule materialization" )
ERROR( blob_granule_transaction_too_old, 1064, "Read version is older than blob granule history supports" )
ERROR( blob_manager_replaced, 1065, "This blob manager has been replaced." )
ERROR( change_feed_popped, 1066, "Tried to read a version older than what has been popped from the change feed" )
ERROR( remote_kvs_cancelled, 1067, "The remote key-value store is cancelled" )
ERROR( page_header_wrong_page_id, 1068, "Page header does not match location on disk" )
ERROR( page_header_checksum_failed, 1069, "Page header checksum failed" )
ERROR( page_header_version_not_supported, 1070, "Page header version is not supported" )
ERROR( page_encoding_not_supported, 1071, "Page encoding type is not supported or not valid" )
ERROR( page_decoding_failed, 1072, "Page content decoding failed" )
ERROR( unexpected_encoding_type, 1073, "Page content decoding failed" )
ERROR( encryption_key_not_found, 1074, "Encryption key not found" )
ERROR( data_move_cancelled, 1075, "Data move was cancelled" )
ERROR( data_move_dest_team_not_found, 1076, "Dest team was not found for data move" )
ERROR( blob_worker_full, 1077, "Blob worker cannot take on more granule assignments" )
ERROR( grv_proxy_memory_limit_exceeded, 1078, "GetReadVersion proxy memory limit exceeded" )
ERROR( blob_granule_request_failed, 1079, "BlobGranule request failed" )
ERROR( storage_too_many_feed_streams, 1080, "Too many feed streams to a single storage server" )

ERROR( broken_promise, 1100, "Broken promise" )
ERROR( operation_cancelled, 1101, "Asynchronous operation cancelled" )
ERROR( future_released, 1102, "Future has been released" )
ERROR( connection_leaked, 1103, "Connection object leaked" )
ERROR( never_reply, 1104, "Never reply to the request" )

ERROR( recruitment_failed, 1200, "Recruitment of a server failed" )   // Be careful, catching this will delete the data of a storage server or tlog permanently
ERROR( move_to_removed_server, 1201, "Attempt to move keys to a storage server that was removed" )
ERROR( worker_removed, 1202, "Normal worker shut down" )   // Be careful, catching this will delete the data of a storage server or tlog permanently
ERROR( cluster_recovery_failed, 1203, "Cluster recovery failed")
ERROR( master_max_versions_in_flight, 1204, "Master hit maximum number of versions in flight" )
ERROR( tlog_failed, 1205, "Cluster recovery terminating because a TLog failed" )   // similar to tlog_stopped, but the tlog has actually died
ERROR( worker_recovery_failed, 1206, "Recovery of a worker process failed" )
ERROR( please_reboot, 1207, "Reboot of server process requested" )
ERROR( please_reboot_delete, 1208, "Reboot of server process requested, with deletion of state" )
ERROR( commit_proxy_failed, 1209, "Master terminating because a CommitProxy failed" )
ERROR( resolver_failed, 1210, "Cluster recovery terminating because a Resolver failed" )
ERROR( server_overloaded, 1211, "Server is under too much load and cannot respond" )
ERROR( backup_worker_failed, 1212, "Cluster recovery terminating because a backup worker failed")
ERROR( tag_throttled, 1213, "Transaction tag is being throttled" )
ERROR( grv_proxy_failed, 1214, "Cluster recovery terminating because a GRVProxy failed" )
ERROR( dd_tracker_cancelled, 1215, "The data distribution tracker has been cancelled" )
ERROR( failed_to_progress, 1216, "Process has failed to make sufficient progress" )
ERROR( invalid_cluster_id, 1217, "Attempted to join cluster with a different cluster ID" )
ERROR( restart_cluster_controller, 1218, "Restart cluster controller process" )
ERROR( please_reboot_kv_store, 1219, "Need to reboot the storage engine")
ERROR( incompatible_software_version, 1220, "Current software does not support database format" )
ERROR( audit_storage_failed, 1221, "Validate storage consistency operation failed" )
ERROR( audit_storage_exceeded_request_limit, 1222, "Exceeded the max number of allowed concurrent audit storage requests" )
<<<<<<< HEAD
ERROR( version_indexer_failed, 1223, "Master terminating because version indexer failed");
=======
ERROR( proxy_tag_throttled, 1223, "Exceeded maximum proxy tag throttling duration" )
>>>>>>> fcdf1ed6

// 15xx Platform errors
ERROR( platform_error, 1500, "Platform error" )
ERROR( large_alloc_failed, 1501, "Large block allocation failed" )
ERROR( performance_counter_error, 1502, "QueryPerformanceCounter error" )

ERROR( io_error, 1510, "Disk i/o operation failed" )
ERROR( file_not_found, 1511, "File not found" )
ERROR( bind_failed, 1512, "Unable to bind to network" )
ERROR( file_not_readable, 1513, "File could not be read" )
ERROR( file_not_writable, 1514, "File could not be written" )
ERROR( no_cluster_file_found, 1515, "No cluster file found in current directory or default location" )
ERROR( file_too_large, 1516, "File too large to be read" )
ERROR( non_sequential_op, 1517, "Non sequential file operation not allowed" )
ERROR( http_bad_response, 1518, "HTTP response was badly formed" )
ERROR( http_not_accepted, 1519, "HTTP request not accepted" )
ERROR( checksum_failed, 1520, "A data checksum failed" )
ERROR( io_timeout, 1521, "A disk IO operation failed to complete in a timely manner" )
ERROR( file_corrupt, 1522, "A structurally corrupt data file was detected" )
ERROR( http_request_failed, 1523, "HTTP response code not received or indicated failure" )
ERROR( http_auth_failed, 1524, "HTTP request failed due to bad credentials" )
ERROR( http_bad_request_id, 1525, "HTTP response contained an unexpected X-Request-ID header" )
ERROR( rest_invalid_uri, 1526, "Invalid REST URI")
ERROR( rest_invalid_rest_client_knob, 1527, "Invalid RESTClient knob")
ERROR( rest_connectpool_key_not_found, 1528, "ConnectKey not found in connection pool")
ERROR( lock_file_failure, 1529, "Unable to lock the file")


// 2xxx Attempt (presumably by a _client_) to do something illegal.  If an error is known to
// be internally caused, it should be 41xx
ERROR( client_invalid_operation, 2000, "Invalid API call" )
ERROR( commit_read_incomplete, 2002, "Commit with incomplete read" )
ERROR( test_specification_invalid, 2003, "Invalid test specification" )
ERROR( key_outside_legal_range, 2004, "Key outside legal range" )
ERROR( inverted_range, 2005, "Range begin key larger than end key" )
ERROR( invalid_option_value, 2006, "Option set with an invalid value" )
ERROR( invalid_option, 2007, "Option not valid in this context" )
ERROR( network_not_setup, 2008, "Action not possible before the network is configured" )
ERROR( network_already_setup, 2009, "Network can be configured only once" )
ERROR( read_version_already_set, 2010, "Transaction already has a read version set" )
ERROR( version_invalid, 2011, "Version not valid" )
ERROR( range_limits_invalid, 2012, "Range limits not valid" )
ERROR( invalid_database_name, 2013, "Database name must be 'DB'" )
ERROR( attribute_not_found, 2014, "Attribute not found" )
ERROR( future_not_set, 2015, "Future not ready" )
ERROR( future_not_error, 2016, "Future not an error" )
ERROR( used_during_commit, 2017, "Operation issued while a commit was outstanding" )
ERROR( invalid_mutation_type, 2018, "Unrecognized atomic mutation type" )
ERROR( attribute_too_large, 2019, "Attribute too large for type int" )
ERROR( transaction_invalid_version, 2020, "Transaction does not have a valid commit version" )
ERROR( no_commit_version, 2021, "Transaction is read-only and therefore does not have a commit version" )
ERROR( environment_variable_network_option_failed, 2022, "Environment variable network option could not be set" )
ERROR( transaction_read_only, 2023, "Attempted to commit a transaction specified as read-only" )
ERROR( invalid_cache_eviction_policy, 2024, "Invalid cache eviction policy, only random and lru are supported" )
ERROR( network_cannot_be_restarted, 2025, "Network can only be started once" )
ERROR( blocked_from_network_thread, 2026, "Detected a deadlock in a callback called from the network thread" )
ERROR( invalid_config_db_range_read, 2027, "Invalid configuration database range read" )
ERROR( invalid_config_db_key, 2028, "Invalid configuration database key provided" )
ERROR( invalid_config_path, 2029, "Invalid configuration path" )
ERROR( mapper_bad_index, 2030, "The index in K[] or V[] is not a valid number or out of range" )
ERROR( mapper_no_such_key, 2031, "A mapped key is not set in database" )
ERROR( mapper_bad_range_decriptor, 2032, "\"{...}\" must be the last element of the mapper tuple" )
ERROR( quick_get_key_values_has_more, 2033, "One of the mapped range queries is too large" )
ERROR( quick_get_value_miss, 2034, "Found a mapped key that is not served in the same SS" )
ERROR( quick_get_key_values_miss, 2035, "Found a mapped range that is not served in the same SS" )
ERROR( blob_granule_no_ryw, 2036, "Blob Granule Read Transactions must be specified as ryw-disabled" )
ERROR( blob_granule_not_materialized, 2037, "Blob Granule Read was not materialized" )
ERROR( get_mapped_key_values_has_more, 2038, "getMappedRange does not support continuation for now" )
ERROR( get_mapped_range_reads_your_writes, 2039, "getMappedRange tries to read data that were previously written in the transaction" )
ERROR( checkpoint_not_found, 2040, "Checkpoint not found" )
ERROR( key_not_tuple, 2041, "The key cannot be parsed as a tuple" );
ERROR( value_not_tuple, 2042, "The value cannot be parsed as a tuple" );
ERROR( mapper_not_tuple, 2043, "The mapper cannot be parsed as a tuple" );
ERROR( invalid_checkpoint_format, 2044, "Invalid checkpoint format" )
ERROR( invalid_throttle_quota_value, 2045, "Invalid quota value. Note that reserved_throughput cannot exceed total_throughput" )

ERROR( incompatible_protocol_version, 2100, "Incompatible protocol version" )
ERROR( transaction_too_large, 2101, "Transaction exceeds byte limit" )
ERROR( key_too_large, 2102, "Key length exceeds limit" )
ERROR( value_too_large, 2103, "Value length exceeds limit" )
ERROR( connection_string_invalid, 2104, "Connection string invalid" )
ERROR( address_in_use, 2105, "Local address in use" )
ERROR( invalid_local_address, 2106, "Invalid local address" )
ERROR( tls_error, 2107, "TLS error" )
ERROR( unsupported_operation, 2108, "Operation is not supported" )
ERROR( too_many_tags, 2109, "Too many tags set on transaction" )
ERROR( tag_too_long, 2110, "Tag set on transaction is too long" )
ERROR( too_many_tag_throttles, 2111, "Too many tag throttles have been created" )
ERROR( special_keys_cross_module_read, 2112, "Special key space range read crosses modules. Refer to the `special_key_space_relaxed' transaction option for more details." )
ERROR( special_keys_no_module_found, 2113, "Special key space range read does not intersect a module. Refer to the `special_key_space_relaxed' transaction option for more details." )
ERROR( special_keys_write_disabled, 2114, "Special Key space is not allowed to write by default. Refer to the `special_key_space_enable_writes` transaction option for more details." )
ERROR( special_keys_no_write_module_found, 2115, "Special key space key or keyrange in set or clear does not intersect a module" )
ERROR( special_keys_cross_module_clear, 2116, "Special key space clear crosses modules" )
ERROR( special_keys_api_failure, 2117, "Api call through special keys failed. For more information, call get on special key 0xff0xff/error_message to get a json string of the error message." )
ERROR( client_lib_invalid_metadata, 2118, "Invalid client library metadata." )
ERROR( client_lib_already_exists, 2119, "Client library with same identifier already exists on the cluster." )
ERROR( client_lib_not_found, 2120, "Client library for the given identifier not found." )
ERROR( client_lib_not_available, 2121, "Client library exists, but is not available for download." )
ERROR( client_lib_invalid_binary, 2122, "Invalid client library binary." )

ERROR( tenant_name_required, 2130, "Tenant name must be specified to access data in the cluster" )
ERROR( tenant_not_found, 2131, "Tenant does not exist" )
ERROR( tenant_already_exists, 2132, "A tenant with the given name already exists" )
ERROR( tenant_not_empty, 2133, "Cannot delete a non-empty tenant" )
ERROR( invalid_tenant_name, 2134, "Tenant name cannot begin with \\xff" )
ERROR( tenant_prefix_allocator_conflict, 2135, "The database already has keys stored at the prefix allocated for the tenant" )
ERROR( tenants_disabled, 2136, "Tenants have been disabled in the cluster" )
ERROR( unknown_tenant, 2137, "Tenant is not available from this server" )
ERROR( illegal_tenant_access, 2138, "Illegal tenant access" )
ERROR( invalid_tenant_group_name, 2139, "Tenant group name cannot begin with \\xff" )
ERROR( invalid_tenant_configuration, 2140, "Tenant configuration is invalid" )
ERROR( cluster_no_capacity, 2141, "Cluster does not have capacity to perform the specified operation" )
ERROR( tenant_removed, 2142, "The tenant was removed" )
ERROR( invalid_tenant_state, 2143, "Operation cannot be applied to tenant in its current state" )

ERROR( invalid_cluster_name, 2160, "Data cluster name cannot begin with \\xff" )
ERROR( invalid_metacluster_operation, 2161, "Metacluster operation performed on non-metacluster" )
ERROR( cluster_already_exists, 2162, "A data cluster with the given name already exists" )
ERROR( cluster_not_found, 2163, "Data cluster does not exist" )
ERROR( cluster_not_empty, 2164, "Cluster must be empty" )
ERROR( cluster_already_registered, 2165, "Data cluster is already registered with a metacluster" )
ERROR( metacluster_no_capacity, 2166, "Metacluster does not have capacity to create new tenants" )
ERROR( management_cluster_invalid_access, 2167, "Standard transactions cannot be run against the management cluster" )
ERROR( tenant_creation_permanently_failed, 2168, "The tenant creation did not complete in a timely manner and has permanently failed" )
ERROR( cluster_removed, 2169, "The cluster is being removed from the metacluster" )

// 2200 - errors from bindings and official APIs
ERROR( api_version_unset, 2200, "API version is not set" )
ERROR( api_version_already_set, 2201, "API version may be set only once" )
ERROR( api_version_invalid, 2202, "API version not valid" )
ERROR( api_version_not_supported, 2203, "API version not supported" )
ERROR( exact_mode_without_limits, 2210, "EXACT streaming mode requires limits, but none were given" )

ERROR( invalid_tuple_data_type, 2250, "Unrecognized data type in packed tuple")
ERROR( invalid_tuple_index, 2251, "Tuple does not have element at specified index")
ERROR( key_not_in_subspace, 2252, "Cannot unpack key that is not in subspace" )
ERROR( manual_prefixes_not_enabled, 2253, "Cannot specify a prefix unless manual prefixes are enabled" )
ERROR( prefix_in_partition, 2254, "Cannot specify a prefix in a partition" )
ERROR( cannot_open_root_directory, 2255, "Root directory cannot be opened" )
ERROR( directory_already_exists, 2256, "Directory already exists" )
ERROR( directory_does_not_exist, 2257, "Directory does not exist" )
ERROR( parent_directory_does_not_exist, 2258, "Directory's parent does not exist" )
ERROR( mismatched_layer, 2259, "Directory has already been created with a different layer string" )
ERROR( invalid_directory_layer_metadata, 2260, "Invalid directory layer metadata" )
ERROR( cannot_move_directory_between_partitions, 2261, "Directory cannot be moved between partitions" )
ERROR( cannot_use_partition_as_subspace, 2262, "Directory partition cannot be used as subspace" )
ERROR( incompatible_directory_version, 2263, "Directory layer was created with an incompatible version" )
ERROR( directory_prefix_not_empty, 2264, "Database has keys stored at the prefix chosen by the automatic prefix allocator" )
ERROR( directory_prefix_in_use, 2265, "Directory layer already has a conflicting prefix" )
ERROR( invalid_destination_directory, 2266, "Target directory is invalid" )
ERROR( cannot_modify_root_directory, 2267, "Root directory cannot be modified" )
ERROR( invalid_uuid_size, 2268, "UUID is not sixteen bytes");
ERROR( invalid_versionstamp_size, 2269, "Versionstamp is not exactly twelve bytes");

// 2300 - backup and restore errors
ERROR( backup_error, 2300, "Backup error")
ERROR( restore_error, 2301, "Restore error")
ERROR( backup_duplicate, 2311, "Backup duplicate request")
ERROR( backup_unneeded, 2312, "Backup unneeded request")
ERROR( backup_bad_block_size, 2313, "Backup file block size too small")
ERROR( backup_invalid_url, 2314, "Backup Container URL invalid")
ERROR( backup_invalid_info, 2315, "Backup Container info invalid")
ERROR( backup_cannot_expire, 2316, "Cannot expire requested data from backup without violating minimum restorability")
ERROR( backup_auth_missing, 2317, "Cannot find authentication details (such as a password or secret key) for the specified Backup Container URL")
ERROR( backup_auth_unreadable, 2318, "Cannot read or parse one or more sources of authentication information for Backup Container URLs")
ERROR( backup_does_not_exist, 2319, "Backup does not exist")
ERROR( backup_not_filterable_with_key_ranges, 2320, "Backup before 6.3 cannot be filtered with key ranges")
ERROR( backup_not_overlapped_with_keys_filter, 2321, "Backup key ranges doesn't overlap with key ranges filter")
ERROR( restore_invalid_version, 2361, "Invalid restore version")
ERROR( restore_corrupted_data, 2362, "Corrupted backup data")
ERROR( restore_missing_data, 2363, "Missing backup data")
ERROR( restore_duplicate_tag, 2364, "Restore duplicate request")
ERROR( restore_unknown_tag, 2365, "Restore tag does not exist")
ERROR( restore_unknown_file_type, 2366, "Unknown backup/restore file type")
ERROR( restore_unsupported_file_version, 2367, "Unsupported backup file version")
ERROR( restore_bad_read, 2368, "Unexpected number of bytes read")
ERROR( restore_corrupted_data_padding, 2369, "Backup file has unexpected padding bytes")
ERROR( restore_destination_not_empty, 2370, "Attempted to restore into a non-empty destination database")
ERROR( restore_duplicate_uid, 2371, "Attempted to restore using a UID that had been used for an aborted restore")
ERROR( task_invalid_version, 2381, "Invalid task version")
ERROR( task_interrupted, 2382, "Task execution stopped due to timeout, abort, or completion by another worker")
ERROR( invalid_encryption_key_file, 2383, "The provided encryption key file has invalid contents" )

ERROR( key_not_found, 2400, "Expected key is missing")
ERROR( json_malformed, 2401, "JSON string was malformed")
ERROR( json_eof_expected, 2402, "JSON string did not terminate where expected")

// 2500 - disk snapshot based backup errors
ERROR( snap_disable_tlog_pop_failed,  2500, "Failed to disable tlog pops" )
ERROR( snap_storage_failed,  2501, "Failed to snapshot storage nodes" )
ERROR( snap_tlog_failed,  2502, "Failed to snapshot TLog nodes" )
ERROR( snap_coord_failed,  2503, "Failed to snapshot coordinator nodes" )
ERROR( snap_enable_tlog_pop_failed,  2504, "Failed to enable tlog pops" )
ERROR( snap_path_not_whitelisted, 2505, "Snapshot create binary path not whitelisted" )
ERROR( snap_not_fully_recovered_unsupported, 2506, "Unsupported when the cluster is not fully recovered" )
ERROR( snap_log_anti_quorum_unsupported, 2507, "Unsupported when log anti quorum is configured" )
ERROR( snap_with_recovery_unsupported, 2508, "Cluster recovery during snapshot operation not supported" )
ERROR( snap_invalid_uid_string, 2509, "The given uid string is not a 32-length hex string" )

// 27XX - Encryption operations errors
ERROR( encrypt_ops_error, 2700, "Encryption operation error" )
ERROR( encrypt_header_metadata_mismatch, 2701, "Encryption header metadata mismatch" )
ERROR( encrypt_key_not_found, 2702, "Expected encryption key is missing" )
ERROR( encrypt_key_ttl_expired, 2703, "Expected encryption key TTL has expired" )
ERROR( encrypt_header_authtoken_mismatch, 2704, "Encryption header authentication token mismatch" )
ERROR( encrypt_update_cipher, 2705, "Attempt to update encryption cipher key" )
ERROR( encrypt_invalid_id, 2706, "Invalid encryption cipher details" )
ERROR( encrypt_keys_fetch_failed, 2707, "Encryption keys fetch from external KMS failed" )
ERROR( encrypt_invalid_kms_config, 2708, "Invalid encryption/kms configuration: discovery-url, validation-token, endpoint etc." )
ERROR( encrypt_unsupported, 2709, "Encryption not supported" )

// 4xxx Internal errors (those that should be generated only by bugs) are decimal 4xxx
ERROR( unknown_error, 4000, "An unknown error occurred" )  // C++ exception not of type Error
ERROR( internal_error, 4100, "An internal error occurred" )
ERROR( not_implemented, 4200, "Not implemented yet" )

// 6xxx Authorization and authentication error codes
ERROR( permission_denied, 6000, "Client tried to access unauthorized data" )
ERROR( unauthorized_attempt, 6001, "A untrusted client tried to send a message to a private endpoint" )
ERROR( digital_signature_ops_error, 6002, "Digital signature operation error" )
ERROR( authorization_token_verify_failed, 6003, "Failed to verify authorization token" )
ERROR( pkey_decode_error, 6004, "Failed to decode public/private key" )
ERROR( pkey_encode_error, 6005, "Failed to encode public/private key" )
// clang-format on

#undef ERROR
#endif<|MERGE_RESOLUTION|>--- conflicted
+++ resolved
@@ -132,11 +132,9 @@
 ERROR( incompatible_software_version, 1220, "Current software does not support database format" )
 ERROR( audit_storage_failed, 1221, "Validate storage consistency operation failed" )
 ERROR( audit_storage_exceeded_request_limit, 1222, "Exceeded the max number of allowed concurrent audit storage requests" )
-<<<<<<< HEAD
-ERROR( version_indexer_failed, 1223, "Master terminating because version indexer failed");
-=======
 ERROR( proxy_tag_throttled, 1223, "Exceeded maximum proxy tag throttling duration" )
->>>>>>> fcdf1ed6
+ERROR( version_indexer_failed, 1224, "Master terminating because version indexer failed");
+
 
 // 15xx Platform errors
 ERROR( platform_error, 1500, "Platform error" )
