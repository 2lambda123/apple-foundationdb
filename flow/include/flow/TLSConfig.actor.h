--- conflicted
+++ resolved
@@ -194,13 +194,10 @@
 	std::string getCertificatePathSync() const;
 	std::string getKeyPathSync() const;
 	std::string getCAPathSync() const;
-
-<<<<<<< HEAD
+	
+	bool getDisablePlainTextConnection() const;
+
 #ifndef PRIVATE_EXCEPT_FOR_TLSCONFIG_CPP
-=======
-	bool getDisablePlainTextConnection() const;
-
->>>>>>> f94eada7
 private:
 #endif
 	ACTOR static Future<LoadedTLSConfig> loadAsync(const TLSConfig* self); // FIXME
