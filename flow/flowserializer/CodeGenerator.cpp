--- conflicted
+++ resolved
@@ -390,7 +390,6 @@
 		vtableOffsets[typeName] = curr;
 	}
 
-<<<<<<< HEAD
 	// 1.0. Determine size of all tables
 	auto vtable = serMap.at(tableTypeName).vtable;
 	int dataSize = curr;
@@ -414,34 +413,14 @@
 		}
 		switch (fieldType->second->typeType()) {
 		case expression::TypeType::Primitive: {
-			if (field.type == "int" || field.type == "short" || field.type == "long") {
+		    if (field.isArrayType) {
+				// TODO: Implement
+			} else if (field.type == "int" || field.type == "short" || field.type == "long") {
 				EMIT(writer,
 				     "\tstd::memcpy(buffer + {}, &{}, sizeof({}));",
 				     curr + vtable.value()[i + 2],
 				     field.name,
 				     field.type);
-=======
-	// 1. Iterate through all fields and generate all types simultaneously
-	int curr2 = curr;
-	out.source << fmt::format("\n\t// table (data or offsets to data)\n");
-	out.source << fmt::format("\t*reinterpret_cast<soffset_t*>(buffer + {}) = 0b{:b}; // two's complement offset "
-	                          "(subtracted from current address to get vtable address)\n",
-	                          curr2,
-	                          curr2 - 8);
-	curr2 += sizeof(soffset_t);
-	for (auto const& field : table.fields) {
-		auto fieldType = assertTrue(context->resolve(field.type))->second;
-		// FIXME: implement code generation for array types
-		if (fieldType->typeType() == expression::TypeType::Primitive && !field.isArrayType) {
-			auto type = dynamic_cast<expression::PrimitiveType const*>(fieldType);
-			fmt::print("FieldType: {}, typeSize={}\n", field.type, type->_size);
-			if (field.type == "int") {
-				out.source << fmt::format(
-				    "\t*reinterpret_cast<{}*>(buffer + {}) = {};\n", field.type, curr2, field.name);
-			} else if (field.type == "short") {
-				out.source << fmt::format(
-				    "\t*reinterpret_cast<{}*>(buffer + {}) = {};\n", field.type, curr2, field.name);
->>>>>>> 812f08b3
 			} else if (field.type == "string") {
 				auto type = dynamic_cast<expression::PrimitiveType const*>(fieldType->second);
 				voffset_t offset = dataSize;
