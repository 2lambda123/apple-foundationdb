/*
 * flow.h
 *
 * This source file is part of the FoundationDB open source project
 *
 * Copyright 2013-2018 Apple Inc. and the FoundationDB project authors
 *
 * Licensed under the Apache License, Version 2.0 (the "License");
 * you may not use this file except in compliance with the License.
 * You may obtain a copy of the License at
 *
 *     http://www.apache.org/licenses/LICENSE-2.0
 *
 * Unless required by applicable law or agreed to in writing, software
 * distributed under the License is distributed on an "AS IS" BASIS,
 * WITHOUT WARRANTIES OR CONDITIONS OF ANY KIND, either express or implied.
 * See the License for the specific language governing permissions and
 * limitations under the License.
 */

#ifndef FLOW_FLOW_H
#define FLOW_FLOW_H
#include "flow/Arena.h"
#include "flow/FastRef.h"
#pragma once

#pragma warning(disable : 4244 4267) // SOMEDAY: Carefully check for integer overflow issues (e.g. size_t to int
// conversions like this suppresses)
#pragma warning(disable : 4345)
#pragma warning(error : 4239)

#include <vector>
#include <queue>
#include <stack>
#include <map>
#include <unordered_map>
#include <set>
#include <functional>
#include <iostream>
#include <string>
#include <string_view>
#include <utility>
#include <algorithm>
#include <memory>
#include <mutex>

#include "flow/Platform.h"
#include "flow/FastAlloc.h"
#include "flow/IRandom.h"
#include "flow/serialize.h"
#include "flow/Deque.h"
#include "flow/ThreadPrimitives.h"
#include "flow/network.h"
#include "flow/FileIdentifier.h"
#include "flow/WriteOnlySet.h"

#include <boost/version.hpp>

#define TEST(condition)                                                                                                \
	if (!(condition)) {                                                                                                \
	} else {                                                                                                           \
		static TraceEvent* __test = &(TraceEvent("CodeCoverage")                                                       \
		                                  .detail("File", __FILE__)                                                    \
		                                  .detail("Line", __LINE__)                                                    \
		                                  .detail("Condition", #condition));                                           \
		(void)__test;                                                                                                  \
	}

/*
usage:
if (BUGGIFY) (
// code here is executed on some runs (with probability P_BUGGIFIED_SECTION_ACTIVATED),
//  sometimes --
)
*/

extern std::vector<double> P_BUGGIFIED_SECTION_ACTIVATED, P_BUGGIFIED_SECTION_FIRES;
extern double P_EXPENSIVE_VALIDATION;
enum class BuggifyType : uint8_t { General = 0, Client };
bool isBuggifyEnabled(BuggifyType type);
void clearBuggifySections(BuggifyType type);
int getSBVar(std::string const& file, int line, BuggifyType);
void enableBuggify(bool enabled,
                   BuggifyType type); // Currently controls buggification and (randomized) expensive validation
bool validationIsEnabled(BuggifyType type);

#define BUGGIFY_WITH_PROB(x)                                                                                           \
	(getSBVar(__FILE__, __LINE__, BuggifyType::General) && deterministicRandom()->random01() < (x))
#define BUGGIFY BUGGIFY_WITH_PROB(P_BUGGIFIED_SECTION_FIRES[int(BuggifyType::General)])
#define EXPENSIVE_VALIDATION                                                                                           \
	(validationIsEnabled(BuggifyType::General) && deterministicRandom()->random01() < P_EXPENSIVE_VALIDATION)

extern Optional<uint64_t> parse_with_suffix(std::string const& toparse, std::string const& default_unit = "");
extern Optional<uint64_t> parseDuration(std::string const& str, std::string const& defaultUnit = "");
extern std::string format(const char* form, ...);

// On success, returns the number of characters written. On failure, returns a negative number.
extern int vsformat(std::string& outputString, const char* form, va_list args);

extern Standalone<StringRef> strinc(StringRef const& str);
extern StringRef strinc(StringRef const& str, Arena& arena);
extern Standalone<StringRef> addVersionStampAtEnd(StringRef const& str);
extern StringRef addVersionStampAtEnd(StringRef const& str, Arena& arena);

template <typename Iter>
StringRef concatenate(Iter b, Iter const& e, Arena& arena) {
	int rsize = 0;
	Iter i = b;
	while (i != e) {
		rsize += i->size();
		++i;
	}
	uint8_t* s = new (arena) uint8_t[rsize];
	uint8_t* p = s;
	while (b != e) {
		memcpy(p, b->begin(), b->size());
		p += b->size();
		++b;
	}
	return StringRef(s, rsize);
}

template <typename Iter>
Standalone<StringRef> concatenate(Iter b, Iter const& e) {
	Standalone<StringRef> r;
	((StringRef&)r) = concatenate(b, e, r.arena());
	return r;
}

class Void {
public:
	constexpr static FileIdentifier file_identifier = 2010442;
	template <class Ar>
	void serialize(Ar& ar) {
		serializer(ar);
	}
};

class Never {};

template <class T>
class ErrorOr : public ComposedIdentifier<T, 2> {
	std::variant<Error, T> value;

public:
	ErrorOr() : ErrorOr(default_error_or()) {}
	ErrorOr(Error const& error) : value(std::in_place_type<Error>, error) {}

	template <class U>
	ErrorOr(U const& t) : value(std::in_place_type<T>, t) {}

	ErrorOr(Arena& a, ErrorOr<T> const& o) {
		if (o.present()) {
			value = std::variant<Error, T>(std::in_place_type<T>, a, o.get());
		} else {
			value = std::variant<Error, T>(std::in_place_type<Error>, o.getError());
		}
	}
	int expectedSize() const { return present() ? get().expectedSize() : 0; }

	template <class R>
	ErrorOr<R> castTo() const {
		return map<R>([](const T& v) { return (R)v; });
	}

	template <class R>
	ErrorOr<R> map(std::function<R(T)> f) const& {
		return present() ? ErrorOr<R>(f(get())) : ErrorOr<R>(getError());
	}
	template <class R>
	ErrorOr<R> map(std::function<R(T)> f) && {
		return present() ? ErrorOr<R>(f(std::move(*this).get())) : ErrorOr<R>(getError());
	}

	bool present() const { return std::holds_alternative<T>(value); }
	T& get() & {
		UNSTOPPABLE_ASSERT(present());
		return std::get<T>(value);
	}
	T const& get() const& {
		UNSTOPPABLE_ASSERT(present());
		return std::get<T>(value);
	}
	T&& get() && {
		UNSTOPPABLE_ASSERT(present());
		return std::get<T>(std::move(value));
	}
	template <class U>
	T orDefault(U&& defaultValue) const& {
		return present() ? get() : std::forward<U>(defaultValue);
	}
	template <class U>
	T orDefault(U&& defaultValue) && {
		return present() ? std::move(*this).get() : std::forward<U>(defaultValue);
	}

	bool isError() const { return std::holds_alternative<Error>(value); }
	bool isError(int code) const { return isError() && getError().code() == code; }
	Error const& getError() const {
		ASSERT(isError());
		return std::get<Error>(value);
	}
};

template <class Archive, class T>
void load(Archive& ar, ErrorOr<T>& value) {
	Error error;
	ar >> error;
	if (error.code() != invalid_error_code) {
		T t;
		ar >> t;
		value = ErrorOr<T>(t);
	} else {
		value = ErrorOr<T>(error);
	}
}

template <class Archive, class T>
void save(Archive& ar, ErrorOr<T> const& value) {
	if (value.present()) {
		ar << Error{}; // invalid error code
		ar << value.get();
	} else {
		ar << value.getError();
	}
}

template <class T>
struct union_like_traits<ErrorOr<T>> : std::true_type {
	using Member = ErrorOr<T>;
	using alternatives = pack<Error, T>;
	template <class Context>
	static uint8_t index(const Member& variant, Context&) {
		return variant.present() ? 1 : 0;
	}
	template <class Context>
	static bool empty(const Member& variant, Context&) {
		return false;
	}

	template <int i, class Context>
	static const index_t<i, alternatives>& get(const Member& m, Context&) {
		if constexpr (i == 0) {
			return m.getError();
		} else {
			static_assert(i == 1, "ErrorOr only has two members");
			return m.get();
		}
	}

	template <int i, class Alternative, class Context>
	static void assign(Member& m, const Alternative& a, Context&) {
		if constexpr (i == 0) {
			m = a;
		} else {
			static_assert(i == 1);
			m = a;
		}
	}
};

template <class T>
class CachedSerialization {
public:
	constexpr static FileIdentifier file_identifier = FileIdentifierFor<T>::value;

	// FIXME: this code will not work for caching a direct serialization from ObjectWriter, because it adds an ErrorOr,
	// we should create a separate SerializeType for direct serialization
	enum class SerializeType { None, Binary, Object };

	CachedSerialization() : cacheType(SerializeType::None) {}
	explicit CachedSerialization(const T& data) : data(data), cacheType(SerializeType::None) {}

	const T& read() const { return data; }

	T& mutate() {
		cacheType = SerializeType::None;
		return data;
	}

	// This should only be called from the ObjectSerializer load function
	Standalone<StringRef> getCache() const {
		if (cacheType != SerializeType::Object) {
			cache = ObjectWriter::toValue(ErrorOr<EnsureTable<T>>(data), AssumeVersion(g_network->protocolVersion()));
			cacheType = SerializeType::Object;
		}
		return cache;
	}

	bool operator==(CachedSerialization<T> const& rhs) const { return data == rhs.data; }
	bool operator!=(CachedSerialization<T> const& rhs) const { return !(*this == rhs); }
	bool operator<(CachedSerialization<T> const& rhs) const { return data < rhs.data; }

	template <class Ar>
	void serialize(Ar& ar) {
		if constexpr (is_fb_function<Ar>) {
			// Suppress vtable collection. Save and load are implemented via the specializations below
		} else {
			if (Ar::isDeserializing) {
				cache = Standalone<StringRef>();
				cacheType = SerializeType::None;
				serializer(ar, data);
			} else {
				if (cacheType != SerializeType::Binary) {
					cache = BinaryWriter::toValue(data, AssumeVersion(g_network->protocolVersion()));
					cacheType = SerializeType::Binary;
				}
				ar.serializeBytes(const_cast<uint8_t*>(cache.begin()), cache.size());
			}
		}
	}

private:
	T data;
	mutable SerializeType cacheType;
	mutable Standalone<StringRef> cache;
};

// this special case is needed - the code expects
// Standalone<T> and T to be equivalent for serialization
namespace detail {

template <class T, class Context>
struct LoadSaveHelper<CachedSerialization<T>, Context> : Context {
	LoadSaveHelper(const Context& context) : Context(context), helper(context) {}

	void load(CachedSerialization<T>& member, const uint8_t* current) { helper.load(member.mutate(), current); }

	template <class Writer>
	RelativeOffset save(const CachedSerialization<T>& member, Writer& writer, const VTableSet* vtables) {
		throw internal_error();
	}

private:
	LoadSaveHelper<T, Context> helper;
};

} // namespace detail

template <class V>
struct serialize_raw<ErrorOr<EnsureTable<CachedSerialization<V>>>> : std::true_type {
	template <class Context>
	static uint8_t* save_raw(Context& context, const ErrorOr<EnsureTable<CachedSerialization<V>>>& obj) {
		auto cache = obj.present() ? obj.get().asUnderlyingType().getCache()
		                           : ObjectWriter::toValue(ErrorOr<EnsureTable<V>>(obj.getError()),
		                                                   AssumeVersion(g_network->protocolVersion()));
		uint8_t* out = context.allocate(cache.size());
		memcpy(out, cache.begin(), cache.size());
		return out;
	}
};

template <class T>
struct Callback {
	Callback<T>*prev, *next;

	virtual void fire(T const&) {}
	virtual void fire(T&&) {}
	virtual void error(Error) {}
	virtual void unwait() {}

	void insert(Callback<T>* into) {
		// Add this (uninitialized) callback just after `into`
		this->prev = into;
		this->next = into->next;
		into->next->prev = this;
		into->next = this;
	}

	void insertBack(Callback<T>* into) {
		// Add this (uninitialized) callback just before `into`
		this->next = into;
		this->prev = into->prev;
		into->prev->next = this;
		into->prev = this;
	}

	void insertChain(Callback<T>* into) {
		// Combine this callback's (initialized) chain and `into`'s such that this callback is just after `into`
		auto p = this->prev;
		auto n = into->next;
		this->prev = into;
		into->next = this;
		p->next = n;
		n->prev = p;
	}

	void remove() {
		// Remove this callback from the list it is in, and call unwait() on the head of that list if this was the last
		// callback
		next->prev = prev;
		prev->next = next;
		if (prev == next)
			next->unwait();
	}

	int countCallbacks() {
		int count = 0;
		for (Callback* c = next; c != this; c = c->next)
			count++;
		return count;
	}
};

template <class T>
struct SingleCallback {
	// Used for waiting on FutureStreams, which don't support multiple callbacks
	SingleCallback<T>* next;

	virtual void fire(T const&) {}
	virtual void fire(T&&) {}
	virtual void error(Error) {}
	virtual void unwait() {}

	void insert(SingleCallback<T>* into) {
		this->next = into->next;
		into->next = this;
	}

	void remove() {
		ASSERT(next->next == this);
		next->next = next;
		next->unwait();
	}
};

struct LineagePropertiesBase {
	virtual ~LineagePropertiesBase();
};

// helper class to make implementation of LineageProperties easier
template <class Derived>
struct LineageProperties : LineagePropertiesBase {
	// Contract:
	//
	// StringRef name = "SomeUniqueName"_str;

	// this has to be implemented by subclasses
	// but can't be made virtual.
	// A user should implement this for any type
	// within the properies class.
	template <class Value>
	bool isSet(Value Derived::*member) const {
		return true;
	}
};

struct ActorLineage : ThreadSafeReferenceCounted<ActorLineage> {
	friend class LineageReference;

	struct Property {
		std::string_view name;
		LineagePropertiesBase* properties;
	};

private:
	std::vector<Property> properties;
	Reference<ActorLineage> parent;
	mutable std::mutex mutex;
	using Lock = std::unique_lock<std::mutex>;
	using Iterator = std::vector<Property>::const_iterator;

	ActorLineage();
	Iterator find(const std::string_view& name) const {
		for (auto it = properties.cbegin(); it != properties.cend(); ++it) {
			if (it->name == name) {
				return it;
			}
		}
		return properties.end();
	}
	Property& findOrInsert(const std::string_view& name) {
		for (auto& property : properties) {
			if (property.name == name) {
				return property;
			}
		}
		properties.emplace_back(Property{ name, nullptr });
		return properties.back();
	}

public:
	~ActorLineage();
	bool isRoot() const {
		Lock _{ mutex };
		return parent.getPtr() == nullptr;
	}
	void makeRoot() {
		Lock _{ mutex };
		parent.clear();
	}
	template <class T, class V>
	V& modify(V T::*member) {
		Lock _{ mutex };
		auto& res = findOrInsert(T::name).properties;
		if (!res) {
			res = new T{};
		}
		T* map = static_cast<T*>(res);
		return map->*member;
	}
	template <class T, class V>
	std::optional<V> get(V T::*member) const {
		Lock _{ mutex };
		auto current = this;
		while (current != nullptr) {
			auto iter = current->find(T::name);
			if (iter != current->properties.end()) {
				T const& map = static_cast<T const&>(*iter->properties);
				if (map.isSet(member)) {
					return map.*member;
				}
			}
			current = current->parent.getPtr();
		}
		return std::optional<V>{};
	}
	template <class T, class V>
	std::vector<V> stack(V T::*member) const {
		Lock _{ mutex };
		auto current = this;
		std::vector<V> res;
		while (current != nullptr) {
			auto iter = current->find(T::name);
			if (iter != current->properties.end()) {
				T const& map = static_cast<T const&>(*iter->properties);
				if (map.isSet(member)) {
					res.push_back(map.*member);
				}
			}
			current = current->parent.getPtr();
		}
		return res;
	}
	Reference<ActorLineage> getParent() {
		return parent;
	}
};

// A Reference subclass with knowledge on the true owner of the contained
// ActorLineage object. This class enables lazy allocation of ActorLineages.
// LineageReference copies are generally made by child actors, which should
// create their own ActorLineage when attempting to add lineage properties (see
// getCurrentLineage()).
class LineageReference : public Reference<ActorLineage> {
public:
	LineageReference() : Reference<ActorLineage>(nullptr), actorName_(""), allocated_(false) {}
	explicit LineageReference(ActorLineage* ptr) : Reference<ActorLineage>(ptr), actorName_(""), allocated_(false) {}
	LineageReference(const LineageReference& r) : Reference<ActorLineage>(r), actorName_(""), allocated_(false) {}

	void setActorName(const char* name) { actorName_ = name; }
	const char* actorName() { return actorName_; }
	void allocate() {
		Reference<ActorLineage>::setPtrUnsafe(new ActorLineage());
		allocated_ = true;
	}
	bool isAllocated() { return allocated_; }

private:
	// The actor name has to be a property of the LineageReference because all
	// actors store their own LineageReference copy, but not all actors point
	// to their own ActorLineage.
	const char* actorName_;
	bool allocated_;
};

extern std::atomic<bool> startSampling;
extern thread_local LineageReference* currentLineage;

LineageReference getCurrentLineage();
void replaceLineage(LineageReference* lineage);

struct StackLineage : LineageProperties<StackLineage> {
	static const std::string_view name;
	StringRef actorName;
};

#ifdef ENABLE_SAMPLING
struct LineageScope {
	LineageReference* oldLineage;
	LineageScope(LineageReference* with) : oldLineage(currentLineage) {
		replaceLineage(with);
	}
	~LineageScope() {
		replaceLineage(oldLineage);
	}
};
#endif

// This class can be used in order to modify all lineage properties
// of actors created within a (non-actor) scope
struct LocalLineage {
	LineageReference lineage;
	LineageReference* oldLineage;
	LocalLineage() {
#ifdef ENABLE_SAMPLING
		lineage.allocate();
		oldLineage = currentLineage;
		replaceLineage(&lineage);
#endif
	}
	~LocalLineage() {
#ifdef ENABLE_SAMPLING
		replaceLineage(oldLineage);
#endif
	}
};

// SAV is short for Single Assignment Variable: It can be assigned for only once!
template <class T>
struct SAV : private Callback<T>, FastAllocated<SAV<T>> {
	int promises; // one for each promise (and one for an active actor if this is an actor)
	int futures; // one for each future and one more if there are any callbacks

private:
	typename std::aligned_storage<sizeof(T), __alignof(T)>::type value_storage;

public:
	Error error_state;

	enum { UNSET_ERROR_CODE = -3, NEVER_ERROR_CODE, SET_ERROR_CODE };

	T& value() { return *(T*)&value_storage; }

	SAV(int futures, int promises)
	  : futures(futures), promises(promises), error_state(Error::fromCode(UNSET_ERROR_CODE)) {
		Callback<T>::prev = Callback<T>::next = this;
	}
	~SAV() {
		if (int16_t(error_state.code()) == SET_ERROR_CODE)
			value().~T();
	}

	bool isSet() const { return int16_t(error_state.code()) > NEVER_ERROR_CODE; }
	bool canBeSet() const { return int16_t(error_state.code()) == UNSET_ERROR_CODE; }
	bool isError() const { return int16_t(error_state.code()) > SET_ERROR_CODE; }

	T const& get() const {
		ASSERT(isSet());
		if (isError())
			throw error_state;
		return *(T const*)&value_storage;
	}

	template <class U>
	void send(U&& value) {
		ASSERT(canBeSet());
		new (&value_storage) T(std::forward<U>(value));
		this->error_state = Error::fromCode(SET_ERROR_CODE);
		while (Callback<T>::next != this) {
			Callback<T>::next->fire(this->value());
		}
	}

	void send(Never) {
		ASSERT(canBeSet());
		this->error_state = Error::fromCode(NEVER_ERROR_CODE);
	}

	void sendError(Error err) {
		ASSERT(canBeSet() && int16_t(err.code()) > 0);
		this->error_state = err;
		while (Callback<T>::next != this) {
			Callback<T>::next->error(err);
		}
	}

	template <class U>
	void sendAndDelPromiseRef(U&& value) {
		ASSERT(canBeSet());
		if (promises == 1 && !futures) {
			// No one is left to receive the value, so we can just die
			destroy();
			return;
		}

		new (&value_storage) T(std::forward<U>(value));
		finishSendAndDelPromiseRef();
	}

	void finishSendAndDelPromiseRef() {
		// Call only after value_storage has already been initialized!
		this->error_state = Error::fromCode(SET_ERROR_CODE);
		while (Callback<T>::next != this)
			Callback<T>::next->fire(this->value());

		if (!--promises && !futures)
			destroy();
	}

	void sendAndDelPromiseRef(Never) {
		ASSERT(canBeSet());
		this->error_state = Error::fromCode(NEVER_ERROR_CODE);
		if (!--promises && !futures)
			destroy();
	}

	void sendErrorAndDelPromiseRef(Error err) {
		ASSERT(canBeSet() && int16_t(err.code()) > 0);
		if (promises == 1 && !futures) {
			// No one is left to receive the value, so we can just die
			destroy();
			return;
		}

		this->error_state = err;
		while (Callback<T>::next != this)
			Callback<T>::next->error(err);

		if (!--promises && !futures)
			destroy();
	}

	void addPromiseRef() { promises++; }
	void addFutureRef() { futures++; }

	void delPromiseRef() {
		if (promises == 1) {
			if (futures && canBeSet()) {
				sendError(broken_promise());
				ASSERT(promises == 1); // Once there is only one promise, there is no one else with the right to change
				                       // the promise reference count
			}
			promises = 0;
			if (!futures)
				destroy();
		} else
			--promises;
	}
	void delFutureRef() {
		if (!--futures) {
			if (promises)
				cancel();
			else
				destroy();
		}
	}

	int getFutureReferenceCount() const { return futures; }
	int getPromiseReferenceCount() const { return promises; }

	virtual void destroy() { delete this; }
	virtual void cancel() {}

	void addCallbackAndDelFutureRef(Callback<T>* cb) {
		// We are always *logically* dropping one future reference from this, but if we are adding a first callback
		// we also need to add one (since futures is defined as being +1 if there are any callbacks), so net nothing
		if (Callback<T>::next != this)
			delFutureRef();
		cb->insert(this);
	}

	void addYieldedCallbackAndDelFutureRef(Callback<T>* cb) {
		// Same contract as addCallbackAndDelFutureRef, except that the callback is placed at the end of the callback
		// chain rather than at the beginning
		if (Callback<T>::next != this)
			delFutureRef();
		cb->insertBack(this);
	}

	void addCallbackChainAndDelFutureRef(Callback<T>* cb) {
		if (Callback<T>::next != this)
			delFutureRef();
		cb->insertChain(this);
	}

	void unwait() override { delFutureRef(); }
	void fire(T const&) override { ASSERT(false); }
};

template <class T>
<<<<<<< HEAD
struct NotifiedQueue : private SingleCallback<T>, FastAllocated<NotifiedQueue<T>> {
	int promises; // one for each promise (and one for an active actor if this is an actor)
	int futures; // one for each future and one more if there are any callbacks

	// Invariant: SingleCallback<T>::next==this || (queue.empty() && !error.isValid())
	std::queue<T, Deque<T>> queue;
	Error error;

	NotifiedQueue(int futures, int promises) : futures(futures), promises(promises) { SingleCallback<T>::next = this; }

	bool isReady() const { return !queue.empty() || error.isValid(); }
	bool isError() const { return queue.empty() && error.isValid(); } // the *next* thing queued is an error
	uint32_t size() const { return queue.size(); }

	T pop() {
		if (queue.empty()) {
			if (error.isValid())
				throw error;
			throw internal_error();
		}
		auto copy = std::move(queue.front());
		queue.pop();
		return copy;
	}

	template <class U>
	void send(U&& value) {
		if (error.isValid())
			return;

		if (SingleCallback<T>::next != this) {
			SingleCallback<T>::next->fire(std::forward<U>(value));
		} else {
			queue.emplace(std::forward<U>(value));
		}
	}

	void sendError(Error err) {
		if (error.isValid())
			return;

		this->error = err;
		if (SingleCallback<T>::next != this) {
			SingleCallback<T>::next->error(err);
		}
	}

	void addPromiseRef() { promises++; }
	void addFutureRef() { futures++; }

	void delPromiseRef() {
		if (!--promises) {
			if (futures) {
				sendError(broken_promise());
			} else
				destroy();
		}
	}
	void delFutureRef() {
		if (!--futures) {
			if (promises)
				cancel();
			else
				destroy();
		}
	}

	int getFutureReferenceCount() const { return futures; }
	int getPromiseReferenceCount() const { return promises; }

	virtual void destroy() { delete this; }
	virtual void cancel() {}

	void addCallbackAndDelFutureRef(SingleCallback<T>* cb) {
		ASSERT(SingleCallback<T>::next == this);
		cb->insert(this);
	}
	void unwait() override { delFutureRef(); }
	void fire(T const&) override { ASSERT(false); }
	void fire(T&&) override { ASSERT(false); }
};

template <class T>
=======
>>>>>>> 8feddded
class Promise;

template <class T>
class Future {
public:
	T const& get() const { return sav->get(); }
	T getValue() const { return get(); }

	bool isValid() const { return sav != 0; }
	bool isReady() const { return sav->isSet(); }
	bool isError() const { return sav->isError(); }
	// returns true if get can be called on this future (counterpart of canBeSet on Promises)
	bool canGet() const { return isValid() && isReady() && !isError(); }
	Error& getError() const {
		ASSERT(isError());
		return sav->error_state;
	}

	Future() : sav(0) {}
	Future(const Future<T>& rhs) : sav(rhs.sav) {
		if (sav)
			sav->addFutureRef();
		// if (sav->endpoint.isValid()) cout << "Future copied for " << sav->endpoint.key << endl;
	}
	Future(Future<T>&& rhs) noexcept : sav(rhs.sav) {
		rhs.sav = 0;
		// if (sav->endpoint.isValid()) cout << "Future moved for " << sav->endpoint.key << endl;
	}
	Future(const T& presentValue) : sav(new SAV<T>(1, 0)) { sav->send(presentValue); }
	Future(T&& presentValue) : sav(new SAV<T>(1, 0)) { sav->send(std::move(presentValue)); }
	Future(Never) : sav(new SAV<T>(1, 0)) { sav->send(Never()); }
	Future(const Error& error) : sav(new SAV<T>(1, 0)) { sav->sendError(error); }

#ifndef NO_INTELLISENSE
	template <class U>
	Future(const U&, typename std::enable_if<std::is_assignable<T, U>::value, int*>::type = 0) {}
#endif

	~Future() {
		// if (sav && sav->endpoint.isValid()) cout << "Future destroyed for " << sav->endpoint.key << endl;
		if (sav)
			sav->delFutureRef();
	}
	void operator=(const Future<T>& rhs) {
		if (rhs.sav)
			rhs.sav->addFutureRef();
		if (sav)
			sav->delFutureRef();
		sav = rhs.sav;
	}
	void operator=(Future<T>&& rhs) noexcept {
		if (sav != rhs.sav) {
			if (sav)
				sav->delFutureRef();
			sav = rhs.sav;
			rhs.sav = 0;
		}
	}
	bool operator==(const Future& rhs) { return rhs.sav == sav; }
	bool operator!=(const Future& rhs) { return rhs.sav != sav; }

	void cancel() {
		if (sav)
			sav->cancel();
	}

	void addCallbackAndClear(Callback<T>* cb) {
		sav->addCallbackAndDelFutureRef(cb);
		sav = 0;
	}

	void addYieldedCallbackAndClear(Callback<T>* cb) {
		sav->addYieldedCallbackAndDelFutureRef(cb);
		sav = 0;
	}

	void addCallbackChainAndClear(Callback<T>* cb) {
		sav->addCallbackChainAndDelFutureRef(cb);
		sav = 0;
	}

	int getFutureReferenceCount() const { return sav->getFutureReferenceCount(); }
	int getPromiseReferenceCount() const { return sav->getPromiseReferenceCount(); }

	explicit Future(SAV<T>* sav) : sav(sav) {
		// if (sav->endpoint.isValid()) cout << "Future created for " << sav->endpoint.key << endl;
	}

private:
	SAV<T>* sav;
	friend class Promise<T>;
};

// This class is used by the flow compiler when generating code around wait statements to avoid confusing situations
// regarding Futures.
//
// For example, the following is legal with Future but not with StrictFuture:
//
// Future<T> x = ...
// T result = wait(x); // This is the correct code
// Future<T> result = wait(x); // This is legal if wait() generates Futures, but it's probably wrong. It's a compilation
// error if wait() generates StrictFutures.
template <class T>
class StrictFuture : public Future<T> {
public:
	inline StrictFuture(Future<T> const& f) : Future<T>(f) {}
	inline StrictFuture(Never n) : Future<T>(n) {}

private:
	StrictFuture(T t) {}
	StrictFuture(Error e) {}
};

template <class T>
class Promise final {
public:
	template <class U>
	void send(U&& value) const {
		sav->send(std::forward<U>(value));
	}
	template <class E>
	void sendError(const E& exc) const {
		sav->sendError(exc);
	}

	Future<T> getFuture() const {
		sav->addFutureRef();
		return Future<T>(sav);
	}
	bool isSet() const { return sav->isSet(); }
	bool canBeSet() const { return sav->canBeSet(); }

	bool isValid() const { return sav != nullptr; }
	Promise() : sav(new SAV<T>(0, 1)) {}
	Promise(const Promise& rhs) : sav(rhs.sav) { sav->addPromiseRef(); }
	Promise(Promise&& rhs) noexcept : sav(rhs.sav) { rhs.sav = 0; }

	~Promise() {
		if (sav)
			sav->delPromiseRef();
	}

	void operator=(const Promise& rhs) {
		if (rhs.sav)
			rhs.sav->addPromiseRef();
		if (sav)
			sav->delPromiseRef();
		sav = rhs.sav;
	}
	void operator=(Promise&& rhs) noexcept {
		if (sav != rhs.sav) {
			if (sav)
				sav->delPromiseRef();
			sav = rhs.sav;
			rhs.sav = 0;
		}
	}
	void reset() { *this = Promise<T>(); }
	void swap(Promise& other) { std::swap(sav, other.sav); }

	// Beware, these operations are very unsafe
	SAV<T>* extractRawPointer() {
		auto ptr = sav;
		sav = nullptr;
		return ptr;
	}
	explicit Promise<T>(SAV<T>* ptr) : sav(ptr) {}

	int getFutureReferenceCount() const { return sav->getFutureReferenceCount(); }
	int getPromiseReferenceCount() const { return sav->getPromiseReferenceCount(); }

private:
	SAV<T>* sav;
};

template <class T>
struct NotifiedQueue : private SingleCallback<T>, FastAllocated<NotifiedQueue<T>> {
	int promises; // one for each promise (and one for an active actor if this is an actor)
	int futures; // one for each future and one more if there are any callbacks

	// Invariant: SingleCallback<T>::next==this || (queue.empty() && !error.isValid())
	std::queue<T, Deque<T>> queue;
	Promise<Void> onEmpty;
	Error error;

	NotifiedQueue(int futures, int promises) : futures(futures), promises(promises), onEmpty(nullptr) {
		SingleCallback<T>::next = this;
	}

	bool isReady() const { return !queue.empty() || error.isValid(); }
	bool isError() const { return queue.empty() && error.isValid(); } // the *next* thing queued is an error
	uint32_t size() const { return queue.size(); }

	virtual T pop() {
		if (queue.empty()) {
			if (error.isValid())
				throw error;
			throw internal_error();
		}
		auto copy = std::move(queue.front());
		queue.pop();
		if (onEmpty.isValid() && queue.empty()) {
			Promise<Void> hold = onEmpty;
			onEmpty = Promise<Void>(nullptr);
			hold.send(Void());
		}
		return copy;
	}

	template <class U>
	void send(U&& value) {
		if (error.isValid())
			return;

		if (SingleCallback<T>::next != this) {
			SingleCallback<T>::next->fire(std::forward<U>(value));
		} else {
			queue.emplace(std::forward<U>(value));
		}
	}

	void sendError(Error err) {
		if (error.isValid())
			return;

		this->error = err;
		if (shouldFireImmediately()) {
			SingleCallback<T>::next->error(err);
		}
	}

	void addPromiseRef() { promises++; }
	void addFutureRef() { futures++; }

	void delPromiseRef() {
		if (!--promises) {
			if (futures) {
				sendError(broken_promise());
			} else
				destroy();
		}
	}
	void delFutureRef() {
		if (!--futures) {
			if (promises)
				cancel();
			else
				destroy();
		}
	}

	int getFutureReferenceCount() const { return futures; }
	int getPromiseReferenceCount() const { return promises; }

	virtual void destroy() { delete this; }
	virtual void cancel() {}

	void addCallbackAndDelFutureRef(SingleCallback<T>* cb) {
		ASSERT(SingleCallback<T>::next == this);
		cb->insert(this);
	}
	virtual void unwait() override { delFutureRef(); }
	virtual void fire(T const&) override { ASSERT(false); }
	virtual void fire(T&&) override { ASSERT(false); }

protected:
	T popImpl() {
		if (queue.empty()) {
			if (error.isValid())
				throw error;
			throw internal_error();
		}
		auto copy = std::move(queue.front());
		queue.pop();
		return copy;
	}

	bool hasError() { return error.isValid(); }

	bool shouldFireImmediately() { return SingleCallback<T>::next != this; }
};

template <class T>
class FutureStream {
public:
	bool isValid() const { return queue != 0; }
	bool isReady() const { return queue->isReady(); }
	bool isError() const {
		// This means that the next thing to be popped is an error - it will be false if there is an error in the stream
		// but some actual data first
		return queue->isError();
	}
	void addCallbackAndClear(SingleCallback<T>* cb) {
		queue->addCallbackAndDelFutureRef(cb);
		queue = 0;
	}
	FutureStream() : queue(nullptr) {}
	FutureStream(const FutureStream& rhs) : queue(rhs.queue) { queue->addFutureRef(); }
	FutureStream(FutureStream&& rhs) noexcept : queue(rhs.queue) { rhs.queue = 0; }
	~FutureStream() {
		if (queue)
			queue->delFutureRef();
	}
	void operator=(const FutureStream& rhs) {
		rhs.queue->addFutureRef();
		if (queue)
			queue->delFutureRef();
		queue = rhs.queue;
	}
	void operator=(FutureStream&& rhs) noexcept {
		if (rhs.queue != queue) {
			if (queue)
				queue->delFutureRef();
			queue = rhs.queue;
			rhs.queue = 0;
		}
	}
	bool operator==(const FutureStream& rhs) { return rhs.queue == queue; }
	bool operator!=(const FutureStream& rhs) { return rhs.queue != queue; }

	T pop() { return queue->pop(); }
	Error getError() {
		ASSERT(queue->isError());
		return queue->error;
	}

	explicit FutureStream(NotifiedQueue<T>* queue) : queue(queue) {}

private:
	NotifiedQueue<T>* queue;
};

template <class Request>
decltype(std::declval<Request>().reply) const& getReplyPromise(Request const& r) {
	return r.reply;
}

template <class Request>
auto const& getReplyPromiseStream(Request const& r) {
	return r.reply;
}

// Neither of these implementations of REPLY_TYPE() works on both MSVC and g++, so...
#ifdef __GNUG__
#define REPLY_TYPE(RequestType) decltype(getReplyPromise(std::declval<RequestType>()).getFuture().getValue())
//#define REPLY_TYPE(RequestType) decltype( getReplyFuture( std::declval<RequestType>() ).getValue() )
#else
template <class T>
struct ReplyType {
	// Doing this calculation directly in the return value declaration for PromiseStream<T>::getReply()
	//   breaks IntelliSense in VS2010; this is a workaround.
	typedef decltype(std::declval<T>().reply.getFuture().getValue()) Type;
};
template <class T>
class ReplyPromise;
template <class T>
struct ReplyType<ReplyPromise<T>> {
	typedef T Type;
};
#define REPLY_TYPE(RequestType) typename ReplyType<RequestType>::Type
#endif

template <class T>
class PromiseStream {
public:
	// stream.send( request )
	//   Unreliable at most once delivery: Delivers request unless there is a connection failure (zero or one times)

	void send(const T& value) const { queue->send(value); }
	void send(T&& value) const { queue->send(std::move(value)); }
	void sendError(const Error& error) const { queue->sendError(error); }

	// stream.getReply( request )
	//   Reliable at least once delivery: Eventually delivers request at least once and returns one of the replies if
	//   communication is possible.  Might deliver request
	//      more than once.
	//   If a reply is returned, request was or will be delivered one or more times.
	//   If cancelled, request was or will be delivered zero or more times.
	template <class X>
	Future<REPLY_TYPE(X)> getReply(const X& value) const {
		send(value);
		return getReplyPromise(value).getFuture();
	}
	template <class X>
	Future<REPLY_TYPE(X)> getReply(const X& value, TaskPriority taskID) const {
		setReplyPriority(value, taskID);
		return getReplyPromise(value).getFuture();
	}

	template <class X>
	Future<X> getReply() const {
		return getReply(Promise<X>());
	}
	template <class X>
	Future<X> getReplyWithTaskID(TaskPriority taskID) const {
		Promise<X> reply;
		reply.getEndpoint(taskID);
		return getReply(reply);
	}

	FutureStream<T> getFuture() const {
		queue->addFutureRef();
		return FutureStream<T>(queue);
	}
	PromiseStream() : queue(new NotifiedQueue<T>(0, 1)) {}
	PromiseStream(const PromiseStream& rhs) : queue(rhs.queue) { queue->addPromiseRef(); }
	PromiseStream(PromiseStream&& rhs) noexcept : queue(rhs.queue) { rhs.queue = 0; }
	void operator=(const PromiseStream& rhs) {
		rhs.queue->addPromiseRef();
		if (queue)
			queue->delPromiseRef();
		queue = rhs.queue;
	}
	void operator=(PromiseStream&& rhs) noexcept {
		if (queue != rhs.queue) {
			if (queue)
				queue->delPromiseRef();
			queue = rhs.queue;
			rhs.queue = 0;
		}
	}
	~PromiseStream() {
		if (queue)
			queue->delPromiseRef();
		// queue = (NotifiedQueue<T>*)0xdeadbeef;
	}

	bool operator==(const PromiseStream<T>& rhs) const { return queue == rhs.queue; }
	bool isEmpty() const { return !queue->isReady(); }

	Future<Void> onEmpty() {
		if (isEmpty()) {
			return Void();
		}
		if (!queue->onEmpty.isValid()) {
			queue->onEmpty = Promise<Void>();
		}
		return queue->onEmpty.getFuture();
	}

private:
	NotifiedQueue<T>* queue;
};

// Neither of these implementations of REPLY_TYPE() works on both MSVC and g++, so...
#ifdef __GNUG__
#define REPLYSTREAM_TYPE(RequestType) decltype(getReplyPromiseStream(std::declval<RequestType>()).getFuture().pop())
#else
template <class T>
struct ReplyStreamType {
	// Doing this calculation directly in the return value declaration for PromiseStream<T>::getReply()
	//   breaks IntelliSense in VS2010; this is a workaround.
	typedef decltype(std::declval<T>().reply.getFuture().pop()) Type;
};
template <class T>
class ReplyPromiseStream;
template <class T>
struct ReplyStreamType<ReplyPromiseStream<T>> {
	typedef T Type;
};
#define REPLYSTREAM_TYPE(RequestType) typename ReplyStreamType<RequestType>::Type
#endif

// extern int actorCount;

template <class T>
static inline void destruct(T& t) {
	t.~T();
}

template <class ReturnValue>
struct Actor : SAV<ReturnValue> {
#ifdef ENABLE_SAMPLING
	LineageReference lineage = *currentLineage;
#endif
	int8_t actor_wait_state; // -1 means actor is cancelled; 0 means actor is not waiting; 1-N mean waiting in callback
	                         // group #

	Actor() : SAV<ReturnValue>(1, 1), actor_wait_state(0) { /*++actorCount;*/ }
	// ~Actor() { --actorCount; }

#ifdef ENABLE_SAMPLING
	LineageReference* lineageAddr() {
		return std::addressof(lineage);
	}
#endif
};

template <>
struct Actor<void> {
	// This specialization is for a void actor (one not returning a future, hence also uncancellable)

#ifdef ENABLE_SAMPLING
	LineageReference lineage = *currentLineage;
#endif
	int8_t actor_wait_state; // 0 means actor is not waiting; 1-N mean waiting in callback group #

	Actor() : actor_wait_state(0) { /*++actorCount;*/ }
	// ~Actor() { --actorCount; }

#ifdef ENABLE_SAMPLING
	LineageReference* lineageAddr() {
		return std::addressof(lineage);
	}
#endif
};

template <class ActorType, int CallbackNumber, class ValueType>
struct ActorCallback : Callback<ValueType> {
	virtual void fire(ValueType const& value) override {
#ifdef ENABLE_SAMPLING
		LineageScope _(static_cast<ActorType*>(this)->lineageAddr());
#endif
		static_cast<ActorType*>(this)->a_callback_fire(this, value);
	}
	virtual void error(Error e) override {
#ifdef ENABLE_SAMPLING
		LineageScope _(static_cast<ActorType*>(this)->lineageAddr());
#endif
		static_cast<ActorType*>(this)->a_callback_error(this, e);
	}
};

template <class ActorType, int CallbackNumber, class ValueType>
struct ActorSingleCallback : SingleCallback<ValueType> {
	void fire(ValueType const& value) override {
#ifdef ENABLE_SAMPLING
		LineageScope _(static_cast<ActorType*>(this)->lineageAddr());
#endif
		static_cast<ActorType*>(this)->a_callback_fire(this, value);
	}
	void fire(ValueType&& value) override {
#ifdef ENABLE_SAMPLING
		LineageScope _(static_cast<ActorType*>(this)->lineageAddr());
#endif
		static_cast<ActorType*>(this)->a_callback_fire(this, std::move(value));
	}
	void error(Error e) override {
#ifdef ENABLE_SAMPLING
		LineageScope _(static_cast<ActorType*>(this)->lineageAddr());
#endif
		static_cast<ActorType*>(this)->a_callback_error(this, e);
	}
};
inline double now() {
	return g_network->now();
}
inline Future<Void> delay(double seconds, TaskPriority taskID = TaskPriority::DefaultDelay) {
	return g_network->delay(seconds, taskID);
}
inline Future<Void> delayUntil(double time, TaskPriority taskID = TaskPriority::DefaultDelay) {
	return g_network->delay(std::max(0.0, time - g_network->now()), taskID);
}
inline Future<Void> delayJittered(double seconds, TaskPriority taskID = TaskPriority::DefaultDelay) {
	return g_network->delay(seconds * (FLOW_KNOBS->DELAY_JITTER_OFFSET +
	                                   FLOW_KNOBS->DELAY_JITTER_RANGE * deterministicRandom()->random01()),
	                        taskID);
}
inline Future<Void> yield(TaskPriority taskID = TaskPriority::DefaultYield) {
	return g_network->yield(taskID);
}
inline bool check_yield(TaskPriority taskID = TaskPriority::DefaultYield) {
	return g_network->check_yield(taskID);
}

#include "flow/genericactors.actor.h"
#endif<|MERGE_RESOLUTION|>--- conflicted
+++ resolved
@@ -769,92 +769,6 @@
 };
 
 template <class T>
-<<<<<<< HEAD
-struct NotifiedQueue : private SingleCallback<T>, FastAllocated<NotifiedQueue<T>> {
-	int promises; // one for each promise (and one for an active actor if this is an actor)
-	int futures; // one for each future and one more if there are any callbacks
-
-	// Invariant: SingleCallback<T>::next==this || (queue.empty() && !error.isValid())
-	std::queue<T, Deque<T>> queue;
-	Error error;
-
-	NotifiedQueue(int futures, int promises) : futures(futures), promises(promises) { SingleCallback<T>::next = this; }
-
-	bool isReady() const { return !queue.empty() || error.isValid(); }
-	bool isError() const { return queue.empty() && error.isValid(); } // the *next* thing queued is an error
-	uint32_t size() const { return queue.size(); }
-
-	T pop() {
-		if (queue.empty()) {
-			if (error.isValid())
-				throw error;
-			throw internal_error();
-		}
-		auto copy = std::move(queue.front());
-		queue.pop();
-		return copy;
-	}
-
-	template <class U>
-	void send(U&& value) {
-		if (error.isValid())
-			return;
-
-		if (SingleCallback<T>::next != this) {
-			SingleCallback<T>::next->fire(std::forward<U>(value));
-		} else {
-			queue.emplace(std::forward<U>(value));
-		}
-	}
-
-	void sendError(Error err) {
-		if (error.isValid())
-			return;
-
-		this->error = err;
-		if (SingleCallback<T>::next != this) {
-			SingleCallback<T>::next->error(err);
-		}
-	}
-
-	void addPromiseRef() { promises++; }
-	void addFutureRef() { futures++; }
-
-	void delPromiseRef() {
-		if (!--promises) {
-			if (futures) {
-				sendError(broken_promise());
-			} else
-				destroy();
-		}
-	}
-	void delFutureRef() {
-		if (!--futures) {
-			if (promises)
-				cancel();
-			else
-				destroy();
-		}
-	}
-
-	int getFutureReferenceCount() const { return futures; }
-	int getPromiseReferenceCount() const { return promises; }
-
-	virtual void destroy() { delete this; }
-	virtual void cancel() {}
-
-	void addCallbackAndDelFutureRef(SingleCallback<T>* cb) {
-		ASSERT(SingleCallback<T>::next == this);
-		cb->insert(this);
-	}
-	void unwait() override { delFutureRef(); }
-	void fire(T const&) override { ASSERT(false); }
-	void fire(T&&) override { ASSERT(false); }
-};
-
-template <class T>
-=======
->>>>>>> 8feddded
 class Promise;
 
 template <class T>
