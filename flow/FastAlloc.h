/*
 * FastAlloc.h
 *
 * This source file is part of the FoundationDB open source project
 *
 * Copyright 2013-2022 Apple Inc. and the FoundationDB project authors
 *
 * Licensed under the Apache License, Version 2.0 (the "License");
 * you may not use this file except in compliance with the License.
 * You may obtain a copy of the License at
 *
 *     http://www.apache.org/licenses/LICENSE-2.0
 *
 * Unless required by applicable law or agreed to in writing, software
 * distributed under the License is distributed on an "AS IS" BASIS,
 * WITHOUT WARRANTIES OR CONDITIONS OF ANY KIND, either express or implied.
 * See the License for the specific language governing permissions and
 * limitations under the License.
 */

#ifndef FLOW_FASTALLOC_H
#define FLOW_FASTALLOC_H
#pragma once

#include "flow/Error.h"
#include "flow/Platform.h"
#include "flow/config.h"

// ALLOC_INSTRUMENTATION_STDOUT enables non-sampled logging of all allocations and deallocations to stdout to be
// processed by tools/alloc_instrumentation.py
//#define ALLOC_INSTRUMENTATION_STDOUT ENABLED(NOT_IN_CLEAN)

//#define ALLOC_INSTRUMENTATION ENABLED(NOT_IN_CLEAN)
// The form "(1==1)" in this context is used to satisfy both clang and vc++ with a single syntax.  Clang rejects "1" and
// vc++ rejects "true".
#define FASTALLOC_THREAD_SAFE (FLOW_THREAD_SAFE || (1 == 1))

#if VALGRIND
#include <drd.h>
#include <memcheck.h>
bool valgrindPrecise();
#endif

#include "flow/Hash3.h"

#include <assert.h>
#include <atomic>
#include <vector>
#include <cstdlib>
#include <cstdio>
#include <unordered_map>

#if defined(ALLOC_INSTRUMENTATION) && defined(__linux__)
#include <execinfo.h>
#include <stdio.h>
#include <stdlib.h>
#include <unistd.h>
#endif

#ifdef ALLOC_INSTRUMENTATION
#include <map>
#include <algorithm>
#include "flow/ThreadPrimitives.h"
struct AllocInstrInfo {
	int64_t allocCount;
	int64_t deallocCount;
	int64_t maxAllocated;
	inline void alloc(int64_t count = 1) {
		allocCount += count;
		maxAllocated = std::max(allocCount - deallocCount, maxAllocated);
	}
	inline void dealloc(int64_t count = 1) { deallocCount += count; }
};
extern std::map<const char*, AllocInstrInfo> allocInstr;
#define INSTRUMENT_ALLOCATE(name) (allocInstr[(name)].alloc())
#define INSTRUMENT_RELEASE(name) (allocInstr[(name)].dealloc())

// extern std::map<uint32_t, uint64_t> stackAllocations;

// maps from an address to the hash of the backtrace and the size of the alloction
extern std::unordered_map<int64_t, std::pair<uint32_t, size_t>> memSample;

struct BackTraceAccount {
	double count;
	size_t sampleCount;
	size_t totalSize;
	std::vector<void*>* backTrace;
};
// maps from a hash of a backtrace to a backtrace and the total size of data currently allocated from this stack
extern std::unordered_map<uint32_t, BackTraceAccount> backTraceLookup;

extern ThreadSpinLock memLock;
extern thread_local bool memSample_entered;
extern const size_t SAMPLE_BYTES;

#else
#define INSTRUMENT_ALLOCATE(name)
#define INSTRUMENT_RELEASE(name)
#endif

#if defined(ALLOC_INSTRUMENTATION) || defined(ALLOC_INSTRUMENTATION_STDOUT)
void recordAllocation(void* ptr, size_t size);
void recordDeallocation(void* ptr);
#endif

inline constexpr auto kFastAllocMagazineBytes = 128 << 10;

template <int Size>
class FastAllocator {
public:
	[[nodiscard]] static void* allocate();
	static void release(void* ptr);
	static void check(void* ptr, bool alloc);

	static long long getTotalMemory();
	static long long getApproximateMemoryUnused();
	static long long getActiveThreads();

#ifdef ALLOC_INSTRUMENTATION
	static volatile int32_t pageCount;
#endif

	FastAllocator() = delete;

private:
#ifdef VALGRIND
	static unsigned long vLock;
#endif

	static const int magazine_size = kFastAllocMagazineBytes / Size;
	static const int PSize = Size / sizeof(void*);
	struct GlobalData;
	struct ThreadData {
		void* freelist;
		int count; // there are count items on freelist
		void* alternate; // alternate is either a full magazine, or an empty one
		ThreadData();
		~ThreadData();
	};
	struct ThreadDataInit {
		ThreadDataInit() { threadData(); }
	};
	// Used to try to initialize threadData as early as possible. It's still
	// possible that a static thread local variable (that owns fast-allocated
	// memory) could be constructed before threadData, in which case threadData
	// would be destroyed by the time that variable's destructor attempts to free.
	// This is undefined behavior if this happens, which is why we want to
	// initialize threadData as early as possible.
	static thread_local ThreadDataInit threadDataInit;
	// Used to access threadData. Returning a reference to a function-level
	// static guarantees that threadData will be constructed before it's
	// accessed here. Furthermore, if accessing threadData from a static thread
	// local variable's constructor, this guarantees that threadData will
	// outlive this object, since destruction order is the reverse of
	// construction order.
	static ThreadData& threadData() noexcept;
	static GlobalData* globalData() noexcept {
#ifdef VALGRIND
		ANNOTATE_RWLOCK_ACQUIRED(vLock, 1);
#endif
		static GlobalData* data = new GlobalData(); // This is thread-safe as of c++11 (VS 2015, gcc 4.8, clang 3.3)

#ifdef VALGRIND
		ANNOTATE_RWLOCK_RELEASED(vLock, 1);
#endif

		return data;
	}
	static void* freelist;

	static void getMagazine();
	static void releaseMagazine(void*);
};

extern std::atomic<int64_t> g_hugeArenaMemory;
void hugeArenaSample(int size);
void releaseAllThreadMagazines();
int64_t getTotalUnusedAllocatedMemory();

inline constexpr int nextFastAllocatedSize(int x) {
<<<<<<< HEAD

=======
>>>>>>> 4ff4e3b8
	assert(x > 0 && x <= 16384);
	if (x <= 16)
		return 16;
	else if (x <= 32)
		return 32;
	else if (x <= 64)
		return 64;
	else if (x <= 96)
		return 96;
	else if (x <= 128)
		return 128;
	else if (x <= 256)
		return 256;
	else if (x <= 512)
		return 512;
	else if (x <= 1024)
		return 1024;
	else if (x <= 2048)
		return 2048;
	else if (x <= 4096)
		return 4096;
	else if (x <= 8192)
		return 8192;
	else
		return 16384;
}

template <class Object>
class FastAllocated {
public:
	[[nodiscard]] static void* operator new(size_t s) {
		if (s != sizeof(Object))
			abort();
		INSTRUMENT_ALLOCATE(typeid(Object).name());

		if constexpr (sizeof(Object) <= 256) {
			void* p = FastAllocator < sizeof(Object) <= 64 ? 64 : nextFastAllocatedSize(sizeof(Object)) > ::allocate();
			return p;
		} else {
			void* p = new uint8_t[nextFastAllocatedSize(sizeof(Object))];
			return p;
		}
	}

	static void operator delete(void* s) {
		INSTRUMENT_RELEASE(typeid(Object).name());

		if constexpr (sizeof(Object) <= 256) {
			FastAllocator<sizeof(Object) <= 64 ? 64 : nextFastAllocatedSize(sizeof(Object))>::release(s);
		} else {
			delete[] reinterpret_cast<uint8_t*>(s);
		}
	}
	// Redefine placement new so you can still use it
	static void* operator new(size_t, void* p) { return p; }
	static void operator delete(void*, void*) {}
};

[[nodiscard]] inline void* allocateFast(int size) {
	if (size <= 16)
		return FastAllocator<16>::allocate();
	if (size <= 32)
		return FastAllocator<32>::allocate();
	if (size <= 64)
		return FastAllocator<64>::allocate();
	if (size <= 96)
		return FastAllocator<96>::allocate();
	if (size <= 128)
		return FastAllocator<128>::allocate();
	if (size <= 256)
		return FastAllocator<256>::allocate();
	return new uint8_t[size];
}

inline void freeFast(int size, void* ptr) {
	if (size <= 16)
		return FastAllocator<16>::release(ptr);
	if (size <= 32)
		return FastAllocator<32>::release(ptr);
	if (size <= 64)
		return FastAllocator<64>::release(ptr);
	if (size <= 96)
		return FastAllocator<96>::release(ptr);
	if (size <= 128)
		return FastAllocator<128>::release(ptr);
	if (size <= 256)
		return FastAllocator<256>::release(ptr);
	delete[](uint8_t*) ptr;
}

// Allocate a block of memory aligned to 4096 bytes. Size must be a multiple of
// 4096. Guaranteed not to return null. Use freeFast4kAligned to free.
[[nodiscard]] inline void* allocateFast4kAligned(int size) {
#if !defined(USE_JEMALLOC)
	// Use FastAllocator for sizes it supports to avoid internal fragmentation in some implementations of aligned_alloc
	if (size <= 4096)
		return FastAllocator<4096>::allocate();
	if (size <= 8192)
		return FastAllocator<8192>::allocate();
	if (size <= 16384)
		return FastAllocator<16384>::allocate();
#endif
	auto* result = aligned_alloc(4096, size);
	if (result == nullptr) {
		platform::outOfMemory();
	}
	return result;
}

// Free a pointer returned from allocateFast4kAligned(size)
inline void freeFast4kAligned(int size, void* ptr) {
#if !defined(USE_JEMALLOC)
	// Sizes supported by FastAllocator must be release via FastAllocator
	if (size <= 4096)
		return FastAllocator<4096>::release(ptr);
	if (size <= 8192)
		return FastAllocator<8192>::release(ptr);
	if (size <= 16384)
		return FastAllocator<16384>::release(ptr);
#endif
	aligned_free(ptr);
}

#endif<|MERGE_RESOLUTION|>--- conflicted
+++ resolved
@@ -178,10 +178,6 @@
 int64_t getTotalUnusedAllocatedMemory();
 
 inline constexpr int nextFastAllocatedSize(int x) {
-<<<<<<< HEAD
-
-=======
->>>>>>> 4ff4e3b8
 	assert(x > 0 && x <= 16384);
 	if (x <= 16)
 		return 16;
