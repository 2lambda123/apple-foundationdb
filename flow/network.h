/*
 * network.h
 *
 * This source file is part of the FoundationDB open source project
 *
 * Copyright 2013-2018 Apple Inc. and the FoundationDB project authors
 *
 * Licensed under the Apache License, Version 2.0 (the "License");
 * you may not use this file except in compliance with the License.
 * You may obtain a copy of the License at
 *
 *     http://www.apache.org/licenses/LICENSE-2.0
 *
 * Unless required by applicable law or agreed to in writing, software
 * distributed under the License is distributed on an "AS IS" BASIS,
 * WITHOUT WARRANTIES OR CONDITIONS OF ANY KIND, either express or implied.
 * See the License for the specific language governing permissions and
 * limitations under the License.
 */

#ifndef FLOW_OPENNETWORK_H
#define FLOW_OPENNETWORK_H
#include "flow/ProtocolVersion.h"
#pragma once

#include <array>
#include <string>
#include <stdint.h>
#include <variant>
#include "boost/asio.hpp"
#ifndef TLS_DISABLED
#include "boost/asio/ssl.hpp"
#endif
#include "flow/Arena.h"
#include "flow/IRandom.h"
#include "flow/Trace.h"

enum class TaskPriority {
	Max = 1000000,
	RunLoop = 30000,
	ASIOReactor = 20001,
	RunCycleFunction = 20000,
	FlushTrace = 10500,
	WriteSocket = 10000,
	PollEIO = 9900,
	DiskIOComplete = 9150,
	LoadBalancedEndpoint = 9000,
	ReadSocket = 9000,
	AcceptSocket = 8950,
	Handshake = 8900,
	CoordinationReply = 8810,
	Coordination = 8800,
	FailureMonitor = 8700,
	ResolutionMetrics = 8700,
	Worker = 8660,
	ClusterControllerWorker = 8656,
	ClusterControllerRecruit = 8654,
	ClusterControllerRegister = 8652,
	ClusterController = 8650,
	MasterTLogRejoin = 8646,
	ProxyStorageRejoin = 8645,
	TLogQueuingMetrics = 8620,
	TLogPop = 8610,
	TLogPeekReply = 8600,
	TLogPeek = 8590,
	TLogCommitReply = 8580,
	TLogCommit = 8570,
	ReportLiveCommittedVersion = 8567,
	ProxyGetRawCommittedVersion = 8565,
	ProxyMasterVersionReply = 8560,
	ProxyCommitYield2 = 8557,
	ProxyTLogCommitReply = 8555,
	ProxyCommitYield1 = 8550,
	ProxyResolverReply = 8547,
	ProxyCommit = 8545,
	ProxyCommitBatcher = 8540,
	TLogConfirmRunningReply = 8530,
	TLogConfirmRunning = 8520,
	ProxyGRVTimer = 8510,
	GetConsistentReadVersion = 8500,
	GetLiveCommittedVersionReply = 8490,
	GetLiveCommittedVersion = 8480,
	DefaultPromiseEndpoint = 8000,
	DefaultOnMainThread = 7500,
	DefaultDelay = 7010,
	DefaultYield = 7000,
	DiskRead = 5010,
	DefaultEndpoint = 5000,
	UnknownEndpoint = 4000,
	MoveKeys = 3550,
	DataDistributionLaunch = 3530,
	Ratekeeper = 3510,
	DataDistribution = 3502,
	DataDistributionLow = 3501,
	DataDistributionVeryLow = 3500,
	DiskWrite = 3010,
	UpdateStorage = 3000,
	CompactCache = 2900,
	TLogSpilledPeekReply = 2800,
	FetchKeys = 2500,
	RestoreApplierWriteDB = 2310,
	RestoreApplierReceiveMutations = 2300,
	RestoreLoaderFinishVersionBatch = 2220,
	RestoreLoaderSendMutations = 2210,
	RestoreLoaderLoadFiles = 2200,
	LowPriorityRead = 2100,
	Low = 2000,

	Min = 1000,
	Zero = 0
};

// These have been given long, annoying names to discourage their use.

inline TaskPriority incrementPriority(TaskPriority p) {
	return static_cast<TaskPriority>(static_cast<uint64_t>(p) + 1);
}

inline TaskPriority decrementPriority(TaskPriority p) {
	return static_cast<TaskPriority>(static_cast<uint64_t>(p) - 1);
}

inline TaskPriority incrementPriorityIfEven(TaskPriority p) {
	return static_cast<TaskPriority>(static_cast<uint64_t>(p) | 1);
}

class Void;

struct IPAddress {
	typedef boost::asio::ip::address_v6::bytes_type IPAddressStore;
	static_assert(std::is_same<IPAddressStore, std::array<uint8_t, 16>>::value,
	              "IPAddressStore must be std::array<uint8_t, 16>");

public:
	// Represents both IPv4 and IPv6 address. For IPv4 addresses,
	// only the first 32bits are relevant and rest are initialized to
	// 0.
	IPAddress() : addr(uint32_t(0)) {}
	explicit IPAddress(const IPAddressStore& v6addr) : addr(v6addr) {}
	explicit IPAddress(uint32_t v4addr) : addr(v4addr) {}

	bool isV6() const { return std::holds_alternative<IPAddressStore>(addr); }
	bool isV4() const { return !isV6(); }
	bool isValid() const;

	// Returns raw v4/v6 representation of address. Caller is responsible
	// to call these functions safely.
	uint32_t toV4() const { return std::get<uint32_t>(addr); }
	const IPAddressStore& toV6() const { return std::get<IPAddressStore>(addr); }

	std::string toString() const;
	static Optional<IPAddress> parse(std::string str);

	bool operator==(const IPAddress& addr) const;
	bool operator!=(const IPAddress& addr) const;
	bool operator<(const IPAddress& addr) const;

	template <class Ar>
	void serialize(Ar& ar) {
		if constexpr (is_fb_function<Ar>) {
			serializer(ar, addr);
		} else {
			if (Ar::isDeserializing) {
				bool v6;
				serializer(ar, v6);
				if (v6) {
					IPAddressStore store;
					serializer(ar, store);
					addr = store;
				} else {
					uint32_t res;
					serializer(ar, res);
					addr = res;
				}
			} else {
				bool v6 = isV6();
				serializer(ar, v6);
				if (v6) {
					auto res = toV6();
					serializer(ar, res);
				} else {
					auto res = toV4();
					serializer(ar, res);
				}
			}
		}
	}

private:
	std::variant<uint32_t, IPAddressStore> addr;
};

template <>
struct Traceable<IPAddress> : std::true_type {
	static std::string toString(const IPAddress& value) { return value.toString(); }
};

struct NetworkAddress {
	constexpr static FileIdentifier file_identifier = 14155727;
	// A NetworkAddress identifies a particular running server (i.e. a TCP endpoint).
	IPAddress ip;
	uint16_t port;
	uint16_t flags;

	enum { FLAG_PRIVATE = 1, FLAG_TLS = 2 };

	NetworkAddress() : ip(IPAddress(0)), port(0), flags(FLAG_PRIVATE) {}
	NetworkAddress(const IPAddress& address, uint16_t port, bool isPublic, bool isTLS)
	  : ip(address), port(port), flags((isPublic ? 0 : FLAG_PRIVATE) | (isTLS ? FLAG_TLS : 0)) {}
	NetworkAddress(uint32_t ip, uint16_t port, bool isPublic, bool isTLS)
	  : NetworkAddress(IPAddress(ip), port, isPublic, isTLS) {}

	NetworkAddress(uint32_t ip, uint16_t port) : NetworkAddress(ip, port, false, false) {}
	NetworkAddress(const IPAddress& ip, uint16_t port) : NetworkAddress(ip, port, false, false) {}

	bool operator==(NetworkAddress const& r) const { return ip == r.ip && port == r.port && flags == r.flags; }
	bool operator!=(NetworkAddress const& r) const { return ip != r.ip || port != r.port || flags != r.flags; }
	bool operator<(NetworkAddress const& r) const {
		if (flags != r.flags)
			return flags < r.flags;
		else if (ip != r.ip)
			return ip < r.ip;
		return port < r.port;
	}
	bool operator>(NetworkAddress const& r) const { return r < *this; }
	bool operator<=(NetworkAddress const& r) const { return !(*this > r); }
	bool operator>=(NetworkAddress const& r) const { return !(*this < r); }

	bool isValid() const { return ip.isValid() || port != 0; }
	bool isPublic() const { return !(flags & FLAG_PRIVATE); }
	bool isTLS() const { return (flags & FLAG_TLS) != 0; }
	bool isV6() const { return ip.isV6(); }

	size_t hash() const {
		size_t result = 0;
		if (ip.isV6()) {
			uint16_t* ptr = (uint16_t*)ip.toV6().data();
			result = ((size_t)ptr[5] << 32) | ((size_t)ptr[6] << 16) | ptr[7];
		} else {
			result = ip.toV4();
		}
		return (result << 16) + port;
	}

	static NetworkAddress parse(std::string const&); // May throw connection_string_invalid
	static Optional<NetworkAddress> parseOptional(std::string const&);
	static std::vector<NetworkAddress> parseList(std::string const&);
	std::string toString() const;

	template <class Ar>
	void serialize(Ar& ar) {
		if constexpr (is_fb_function<Ar>) {
			serializer(ar, ip, port, flags);
		} else {
			if (ar.isDeserializing && !ar.protocolVersion().hasIPv6()) {
				uint32_t ipV4;
				serializer(ar, ipV4, port, flags);
				ip = IPAddress(ipV4);
			} else {
				serializer(ar, ip, port, flags);
			}
		}
	}
};

template <>
struct Traceable<NetworkAddress> : std::true_type {
	static std::string toString(const NetworkAddress& value) { return value.toString(); }
};

namespace std {
template <>
struct hash<NetworkAddress> {
	size_t operator()(const NetworkAddress& na) const { return na.hash(); }
};
} // namespace std

struct NetworkAddressList {
	NetworkAddress address;
	Optional<NetworkAddress> secondaryAddress;

	bool operator==(NetworkAddressList const& r) const {
		return address == r.address && secondaryAddress == r.secondaryAddress;
	}
	bool operator!=(NetworkAddressList const& r) const {
		return address != r.address || secondaryAddress != r.secondaryAddress;
	}
	bool operator<(NetworkAddressList const& r) const {
		if (address != r.address)
			return address < r.address;
		return secondaryAddress < r.secondaryAddress;
	}

	NetworkAddress getTLSAddress() const {
		if (!secondaryAddress.present() || address.isTLS()) {
			return address;
		}
		return secondaryAddress.get();
	}

	std::string toString() const {
		if (!secondaryAddress.present()) {
			return address.toString();
		}
		return address.toString() + ", " + secondaryAddress.get().toString();
	}

	template <class Ar>
	void serialize(Ar& ar) {
		serializer(ar, address, secondaryAddress);
	}
};

std::string toIPVectorString(std::vector<uint32_t> ips);
std::string toIPVectorString(const std::vector<IPAddress>& ips);
std::string formatIpPort(const IPAddress& ip, uint16_t port);

template <class T>
class Future;
template <class T>
class Promise;

struct NetworkMetrics {
	enum { SLOW_EVENT_BINS = 16 };
	uint64_t countSlowEvents[SLOW_EVENT_BINS] = {};

	double secSquaredSubmit = 0;
	double secSquaredDiskStall = 0;

	struct PriorityStats {
		TaskPriority priority;

		bool active = false;
		double duration = 0;
		double timer = 0;
		double windowedTimer = 0;
		double maxDuration = 0;

		PriorityStats(TaskPriority priority) : priority(priority) {}
	};

	std::unordered_map<TaskPriority, struct PriorityStats> activeTrackers;
	double lastRunLoopBusyness;
	std::vector<struct PriorityStats> starvationTrackers;

	static const std::vector<int> starvationBins;

	NetworkMetrics() : lastRunLoopBusyness(0) {
		for (int priority : starvationBins) {
			starvationTrackers.emplace_back(static_cast<TaskPriority>(priority));
		}
	}
};

struct FlowLock;

struct NetworkInfo {
	NetworkMetrics metrics;
	double oldestAlternativesFailure = 0;
	double newestAlternativesFailure = 0;
	double lastAlternativesFailureSkipDelay = 0;

	std::map<std::pair<IPAddress, uint16_t>, std::pair<int, double>> serverTLSConnectionThrottler;
	FlowLock* handshakeLock;

	NetworkInfo();
};

class IEventFD : public ReferenceCounted<IEventFD> {
public:
	virtual ~IEventFD() {}
	virtual int getFD() = 0;
	virtual Future<int64_t> read() = 0;
};

// forward declare SendBuffer, declared in serialize.h
struct SendBuffer;

class IConnection {
public:
	// IConnection is reference-counted (use Reference<IConnection>), but the caller must explicitly call close()
	virtual void addref() = 0;
	virtual void delref() = 0;

	// Closes the underlying connection eventually if it is not already closed.
	virtual void close() = 0;

	virtual Future<Void> acceptHandshake() = 0;

	virtual Future<Void> connectHandshake() = 0;

	// Precondition: write() has been called and last returned 0
	// returns when write() can write at least one byte (or may throw an error if the connection dies)
	virtual Future<Void> onWritable() = 0;

	// Precondition: read() has been called and last returned 0
	// returns when read() can read at least one byte (or may throw an error if the connection dies)
	virtual Future<Void> onReadable() = 0;

	// Reads as many bytes as possible from the read buffer into [begin,end) and returns the number of bytes read (might
	// be 0) (or may throw an error if the connection dies)
	virtual int read(uint8_t* begin, uint8_t* end) = 0;

	// Writes as many bytes as possible from the given SendBuffer chain into the write buffer and returns the number of
	// bytes written (might be 0) (or may throw an error if the connection dies) The SendBuffer chain cannot be empty,
	// and the limit must be positive. Important non-obvious behavior:  The caller is committing to write the contents
	// of the buffer chain up to the limit.  If all of those bytes could not be sent in this call to write() then
	// further calls must be made to write the remainder.  An IConnection implementation can make decisions based on the
	// entire byte set that the caller was attempting to write even if it is unable to write all of it immediately. Due
	// to limitations of TLSConnection, callers must also avoid reallocations that reduce the amount of written data in
	// the first buffer in the chain.
	virtual int write(SendBuffer const* buffer, int limit = std::numeric_limits<int>::max()) = 0;

	// Returns the network address and port of the other end of the connection.  In the case of an incoming connection,
	// this may not be an address we can connect to!
	virtual NetworkAddress getPeerAddress() const = 0;

	virtual UID getDebugID() const = 0;
};

class IListener {
public:
	virtual void addref() = 0;
	virtual void delref() = 0;

	// Returns one incoming connection when it is available.  Do not cancel unless you are done with the listener!
	virtual Future<Reference<IConnection>> accept() = 0;

	virtual NetworkAddress getListenAddress() const = 0;
};

typedef void* flowGlobalType;
typedef NetworkAddress (*NetworkAddressFuncPtr)();
typedef NetworkAddressList (*NetworkAddressesFuncPtr)();

class TLSConfig;
class INetwork;
extern INetwork* g_network;
extern INetwork* newNet2(const TLSConfig& tlsConfig, bool useThreadPool = false, bool useMetrics = false);

class INetwork {
public:
	// This interface abstracts the physical or simulated network, event loop and hardware that FoundationDB is running
	// on. Note that there are tools for disk access, scheduling, etc as well as networking, and that almost all access
	//   to the network should be through FlowTransport, not directly through these low level interfaces!

	enum enumGlobal {
		enFailureMonitor = 0,
		enFlowTransport = 1,
		enTDMetrics = 2,
		enNetworkConnections = 3,
		enNetworkAddressFunc = 4,
		enFileSystem = 5,
		enASIOService = 6,
		enEventFD = 7,
		enRunCycleFunc = 8,
		enASIOTimedOut = 9,
		enBlobCredentialFiles = 10,
		enNetworkAddressesFunc = 11,
		enClientFailureMonitor = 12,
		enSQLiteInjectedError = 13
	};

	virtual void longTaskCheck(const char* name) {}

	virtual double now() const = 0;
	// Provides a clock that advances at a similar rate on all connected endpoints
	// FIXME: Return a fixed point Time class

	virtual double timer() = 0;
	// A wrapper for directly getting the system time. The time returned by now() only updates in the run loop,
	// so it cannot be used to measure times of functions that do not have wait statements.

	virtual double timer_monotonic() = 0;
	// Similar to timer, but monotonic

	virtual Future<class Void> delay(double seconds, TaskPriority taskID) = 0;
	// The given future will be set after seconds have elapsed

	virtual Future<class Void> yield(TaskPriority taskID) = 0;
	// The given future will be set immediately or after higher-priority tasks have executed

	virtual bool check_yield(TaskPriority taskID) = 0;
	// Returns true if a call to yield would result in a delay

	virtual TaskPriority getCurrentTask() const = 0;
	// Gets the taskID/priority of the current task

	virtual void setCurrentTask(TaskPriority taskID) = 0;
	// Sets the taskID/priority of the current task, without yielding

	virtual flowGlobalType global(int id) const = 0;
	virtual void setGlobal(size_t id, flowGlobalType v) = 0;

	virtual void stop() = 0;
	// Terminate the program

<<<<<<< HEAD
	virtual void addStopCallback(std::function<void()> fn) = 0;
=======
	virtual void signalStop(int signal) = 0;
	// Terminate the program in a signal handler

	virtual void addStopCallback( std::function<void()> fn ) = 0;
>>>>>>> 20371b64
	// Calls `fn` when stop() is called.
	// addStopCallback can be called more than once, and each added `fn` will be run once.

	virtual bool isSimulated() const = 0;
	// Returns true if this network is a local simulation

	virtual bool isOnMainThread() const = 0;
	// Returns true if the current thread is the main thread

	virtual void onMainThread(Promise<Void>&& signal, TaskPriority taskID) = 0;
	// Executes signal.send(Void()) on a/the thread belonging to this network

	virtual THREAD_HANDLE startThread(THREAD_FUNC_RETURN (*func)(void*), void* arg) = 0;
	// Starts a thread and returns a handle to it

	virtual void run() = 0;
	// Devotes this thread to running the network (generally until stop())

	virtual void initMetrics() {}
	// Metrics must be initialized after FlowTransport::createInstance has been called

	// TLS must be initialized before using the network
	enum ETLSInitState { NONE = 0, CONFIG = 1, CONNECT = 2, LISTEN = 3 };
	virtual void initTLS(ETLSInitState targetState = CONFIG) {}

	virtual const TLSConfig& getTLSConfig() const = 0;
	// Return the TLS Configuration

	virtual void getDiskBytes(std::string const& directory, int64_t& free, int64_t& total) = 0;
	// Gets the number of free and total bytes available on the disk which contains directory

	virtual bool isAddressOnThisHost(NetworkAddress const& addr) const = 0;
	// Returns true if it is reasonably certain that a connection to the given address would be a fast loopback
	// connection

	// If the network has not been run and this function has not been previously called, returns true. Otherwise,
	// returns false.
	virtual bool checkRunnable() = 0;

	virtual ProtocolVersion protocolVersion() = 0;

	// Shorthand for transport().getLocalAddress()
	static NetworkAddress getLocalAddress() {
		flowGlobalType netAddressFuncPtr =
		    reinterpret_cast<flowGlobalType>(g_network->global(INetwork::enNetworkAddressFunc));
		return (netAddressFuncPtr) ? reinterpret_cast<NetworkAddressFuncPtr>(netAddressFuncPtr)() : NetworkAddress();
	}

	// Shorthand for transport().getLocalAddresses()
	static NetworkAddressList getLocalAddresses() {
		flowGlobalType netAddressesFuncPtr =
		    reinterpret_cast<flowGlobalType>(g_network->global(INetwork::enNetworkAddressesFunc));
		return (netAddressesFuncPtr) ? reinterpret_cast<NetworkAddressesFuncPtr>(netAddressesFuncPtr)()
		                             : NetworkAddressList();
	}

	NetworkInfo networkInfo;

protected:
	INetwork() {}

	~INetwork() {} // Please don't try to delete through this interface!
};

class IUDPSocket {
public:
	//  see https://en.wikipedia.org/wiki/User_Datagram_Protocol - the max size of a UDP packet
	// This is enforced in simulation
	constexpr static size_t MAX_PACKET_SIZE = 65535;
	virtual ~IUDPSocket();
	virtual void addref() = 0;
	virtual void delref() = 0;

	virtual void close() = 0;
	virtual Future<int> send(uint8_t const* begin, uint8_t const* end) = 0;
	virtual Future<int> sendTo(uint8_t const* begin, uint8_t const* end, NetworkAddress const& peer) = 0;
	virtual Future<int> receive(uint8_t* begin, uint8_t* end) = 0;
	virtual Future<int> receiveFrom(uint8_t* begin, uint8_t* end, NetworkAddress* sender) = 0;
	virtual void bind(NetworkAddress const& addr) = 0;

	virtual UID getDebugID() const = 0;
	virtual NetworkAddress localAddress() const = 0;
	virtual boost::asio::ip::udp::socket::native_handle_type native_handle() = 0;
};

class INetworkConnections {
public:
	// Methods for making and accepting network connections.  Logically this is part of the INetwork abstraction
	// that abstracts all interaction with the physical world; it is separated out to make it easy for e.g. transport
	// security to override only these operations without having to delegate everything in INetwork.

	// Make an outgoing connection to the given address.  May return an error or block indefinitely in case of
	// connection problems!
	virtual Future<Reference<IConnection>> connect(NetworkAddress toAddr, const std::string& host = "") = 0;

	virtual Future<Reference<IConnection>> connectExternal(NetworkAddress toAddr, const std::string& host = "") = 0;

	// Make an outgoing udp connection and connect to the passed address.
	virtual Future<Reference<IUDPSocket>> createUDPSocket(NetworkAddress toAddr) = 0;
	// Make an outgoing udp connection without establishing a connection
	virtual Future<Reference<IUDPSocket>> createUDPSocket(bool isV6 = false) = 0;

	// Resolve host name and service name (such as "http" or can be a plain number like "80") to a list of 1 or more
	// NetworkAddresses
	virtual Future<std::vector<NetworkAddress>> resolveTCPEndpoint(const std::string& host,
	                                                               const std::string& service) = 0;

	// Convenience function to resolve host/service and connect to one of its NetworkAddresses randomly
	// useTLS has to be a parameter here because it is passed to connect() as part of the toAddr object.
	virtual Future<Reference<IConnection>> connect(const std::string& host,
	                                               const std::string& service,
	                                               bool useTLS = false);

	// Listen for connections on the given local address
	virtual Reference<IListener> listen(NetworkAddress localAddr) = 0;

	static INetworkConnections* net() {
		return static_cast<INetworkConnections*>((void*)g_network->global(INetwork::enNetworkConnections));
	}
	// Returns the interface that should be used to make and accept socket connections
};

#endif<|MERGE_RESOLUTION|>--- conflicted
+++ resolved
@@ -495,14 +495,10 @@
 	virtual void stop() = 0;
 	// Terminate the program
 
-<<<<<<< HEAD
-	virtual void addStopCallback(std::function<void()> fn) = 0;
-=======
 	virtual void signalStop(int signal) = 0;
 	// Terminate the program in a signal handler
 
-	virtual void addStopCallback( std::function<void()> fn ) = 0;
->>>>>>> 20371b64
+	virtual void addStopCallback(std::function<void()> fn) = 0;
 	// Calls `fn` when stop() is called.
 	// addStopCallback can be called more than once, and each added `fn` will be run once.
 
